# Changelog

## Next release

### Fixed

<<<<<<< HEAD
- [CL-967] Fixed issue with map displaying off screen on Android
=======
- [CL-667] Next batch of RuboCop fixes

## 2022-06-14

### Added

- [CL-767] Add data from backend to representative dashboard

### Fixed

>>>>>>> b989fc03
- [CL-915] Show "Messaging" menu item only if any of 3 messaging features enabled
- [CL-940] Graph excel export was not always giving the same numbers as the graph itself if a time period was selected. This is fixed now.
- [CL-888] Fixed issue with folders page layout. Project cards are now displayed in two columns (instead of one) on large screens.
- [CL-953] Fixed issue with expanding and collapsing custom idea fields after initial save.
- Fixed issue where users were unable to moderate projects and project folders correctly

## 2022-06-13

### Changed

- [TEC-11] Upgraded react-router frontend dependency

## 2022-06-08_2

### Fixed

- [CL-717] Ongoing events now shown along with Upcoming events in the Home Page Events Widget and on the Events Page.

## 2022-06-08

### Changed

- [CL-667] Fixed several RuboCop offences

### Added

- [CL-774] Add new option when adding areas to a project: "No areas"
- [CL-906] Added support for Snap Survey

## 2022-05-31

### Changed

- [CL-667] Fixed many RuboCop offences

### Fixed

- [CL-845] Fixed an issue with the Sign Up modal where it was impossible to scroll down on smaller screens, which made registration on certain Android devices impossible

## 2022-05-30

### Changed

- [CL-830] 'Accept' button now before 'Manage' button on cookie banner, and both buttons now the same style.

### Fixed

- [CL-835] Roll back CL-99 ("Add slight blur to logged-in header image")
- [CL-790] Events date picker now has the correct date format for US-based tenants
- [CL-832] Remove enable/disable toggle from title and description fields in the idea form
- [CL-833] Fix creating a new registration field in FR and AR-MA

### Added

- [CL-729] Do not show proposals navbar item if corresponding feature is disabled

## 2022-05-26_2

### Fixed

- [CL-758] Fix custom field option ordering for dashboard charts

## 2022-05-26

### Fixed

- [CL-788] Fixed issue with different URL when sharing idea from map vs list view

## 2022-05-20

### Fixed

- [CL-836] Repaired the /invite URL, which should now open a signup modal with a spot for the user to enter the invite code they received via email

## 2022-05-17

### Added

- [CL-292] Log an activity when an insights category is created, updated or deleted

## 17-05-22

### Fixed

- [CL-776] Button in weekly moderator digest email now links to correct page

## 2022-05-16_2

### Changed

- [CL-667] Fixed RuboCop Style/FrozenStringLiteralComment offences

### Fixed

- [CL-775] Use correct link to conditions page
- [CL-776] Button in weekly moderator digest email now links to correct page
- [CL-814] Faster user XLSX export.

## 2022-05-16

### Fixed

- Using the rich text editor in a right-to-left language no longer mislaligns puctuation
- Fixed right-to-left alignment and margin issues for avatars, checkboxes, event, page headers, project card and form labels

## 2022-05-13

### Added

- [CL-750] Add feature to remove CL branding

## 2022-05-11

### Fixed

- [CL-711] Title text looking weird on insights start page

## 2022-05-10_3

### Fixed

- [CL-764] Empty navbar item titles in backoffice.

## 2022-05-10_2

### Changed

- Added RuboCop on CI and corrected many offences

## 2022-05-10

### Changed

- [CL-716] The new phase started emails/notifications are also sent out for information phases or when it's possible to take a poll.

### Fixed

- [CL-387] The folder show page is better readable on narrow screens now

## 2022-05-06_3

### Changed

- When a navbar item's title is customized for one locale, the other locales remain up to date with the latest translations.

### Fixed

- Titles of navbar items of demo platforms created with external templates, remain up to date with the latest translations.
- [CL-730] Changed confirmation email DOM to make lives of spam bots a bit harder

### Fixed

- [CL-181] Prevent forms from trying to save on clicking label
- The "send" button on the email campaign send page is now disabled after a single click, to prevent users from clicking it multiple times and potentially sending a campaign more than once

## 2022-05-06

### Added

- Pages can now be translated 'live' via Weglot
- It's now possible to escape the sign-up flow at any point. If a user account has already been created but not completed (due to e.g. missing email confirmation, verification, ...), the user will be signed out and can continue on signing in.

## 2022-05-05

### Fixed

- Fix timeline for Arabic languages ('right-to-left')
- Fix language selector cropping for Arabic languages ('right-to-left')

## 2022-05-04_3

### Changed

- Changed language-picker label text for Moroccan Arabic

## 2022-05-04_2

### Changed

- Security update: Rails 6.1.5.1

## 2022-05-04

### Changed

- City logo now in higher resolution.

### Fixed

- Fixed issue with budget field not showing in input form

### Fixed

- Make it possible to add a new language to the platform with configured banner custom button.

### Fixed

- Fixed accessibility issue with idea card filtering

## 2022-05-02

### Added

- Added more autocompletion to the password reset and profile settings form which assist in filling out information faster.
- Validation of content builder layouts: whitelist of URLs for video iframes.
- Sanitization of content builder layouts: HTML of text elements.

### Fixed

- Updated registration custom field copies to the latest values from Crowdin for all the tenants and templates.

## 2022-04-28

### Added

- Added support for the Moroccan Arabic language to the platform

### Fixed

- Start and end times for project phases now account for the user's local timezone, making sure users can still access and engage with projects when the start/end dates are valid for them locally. The default used UTC, so it was not a big issue in Europe (where we're mostly very close to UTC time), but could be a bigger issue in e.g. North and South America, where UTC offset could be 4 or 5 hours and this could cause projects to display as ended even if they should have been valid on the user's current local date.
- Fixed breakpoint issues in `admin/insights` and `admin/users`, where content would disappear under the sidebar for certain screen sizes.
- Added primary and secondary aria-labels to header and footer navigation elements to more clearly differentiate them to screen readers and other accessability tools

## 2022-04-25

### Changed

- 'Summary' dashboard: the 'Participation per project' and 'Participation per tag' work a little bit different. Now, if a project filter is active, the former will stay the same but highlight the selected project instead of showing the differences with other projects which were hard to interpret (analogous for 'Participation per tag').

## 2022-04-20

### Changed

- Changed titles on the admin messaging page to accomodate both SMS and email campaigns

### Fixed

- Added dynamic functionality to prevent a user from using the tab key to select images/videos/buttons that are currently hidden behind "show more" buttons. Those elements can now be tabbed to only when the text is expanded and they are visible visually
- Fixed accessibility issue regarding element order for screen readers in volunteer card
- Removed unnecessary additional alt text describing city logos in header, navbar, and delete account modal. The remaining alt tags are now more concise for users who use screen readers
- Properly disable SMS create/edit button if the message is empty
- In the verification step of the sign-up flow, the form inputs are now connected to the correct labels, which makes it easier to select the input fields (also possible by clicking the input labels now)
- Fixed a bug in the password signup flow where a user could skip accepting terms and conditions and privacy policy

## 2022-04-11

### Added

- Added support for the Croatian language to the platform

### Fixed

- Added additional areas of focus and outline to scroll-to links and buttons in editing Comments, Ideas display, and Events display for a11y compatability
- Added a tabIndex so the cookie consent banner will have a visual outline around it when focused, for a11y compatibility
- Fixed accessibility issue in modal window used to report a proposal as spam
- Fixed accessibility contrast issue for social media buttons
- Fixed accessibility issue regarding missing screen reader labels on text boxes
- Fixed bug in idea form for missing Proposed Budget field even when enabled
- Fixed accessibility issue in map ideas search
- The widget no longer links to ideas with the wrong domain

## 2022-04-04

### Fixed

- Fixed SurveyMonkey container height so survey questions are visible

## 2022-04-01

### Fixed

- Fixed bug in Ideas Map view that caused an infinite loop of requests when Idea sort order was changed

## 2022-04-04

### Fixed

- Fixed SurveyMonkey container height so survey questions are visible

## 2022-03-29

### Changed

- Vienna Saml button is temporarily disactivated

## 2022-03-24

### Added

- When phone sign in/up is enabled, email/phone field in the sign in/up forms now have validation of the email address/phone number and provides an error message when this validation fails.

### Fixed

- When you need to verify to comment on proposals, an error message with link to the sign in form is now shown again.
- Status labels are visible again in manual email campaigns list (Admin : Messaging : Custom)
- Custom email campaigns list properly accomodates longer translations in labels and buttons.

## 2022-03-23

### Added

- Add new topic/tag filter on homepage.

## 2022-03-22

### Fixed

- 'View' button sometimes freezing page in Navigation settings: should be fixed now.
- Bulk invites of invitees using only emails (no names specified) now succeeds again.

## 2022-03-21

### Added

- Put back secret pages-page

### Changed

- Project and folder moderators are allowed to list users (for the projects they moderate). This means that project and folder moderators are now also able to assignee assignees to ideas.
- 'Emails' tab in the admin sidebar renamed to 'Messaging' in anticipation of new SMS/texting functionality
- Removed 'most active users' graph
- When the locale of the current user is not present in a multiloc, fall back to the value for a locale of the same language (for example es-CL as picked language and a multiloc with es-ES).

### Fixed

- Insights with multiple projects: projects in topbar are now displayed in dropdown if there is more than one (before they were just displayed next to each other).
- HTML is fixed when machine translating HTML content returns bad HTML.

## 2022-03-15 (2)

### Fixed

- Idea forms and other things not rendering on various platforms

## 2022-03-15 (1)

### Fixed

- Fixed spacing issue between field name and 'optional' in input form

## 2022-03-14

### Fixed

- Rich text editor now works correctly with custom emails - the image description box no longer appears on the preview and image alignment works as expected.
- Fixed a performance issue that causes the users export to time out when there are lots of users registered on the platform

## 2022-03-11

### Fixed

- When viewing an idea in map view, "Go back" now returns to the map idea list instead of back to the project main page
- User profile page slug now anonymized when bulk inviting and Abbreviated User Names feature enabled.
- Rich text editor copy/paste issues should be resolved

## 2022-03-10

### Fixed

- Added informative message and sign in/sign up links to Idea Not Found page
- Added slight blur to logged-in header image. The logged-in header image is reused from the logged-out banner, and blur was added to make smaller banner images from the two-column layout look nice when fully stretched on the logged-in banner

## 2022-03-08

### Added

- Filter projects by topics

### Fixed

- FranceConnect test login
- Fixed issue with folder page responsiveness where right hand side gets cropped.

### Changed

- Fixed issue with folder page responsiveness where right hand side gets cropped.
- Use only user name in FranceConnect instead of full profile scope

## 2022-03-04

### Fixed

- Can now re-use tenant host URL immediately the tenant is deleted.
- Relevant error(s) now returned when tenant creation fails, for example due to host URL already being in use.
- Added temporary fix for the project page without permissions error where it doesn't recover after sign in.

## 2022-02-28

### Changed

- Non-moderating users cannot visit a folder page, when none of the projects inside are visible to them (e.g. due to group permissions)
- Non-moderating users cannot visit a folder page, when there are no projects inside
- Non-moderating users cannot visit a folder page, when the folder is a draft

## 2022-02-25

### Added

- SAML Single-Sign on (Vienna)

### Changed

- Language parameter added in Typeform. Allows for question branching in surveys based on user's language.

## 2022-02-23

### Changed

- The ideas overview on project/user and ideas index (/ideas) pages are properly keyboard navigable, implemented as a full-fledged tab system.
- The timeline of a project is now fully keyboard navigable
- The proposal button has no tooltip anymore when submitting new proposals is disabled. Instead, a warning message is shown.

### Added

- Ensure `nofollow` is added to all links added through the rich text editor, which makes them useless for backlink generation by bots

## 2022-02-21

### Added

- Support added for custom font not on Adobe Fonts

### Fixed

- Improved area filter layout on frontpage on mobile (now has correct padding), and used a smaller breakpoint for when filter goes below topbar.
- Enalyzer URL validation now has greater flexibility

### Added

- Support added for email and user ID parameters in SmartSurvey

### Changed

- Icons don't have wrong/empty descriptions linked to them anymore, which improves the user experience for screen readers.
- Icons that work as button (like the vote button, the bell in the notification menu, etc.) all have accompanying descriptions so we provide more information about these buttons to people using screen readers.

## 2022-02-17

### Changed

- Removes support for category detection in Insights. \[IN-717\]

### Fixed

- Customizable navbar is now feature flagged, meaning it can be enabled or disabled in AdminHQ

## 2022-02-14

### Added

- It is now possible to add `alt` text to images in the Quill rich text editor

## 2022-02-11

### Changed

- More descriptive and consistent error messages in the sign up and sign in flow.

## 2022-02-08

### Fixed

- Typeform surveys now display properly on mobile devices
- Remove periods from non-Latin URL slugs

### Added

- Folder slugs (URLs) can now be customized

## 2022-02-07

### Changed

- Removes support for the (deprecated) Clustering feature. 💐 \[IN-688\]
- Remove the word 'del' from NL profanity list

### Fixed

- Always show color and opacity inputs
- Truncate user count in banner bubble if value is over 10k

## 2022-02-04

### Added

- Re-enable homepage filter tabs now that translations are working

### Fixed

- Color contrast issue (accessibility): the number of total votes needed for a proposal to be considered, shown on the proposal card, has a darker color. This makes it easier to see this information.

## 2022-02-02

### Added

- Projects on homepage can now be filtered by 'Active', 'Archived' or 'All' through a tab system

## 2022-02-01

### Changed

- Improved `alt` text for logo images on the platform
- Anonymization of users (using initials avatars, different set of face avatars, different set of first and last names, making anonymous users easier to identify through their email)
- Updated CC license in Vienna basemap attribution and increased maximum zoom level to 20.

# Fixed

- An issue that prevented Que from starting up was solved by updating the bootsnap gem to the latest version

## 2022-01-24

### Changed

- Insights Network Visualisation changes:
  - The network is now flat and shows all keywords at once
  - The colors of the keywords depend on the cluster they are part of
  - The more important links between keywords are shown in the network

## 2022-01-18

### Changed

- Removes support for the (deprecated) Tagging feature, the forerunner of today's Insights. 🕯 \[IN-661\]

## 2022-01-14

### Changed

- Dashboard and reports vertical bar charts are now sorted
- Automatic tagging in Insights also takes the title into account (instead of only the content).

### Fixed

- Resolution for basemap.at

## 2022-01-12

### Added

- Users are now able to cancel tag suggestion scan on the Insights Edit screen
- Added `secure` flag to cookies
- Support basemap.at as tile provider

### Fixed

- Fixed issue with exporting surveys as XLSX sheets, when the typeform survey URI includes a '#' character.
- Styling of the text above the avatar bubbles at the bottom of the landing page works again when there's a customized text.
- Styling bugs for the two-column layout
- Bug where tile provider of a project becomes unchangeable after the map config has been edited has been fixed.

### Changed

- Updated Cookie Policy page

## 2022-01-10

### Added

- Configure sign-up button (custom link) on homepage banner

### Changed

- Dashboard and report bar charts are now more easily readable - values appear on top or next to the bars instead of inside of them. Comparisons between project and platform values are now only visible in the report tooltips and do not break the chart itself.

### Fixed

- Using a custom tile provider should work now.
- Registration form with a date field doesn't crash anymore

## 2022-01-06

### Fixed

- Changing the values for Registration helper text and Account confirmation in Admin > Settings > Registration doesn't cause other values to be erased anymore.

## 2022-01-05

### Changed

- Improved the user interface of the Registration tab in the Admin settings

## 2021-12-23

### Added

- Adding pages in 'Navigation' tab in settings now possible, changing names of navbar items now works, removed 'secret pages-page'.
- Different layouts for the homepage banner (for signed-out users)
- Preview functionality for the image of the homepage banner in the back-office

### Fixed

- Saving of homepage banner image overlay color and opacity

## 2021-12-22

### Fixed

- Notifications of inappropriate content now link to the item containing the flagged content

## 2021-12-16

### Added

- Ability to scan all post, recently added posts and not tagged posts in Insights

## 2021-12-15

### Fixed

- Severe code-injection vulnerability
- More small copy changes for customizable navbar, made styling Navigation tab consistent with other tabs, re-enabled slug editing on secret pages-page.

## 2021-12-10

- Copy for customizable navbar

## 2021-12-09

### Added

- Customizable navbar

## 2021-12-08

### Changed

- Improved the structure and copy of the Admin > Settings > Customize page.

### Fixed

- Insights scan category button no longer appears when the insights nlp feature flag is disabled

## 2021-11-30

### Added

- Insights loading indicator on category scan

### Fixed

- Password reset emails sometimes took a long time to be send out, they are now processed much faster (even when the background job queue has lots of items).

## 2021-11-25

### Added

- New translations from Crowdin.
- Sign-up flow: Not activating any custom registration fields no longer breaks sign-up. Refreshing page during sign-up flow no longer creates an unregistered user.

## 2021-11-22

### Changed

- Enable/disable avatars in homepage banner
- Increased size of city logo in the footer

### Fixed

- Links to ideas in admin digest emails work again
- Votes statistics not showing up in the dashboard for some admins and project moderators.

## 2021-11-16

### Fixed

- Custom topics are not displayed as filters on the proposals overview page.

### Added

- Added a tooltip in the survey project settings with a link to a support article that explains how to embed links in Google forms
- Input count to Insights View screen

### Changed

- Add clarification tooltips to Insights View screen
- When a user account is deleted, visits data associated to that account are now removed from Matomo.

## 2021-11-11

### Changed

- Improvements to the loading speed of the landing page and some items with dropdown menus in the navigation bar.

## 2021-11-05

### Fixed

- Dashboard issue where the current month did not appear for certain time zones

## 2021-11-04

### Added

- New translations from Crowdin.

## 2021-11-03

### Fixed

- Microsoft Form survey iframes no longer auto-focus on the form
- Stop confusing Serbian Latin and Cyrillic in back locales.

## 2021-11-01

### Changed

- The whole input card in Insight View screen is now clickable
- Inputs list component in Insights View screen now shows active filters at all times
- Insights Network Visualisation changes:
  - Reduced space between clusters
  - Increased font size for keywords labels
  - It is now possible to de-select keywords by clicking on them twice

### Fixed

- If there's an error message related to the project title, it goes away if the title is edited (and only shows again if we submit and the error isn't fixed).

## 2021-10-27

### Changed

- Removed the unused '/ideas/new' route

### Fixed

- Sorting order and list/map view settings of ideas are available again if voting is disabled.
- Project phase started emails and notifications.

## 2021-10-26

### Added

- Limit number of downvotes.

### Changed

- Improved quality of Idea and App Header Images
- Idea cards in the map view only show the downvote icon when downvoting is enabled or when it's disabled and it's disabled for a different reason than explicit turning off of the downvoting functionality.
- Now also for idea cards on the map view: the comment icon on an idea card is only shown when commenting in the project is enabled or there's at least one idea with a comment.

### Fixed

- The event cards now rearrange themselves vertically on mobile / small screens. Before they were always arranged horizontally. This fixed the issue of them going off-screen when there is not enough screen space.

## 2021-10-25

### Changed

- The comment icon on an idea card is only shown when commenting in the project is enabled or there's at least one idea with a comment.
- Increased Microsoft Forms survey width

### Fixed

- Insights table approve button no longer appears when there are no suggested tags
- Insights tags are now truncated when they are too long
- Insights posts cards on View screen no longer display text with different font-sizes
- Insights posts in table are no longer sorted by default

## 2021-10-20

### Changed

- PII (Personally Identifiable Information) data, if any, are now removed from Segment when a user account is deleted.

## 2021-10-19

### Changed

- Tags which do not contain any inputs are no longer visible on the Insights View screen
- PII (Personally Identifiable Information) data, if any, are now removed from Intercom when a user account is deleted.

### Added

- Added export functionality to Insights View screen inputs list

## 2021-10-15

### Changed

- Project reports are no longer available in the dashboard section. Instread, they can be found in the Reporting section of tha admin.

### Fixed

- Platform is now accepting valid Microsoft Form survey links with custom subdomains
- When user goes to the url of an Insight that no longer exist, they get redirected to the Insights List screen.

## 2021-10-14

### Fixed

- File uploads for ideas, projects, events, folders

## 2021-10-13 (2)

### Fixed

- Validation and functioning of page forms are fixed (forms to change the fixed/legal pages such as the FAQ, T&C, privacy policy, etc.).

## 2021-10-13

### Added

- Users can now change their name after validation with FranceConnect
- Permit embedding of videos from dreambroker in rich-text editor content.
- Possibility to create an Insights tag from selected filters in the Insights View screen

## 2021-10-12

### Added

- Added Serbian (Cyrillic) to platform

## 2021-10-11

### Added

- Insights View screen and visualization
- Users can now change their name after validation with FranceConnect

## 2021-10-06

### Fixed

- Issue with user deletion

### Added

- Initial blocked words lists for Luxembourgish and Italian.
- Added Luxembourgish translations.

## 2021-10-05

### Added

- Blocked words lists for Luxembourgish and Italian (which allows the profanity blocker feature).

### Changed

- Removed 'FAQ' and 'About' from the footer.
- Removed links to other pages at the bottom of the fixed and legal pages (Cookie policy, T&C, etc.)
- Removed the YES/NO short feedback form in the footer (as it wasn't working)

## 2021-10-01

### Fixed

- Typeform export from the platform shows the answers to all questions again.

## 2021-09-29

### Changed

- Insights Edit screen improvements
  - Added tooltip in the tags sidebar
  - Added quick delete action to category button in the categories sidebar
  - "Detect tags" button only shows if there are tags detected
  - "Reset tags" button is moved to a menu
  - Removed "add" button from input sidebar and improved select hover state
- Split 'Pages' tab in admin/settings into the 'Pages' and 'Policies' tabs. 'Pages' contains the about, FAQ and a11y statement pages, while 'Policies' contains the terms and conditions, privacy- and cookie policy. The 'Pages' tab will soon be replaced by a 'Navigation' tab with more customizability options as part of the upcoming nav-bar customization functionality. This is just a temporary in-between solution.

## 2021-09-24

### Added

- SmartSurvey integration

## 2021-09-22

### Changed

- Very short phases are now shown slightly bigger in the timeline, and projects with many phases will display the timeline correctly.

### Fixed

- Cookie popup can be closed again.

## 2021-09-21

### Added

- Permit embedding of videos from videotool.dk in rich-text editor content.

### Changed

- Project moderators have access to the 'Reporting' tab of the admin panel for their projects.

### Fixed

- The category columns in input `xlsx` exports (insights) are now ordered as presented in the application.

## 2021-09-14

### Changed

- Mobile navbar got redesigned. We now have a 'More' button in the default menu that opens up a full mobile menu.

## 2021-09-13

### Added

- Insights table export button. Adds the ability to export the inputs as xlsx for all categories or a selected one.

### Fixed

- Fixes issue where user name will sometimes appear as "undefined"

## 2021-09-06

### Added

- Keyboard navigation improvements for the Insights Edit view
- Added the internal machinery to support text network analyses in the end-to-end flow.

### Fixed

- '&' character now displays correctly in Idea description and Project preview description.
- Fixes user export with custom fields

## 2021-09-03

### Fixed

- Ghent now supports mapping 25 instead of 24 neighbourhouds

## 2021-09-02

### Fixed

- Setting DNS records when the host is changed.
- Smart group rules for participation in project, topic or idea status are now applied in one continuous SQL query.

### Changed

- The rule values for participation in project, topic or idea status, with predicates that are not a negation, are now represented as arrays of IDs in order to support specifying multiple projects, topics or idea statuses (the rule applies when satisfied for one of the values).

## 2021-09-01

### Fixed

- When voting is disabled, the reason is shown again

## 2021-08-31

### Added

- When signing up with another service (e.g. Google), the platform will now remember a prior language selection.

### Fixed

- Accessibility: voting buttons (thumbs) have a darker color when disabled. There's also more visual distinction between voting buttons on input cards when they are enabled and disabled.
- Accessibility: The default background color of the last "bubble" of the avatars showing on e.g. the landing page top banner is darker, so the contrast with its content (number of remaining users) is clearer.
- Accessibility: the text colors of the currently selected phase in a timeline project are darker to improve color contrast to meet WCAG 2.1 AA requirements.
- Accessibility: the status and topics on an input (idea) page are more distinctive compared to its background, meeting WCAG 2.1 AA criteria.
- Verification using Auth0 method no longer fails for everyone but the first user

## 2021-08-30

### Added

- New Insights module containing Insights end-to-end flow

## 2021-08-26

### Added

- Microsoft Forms integration

## 2021-08-20

### Fixed

- Survey options now appear as expected when creating a new survey project
- Adds a feature flag to disable user biographies from adminHQ

## 2021-08-18

### Added

- Added Italian to platform
- Support for a new verification method specifically for Ghent, which lets users verify using their rijksregisternummer
- Improved participatory budgeting:
  - Support for new virtual currencies (TOK: tokens, CRE: credits)
  - A minimum budget limit can be configured per project, forcing citizens to fill up their basket to some extent (or specify a specific basket amount when minimum and maximum budget are the same)
  - Copy improvements

## 2021-08-11

### Fixed

- When considering to remove a flag after updating content, all relevant attributes are re-evaluated.
- Issues with viewing notifications and marking them as read.

## 2021-08-09

### Fixed

- The preheader with a missing translation has been removed from user confirmation email

### Fixed

- When you sign up with Google, the platform will now automatically use the language of your profile whenever possible
- Fixed invalid SQL queries that were causing various issues throughout the platforms (Part I). (IN-510)

## 2021-08-05

### Added

- Added message logging to monitor tenant creation status (shown in admin HQ).

### Changed

- No default value for the lifecycle stage is prefilled, a value must be explicitly specified.
- Changing the lifecycle stage from/to demo is prohibited.
- Only tenant templates that apply without issues are released.
- On create validation for authors was replaced by publication context, to allow templates to successfully create content without authors.

## 2021-08-04

### Fixed

- Certain characters in Volunteer Cause titles prevented exporting lists of volunteers to Excel from admin/projects/.../volunteering view.
- Limit of 10 events under projects and in back office
- Events widget switch being shown in non-commercial plans

## 2021-07-30

### Added

- Configured dependabot for the frontend, a tool that helps keeping dependencies up to date.
- Added events overview page to navigation menu, which can be enabled or disabled.
- Added events widget to front page, which can be enabled or disabled (commercial feature).

## 2021-07-16

### Added

- Auto-detection of inappropriate content (in beta for certain languages). Flagged content can be inspected on the admin Activity page. The setting can be toggled in the General settings tab.

### Fixed

- On the admin activity page (/admin/moderation), items about proposals now correctly link to proposals (instead of to projects). Also, the copy of the links at the end of the item rows is now correct for different types of content (correct conjugation of 'this post', 'this project', etc. for all languages).

## 2021-07-14

### Added

- Project phases now have their own URLs, which makes it possible to link to a specific phase

### Fixed

- Blocked words for content that can contain HTML
- Searching users after sorting (e.g. by role)

## 2021-07-09

### Changed

- The admin Guide link goes to the support center now instead of to /admin/guide

## 2021-07-02

### Fixed

- Instances where the user name was "unknown author"

### Changed

- Removed the slogan from the homepage footer

## 2021-06-30

### Changed

- Users can no longer leave registration before confirming their account. This should prevent bugs relative to unconfirmed users navigating the platform.

## 2021-06-29

### Fixed

- Map: Fix for ideas that only have coordinates but no address not being shown on the map
- Map: Fix for 'click on the map to add your input' message wrongfully being shown when idea posting is not allowed
- Sign-up flow: Fix for bug that could cause the browser to freeze when the user tried to complete the custom fields step
- Project description: Fix for numbered and unnumbered lists being cut off
- Project Managers can now upload map layers.

### Changed

- Map: When an idea is selected that is hidden behind a cluster the map now zooms in to show that marker
- Map: Idea marker gets centered on map when clicked
- Map: Larger idea box on bigger desktop screens (width > 1440 pixels)
- Idea location: Display idea location in degrees (°) minutes (') seconds ('') when the idea only has coordinates but no address
- Sign-up flow: Show loading spinner when the user clicks on 'skip this step' in the sign-up custom fields step
- Image upload: The default max allowed file size for an image is now 10 Mb instead of 5 Mb

### Added

- 'Go back' button from project to project folder (if appropriate).

## 2021-06-22

### Changed

- Project managers that are assigned to a project and/or its input now lose those assignments when losing project management rights over that project.

### Fixed

- Input manager side modal scroll.

## 2021-06-18

### Fixed

- Privacy policy now opens in new tab.
- Landing page custom section now uses theme colors.
- Buttons and links in project description now open internal links in the same tab, and external links in a new tab.

## 2021-06-16

### Fixed

- Project moderators can no longer see draft projects they don't moderate in the project listing.
- The content and subject of the emails used to share an input (idea/issue/option/contribution/...) do now include the correct input title and URL.
- Sharing new ideas on Facebook goes faster
- Manual campaigns now have the layout content in all available languages.

## 2021-06-11

### Fixed

- Facebook button no longer shows when not configured.

## 2021-06-10

### Fixed

- Creating invites on a platform with many heavy custom registration fields is no longer unworkably slow

## 2021-06-09

### Added

- New citizen-facing map view

## 2021-06-08

### Fixed

- Ordering by ideas by trending is now working.
- Ordering by ideas votes in the input manager is now working.

## 2021-06-07

### Added

- Qualtrics surveys integration.

### Changed

- Project Events are now ordered chronologically from latest to soonest.

### Fixed

- Visibility Labels in the admin projects list are now visible.
- Tagged ideas export is fixed.
- Updating an idea in one locale does not overwrite other locales anymore

## 2021-05-28

### Fixed

- Project Events are now ordered chronologically from soonest to latest.

## 2021-05-27

### Fixed

- Project access rights management are now visible again.

## 2021-05-21

### Added

- Profanity blocker: when posting comments, input, proposals that contain profane words, posting will not be possible and a warning will be shown.

## 2021-05-20

### Fixed

- Excel exports of ideas without author

## 2021-05-19

### Added

- Support for Auth0 as a verification method

## 2021-05-18

### Fixed

- Active users no longer need confirmation

## 2021-05-14

### Fixed

- Fixed an issue causing already registered users to be prompted with the post-registration welcome screen.

## 2021-05-11

### Added

- Added polls to the reporting section of the dashboards

## 2021-05-10

### Changed

- Invited or verified users no longer require confirmation.

## 2021-05-07

### Fixed

- Spreasheet exports throughout the platform are improved.

### Added

- City Admins can now assign any user as the author of an idea when creating or updating.
- Email confirmation now happens in survey and signup page sign up forms.

## 2021-05-06

### Fixed

- Idea export to excel is no longer limited to 250 ideas.

## 2021-05-04

### Fixed

- Fixed issues causing email campaigns not to be sent.

## 2021-05-03

### Changed

- Users are now prompted to confirm their account after creating it, by receiving a confirmation code in their email address.

### Added

- SurveyXact Integration.

## 2021-05-01

### Added

- New module to plug email confirmation to users.

## 2021-04-29

### Fixed

- Editing the banner header in Admin > Settings > General, doesn't cause the other header fields to be cleared anymore

## 2021-04-22

### Fixed

- After the project title error appears, it disappears again after you start correcting the error

## 2021-03-31

### Fixed

- Customizable Banner Fields no longer get emptied/reset when changing another.

### Added

- When a client-side validation error happens for the project title in the admin, there will be an error next to the submit button in addition to the error message next to the input field.

## 2021-03-25

### Fixed

- The input fields for multiple locales provides an error messages when there's an error for at least one of the languages.

## 2021-03-23

### Fixed

- Fix for broken sign-up flow when signing-up through social sign-on

## 2021-03-19

### Fixed

- Admin>Dashboard>Users tab is no longer hidden for admins that manage projects.
- The password input no longer shows the password when hitting ENTER.
- Admin > Settings displays the tabs again

### Changed

- Empty folders are now shown in the landing page, navbar, projects page and sitemap.
- The sitemap no longer shows all projects and folder under each folder.
- Images added to folder descriptions are now compressed, reducing load times in project and folder pages.

### Added

- Allows for sending front-end events to our self-hosted matomo analytics tool

## 2021-03-16

### Changed

- Automatic tagging is functional for all clusters, and enabled for all premium customers

### Added

- Matomo is enabled for all platforms, tracking page views and front-end events (no workshops or back-end events yet)

## 2021-03-11

### Changed

- Tenants are now ordered alphabetically in AdminHQ
- Serbian (Latin) is now a language option.

## 2021-03-10

### Added

- CitizenLab admins can now change the link to the accessibility statement via AdminHQ.
- "Reply-to" field in emails from campaigns can be customized for each platform
- Customizable minimal required password length for each platform

## 2021-03-09

### Fixed

- Fixed a crash that would occur when tring to add tags to an idea

## 2021-03-08

### Fixed

- Phase pages now display the correct count of ideas (not retroactive - will only affect phases modified from today onwards).

## 2021-03-05

### Changed

- Changed the default style of the map
- Proposals/Initiatives are now sorted by most recent by default

### Added

- Custom maps (Project settings > Map): Admins now have the capability to customize the map shown inside of a project. They can do so by uploading geoJson files as layers on the map, and customizing those layers through the back-office UI (e.g. changing colors, marker icons, tooltip text, sort order, map legend, default zoom level, default center point).

### Fixed

- Fixed a crash that could potentially occur when opening an idea page and afterwards going back to the project page

## 2021-03-04

### Added

- In the admin (Settings > Registration tab), admins can now directly set the helper texts on top of the sign-up form (both for step 1 and 2).
- The admin Settings > Homepage and style tab has two new fields: one to allow customization for copy of the banner signed-in users see (on the landing page) and one to set the copy that's shown underneath this banner and above the projects/folders (also on the landing page).
- Copy to clarify sign up/log in possibilities with phone number

### Changed

- The admin Settings > Homepage and style tab has undergone copy improvements and has been rearranged
- The FranceConnect button to login, signup or verify your account now displays the messages required by the vendor.
- Updated the look of the FranceConnect button to login, signup or verify your account to feature the latests changes required by the vendor.

### Fixed

- Downvote button (thumbs down) on input card is displayed for archived projects

## 2021-03-03

### Added

- Users are now notified in app and via email when they're assigned as folder administrators.

## 2021-03-02

### Fixed

- Don't show empty space inside of the idea card when no avatar is present

### Added

- Maori as languages option

### Changed

- Improved layout of project event listings on mobile devices

## 2021-02-26

### Fixed

- France Connect button hover state now complies with the vendor's guidelines.

## 2021-02-24

### Fixed

- The project page no longer shows an eternal spinner when the user has no access to see the project

## 2021-02-18

### Added

- The password fields show an error when the password is too short
- The password fields have a 'show password' button to let people check their password while typing
- The password fields have a strength checker with appropriate informative message on how to increase the strength
- France Connect as a verification method.

### Fixed

- Notifications for started phases are no longer triggered for unpublished projects and folders.

## 2021-02-17

### Changed

- All input fields for multiple locales now use the components with locale switchers, resulting in a cleaner and more compact UI.
- Copy improvements

## 2021-02-12

### Fixed

- Fixed Azure AD login for some Azure setups (Schagen)

### Changed

- When searching for an idea, the search operation no longer searches on the author's name. This was causing severe performance issues and slowness of the paltforms.

## 2021-02-10

### Added

- Automatic tagging

## 2021-02-08

### Fixed

- Fixed a bug preventing registration fields and poll questions from reordering correctly.
- Fixed a bug causing errors in new platforms.

## 2021-02-04

### Fixed

- Fixed a bug causing the projects list in the navbar and projects page to display projects outside of folders when they're contained within them.

## 2021-01-29

### Added

- Ability to redirect URLs through AdminHQ
- Accessibility statement link in the footer

### Fixed

- Fixed issue affecting project managers that blocked access to their managed projects, when these are placed inside a folder.

## 2021-01-28

### Fixed

- A bug in Admin project edit page that did not allow a user to Go Back to the projects list after switching tabs
- Scrolling on the admin users page

## 2021-01-26

### Added

- Folder admin rights. Folder admins or 'managers' can be assigned per folder. They can create projects inside folders they have rights for, and moderate/change the folder and all projects that are inside.
- The 'from' and 'reply-to' emails can be customized by cluster (by our developers, not in Admin HQ). E.g. Benelux notification emails could be sent out by notifications@citizenlab.eu, US emails could be sent out by notifications@citizenlab.us etc., as long as those emails are owned by us. We can choose any email for "reply-to", so also email addresses we don't own. This means "reply-to" could potentially be configured to be an email address of the city, e.g. support@leuven.be. It is currently not possible to customize the reply-to (except for manual campaigns) and from fields for individual tenants.
- When a survey requires the user to be signed-in, we now show the sign in/up form directly on the page when not logged in (instead of the green infobox with a link to the sign-up popup)

### Fixed

- The 'reply-to' field of our emails showed up twice in recipient's email clients, now only once.

### Changed

- Added the recipient first and last name to the 'to' email field in their email client, so not only their email adress is shown.
- The links in the footer can now expand to multiple lines, and therefore accomodate more items (e.g. soon the addition of a link to the accesibility statement)

## 2021-01-21

### Added

- Added right-to-left rendering to emails

## 2021-01-18

### Fixed

- Access rights tab for participatory budget projects
- Admin moderation page access

## 2021-01-15

### Changed

- Copy improvements across different languages

## 2021-01-14

### Added

- Ability to customize the input term for a project

### Changed

- The word 'idea' was removed from as many places as possible from the platform, replaced with more generic copy.

## 2021-01-13

### Changed

- Idea cards redesign
- Project folder page redesign
- Project folders now have a single folder card image instead of 5 folder images in the admin settings
- By default 24 instead of 12 ideas or shown now on the project page

## 2020-12-17

### Fixed

- When creating a project from a template, only templates that are supported by the tenant's locale will show up
- Fixed several layout, interaction and data issues in the manual tagging feature of the Admin Processing page, making it ready for external use.
- Fixed project managers access of the Admin Processing page.

### Added

- Admin activity feed access for project managers
- Added empty state to processing list when no project is selected
- Keyboard shortcut tooltip for navigation buttons of the Admin Processing page

### Changed

- Reduced spacing in sidebar menu, allowing for more items to be displayed
- Style changes on the Admin Processing page

## 2020-12-08

### Fixed

- Issues with password reset and invitation emails
- No more idea duplicates showing up on idea overview pages
- Images no longer disappear from a body of an idea, or description of a project on phase, if placed at the bottom.

### Changed

- Increased color contrast of inactive timeline phases text to meet accesibility standard
- Increased color contrast of event card left-hand event dates to meet accesibility standard
- Increased color contrast of List/Map toggle component to meet accesibility standard

### Added

- Ability to tag ideas manually and automatically in the admin.

## 2020-12-02

### Changed

- By default the last active phase instead of the last phase is now selected when a timeline project has no active phase

### Fixed

- The empty white popup box won't pop up anymore after clicking the map view in non-ideation phases.
- Styling mistakes in the idea page voting and participatory budget boxes.
- The tooltip shown when hovering over a disabled idea posting button in the project page sticky top bar is no longer partially hidden

## 2020-12-01

### Changed

- Ideas are now still editable when idea posting is disabled for a project.

## 2020-11-30

### Added

- Ability to create new and edit existing idea statuses

### Fixed

- The page no longer refreshes when accepting the cookie policy

### Changed

- Segment is no longer used to connect other tools, instead following tools are integrated natively
  - Google Analytics
  - Google Tag Manager
  - Intercom
  - Satismeter
  - Segment, disabled by default
- Error messages for invitations, logins and password resets are now clearer.

## 2020-11-27

### Fixed

- Social authentication with Google when the user has no avatar.

### Changed

- Random user demographics on project copy.

## 2020-11-26

### Added

- Some specific copy for Vitry-sur-Seine

## 2020-11-25

### Fixed

- Sections with extra padding or funky widths in Admin were returned to normal
- Added missing copy from previous release
- Copy improvements in French

### Changed

- Proposal and idea descriptions now require 30 characters instead of the previous 500

## 2020-11-23

### Added

- Some specific copy for Sterling Council

### Fixed

- The Admin UI is no longer exposed to regular (and unauthenticated) users
- Clicking the toggle button of a custom registration field (in Admin > Settings > Registration fields) no longer duplicated the row
- Buttons added in the WYSIWYG editor now have the correct color when hovered
- The cookie policy and accessibility statement are not editable anymore from Admin > Settings > Pages

### Changed

**Project page:**

- Show all events at bottom of page instead of only upcoming events
- Reduced padding of sticky top bar
- Only show sticky top bar when an action button (e.g. 'Post an idea') is present, and you've scrolled past it.

**Project page right-hand sidebar:**

- Show 'See the ideas' button when the project has ended and the last phase was an ideation phase
- Show 'X ideas in the final phase' when the project has ended and the last phase was an ideation phase
- 'X phases' is now clickable and scrolls to the timeline when clicked
- 'X upcoming events' changed to 'X events', and event count now counts all events, not only upcoming events

**Admin project configuration page:**

- Replaced 'Project images' upload widget in back-office (Project > General) with 'Project card image', reduced the max count from 5 to 1 and updated the corresponding tooltip with new recommended image dimensions

**Idea page:**

- The map modal now shows address on top of the map when opened
- Share button copy change from "share idea" to "share"
- Right-hand sidebar is sticky now when its height allows it (= when the viewport is taller than the sidebar)
- Comment box now has an animation when it expands
- Adjusted scroll-to position when pressing 'Add a comment' to make sure the comment box is always fully visible in the viewport.

**Other:**

- Adjusted FileDisplay (downloadable files for a project or idea) link style to show underline by default, and increased contrast of hover color
- Reduced width of DateTimePicker, and always show arrows for time input

## 2020-11-20 (2)

### Fixed

- The project header image is screen reader friendly.
- The similar ideas feature doesn't make backend requests anymore when it's not enabled.

### Changed

- Areas are requested with a max. of 500 now, so more areas are visible in e.g. the admin dashboard.

## 2020-11-18

### Added

- Archived project folder cards on the homepage will now have an "Archived" label, the same way archived projects do\
- Improved support for right-to-left layout
- Experimental processing feature that allows admins and project managers to automatically assign tags to a set of ideas.

### Fixed

- Projects without idea sorting methods are no longer invalid.
- Surveys tab now shows for projects with survey phases.

### Changed

- Moved welcome email from cl2-emails to cl2-back

## 2020-11-16

### Added

- Admins can now select the default sort order for ideas in ideation and participatory budgeting projects, per project

### Changed

- The default sort order of ideas is now "Trending" instead of "Random" for every project if left unchanged
- Improved sign in/up loading speed
- Removed link to survey in the project page sidebar when not logged in. Instead it will show plain none-clickable text (e.g. '1 survey')

### Fixed

- Custom project slugs can now contain alphanumeric Arabic characters
- Project Topics table now updates if a topic is deleted or reordered.
- Empty lines with formatting (like bold or italic) in a Quill editor are now removed if not used as paragraphs.

## 2020-11-10

### Added

#### Integration of trial management into AdminHQ

- The lifecycle of the trials created from AdminHQ and from the website has been unified.
- After 14 days, a trial platform goes to Purgatory (`expired_trial`) and is no longer accessible. Fourteen days later, the expired trial will be removed altogether (at this point, there is no way back).
- The end date of a trial can be modified in AdminHQ (> Edit tenant > Internal tab).

## 2020-11-06

### Added

- Social sharing via WhatsApp
- Ability to edit the project URL
- Fragment to embed a form directly into the new proposal page, for regular users only

### Fixed

- The project about section is visibile in mobile view again
- Maps will no longer overflow on page resizes

## 2020-11-05

### Added

- Reordering of and cleaner interface for managing custom registration field options
- An 'add proposal' button in the proposals admin
- Fragment to user profile page to manage party membership settings (CD&V)
- "User not found" message when visiting a profile for a user that was deleted or could not be found

### Changed

- Proposal title max. length error message
- Moved delete functionality for projects and project folders to the admin overview

### Fixed

- The automatic scroll to the survey on survey project page

## 2020-11-03

### Fixed

- Fixed broken date picker for phase start and end date

## 2020-10-30

### Added

- Initial Right to left layout for Arabic language
- Idea description WYSIWYG editor now supports adding images and/or buttons

## 2020-10-27

### Added

- Support for Arabic

## 2020-10-22

### Added

- Project edit button on project page for admins/project manager
- Copy for Sterling Council

### Fixed

- Links will open in a new tab or stay on the same page depending on their context. Links to places on the platform will open on the same page, unless it breaks the flow (i.e. going to the T&C policy while signing up). Otherwise, they will open in a new tab.

### Changed

- In the project management rights no ambiguous 'no options' message will be shown anymore when you place your cursor in the search field

## 2020-10-16

### Added

- Ability to reorder geographic areas

### Fixed

- Stretched images in 'avatar bubbles'
- Input fields where other people can be @mentioned don't grow too wide anymore
- Linebar charts overlapping elements in the admin dashboard

## 2020-10-14

### Changed

- Project page redesign

## 2020-10-09

### Added

- Map configuration tool in AdminHQ (to configure maps and layers at the project level).

## 2020-10-08

### Added

- Project reports

### Changed

- Small styling fixes
- Smart group support multiple area codes
- Layout refinements for the new idea page
- More compact idea/proposal comment input
- Proposal 'how does it work' redesign

## 2020-10-01

### Changed

- Idea page redesign

## 2020-09-25

### Fixed

- The "Go to platform" button in custom email campaigns now works in Norwegian

### Added

- Granular permissions for proposals
- Possibility to restrict survey access to registered users only
- Logging project published events

### Changed

- Replaced `posting_enabled` in the proposal settings by the posting proposal granular permission
- Granular permissions are always granted to admins

## 2020-09-22

### Added

- Accessibility statement

## 2020-09-17

### Added

- Support for checkbox, number and (free) text values when initializing custom fields through excel invites.

### Changed

- Copy update for German, Romanian, Spanish (CL), and French (BE).

## 2020-09-15

### Added

- Support Enalyzer as a new survey provider
- Registration fields can now be hidden, meaning the user can't see or change them, typically controlled by an outside integration. They can still be used in smart groups.
- Registration fields can now be pre-populated using the invites excel

## 2020-09-08

### Fixed

- Custom buttons (e.g. in project descriptions) have correct styling in Safari.
- Horizontal bar chart overflow in Admin > Dashboard > Users tab
- User graphs for registration fields that are not used are not shown anymore in Admin > Dashboard > Users tab

### Added

- Pricing plan feature flags for smart groups and project access rights

## 2020-09-01

### Fixed

- IE11 no longer gives an error on places that use the intersection observer: project cards, most images, ...

### Added

- New platform setting: 'Abbreviated user names'. When enabled, user names are shown on the platform as first name + initial of last name (Jane D. instead of Jane Doe). This setting is intended for new platforms only. Once this options has been enabled, you MUST NOT change it back.
- You can now export all charts in the admin dashboard as xlsx or svg.
- Translation improvements (email nl...)

### Changed

- The about us (CitizenLab) section has been removed from the cookie policy

## 2020-08-27

### Added

- Support for rich text in field descriptions in the idea form.
- New "Proposed Budget" field in the idea form.

### Changed

- Passwords are checked against a list of common passwords before validation.
- Improving the security around xlsx exports (escaping formulas, enforcing access restrictions, etc.)
- Adding request throttling (rate-limiting) rules.
- Improving the consistency of the focus style.

## 2020-07-30

### Added

- Pricing plans in AdminHQ (Pricing plan limitations are not enforced).
- Showing the number of deviations from the pricing plan defaults in the tenant listing of AdminHQ.

### Changed

- Tidying up the form for creating new tenants in AdminHQ (removing unused features, adding titles and descriptions, reordering features, adding new feature flags, removing fields for non-relevant locales).

## 2020-07-10

### Added

- Project topics

### Changed

- Userid instead of email is used for hidden field in surveys (Leiden)
- New projects have 'draft' status by default

### Fixed

- Topics filter in ideas overview works again

## 2020-07-09 - Workshops

### Fixed

- Speps are scrollable

### Added

- Ability to export the inputs as an exel sheet
- Polish translations
- Portugese (pt-BR) translations

## 2020-06-26

### Fixed

- No longer possible to invite a project manager without selecting a project
- The button on the homepage now also respects the 'disable posting' setting in proposals
- Using project copy or a tenant template that contains a draft initiative no longer fails

### Added

- Romanian

## 2020-06-19

### Fixed

- Polish characters not being rendered correctly

### Added

- Back-office toggle to turn on/off the ability to add new proposals to the platform

## 2020-06-17

### Fixed

- It's no longer needed to manually refresh after deleting your account for a consistent UI
- It's no longer needed to manually refresh after using the admin toggle in the user overview
- The sign-in/up flow now correctly asks the user to verify if the smart group has other rules besides verification
-

demo`is no longer an available option for`organization_type` in admin HQ

- An error is shown when saving a typeform URL with `?email=xxxx` in the URL, which prevented emails to be linked to survey results
- On mobile, the info container in the proposal info page now has the right width
- A general issue with storing cookies if fixed, noticable by missing data in GA, Intercom not showing and the cookie consent repeatedly appearing
- Accessibility fix for the search field
- The `signup_helper_text` setting in admin HQ is again displayed in step 1 of the sign up flow

### Added

- There's a new field in admin HQ to configure custom copy in step 2 of the sign up flow called `custom_fields_signup_helper_text`
- `workshops` can be turned on/off in admin HQ, displayed as a new page in the admin interface

### Changed

- The copy for `project moderator` has changed to `project manager` everywhere
- The info image in the proposals header has changed

## 2020-06-03

### Fixed

- Maps with markers don't lose their center/zoom settings anymore
- English placeholders in idea form are gone for Spanish platforms

## 2020-05-26

### Changed

- Lots of small UI improvements throughout the platform
- Completely overhauled sign up/in flow:
  - Improved UI
  - Opens in a modal on top of existing page
  - Opens when an unauthenticaed user tries to perform an action that requires authentication (e.g. voting)
  - Automatically executes certain actions (e.g. voting) after the sign in/up flow has been completed (note: does not work for social sign-on, only email/password sign-on)
  - Includes a verification step in the sign up flow when the action requires it (e.g. voting is only allowed for verified users)

## 2020-05-20

### Fixed

- Budget field is shown again in idea form for participatory budget projects

## 2020-05-14

### Added

- Idea configurability: disabling/requiring certain fields in the idea form
- The footer has our new logo

### Changed

- Admins will receive a warning and need to confirm before sending a custom email to all users
- A survey project link in the top navigation will link to /info instead of to /survey

## 2020-04-29

### Fixed

- Folders are again shown in the navbar
- Adding an image to the description text now works when creating a project or a phase

### Added

- Support for Polish, Hungarian and Greenlandic

## 2020-04-23

### Fixed

- Long timeline phase names show properly

### Changed

- Redirect to project settings after creating the project
- Links to projects in the navigation menu link to the timeline for timeline projects

## 2020-04-21

### Fixed

- Fixed overlapping issue with idea vote bar on mobile
- Fixed an issue where images were used for which the filename contained special characters

### Added

- The overview (moderation) in the admin now has filters
  - Seen/not seen
  - Type: Comment/Idea/Proposal
  - Project
  - Search
- The idea xlsx export contains extra columns on location, number of comments and number of attachments

### Changed

- The permissions tab in the project settings has reordered content, to be more logical
- In German, the formal 'Sie' form has been replaced with the informal 'Du' form

## 2020-03-31

### Fixed

- Signing up with keyboard keys (Firefox)
- Composing manual emails with text images
- Exporting sheet of volunteers with long cause titles

### Added

- Folder attachments
- Publication status for folders

### Changed

- Show folder projects within admin project page

## 2020-03-20

### Added

- Volunteering as a new participation method

## 2020-03-16

### Fixed

- The project templates in the admin load again

## 2020-03-13

### Fixed

- The folder header image is not overly compressed when making changes to the folder settings
- The loading spinner on the idea page is centered

### Added

- Add images to folders, shown in cards.

### Changed

- Admins can now comment on ideas.

## 2020-03-10

### Fixed

- Fixed consent banner popping up every time you log in as admin
- Fixed back-office initiative status change 'Use latest official updates' radio button not working
- Fixed broken copy in Initiative page right-hand widget

### Added

- Add tooltip explaining what the city will do when the voting threshold is reached for a successful initiative
- Added verification step to the signup flow
- New continuous flow from vote button clicked to vote casted for unauthenticated, unverified users (click vote button -> account creation -> verification -> optional/required custom signup fields -> programmatically cast vote -> successfully voted message appears)
- The rich text editor in the admin now supports buttons

### Changed

- Admin HQ: new and improved list of timezones

## 2020-03-05

### Fixed

- Signup step 2 can no longer be skipped when there are required fields
- Correct tooltip link for support article on invitations
- Correct error messages when not filling in start/end date of a phase

### Added

- Setting to disable downvoting in a phase/project, feature flagged
- When a non-logged in visitor tries to vote on an idea that requires verification, the verification modal automatically appears after registering

## 2020-02-24

### Fixed

- Initiative image not found errors
- Templates generator out of disk space

### Added

- Folders i1
  - When enabled, an admin can create, edit, delete folders and move projects into and out of folders
  - Folders show in the project lists and can be ordered within projects

### Changed

- Initiative explanatory texts show on mobile views
- Existing platforms have a moderator@citizenlab.co admin user with a strong password in LastPass
- In the admin section, projects are no longer presented by publication status (Folders i1)

## 2020-02-19

### Fixed

- Loading more comments on the user profile page works again
- Accessibility improvements
- Adding an image no longer pops up the file dialog twice
- Changed to dedicated IP in mailgun to improve general deliverability of emails

### Added

- Improvements to the PB UI to make sure users confirm their basket at the end
- Ideation configurability i1
  - The idea form can be customized, on a project level, to display custom description texts for every field
- People filling out a poll are now included in the 'participated in' smart group rules
- Make me admin section in Admin HQ

### Changed

- When a platform no longer is available at a url, the application redirects to the CitizenLab website
- New platforms automatically get a moderator@citizenlab.co admin user with a strong password in LastPass

## 2020-01-29

### Fixed

- Rich text editor no longer allows non-video iframe content
- Smart groups that refer to a deleted project now get cleaned up when deleting a project
- All cookie consent buttons are now reachable on IE11
- More accessibility fixes
- The organization name is no longer missing in the password reset email

### Added

- CSAM verification
  - Users can authenticate and verify using BeID or itsme
  - User properties controlled by a verification method are locked in the user profile
  - Base layer of support for other similar verification methods in the future
- The order of project templates can now be changed in Templates HQ

### Changed

- Project templates overview no longer shows the filters

## 2020-01-17

### Fixed

- Further accesibility improvements:
  - Screen reader improvement for translations
  - Some color contrast improvements

### Added

- A hidden topics manager available at https://myfavouriteplatform.citizenlab.co/admin/topics

## 2020-01-15

### Fixed

- In the admin, the project title is now always displayed when editing a project
- Further accesibility improvements:
  - Site map improvements (navigation, clearer for screen readers)
  - Improved colors in several places for users with sight disability
  - Improved HTML to better inform screen reader users
  - Added keyboard functionality of password recovery
  - Improved forms (easier to use for users with motoric disabilities, better and more consistent validation, tips and tricks on mobile initiative form)
  - Improvements for screen reader in different languages (language picker, comment translations)
  - Added title (visible in your tab) for user settings page
  - Improved screen reader experience for comment posting, deleting, upvoting and idea voting

### Added

- The email notification settings on the user profile are now grouped in categories
- Unsubscribing through an email link now works without having to sign in first

### Changed

- The idea manager now shows all ideas by default, instead of filtered by the current user as assignee

## 2020-01-07

### Added

- Go to idea manager when clicking 'idea assigned to you' notification
- 2th iteration of the new admin moderation feature:
  - Not viewed/Viewed filtering
  - The ability to select one or more items and mark them as viewed/not viewed
  - 'Belongs to' table column, which shows the context that a piece of content belongs to (e.g. the idea and project that a comment belongs to)
  - 'Read more' expand mechanism for longer pieces of content
  - Language selector for multilingual content
  - 'Go to' link that will open a new tab and navigate you to the idea/iniative/comment that was posted

### Changed

- Improve layout (and more specifically width) of idea/iniatiatve forms on mobile
- Separate checkboxes for privacy policy and cookie policy
- Make the emails opt-in at registration

### Fixed

- Fix for unreadable password reset error message on Firefox
- Fix for project granular permission radio buttons not working

## 2019-12-12

### Added

- Polls now support questions for which a user can check multiple options, with a configurable maximum
- It's now possible to make a poll anonymous, which hides the user from the response excel export
- New verification method `id_card_lookup`, which supports the generic flow of verifying a user using a predined list of ID card numbers.
  - The copy can be configured in Admin HQ
  - The id cards CSV can be uploaded through Admin HQ

## 2019-12-11

### Added

- Admin moderation iteration 1 (feature flagged, turned on for a selected number of test clients)
- New verification onboarding campaign

### Changed

- Improved timeline composer
- Wysiwyg accessibility improvement

### Fixed

- English notifications when you have French as your language

## 2019-12-06

### Fixed

- Accessibility improvements:
  - Polls
  - Idea/initiative filter boxes
- Uploading a file in admin project page now shows the loading spinner when in progress
- Fixed English copy in notifications when other language selected
- Fixed project copy in Admin HQ not being saved

## 2019-12-05

### Fixed

- Small popups (popovers) no longer go off-screen on smaller screens
- Tooltips are no longer occluded by the checkbox in the idea manager
- The info icon on the initiatives voting box has improved alignment
- Project templates now display when there's only `en` is configured as a tenant locale
- When changing the lifecycle stage of a tenant, the update is now sent right away to segment
- When users accept an inivitation and are in a group, the group count is correctly updated
- Dropdowns in the registration flow can again support empty values
- Accessibility:
  - Various color changes to improve color contrasts
  - Color warning when picking too low contrast
  - Improvements to radio buttons, checkboxes, links and buttons for keyboard accessibility
  - Default built-in pages for new tenants have a better hierarchy for screen readers
- User posted an idea/initiative notification for admins will be in the correct language

## 2019-11-25

### Changed

- Updated translations
- Area filter not shown when no areas are configured
- Overall accessibility improvements for screen readers
- Improved accessibility of the select component, radio button, image upload and tooltip

### Fixed

- When adding a vote that triggers the voting limit on a project/phase, the other idea cards now automatically get updated with disabled vote buttons
- Fix for mobile bottom menu not being clickable when idea page was opened
- Navigating directly between projects via the menu no longer results in faulty idea card collections
- Display toggle (map or list view) of idea and initiative cards works again

## 2019-11-19

### Added

- New ideation project/phase setting called 'Idea location', which enables or disabled the ability to add a location to an idea and show the ideas on a map

### Changed

- Improved accessibility of the image upload component
- COW tooltipy copy
- Sharing modal layout improvement

### Fixed

- Checkboxes have unique ids to correctly identify their corresponding label, which improves screen reader friendliness when you have multiple checkboxes on one page.
- Avatar layout is back to the previous, smaller version

## 2019-11-15

### Fixed

- Fix for 'Click on map to add an idea' functionality not working
- Fix for notifications not showing

## 2019-11-12

### Fixed

- An email with subject `hihi` is no longer sent to admins that had their invite accepted
- Whe clicking the delete button in the file uploader, the page no longer refreshes
- Project templates no longer show with empty copy when the language is missing
- The countdown timer on initiatives now shows the correct value for days
- The radio buttons in the cookie manager are clickable again
- Changing the host of a tenant no longer breaks images embedded in texts
- It's possible again to unassign an idea in the idea manager
- The popup for adding a video or link URL is no longer invisible or unusable in some situations
- Uploading files is no longer failing for various filetypes we want to support
- Keyboard accessibility for modals

### Added

- ID Verification iteration 1
  - Users can verify their account by entering their ID card numbers (currently Chile only)
  - Verification is feature flagged and off by default
  - Smart groups can include the criterium 'is verified'
  - Users are prompted to verify their account when taking an actions that requires verification
- Total population for a tenant can now be entered in Admin HQ
- It's now possible to configure the word used for areas towards citizens from the areas admin
- Improvements to accessibility:
  - Idea and initiative forms: clearer for screen readers, keyboard accessibility, and more accessible input fields
  - Nav bar: clearer for screen readers and improved keyboard navigation
  - Project navigation and phases: clearer for screen readers
  - Sign-in, password reset and recovery pages: labeling of the input fields, clearer for screen readers
  - Participatory budgeting: clearer for screen readers

### Changed

- The organization name is now the default author in an official update

## 2019-10-22

### Fixed

- The sharing title on the idea page is now vertically aligned
- Improvements to the 'bad gateway' message sometimes affecting social sharing
- The map and markers are again visible in the admin dashboard
- First round of accessibility fixes and improvements
  - Dynamics of certain interactions are picked up by screen readers (PB, voting, ...)
  - Overall clarity for screen readers has improved
  - Improvements to information structure: HTML structure, W3C errors, head element with correct titles
  - Keyboard accessibility has generally improved: sign-up problems, login links, PB assignment, ...

### Added

- Initiatives iteration 3
  - Automatic status changes on threshold reached or time expired
  - When updating the status, official feedback needs to be provided simultaneously
  - Users receive emails and notifications related to (their) initiative
  - Initiatives support images in their body text
- Project templates
  - Admins can now create projects starting from a template
  - Templates contain images, a description and a timeline and let admin filter them by tags
  - Admins can share template descriptions with a publically accessible link
- It's now possible to configure the banner overlay color from the customize settings
- A custom email campaign now contains a CTA button by default

### Changed

- Complete copy overhaul of all emails

## 2019-10-03

### Fixed

- PB phase now has a basket button in the project navbar
- The datepicker in the timeline admin now works in IE11

### Changed

- For fragments (small pieces of UI that can be overridden per tenant) to work, they need to be enabled individually in admin HQ.

## 2019-09-25

### Fixed

- It's again possible to change a ideation/PB phase to something else when it contains no ideas
- Older browsers no longer crash when scrolling through comments (intersection observer error)
- Pagination controls are now correctly shown when there's multiple pages of users in the users manager
- The user count of groups in the users manager no longer includes invitees and matches the data shown
- Transition of timeline phases now happen at midnight, properly respecting the tenant timezone
- When looking at the map of an idea or initiative, the map marker is visible again
- The initiatives overview pages now uses the correct header and text colors
- The vote control on an initiative is no longer invisible on a tablet screen size
- The idea page in a budgeting context now shows the idea's budget
- The assign button on an idea card in a budgeting context behaves as expected when not logged in
- Project copy in Admin HQ that includes comments no longer fails
- Changing granular permissions by project moderator no longer fails

### Added

- Polling is now supported as a new participation method in a continuous project or a phase
  - A poll consists of multiple question with predefined answers
  - Users can only submit a poll once
  - Taking a poll can be restricted to certain groups, using granular permissions
  - The poll results can be exported to excel from the project settings
- It's now possible to disable Google Analytics, Google Tag Manager, Facebook Pixel and AdWords for specific tenants through Admin HQ

### Changed

- Large amount of copy improvements throughout to improve consistency and experience
- The ideas overview page is no longer enabled by default for new tenants
- The built-in 'Open idea project' can now be deleted in the project admin

## 2019-08-30

### Fixed

- The map preview box no longer overflows on mobile devices
- You're now correctly directed back to the idea/initiatives page after signing in/up through commenting

### Changed

- The height of the rich text editor is now limited to your screen height, to limit the scrolling when applying styles

## 2019-08-29

### Fixed

- Uploaded animated gifs are no longer displayed with weird artifacts
- Features that depend on NLP are less likely to be missing some parts of the data

### Added

- Citizen initiatives
  - Citizens can post view and post initiatives
  - Admins can manage initiatives, similar to how they manage ideas
  - Current limitation to be aware of, coming very soon:
    - No emails and notifications related to initiatives yet
    - No automated status changes when an initiative reaches enough votes or expires yet

## 2019-08-09

### Fixed

- Fixed a bug that sometimes prevented voting on comments
- When editing a comment, a mention in the comment no longer shows up as html
- In the dashboard, the domicile value 'outside' is now properly translated
- Some fixes were made to improve loading of the dashboard map with data edge cases
- Deleting a phase now still works when users that reveived notifications about the phase have deleted their account
- New releases should no longer require a hard refresh, avoiding landing page crashing issues we had

### Added

- File input on the idea form now works on mobile, if the device supports it

## 2019-07-26

### Fixed

- The project moderator email and notification now link to the admin idea manager instead of citizen side
- The widget no longer shows the `Multiloc`, but the real idea titles for some platforms

### Added

- Speed improvements to data requests to the backend throughout the whole paltform
- Changing the participation method from ideation to information/survey when there are ideas present is now prevented by the UI
- It's now possible to manually reorder archived projects
- There's new in-platform notifications for a status change on an idea you commented or voted on

## 2019-07-18

### Fixed

- It's no longer possible to change the participation method to information or survey if a phase/project already contains ideas
- The 'Share your idea modal' is now properly centered
- It's no longer possible to send out a manual email campaign when the author is not properly defined
- Invite emails are being sent out again
- Imported ideas no longer cause incomplete pages of idea cards
- Invited users who did not accept yet no longer receive any automated digest emails

## 2019-07-08

### Fixed

- When changing images like the project header, it's no longer needed to refresh to see the result
- The comments now display with a shorter date format to work better on smaller screens
- The code snippet from the widget will now work in some website that are strict on valid html
- The number of days in the assignee digest email is no longer 'null'
- The project preview description input is displayed again in the projects admin
- The idea status is no longer hidden when no vote buttons are displayed on the idea page
- Duplicate idea cards no longer appear when loading new pages

### Added

- Performance optimizations on the initial loading of the platform
- Performance optimizations on loading new pages of ideas and projects
- Newly uploaded images are automatically optimized to be smaller in filesize and load faster
- The 'Add an idea' button is now shown in every tab of the projects admin
- It's now possible to add videos to the idea body text
- E-mails are no longer sent out through Vero, but are using the internal cl2-emails server

### Changed

- The automated emails in the admin no longer show the time schedule, to work around the broken translations
- The rights for voting on comments now follow the same rights than commenting itself, instead of following the rights for idea voting
- On smaller desktop screens, 3 columns of idea cards are now shown instead of 2
- When adding an idea from the map, the idea will now be positioned on the exact location that was clicked instead of to the nearest detectable address
- Using the project copy tool in admin HQ is more tolerant about making copies of inconsistent source projects

## 2019-06-19

### Fixed

- Show 3-column instead of 2-column layout for ideas overview page on smaller desktop screens
- Don't hide status label on idea page when voting buttons are not shown

### Changed

- Small improvement in loading speed

## 2019-06-17

## Fixed

- The column titles in comments excel export are aligned with the content
- There's now enough space between voting anc translate links under a comment
- Vote button on an idea no longer stays active when a vote on that idea causes the voting treshold of the project to be reached

## Added

- The admin part of the new citizen initiatives is available (set initiatives feature on `allowed`)
  - Cities can configure how they plan to use initiatives
- A preview of how initiatives will look like city side is available, not yet ready for prime time (set initiatives feature on `allowed` and `enabled`)
- The ideas overview page has a new filtering sidebar, which will be used for other idea and initiative listings in the future
  - On idea status
  - On topic
  - Search
- Comments now load automatically while scrolling down, so the first comments appear faster

## 2019-06-05

### Fixed

- Fix an issue that when showing some ideas in an idea card would make the application crash

## 2019-05-21

### Fixed

- The idea page does no longer retain its previous scroll position when closing and reopening it
- The Similar Ideas box no longer has a problem with long idea titles not fitting inside of the box
- The Similar Ideas box content did not update when directly navigating from one idea page to the next
- The 'What were you looking for?' modal no longer gives an error when trying to open it

### Changed

- You now get redirected to the previously visited page instead of the landing page after you've completed the signup process

## 2019-05-20

### Fixed

- Closing the notification menu after scrolling no longer results in a navbar error
- When accessing the idea manager as a moderator, the assignee filter defaults to 'assigned to me'
- The idea and comment counts on the profile page now update as expected
- It's now possible to use a dropdown input in the 2nd registration step with a screen reader
- An invited user can no longer request a password reset, thereby becoming an inconsistent user that resulted in lots of problems

### Added

- Restyle of the idea page
  - Cleaner new style
  - Opening an idea no longer appears to be a modal
  - Properly styled similar ideas section
  - Showing comment count and avatars of contributors

### Changed

- When clicking the edit button in the idea manager, the edit form now opens in the sidemodal

## 2019-05-15

### Fixed

- Opening the projects dropdown no longer shows all menu items hovered when opened
- Users that can't contribute (post/comment/vote/survey) no longer get an email when a phase starts
- When a project has an ideation and a PB phase, the voting buttons are now shown during the ideation phase
- The admin navigation menu for moderators is now consistent with that for admins
- Moderators that try to access pages only accessible for admins, now get redirected to the dashboard
- The details tab in clustering doesn't cause the info panel to freeze anymore
- When writing an official update, the sbumit button now only becomes active when submission is possible
- The 'no options' copy in a dropdown without anything inside is now correctly translated
- Making a field empty in Admin HQ now correctly saves the empty value
- The active users graph no longer includes users that received an email as being active
- The translation button in an idea is no longer shown when there's only one platform language
- After changing granular permission, a refresh is no longer needed to see the results on ideas
- The sideview in the idea manager now shows the status dropdown in the correct language
- The layout of the sideview in the idea manager is now corrected
- A digest email to idea assignees is no longer sent out when no ideas are assigned to the admin/moderator
- Signing in with VUB Net ID works again
- Loading the insights map can no longer be infinite, it will now show an error message when the request fails

### Added

- The profile page of a user now also shows the comments by that user
- Users can now delete their own profile from their edit profile page
- Similar ideas, clustering and location detection now work in Spanish, German, Danish and Norwegian
- Facebooks bot coming from `tfbnw.net` are now blocked from signing up
- Moderators now also have a global idea manager, showing all the ideas from the projects they're moderating
- Loading the insights map, which can be slow, now shows a loading indicator

### Changed

- Voting buttons are no longer shown when voting is not enabled
- Improved and more granular copy text for several voting and commenting disabled messages

## 2019-04-30

### Fixed

- Time remaning on project card is no longer Capitalized
- Non-admin users no longer get pushed to intercom
- Improvements to the idea manager for IE11
- When filtering on a project in the idea manager, the selected project is highlighted again
- @citizenlab.cl admins can now also access churned platforms
- The user count in the user manager now includes migrated cl1 users
- Sending invitations will no longer fail on duplicate mixed-case email addresses

### Added

- Ideas can now be assigned to moderators and admins in the idea manager
  - Added filter on assignee, set by default to 'assigned to me'
  - Added filter to only show ideas that need feedback
  - When clicking an idea, it now opens in and can be partially edited from a half screen modal
  - Admins and moderators get a weekly digest email with their ideas that need feedback
- Completely new comments UI with support for comment upvotes
  - Comments are visually clearly grouped per parent comment
  - Sub-comments use @mentions to target which other subcomment they reply to
  - Comments can be sorted by time or by votes
- Ideas can now be sorted randomly, which is the new default
- New smart group rule for users that contributed to a specific topic
- New smart group rule for users that contributed to ideas with a specific status
- Clear error message when an invitee does a normal sign up

### Changed

- The idea grid no longer shows a 'post an idea' button when there are no ideas yet

## 2019-04-24

### Fixed

- Project cards now show correct time remaining until midnight

## 2019-04-23

### Fixed

- Closing the notification menu does not cause an error anymore
- The unread notifications count is now displayed correctly on IE11
- Clicking on an invite link will now show an immediate error if the invite is no longer valid

### Changed

- The admin guide is now under the Get Started link and the dashboards is the admin index
- The project cards give feedback CTA was removed
- An idea can now be deleted on the idea page
- The default border radius throughout the platform now is 3px instead of 5px
- The areas filter on the project cards is only shown when there is more than one area

## 2019-04-16

### Fixed

- The comment count of a project remains correct when moving an idea to a different project
- Fixed an issue when copying projects (through the admin HQ) to tenants with conflicting locales
- Only count people who posted/voted/commented/... as participants (this is perceived as a fix in the dashboards)
- Invites are still sent out when some emails correspond to existing users/invitees
- Phase started/upcoming notifications are only sent out for published projects

### Added

- Posting text with a URL will turn the URL part into a link
- Added smart group rules for topic and idea status participants

### Changed

- New configuration for which email campaigns are enabled by default
- Changed project image medium size to 575x575

## 2019-04-02

### Fixed

- The new idea button now shows the tooltip on focus
- The gender graph in clustering is now translated
- Tooltips on the right of the screen no longer fall off
- Text in tooltips no longer overflows the tooltip borders
- When there are no ideas, the 'post an idea' button is no longer shown on a user profile or the ideas overview page
- The project card no longer displays a line on the bottom when there is no meta information available
- Downloading the survey results now consistently triggers a browser download
- The bottom of the left sidebar of the idea manager can now be reached when there are a lot of projects
- The time control in the admin dashboard is now translated
- Various fixes to improve resilience of project copy tool

### Added

- The ideas overview page now has a project filter
- The various pages now support the `$|orgName|` variable, which is replaced by the organization name of the tenant
- Non-CitizenLab admins can no longer access the admin when the lifecycle stage is set to churned
- A new style variable controls the header opacity when signed in
- New email as a reminder to an invitee after 3 days
- New email when a project phase will start in a week
- New email when a new project phase has started
- The ideas link in the navbar is now feature flagged as `ideas_overview`

### Changed

- When filtering projects by multiple areas, all projects that have one of the areas or no area are now shown
- The user search box for adding a moderator now shows a better placeholder text, explaining the goal

## 2019-03-20

### Fixed

- Fixed mobile layout issues with cookie policy, idea image and idea title for small screens (IPhone 5S)
- Posting an idea in a timeline that hasn't started yet (as an admin) now puts the idea in the first phase
- Notifications menu renders properly in IE11
- The CTA on project cards is no longer shown for archived and finished projects
- Invited users that sign up with another authentication provider now automatically redeem their invitation
- When the tenant only has one locale, no language switcher is shown in the official feedback form

### Added

- Capabilities have been added to apply custom styling to the platform header
  - Styling can be changed through a new style tab in admin HQ
  - It's also possible to configure a different platform-wide font
  - Styling changes should only be done by a designer or front-end developer, as there are a lot of things that could go wrong
- The initial loading speed of the platform has increased noticably due to no longer loading things that are not immediately needed right away.
- Tenant templates are now automatically updated from the `.template` platforms every night
- The project copy tool in admin HQ now supports time shifting and automatically tries to solve language conflicts in the data
- New notifications and emails for upcoming (1 week before) and starting phases

### Changed

- Archived ieas are no longer displayed on the general ideas page
- The time remaining on project cards is no longer shown on 2 lines if there's enough space
- New platforms will show the 'manual project sorting' toggle by default
- Some changes were made to modals throughout to make them more consistent and responsiveness
- New ideas now have a minimal character limit of 10 for the title and 30 for the body
- User pages have a more elaborate meta title and description for SEO purposes

## 2019-03-11

### Fixed

- Notifications layout on IE11
- Errors due to loading the page during a deployment

## 2019-03-11

### Fixed

- Similar ideas is now fast enough to enable in production
- NLP insights will no longer keep on loading when creating a new clusgtering graph
- The comment count on project cards now correctly updates on deleted comments
- Various spacing issues with the new landing page on mobile are fixed
- When logging out, the avatars on the project card no longer disappear
- The widget no longer cuts off the title when it's too long
- In admin > settings > pages, all inputs are now correctly displayed using the rich text editor
- The notifications are no longer indented inconsistently
- Exporting typeform survey results now also work when the survey embed url contains `?source=xxxxx`
- When there's a dropdown with a lot of options during signup, these options are no longer unreachable when scrolling down
- The cookie policy no longer displays overlapping text on mobile
- The `isSuperAdmin`, `isProjectModerator` and `highestRole` user properties are now always named using camelCasing

### Added

- Official feedback
  - Admins and moderators can react to ideas with official feedback from the idea page
  - Users contributing to the idea receive a notification and email
  - Feedback can be posted using a free text name
  - Feedback can be updated later on
  - Admin and moderators can no longer write top-level comments
  - Comments by admins or moderators carry an `Official` badge
- When giving product feedback from the footer, a message and email can be provided for negative feedback
- CTA on project card now takes granular permissions into account
- CTA on project card is now also shown on mobile
- Projects for which the final phase has finished are marked as finished on their project card
- Projects on the landing page and all projects page can now be filtered on area through the URL

### Changed

- The avatars on a project card now include all users that posted, voted or commented
- Commenting is no longer possible on ideas not in the active phase

## 2019-03-03

### Fixed

- Manually sorting projects in the admin works as expected

### Added

- Support for Spanish
- The copy of 'x is currently working on' can be customized in admin HQ
- Extra caching layer in cl2-nlp speeds up similar ideas and creating clusters

## 2019-02-28

### Fixed

- In the dashboard, the labels on the users by gender donut chart are no longer cut off
- Adding file attachments with multiple consecutive spaces in the filename no longer fails
- Project copy in admin HQ no longer fails when users have mismatching locales with the new platform

### Added

- New landing page redesign
  - Project cards have a new layout and show the time remaining, a CTA and a metric related to the type of phase
  - The bottom of the landing page displays a new custom info text, configurable in the admin settings
  - New smarter project sorting algorithm, which can be changed to manual ordering in the projects admin
  - Ideas are no longer shown on the landing page
  - The `Show all projects` link is only shown when there are more than 10 projects
- New attributes are added to segment, available in all downstream tools:
  - `isSuperAdmin`: Set to true when the user is an admin with a citizenlab email
  - `isProjectModerator`
  - `highestRole`: Either `super_admin`, `admin`, `project_moderator` or `user`

### Changed

- Intercom now only receives users that are admin or project moderator (excluding citizenlab users)

## 2019-02-20

### Fixed

- User digest email events are sent out again
- The user statistics on the admin dashboard are back to the correct values
- Creating a new project page as an admin does not result in a blank page anymore
- Improved saving behaviour when saving images in a phase's description
- When logged in and visiting a url containing another locale than the one you previously picked, your locale choice is no longer overwritten

### Added

- Project copy feature (in admin HQ) now also supports copying ideas (including comments and votes) and allows you to specify a new slug for the project URL
- Unlogged users locale preference is saved in their browser

## 2019-02-14

### Fixed

- Project/new is no longer a blank page

## 2019-02-13

### Fixed

- Texts written with the rich text editor are shown more consistently in and outside of the editor
- Opening a dropdown of the smart group conditions form now scrolls down the modal
- When changing the sorting method in the ideas overview, the pagination now resets as expected
- Google login no longer uses the deprecated Google+ authentication API

### Added

- Typeform survey for typeform can now be downloaded as xlsx from a tab in the project settings
  - The Segment user token needs to be filled out in Admin HQ
  - New survey responses generate an event in segment
- Survey providers can be feature flagged individually
- New \*.template.citizenlab.co platforms now serve as definitions of the tenant template
- The registration fields overview in admin now shows a badge when fields are required

### Changed

- Surveymonkey is now feature-flagged off by default for new platforms

## 2019-01-30

### Fixed

- Long topic names no longer overlap in the admin dashboards
- Video no longer pops out of the phase description text
- Added event tracking for widget code copy and changing notification settings
- Saving admin settings no longer fails because of a mismatch between platform and user languages
- The password reset message now renders correctly on IE11
- It's easier to delete a selected image in the rich text editor
- The copy in the modal to create a new group now renders correctly in IE11
- Texts used in the the dashboard insights are no longer only shown in English
- Tracking of the 'Did you find what you're looking for?' footer not works correctly

### Added

- Tooltips have been added throughout the whole admin interface
- A new homepage custom text section can be configured in the admin settings, it will appear on the landing page in a future release
- New experimental notifications have been added that notify admins/moderators on every single idea and comment
- New tenant properties are being logged to Google Analytics

## 2019-01-19

### Fixed

- Registration fields of the type 'multiple select' can again be set in the 2nd step of the signup flow
- Creating invitations through an excel file no longer fails when there are multiple users with the same first and last name

## 2019-01-18

### Fixed

- Overflowing text in project header
- Fixed color overlay full opaque for non-updated tenant settings
- Fixed avatar layout in IE11
- Fixed idea page scrolling not working in some cases on iPad
- Pressing the enter key inside of a project settings page will no longer trigger a dialog to delet the project

### Changed

- Reduced the size of the avatars on the landing page header and footer
- Made 'alt' text inside avatar invisible
- Better cross-browser scaling of the background image of the header that's being shown to signed-in users
- Added more spacing underneath Survey, as not to overlap the new feedback buttons
- Increased width of author header inside of a comment to better accomodate long names
- Adjusted avatar hover effect to be inline with design spec￼

## 2019-01-17

### Added

- `header_overlay_opacity` in admin HQ allows to configure how transparent header color is when not signed in
- `custom_onboarding_fallback_message` in admin HQ allows to override the message shown in the header when signed in

## 2019-01-16

### Fixed

- The clustering prototype no longer shows labels behind other content
- Removing a project header image is again possible
- New active platforms get properly submitted to google search console again
- Scrolling issues with an iPad on the idea modal have been resolved
- Signing up through Google is working again
- The line underneath active elements in the project navbar now has the correct length
- A long location does no longer break the lay-out of an event card
- The dashboards are visible again by project moderators
- The admin toggle in the users manager is working again

### Added

- When logged in, a user gets to see a dynamic call to action, asking to
  - Complete their profile
  - Display a custom message configurable through admin HQ
  - Display the default fallback engagement motivator
- The landing page header now shows user avatars
- It's now possible to post an idea from the admin idea manager
- The footer now shows a feedback element for citizens
- A new 'map' dashboard now shows the ideas on their locations detected from the text using NLP
- The clustering prototype now shows the detected keywords when clustering is used

### Changed

- The navbar and landing page have a completely refreshed design
  - The font has changed all over the platform
  - 3 different colors (main, secondary, text) are configurable in Admin HQ
- The clustering prototype has been moved to its own dashboard tab
- Project cards for continuous projects now link to the information page instead of ideas

## 2018-12-26

### Fixed

- The rich text editor now formats more content the same way as they will be shown in the platform

### Added

- Admin onboarding guide
  - Shown as the first page in the admin, guiding users on steps to take
- The idea page now shows similar ideas, based on NLP
  - Feature flagged as `similar_ideas`, turned off by default
  - Experimental, intended to evaluate NLP similarity performance
- A user is now automatically signed out from FranceConnect when signing out of the platform

### Changed

- When a user signs in using FranceConnect, names and some signup fields can no longer be changed manually
- The FranceConnect button now has the official size and dimensions and no T&C
- SEO improvements to the "Powered by CitizenLab" logo

## 2018-12-13

### Fixed

- User digest email campaigns is sent out again
- IE11 UI fixes:
  - Project card text overflow bug
  - Project header text wrapping/centering bug
  - Timeline header broken layout bug
  - Dropdown not correctly positioned bug
- Creating new tenants and changing the host of existing tenants makes automatic DNS changes again

### Added

- SEO improvements: project pages and info pages are now included in sitemap
- Surveys now have Google Forms support

## 2018-12-11-2

### Fixed

- A required registration field of type number no longer blocks users on step 2 of the registration flow

## 2018-12-11

### Fixed

- Loading an idea page with a deleted comment no longer results in an error being shown
- Assigning a first bedget to a PB project as a new user no longer shows an infinite spinner
- Various dropdowns, most famously users group selection dropdown, no longer overlap menu items

## 2018-12-07

### Fixed

- It's again possible to write a comment to a comment on mobile
- When logged in and trying to log in again, the user is now redirected to the homepage
- A deleted user no longer generates a link going nowhere in the comments
- The dropdown menu for granular permissions no longer disappears behind the user search field
- After deleting an idea, the edit and delete buttons are no longer shown in the idea manager
- Long event title no longer pass out of the event box
- Notifications from a user that got deleted now show 'deleted user' instead of nothing

### Added

- Machine translations on the idea page
  - The idea body and every comment not in the user's language shows a button to translate
  - Feature flagged as `machine_translations`
  - Works for all languages
- Show the currency in the amount field for participatory budgeting in the admin
- Built-in registration fields can now be made required in the admin
- FranceConnect now shows a "What is FranceConnect?" link under the button

### Changed

- The picks column in the idea manager no longer shows a euro icon

## 2018-11-28

### Fixed

- IE11 graphical fixes in text editor, status badges and file drag&drop area fixed
- The idea tab is visible again within the admin of a continuous PB project
- The checkbox within 3rd party login buttons is now clickable in Firefox

## 2018-11-27

### Fixed

- When all registration fields are disabled, signing up through invite no longer blocks on the first step
- A moderator that has not yet accepted their invitation, is no longer shown as 'null null' in the moderators list
- Adding an idea by clicking on the map is possible again

### Changed

- When there are no events in a project, the events title is no longer shown
- The logo for Azure AD login (VUB Net ID) is shown as a larger image
- When logging in through a 3rd party login provider, the user needs to confirm that they've already accepted the terms and conditions

## 2018-11-22

### Fixed

- In the clustering prototype, comparing clusters using the CTRL key now also works on Mac
- Widget HTML code can now be copied again
- Long consequent lines of text now get broken up in multiple lines on the idea page
- Admin pages are no longer accessible for normal users
- Reduced problems with edge cases for uploading images and attachments

### Added

- Participatory budgeting (PB)
  - A new participation method in continuous and timeline projects
  - Admins and moderators can set budget on ideas and a maximum budget on the PB phase
  - Citizens can fill their basket with ideas, until they hit the limit
  - Citizens can submit their basket when they're done
  - Admins and moderators can process the results through the idea manager and excel export
- Advanced dashboards: iteration 1
  - The summary tab shows statistics on idea/comment/vote and registration activities
  - The users tab shows information on user demographics and a leaderboard
  - The time filter can be controller with the precision of a day
  - Project, group and topic filters are available when applicable
  - Project moderators can access the summary tabs with enforced project filter
- Social sharing through the modal is now separately trackable from sharing through the idea page
- The ideas excel export now contains the idea status
- A new smart group rule allows for filtering on project moderators and normal users

### Changed

- Project navigation is now shown in new navigation bar on top
- The content of the 'Open idea project' for new tenants has changed
- After posting an idea, the user is redirected towards the idea page of the new idea, instead of the landing page

## 2018-11-07

### Fixed

- The widget HTML snippet can be copied again

## 2018-11-05

### Fixed

- Clicking Terms & Conditions links during sign up now opens in a new tab

### Added

- Azure Active Directory login support, used for VUB Net ID

## 2018-10-25

### Fixed

- Resizing and alignment of images and video in the editor now works as expected
- Language selector is now updating the saved locale of a signed in user
- When clicking "view project" in the project admin in a new tab, the projects loads as expected
- The navbar user menu is now keyboard accessible
- Radio buttons in forms are now keyboard accessible
- The link to the terms and conditions from social sign in buttons is fixed
- In admin > settings > pages, the editors now have labels that show the language they're in
- Emails are no longer case sensitive, resolving recurring password reset issues
- The widget now renders properly in IE11
- Videos are no longer possible in the invitation editor

### Added

- Cookie consent manager
  - A cookie consent footer is shown when the user has not yet accepted cookies
  - The user can choose to accept all cookies, or open the manager and approve only some use cases
  - The consent settings are automatically derived from Segment
  - When the user starts using the platform, they silently accept cookies
- A new cookie policy page is easier to understand and can no longer be customized through the admin
- Granular permissions
  - In the project permissions, an admin or project moderator can choose which citizens can take which actions (posting/voting/comments/taking survey)
  - Feature flagged as 'granular_permissions', turned off by default
- Ideas excel export now contains links to the ideas
- Ideas and comments can now be exported from within a project, also by project moderators
- Ideas and comments can now be exported for a selection of ideas
- When signing up, a user gets to see which signup fields are optional

### Changed

- Published projects are now shown first in the admin projects overview
- It's now more clear that the brand color can not be changed through the initial input box
- All "Add <something>" buttons in the admin have moved to the top, for consistency
- The widget no longer shows the vote count when there are no votes
- When a project contains no ideas, the project card no longer shows "no ideas yet"

## 2018-10-09

### Fixed

- UTM tags are again present on social sharing
- Start an idea button is no longer shown in the navbar on mobile
- Exceptionally slow initial loading has been fixed
- Sharing on facebook is again able to (quite) consistently scrape the images
- When using the project copy tool in Admin HQ, attachments are now copied over as well

### Added

- Email engine in the admin (feature flagged)
  - Direct emails can be sent to specific groups by admins and moderators
  - Delivered/Opened/Clicked statistics can be seen for every campaign
  - An overview of all automated emails is shown and some can be disabled for the whole platform

## 2018-09-26

### Fixed

- Error messages are no longer cut off when they are longer than the red box
- The timeline dropdown on mobile shows the correct phase names again
- Adding an idea by clicking on the map works again
- Filip peeters is no longer sending out spam reports
- Reordering projects on the projects admin no longer behaves unexpectedly
- Fixes to the idea manager
  - Tabs on the left no longer overlap the idea table
  - Idea status tooltips no longer have an arrow that points too much to the right
  - When the screen in not wide enough, the preview panel on the right is no longer shown
  - Changing an idea status through the idea manager is possible again

### Added

- Social sharing modal is now shown after posting an idea
  - Feature flagged as `ideaflow_social_sharing`
  - Offers sharing buttons for facebook, twitter and email
- File attachments can now be added to
  - Ideas, shown on the idea page. Also works for citizens.
  - Projects, shown in the information page, for admins and moderators
  - Phases, shown under the phase description under the timeline, for admins and moderators
  - Events, shown under the event description, for admins and moderators
  - Pages, shown under the text, for admins
- Some limited rich text options can now be used in email invitation texts

### Changed

- The admin projects page now shows 3 seperate sections for published, draft and archived
- When there are no voting buttons, comment icon and count are now also aligned to the right
- It's now possible to remove your avatar

## 2018-09-07

### Fixed

- Submit idea button is now aligned with idea form
- An error caused by social sign in on French platforms not longer has an English error message
- Checkboxes are now keyboard navigable
- Projects that currently don't accept ideas can no longer be selected when posting an idea
- Deleting an idea no longer results in a blank page
- Deleting a comment no longer results in a blank page
- When sign in fails, the error message no longer says the user doesn't exist
- `null` is no longer shown as a lastname for migrated cl1 users without last name
- Clicking on the table headers in the idea managers again swaps the sorting order as expected
- Typeform Survey now is properly usable on mobile

### Added

- Email notification control
  - Every user can opt-out from all recurring types of e-mails sent out by the platform by editing their profile
  - Emails can be fully disabled per type and per tenant (through S&S ticket)
- An widget that shows platform ideas can now be embedded on external sites
  - The style and content of the widget can be configured through admin > settings > widgets
  - Widget functionality is feature flagged as "widgets", on by default

### Changed

- Initial loading speed of the platform has drastically improved, particulary noticable on mobile
- New tenants have custom signup fields and survey feature enabled by default

## 2018-08-20

### Fixed

- The idea sidepane on the map correctly displays HTML again
- Editing your own comment no longer turns the screen blank
- Page tracking to segment no longer tracks the previous page instead of the current one
- Some browsers no longer break because of missing internationalization support
- The options of a custom field are now shown in the correct order

### Added

- A major overhaul of all citizen-facing pages to have significantly better accessibility (almost WCAG2 Level A compliant)
  - Keyboard navigation supported everywhere
  - Forms and images will work better with screen readers
  - Color constrasts have been increased throughout
  - A warning is shown when the color in admin settings is too low on constrast
  - And a lot of very small changes to increase WCAG2 compliance
- Archived projects are visible by citizens
  - Citizens can filter to see all, active or archived projects
  - Projects and project cards show a badge indicating a project is archived
  - In the admin, active and archived projects are shown separately
- A favicon can now be configured at the hidden location `/admin/favicon`
  - On android in Chrome, the platform can be added to the Android homescreen and will use the favicon as an icon
- Visitors coming through Onze Stad App now are trackable in analytics

### Changed

- All dropdown menus now have the same style
- The style of all form select fields has changed
- Page tracking to segment no longer includes the url as the `name` property (salesmachine)
- Font sizes throughout the citizen-facing side are more consistent

## 2018-08-03

### Fixed

- The landingpage header layout is no longer broken on mobile devices
- Yet another bug related to the landingpage not correctly redirecting the user to the correct locale
- The Page not found page was not found when a page was not found

### Added

- The 'Create an account' call to action button on the landing page now gets tracked

## 2018-08-02

### Fixed

- The browser no longer goes blank when editing a comment
- Redirect to the correct locale in the URL no longer goes incorrectly to `en`

## 2018-07-31

### Fixed

- The locale in the URL no longer gets added twice in certain conditions
- Various fixes to the rich text editor
  - The controls are now translated
  - Line breaks in the editor and the resulting page are now consistent
  - The editor no longer breaks form keyboard accessibility
  - The images can no longer have inconsistent widht/height ratio wich used to happen in some cases
  - The toolbar buttons have a label for accessibility
- A new tenant created in French no longer contains some untranslated content
- The tenant lifecycle stage is now properly included in `group()` calls to segment
- Comment body and various dynamic titles are secured against XSS attacks

### Added

- Ideas published on CitizenLab can now also be pushed to Onze Stad App news stream
- The rich text editor
  - Now support copy/paste of images
- Event descriptions now also support rich text
- When not signed in, the header shows a CTA to create an account
- A new smart group rule allows you to specify members than have participated (vote, comment, idea) in a certain project
- The admin now shows a "Get started" link to the knowledge base on the bottom left
- The Dutch platforms show a "fake door" to Agenda Setting in the admin navigation

### Changed

- The idea card now shows name and date on 2 lines
- The navbar now shows the user name next to the avatar
- The user menu now shows "My ideas" instead of "Profile page"

## 2018-07-12

### Fixed

- New text editor fixes various bugs present in old editor:
  - Typing idea texts on Android phones now works as expected
  - Adding a link to a text field now opens the link in a new window
  - Resizing images now works as expected
  - When saving, the editor no longer causes extra whitespace to appear
- A (too) long list of IE11 fixes: The platform is now fully usable on IE11
- The group count in the smart groups now always shows the correct number
- The admin dashboard is no longer too wide on smaller screens
- The home button on mobile is no longer always active
- Fix for page crash when trying to navigate away from 2nd signup step when one or more required fields are present

### Added

- The language is now shown in the URL at all times (e.g. `/en/ideas`)
- The new text editor enables following extras:
  - It's now possible to upload images through the text editor
  - It's now possible to add youtube videos through the text editor
- `recruiter` has been added to the UTM campaign parameters

### Know issues

- The controls of the text editor are not yet translated
- Posting images through a URL in the text editor is no longer possible
- Images that have been resized by IE11 in the text editor, can subsequently no longer be resized by other browsers

## 2018-06-29

### Fixed

- Facebook now correctly shows the idea image on the very first share
- Signing up with a google account that has no avatar configured now works again
- Listing the projects and ideas for projects that have more than 1 group linked to them now works again

### Added

- Voting Insights [beta]: Get inisghts into who's voting for which content
  - Feature flagged as 'clustering', disabled by default
  - Admin dashboard shows a link to the prototype
- Social sharing buttons on the project info page
- Usage of `utm_` parameters on social sharing to track sharing performance
- Various improvements to meta tags throughout the platform
  - Page title shows the unread notification count
  - More descriptive page titles on home/projects/ideas
  - Engaging generic default texts when no meta title/description are provided
  - Search engines now understand what language and region the platform is targeting
- Optimized idea image size for facebook sharing
- Sharing button for facebook messenger on mobile
- When you receive admin rights, a notification is shown
- `tenantLifecycleStage` property is now present in all tracked events to segment

### Changed

- Meta tags can't be changed through the admin panel anymore
- Social sharing buttons changed aspect to be more visible

## 2018-06-20

### Fixed

- Visual fixes for IE11 (more to come)
  - The text on the homepage doesn't fall outside the text box anymore
  - The buttons on the project page are now in the right place
  - In the projects pages, the footer is no longer behaving like a header
- When trying to add a timeline phase that overlaps with another phase, a more descriptive error is shown
- larsseit font is now always being loaded

### Added

- Smart groups allow admins to automatically and continuously make users part of groups based on conditions
- New user manager allows
  - Navigating through users by group
  - Moving, adding and removing users from/to (manual) groups
  - Editing the group details from within the user manager
  - Creating groups from within the user manager
  - Exporting users to excel by group or by selection
- Custom registration fields now support the new type "number"
- The city website url can now be specified in admin settings, which is used as a link in the footer logo

### Changed

- The checkbox copy at signup has changed and now links to both privacy policy and terms and conditions
- Improved styling of usermenu dropdown (the menu that opens when you click on the avatar in the navigation bar)

### Removed

- The groups page is no longer a separate page, but the functionality is part of the user manager

## 2018-06-11

### Fixed

- Notifications that indicate a status change now show the correct status name
- The admin pages editors support changing content and creating new pages again
- When searching in the invites, filters still work as expected
- The font has changed again to larsseit

### Added

- Accessibility improvements:
  - All images have an 'alt' attributes
  - The whole navbar is now usable with a keyboard
  - Modals can be closed with the escape key
  - The contrast of labels on white backgrounds has increased
- New ideas will now immediately be scraped by facebook
- When inviting a user, you can now pick projects for which the user becomes a moderator

### Changed

- The language switcher is now shown on the top right in the navbar

## 2018-05-27

### Fixed

- Sitemap now has the correct date format
- Empty invitation rows are no longer created when the given excel file contains empty rows
- Hitting enter while editing a project no longer triggers the delete button
- Registration fields on signup and profile editing are now always shown in the correct language
- The dropdown menu for idea sorting no longer gets cut off by the edge of the screen on small screens
- Saving a phase or continuous project no longer fails when participation method is not ideation

### Added

- Language selection now also has a regional component (e.g. Dutch (Belgium) instead of Dutch)
- Added noindex tag on pages that should be shown in Google
- A new 'user created' event is now being tracked from the frontend side
- It's now possible to use HTML in the field description of custom fields (no editor, only for internal usage)

## 2018-05-16

### Fixed

- Phases are now correctly active during the day specified in their end date
- On the new idea page, the continue button is now shown at all resolutions
- On the idea list the order-by dropdown is now correctly displayed at all resolutions.

### Added

- Project moderators can be specified in project permissions, giving them admin and moderation capabilities within that project only
  - Moderators can access all admin settings of their projects
  - Moderators can see they are moderating certain projects through icons
  - Moderators can edit/delete ideas and delete comments in their projects
- A correct meta description tag for SEO is now rendered
- The platforms now render sitemaps at sitemap.xml
- It is now possible to define the default view (map/cards) for every phase individually
- The tenant can now be configured with an extra `lifecycle_stage` property, visible in Admin HQ.
- Downloading ideas and comments xlsx from admin is now tracked with events
- The fragment system, to experiment with custom content per tenant, now also covers custom project descriptions, pages and individual ideas

### Changed

- It is no longer possible to define phases with overlapping dates
- Initial loading speed of the platform has improved

## 2018-04-30

### Fixed

- When posting an idea and only afterward signing in, the content originally typed is no longer lost
- An error is no longer shown on the homepage when using Internet Explorer
- Deleting a user is possible again

### Changed

- The idea manager again shows 10 ideas on one page, instead of 5
- Submit buttons in the admin no longer show 'Error' on the buttons themselves

### Removed

- The project an idea belongs to can no longer be changed through the edit idea form, only through the idea manager

## 2018-04-26

### Added

- Areas can now be created, edited and deleted in the admin settings
- The order of projects can now be changed through drag&drop in the admin projects overview
- Before signing up, the user is requested to accept the terms and conditions
- It's possible to experiment with platform-specific content on the landing page footer, currently through setup & support
- Images are only loaded when they appear on screen, improving page loading speed

### Fixed

- You can no longer click a disabled "add an idea" button on the timeline
- When accessing a removed idea or project, a message is shown

### Known issues

- Posting an idea before logging in is currently broken; the user is redirected to an empty posting form
- Social sharing is not consistently showing all metadata

## 2018-04-18

### Fixed

- Adding an idea at a specific location by clicking on the map is fixed

## 2018-04-09

### Fixed

- An idea with a location now centers on that location
- Map markers far west or east (e.g. Vancouver) are now positioned as expected
- Links in comment now correctly break to a new line when they're too long
- Hitting enter in the idea search box no longer reloads the page
- A survey project no longer shows the amount of ideas on the project card
- The navbar no longer shows empty space above it on mobile
- The report as spam window no longer scrolls in a weird way
- The project listing on the homepage no longer repeats the same project for some non-admin users
- Google/Facebook login errors are captured and shown on an error page
- Some rendering issues were fixed for IE11 and Edge, some remain
- An idea body with very long words no longer overlaps the controls on the right
- Project cards no longer overlap the notification menu

### Added

- A user can now edit and delete its own comments
- An admin can now delete a user's comment and specify the reason, notifying the user by notification
- Invitations
  - Admins can invite users by specifying comma separated email addresses
  - Admins can invite users with extra information by uploading an excel file
  - Invited users can be placed in groups, made admin, and given a specific language
  - Admins can specify a message that will be included in the email to the invited users
  - Admins receive a notification when invited users sign up
- Users receive a notification and email when their idea changes status
- Idea titles are now limited to 80 characters

### Known issues

- Adding an idea through the map does not position it correctly

## 2018-03-23

### Fixed

- Fixed padding being added on top of navigation bar on mobile devices

## 2018-03-22

### Fixed

- Idea creation page would not load when no published projects where present. Instead of the loading indicator the page now shows a message telling the user there are no projects.

## 2018-03-20

### Fixed

- Various visual glitches on IE11 and Edge
- Scrolling behviour on mobile devices is back to normal
- The admin idea manager no longer shows an empty right column by default

### Added

- Experimental raw HTML editing for pages in the admin at `/admin/pages`

## 2018-03-14

### Fixed

- When making a registration field required, the user can't skip the second sign up step
- When adding a registration field of the "date" type, a date in the past can now be chosen
- The project listing on the landing page for logged in users that aren't admin is fixed

### Added

- When something goes wrong while authenticating through social networks, an error page is shown

## 2018-03-05

### Added

- Limited voting in timeline phases
- Facebook app id is included in the meta headers

### Known issues

- When hitting your maimum vote count as a citizen, other idea cards are not properly updating untill you try voting on them
- Changing the participation settings on a continuous project is impossible

## 2018-02-26

### Fixed

- Project pages
  - Fixed header image not being centered
- Project timeline page
  - Fixed currently active phase not being selected by default
  - Fixed 'start an idea' button not being shown insde the empty idea container
  - Fixed 'start an idea' button not linking to the correct idea creation step
- Ideas and Projects filter dropdown
  - Fixed the dropdown items not always being clickable
- Navigation bar
  - Fixed avatar and options menu not showing on mobile devices

### Added

- Responsive admin sidebar
- Top navigation menu stays in place when scrolling in admin section on mobile devices

### Changed

- Project timeline
  - Better word-breaking of phases titles in the timeline

## 2018-02-22

### Fixed

- Idea page
  - Fixed voting buttons not being displayed when page is accessed directly
- Edit profile form page
  - Fixed broken input fields (first name, last name, password, ...)
  - Fixed broken submit button behavior
- Admin project section
  - Fixed default view (map or card) not being saved
  - Fixed save button not being enabled when an image is added or removed
- Project page
  - Fixed header navigation button of the current page not being highlighted in certain scenarios
  - Fixed no phase selected in certain scenarios
  - Fixed mobile timeline phase selection not working
- Idea cards
  - Fixed 'Load more' button being shown when no more ideas
- Project cards
  - Fixed 'Load more' button being shown when no more projects
- Idea page
  - Fixed faulty link to project page
- Add an idea > project selection page
  - Fixed broken layout on mobile devices

### Added

- Landing page
  - Added 'load more' button to project and idea cards
  - Added search, sort and filter by topic to idea cards
- Project card
  - Added ideas count
- Idea card
  - Added author avatar
  - Added comment count and icon
- Idea page
  - Added loading indicator
- Project page
  - Added loading indicator
  - Added border to project header buttons to make them more visible
- Admin page section
  - Added header options in rich-text editors

### Changed

- Navigation bar
  - Removed 'ideas' menu item
  - Converted 'projects' menu item into dropdown
  - Changed style of the 'Start an idea' button
- Landing page
  - Header style changes (larger image dimensions, text centered)
  - Removed 'Projects' title on top of project cards
- Project card
  - Changed project image dimensions
  - Changed typography
- Idea card
  - Removed image placeholder
  - Reduced idea image height
- Filter dropdowns
  - Height, width and alignment changes for mobile version (to ensure the dropdown is fully visible on smaller screens)
- Idea page
  - Improved loading behavior
  - Relocated 'show on map' button to sidebar (above sharing buttons)
  - Automatically scroll to map when 'show on map' button is clicked
  - Larger font sizes and better overall typography for idea and comment text
  - Child comments style changes
  - Child commenting form style change
  - Comment options now only visible on hover on desktop
- Project page
  - Improved loading behavior
  - Timeline style changes to take into account longer project titles
  - Changed copy from 'timeline' to 'process'
  - Changed link from projects/<projectname>/timeline to projects/<projectname>/process
  - Events header button not being shown if there are no events
- Add an idea > project selection page
  - Improved project cards layout
  - Improved mobile page layout

## 2018-01-03

### Fixed

- Updating the bio on the profile page works again
- 2018 can be selected as the year of events/phases
- The project dropdown in the idea posting form no longer shows blank values
- Reset password email

### Added

- Ideas can be edited by admins and by their author
- An idea shows a changelog with its latest updates
- Improved admin idea manager
  - Bulk update project, topics and statuses of ideas
  - Bulk delete ideas
  - Preview the idea content
  - Links through to viewing and editing the idea
- When on a multi-lingual platform, the language can be changed in the footer
- The project pages now show previews of the project events in the footer
- The project card now shows a description preview text, which is changeable through the admin
- Images are automatically optimized after uploading, to reduce the file size

### Changed

- Image dimensions have changed to more optimal dimensions

## 2017-12-13

### Fixed

- The ideas of deleted users are properly shown
- Slider to make users admins is again functional

### Added

- The idea show page shows a project link
- Mentions are operational in comments
- Projects can be deleted in the admin

### Changed

- Ideas and projects sections switched positions on the landing page

## 2017-12-06

### Fixed

- Phases and events date-picker no longer overlaps with the description text
- No longer needed to hard refresh if you visited al old version of the platform
- Inconsistency when saving project permissions has been fixed
- Bullet lists are now working in project description, phases and events
- The notifications show the currect user as the one taking the action

### Added

- Translators can use `orgName` and `orgType` variables everywhere
- Previews of the correct image dimension when uploading images

### Changed

- Lots of styling tweaks to the admin interface
- Behaviour of image uploads has improved

## 2017-11-23

### Fixed

- Loading the customize tab in the admin no longer requires a hard refresh

## 2017-11-22

### Fixed

- When saving a phase in the admin, the spinner stops on success or errors
- Deleting a user no longer breaks the idea listing, idea page and comments
- Better error handling in the signup flow
- Various bug fixes to the projects admin
- The switches that control age, gender, ... now have an effect on the signup flow.
- For new visitors, hard reloading will no longer be required

### Added

- Social Sign In with facebook and google. (Needs to be setup individually per customer)
- Information pages are reachable through the navbar and editable through the admin
- A partner API that allows our partners to list ideas and projects programmatically
- Ideas with a location show a map on the idea show page
- Activation of welcome and reset password e-mails

### Changed

- Changes to mobile menu layout
- Changes to the style of switches
- Better overall mobile experience for citizen-facing site

### Known issues

- If you visited the site before and the page did not load, you need to hard refresh.
- If the "Customize" tab in the admin settings does not load, reload the browser on that page

## 2017-11-01

### Fixed

- Various copy added to the translation system
- Fixed bug where image was not shown after posting an idea
- Loading behaviour of the information pages
- Fixed bug where the app no longer worked after visiting some projects

### Added

- Added groups to the admin
- Added permissions to projects
- Social sharing of ideas on twitter and (if configured for the platform) facebook
- Projects can be linked to certain areas in the admin
- Projects can be filtered by area on the projects page
- Backend events are logged to segment

### Changed

- Improved the styling of the filters
- Project description in the admin has its own tab
- Restored the landing page header with an image and configurable text
- Improved responsiveness for idea show page
- Maximum allowed password length has increased to 72 characters
- Newest projects are list first

## 2017-10-09

### Fixed

- The male/female gender selection is no longer reversed after registration
- On firefox, the initial loading animation is properly scaled
- After signing in, the state of the vote buttons on idea cards is now correct for the current user
- Fixed bug were some text would disappear, because it was not available in the current language
- Fixed bug where adding an idea failed because of a wrongly stored user language
- Fixed bug where removing a language in the admin settings fails
- Graphical glitches on the project pages

### Added

- End-to-end test coverage for the happy flow of most of the citizen-facing app interaction
- Automated browser error logging to be proactive on bugs
- An idea can be removed through the admin

### Changed

- The modal that shows an idea is now fullscreen and has a new animation
- New design for the idea show page
- New design for the comments, with animation and better error handling
- The "Trending" sorting algorithm has changed to be more balanced and give new ideas a better chance
- Slightly improved design of the page that shows the user profile

## 2017-09-22

### Fixed

- Bug where multiple form inputs didn't accept typed input
- Issues blocking the login process
- The success message when commenting no longer blocks you from adding another comment
- Clicking an internal link from the idea modal didn't work
- Responsiveness of filters on the ideas page
- Updating an idea status through the admin failed

### Added

- Initial loading animation on page load
- Initial version of the legal pages (T&C, privacy policy, cookie policy)
- All forms give more detailed error information when something goes wrong
- Full caching and significant speed improvements for all data resources

### Changed

- Refactoring and restyling of the landing page, idea cards and project cards
- Added separate sign in and sign up components
- Cleaned up old and unused code
- The navbar is no longer shown when opening a modal
- Lots of little tweaks to styling, UX and responsiveness

## 2017-09-01

### Fixed

- Saving forms in the admin of Projects will now show success or error messages appropriately
- The link to the guide has been hidden from the admin sidebar until we have a guide to link to

### Added

- Adding an idea from a project page will pre-fill parts of the new idea form
- The landing page now prompts user to add an Idea if there are none
- The landing page will hide the Projects block if there are none

### Changed

- Under-the-hood optimizations to increase the loading speed of the platform

## 2017-08-27

### Fixed

- Changing the logo and background image in admin settings works
- Platform works for users with an unsupported OS language

### Added

- Admin dashboard
- Default topics and idea statuses for newly deployed platforms
- Proper UX for handling voting without being signed in
- Meta tags for SEO and social sharing
- Better error handling in project admin

### Changed

- Projects and user profile pages now use slugs in the URL

## 2017-08-18

### Fixed

- Changing idea status in admin
- Signing up
- Proper rending of menu bar within a project
- Admin settings are properly rendered within the tab container
- Lots of small tweaks to rendering on mobile
- Default sort ideas on trending on the ideas index page

### Added

- Admin section in projects to CRUD phases
- Admin section in projects to CRUD events
- New navbar on mobile
- Responsive version of idea show page

### Changed

- Navbar design updated
- One single login flow experience instead of 2 separate ones (posting idea/direct)
- Admins can only specify light/dark for menu color, not the exact color

### Removed

- Facebook login (Yet to be added to new login flow, will be back soon)

## 2017-08-13

### Fixed

- Voting on cards and in an idea page
- Idea modal loading speed
- Unread notification counter

### Added

- New improved flow for posting an idea
- Admin interface for projects
- New design for idea and project cards
- Consistenly applied modal, with new design, for ideas
- Segment.io integration, though not all events are tracked yet

### Changed

- Idea URls now using slugs for SEO<|MERGE_RESOLUTION|>--- conflicted
+++ resolved
@@ -4,9 +4,7 @@
 
 ### Fixed
 
-<<<<<<< HEAD
 - [CL-967] Fixed issue with map displaying off screen on Android
-=======
 - [CL-667] Next batch of RuboCop fixes
 
 ## 2022-06-14
@@ -17,7 +15,6 @@
 
 ### Fixed
 
->>>>>>> b989fc03
 - [CL-915] Show "Messaging" menu item only if any of 3 messaging features enabled
 - [CL-940] Graph excel export was not always giving the same numbers as the graph itself if a time period was selected. This is fixed now.
 - [CL-888] Fixed issue with folders page layout. Project cards are now displayed in two columns (instead of one) on large screens.
