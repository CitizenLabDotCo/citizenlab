# Changelog

## Next release

<<<<<<< HEAD
### Added

- Initial blocked words lists for Luxembourgish and Italian.

### Fixed

- Fall back to English blocked words when no blocked words list exists for a locale. Also added spec to check that blocked word lists are provided for all supported languages.
=======
### Changed

- Throttling can now be disabled on a cluster by setting `RACK_ATTACK_DISABLED = true`.

## 2021-10-01

### Fixed

- Typeform export from the platform shows the answers to all questions again.
>>>>>>> 8cc4db9e

## 2021-09-29

### Changed

- Insights Edit screen improvements
  - Added tooltip in the tags sidebar
  - Added quick delete action to category button in the categories sidebar
  - "Detect tags" button only shows if there are tags detected
  - "Reset tags" button is moved to a menu
  - Removed "add" button from input sidebar and improved select hover state
- Split 'Pages' tab in admin/settings into the 'Pages' and 'Policies' tabs. 'Pages' contains the about, FAQ and a11y statement pages, while 'Policies' contains the terms and conditions, privacy- and cookie policy. The 'Pages' tab will soon be replaced by a 'Navigation' tab with more customizability options as part of the upcoming nav-bar customization functionality. This is just a temporary in-between solution.

## 2021-09-24

### Added

- SmartSurvey integration

## 2021-09-22

### Changed

- Very short phases are now shown slightly bigger in the timeline, and projects with many phases will display the timeline correctly.

### Fixed

- Cookie popup can be closed again.

## 2021-09-21

### Added

- Permit embedding of videos from videotool.dk in rich-text editor content.

### Changed

- Project moderators have access to the 'Reporting' tab of the admin panel for their projects.

### Fixed

- The category columns in input `xlsx` exports (insights) are now ordered as presented in the application.

## 2021-09-14

### Changed

- Mobile navbar got redesigned. We now have a 'More' button in the default menu that opens up a full mobile menu.

## 2021-09-13

### Added

- Insights table export button. Adds the ability to export the inputs as xlsx for all categories or a selected one.

### Fixed

- Fixes issue where user name will sometimes appear as "undefined"

## 2021-09-06

### Added

- Keyboard navigation improvements for the Insights Edit view
- Added the internal machinery to support text network analyses in the end-to-end flow.

### Fixed

- '&' character now displays correctly in Idea description and Project preview description.
- Fixes user export with custom fields

## 2021-09-03

### Fixed

- Ghent now supports mapping 25 instead of 24 neighbourhouds

## 2021-09-02

### Fixed

- Setting DNS records when the host is changed.
- Smart group rules for participation in project, topic or idea status are now applied in one continuous SQL query.

### Changed

- The rule values for participation in project, topic or idea status, with predicates that are not a negation, are now represented as arrays of IDs in order to support specifying multiple projects, topics or idea statuses (the rule applies when satisfied for one of the values).

## 2021-09-01

### Fixed

- When voting is disabled, the reason is shown again

## 2021-08-31

### Added

- When signing up with another service (e.g. Google), the platform will now remember a prior language selection.

### Fixed

- Accessibility: voting buttons (thumbs) have a darker color when disabled. There's also more visual distinction between voting buttons on input cards when they are enabled and disabled.
- Accessibility: The default background color of the last "bubble" of the avatars showing on e.g. the landing page top banner is darker, so the contrast with its content (number of remaining users) is clearer.
- Accessibility: the text colors of the currently selected phase in a timeline project are darker to improve color contrast to meet WCAG 2.1 AA requirements.
- Accessibility: the status and topics on an input (idea) page are more distinctive compared to its background, meeting WCAG 2.1 AA criteria.
- Verification using Auth0 method no longer fails for everyone but the first user

## 2021-08-30

### Added

- New Insights module containing Insights end-to-end flow

## 2021-08-26

### Added

- Microsoft Forms integration

## 2021-08-20

### Fixed

- Survey options now appear as expected when creating a new survey project
- Adds a feature flag to disable user biographies from adminHQ

## 2021-08-18

### Added

- Added Italian to platform
- Support for a new verification method specifically for Ghent, which lets users verify using their rijksregisternummer
- Improved participatory budgeting:
  - Support for new virtual currencies (TOK: tokens, CRE: credits)
  - A minimum budget limit can be configured per project, forcing citizens to fill up their basket to some extent (or specify a specific basket amount when minimum and maximum budget are the same)
  - Copy improvements

## 2021-08-11

### Fixed

- When considering to remove a flag after updating content, all relevant attributes are re-evaluated.
- Issues with viewing notifications and marking them as read.

## 2021-08-09

### Fixed

- The preheader with a missing translation has been removed from user confirmation email

### Fixed

- When you sign up with Google, the platform will now automatically use the language of your profile whenever possible
- Fixed invalid SQL queries that were causing various issues throughout the platforms (Part I). (IN-510)

## 2021-08-05

### Added

- Added message logging to monitor tenant creation status (shown in admin HQ).

### Changed

- No default value for the lifecycle stage is prefilled, a value must be explicitly specified.
- Changing the lifecycle stage from/to demo is prohibited.
- Only tenant templates that apply without issues are released.
- On create validation for authors was replaced by publication context, to allow templates to successfully create content without authors.

## 2021-08-04

### Fixed

- Certain characters in Volunteer Cause titles prevented exporting lists of volunteers to Excel from admin/projects/.../volunteering view.
- Limit of 10 events under projects and in back office
- Events widget switch being shown in non-commercial plans

## 2021-07-30

### Added

- Configured dependabot for the frontend, a tool that helps keeping dependencies up to date.
- Added events overview page to navigation menu, which can be enabled or disabled.
- Added events widget to front page, which can be enabled or disabled (commercial feature).

## 2021-07-16

### Added

- Auto-detection of inappropriate content (in beta for certain languages). Flagged content can be inspected on the admin Activity page. The setting can be toggled in the General settings tab.

### Fixed

- On the admin activity page (/admin/moderation), items about proposals now correctly link to proposals (instead of to projects). Also, the copy of the links at the end of the item rows is now correct for different types of content (correct conjugation of 'this post', 'this project', etc. for all languages).

## 2021-07-14

### Added

- Project phases now have their own URLs, which makes it possible to link to a specific phase

### Fixed

- Blocked words for content that can contain HTML
- Searching users after sorting (e.g. by role)

## 2021-07-09

### Changed

- The admin Guide link goes to the support center now instead of to /admin/guide

## 2021-07-02

### Fixed

- Instances where the user name was "unknown author"

### Changed

- Removed the slogan from the homepage footer

## 2021-06-30

### Changed

- Users can no longer leave registration before confirming their account. This should prevent bugs relative to unconfirmed users navigating the platform.

## 2021-06-29

### Fixed

- Map: Fix for ideas that only have coordinates but no address not being shown on the map
- Map: Fix for 'click on the map to add your input' message wrongfully being shown when idea posting is not allowed
- Sign-up flow: Fix for bug that could cause the browser to freeze when the user tried to complete the custom fields step
- Project description: Fix for numbered and unnumbered lists being cut off
- Project Managers can now upload map layers.

### Changed

- Map: When an idea is selected that is hidden behind a cluster the map now zooms in to show that marker
- Map: Idea marker gets centered on map when clicked
- Map: Larger idea box on bigger desktop screens (width > 1440 pixels)
- Idea location: Display idea location in degrees (°) minutes (') seconds ('') when the idea only has coordinates but no address
- Sign-up flow: Show loading spinner when the user clicks on 'skip this step' in the sign-up custom fields step
- Image upload: The default max allowed file size for an image is now 10 Mb instead of 5 Mb

### Added

- 'Go back' button from project to project folder (if appropriate).

## 2021-06-22

### Changed

- Project managers that are assigned to a project and/or its input now lose those assignments when losing project management rights over that project.

### Fixed

- Input manager side modal scroll.

## 2021-06-18

### Fixed

- Privacy policy now opens in new tab.
- Landing page custom section now uses theme colors.
- Buttons and links in project description now open internal links in the same tab, and external links in a new tab.

## 2021-06-16

### Fixed

- Project moderators can no longer see draft projects they don't moderate in the project listing.
- The content and subject of the emails used to share an input (idea/issue/option/contribution/...) do now include the correct input title and URL.
- Sharing new ideas on Facebook goes faster
- Manual campaigns now have the layout content in all available languages.

## 2021-06-11

### Fixed

- Facebook button no longer shows when not configured.

## 2021-06-10

### Fixed

- Creating invites on a platform with many heavy custom registration fields is no longer unworkably slow

## 2021-06-09

### Added

- New citizen-facing map view

## 2021-06-08

### Fixed

- Ordering by ideas by trending is now working.
- Ordering by ideas votes in the input manager is now working.

## 2021-06-07

### Added

- Qualtrics surveys integration.

### Changed

- Project Events are now ordered chronologically from latest to soonest.

### Fixed

- Visibility Labels in the admin projects list are now visible.
- Tagged ideas export is fixed.
- Updating an idea in one locale does not overwrite other locales anymore

## 2021-05-28

### Fixed

- Project Events are now ordered chronologically from soonest to latest.

## 2021-05-27

### Fixed

- Project access rights management are now visible again.

## 2021-05-21

### Added

- Profanity blocker: when posting comments, input, proposals that contain profane words, posting will not be possible and a warning will be shown.

## 2021-05-20

### Fixed

- Excel exports of ideas without author

## 2021-05-19

### Added

- Support for Auth0 as a verification method

## 2021-05-18

### Fixed

- Active users no longer need confirmation

## 2021-05-14

### Fixed

- Fixed an issue causing already registered users to be prompted with the post-registration welcome screen.

## 2021-05-11

### Added

- Added polls to the reporting section of the dashboards

## 2021-05-10

### Changed

- Invited or verified users no longer require confirmation.

## 2021-05-07

### Fixed

- Spreasheet exports throughout the platform are improved.

### Added

- City Admins can now assign any user as the author of an idea when creating or updating.
- Email confirmation now happens in survey and signup page sign up forms.

## 2021-05-06

### Fixed

- Idea export to excel is no longer limited to 250 ideas.

## 2021-05-04

### Fixed

- Fixed issues causing email campaigns not to be sent.

## 2021-05-03

### Changed

- Users are now prompted to confirm their account after creating it, by receiving a confirmation code in their email address.

### Added

- SurveyXact Integration.

## 2021-05-01

### Added

- New module to plug email confirmation to users.

## 2021-04-29

### Fixed

- Editing the banner header in Admin > Settings > General, doesn't cause the other header fields to be cleared anymore

## 2021-04-22

### Fixed

- After the project title error appears, it disappears again after you start correcting the error

## 2021-03-31

### Fixed

- Customizable Banner Fields no longer get emptied/reset when changing another.

### Added

- When a client-side validation error happens for the project title in the admin, there will be an error next to the submit button in addition to the error message next to the input field.

## 2021-03-25

### Fixed

- The input fields for multiple locales provides an error messages when there's an error for at least one of the languages.

## 2021-03-23

### Fixed

- Fix for broken sign-up flow when signing-up through social sign-on

## 2021-03-19

### Fixed

- Admin>Dashboard>Users tab is no longer hidden for admins that manage projects.
- The password input no longer shows the password when hitting ENTER.
- Admin > Settings displays the tabs again

### Changed

- Empty folders are now shown in the landing page, navbar, projects page and sitemap.
- The sitemap no longer shows all projects and folder under each folder.
- Images added to folder descriptions are now compressed, reducing load times in project and folder pages.

### Added

- Allows for sending front-end events to our self-hosted matomo analytics tool

## 2021-03-16

### Changed

- Automatic tagging is functional for all clusters, and enabled for all premium customers

### Added

- Matomo is enabled for all platforms, tracking page views and front-end events (no workshops or back-end events yet)

## 2021-03-11

### Changed

- Tenants are now ordered alphabetically in AdminHQ
- Serbian (Latin) is now a language option.

## 2021-03-10

### Added

- CitizenLab admins can now change the link to the accessibility statement via AdminHQ.
- "Reply-to" field in emails from campaigns can be customized for each platform
- Customizable minimal required password length for each platform

## 2021-03-09

### Fixed

- Fixed a crash that would occur when tring to add tags to an idea

## 2021-03-08

### Fixed

- Phase pages now display the correct count of ideas (not retroactive - will only affect phases modified from today onwards).

## 2021-03-05

### Changed

- Changed the default style of the map
- Proposals/Initiatives are now sorted by most recent by default

### Added

- Custom maps (Project settings > Map): Admins now have the capability to customize the map shown inside of a project. They can do so by uploading geoJson files as layers on the map, and customizing those layers through the back-office UI (e.g. changing colors, marker icons, tooltip text, sort order, map legend, default zoom level, default center point).

### Fixed

- Fixed a crash that could potentially occur when opening an idea page and afterwards going back to the project page

## 2021-03-04

### Added

- In the admin (Settings > Registration tab), admins can now directly set the helper texts on top of the sign-up form (both for step 1 and 2).
- The admin Settings > Homepage and style tab has two new fields: one to allow customization for copy of the banner signed-in users see (on the landing page) and one to set the copy that's shown underneath this banner and above the projects/folders (also on the landing page).
- Copy to clarify sign up/log in possibilities with phone number

### Changed

- The admin Settings > Homepage and style tab has undergone copy improvements and has been rearranged
- The FranceConnect button to login, signup or verify your account now displays the messages required by the vendor.
- Updated the look of the FranceConnect button to login, signup or verify your account to feature the latests changes required by the vendor.

### Fixed

- Downvote button (thumbs down) on input card is displayed for archived projects

## 2021-03-03

### Added

- Users are now notified in app and via email when they're assigned as folder administrators.

## 2021-03-02

### Fixed

- Don't show empty space inside of the idea card when no avatar is present

### Added

- Maori as languages option

### Changed

- Improved layout of project event listings on mobile devices

## 2021-02-26

### Fixed

- France Connect button hover state now complies with the vendor's guidelines.

## 2021-02-24

### Fixed

- The project page no longer shows an eternal spinner when the user has no access to see the project

## 2021-02-18

### Added

- The password fields show an error when the password is too short
- The password fields have a 'show password' button to let people check their password while typing
- The password fields have a strength checker with appropriate informative message on how to increase the strength
- France Connect as a verification method.

### Fixed

- Notifications for started phases are no longer triggered for unpublished projects and folders.

## 2021-02-17

### Changed

- All input fields for multiple locales now use the components with locale switchers, resulting in a cleaner and more compact UI.
- Copy improvements

## 2021-02-12

### Fixed

- Fixed Azure AD login for some Azure setups (Schagen)

### Changed

- When searching for an idea, the search operation no longer searches on the author's name. This was causing severe performance issues and slowness of the paltforms.

## 2021-02-10

### Added

- Automatic tagging

## 2021-02-08

### Fixed

- Fixed a bug preventing registration fields and poll questions from reordering correctly.
- Fixed a bug causing errors in new platforms.

## 2021-02-04

### Fixed

- Fixed a bug causing the projects list in the navbar and projects page to display projects outside of folders when they're contained within them.

## 2021-01-29

### Added

- Ability to redirect URLs through AdminHQ
- Accessibility statement link in the footer

### Fixed

- Fixed issue affecting project managers that blocked access to their managed projects, when these are placed inside a folder.

## 2021-01-28

### Fixed

- A bug in Admin project edit page that did not allow a user to Go Back to the projects list after switching tabs
- Scrolling on the admin users page

## 2021-01-26

### Added

- Folder admin rights. Folder admins or 'managers' can be assigned per folder. They can create projects inside folders they have rights for, and moderate/change the folder and all projects that are inside.
- The 'from' and 'reply-to' emails can be customized by cluster (by our developers, not in Admin HQ). E.g. Benelux notification emails could be sent out by notifications@citizenlab.eu, US emails could be sent out by notifications@citizenlab.us etc., as long as those emails are owned by us. We can choose any email for "reply-to", so also email addresses we don't own. This means "reply-to" could potentially be configured to be an email address of the city, e.g. support@leuven.be. It is currently not possible to customize the reply-to (except for manual campaigns) and from fields for individual tenants.
- When a survey requires the user to be signed-in, we now show the sign in/up form directly on the page when not logged in (instead of the green infobox with a link to the sign-up popup)

### Fixed

- The 'reply-to' field of our emails showed up twice in recipient's email clients, now only once.

### Changed

- Added the recipient first and last name to the 'to' email field in their email client, so not only their email adress is shown.
- The links in the footer can now expand to multiple lines, and therefore accomodate more items (e.g. soon the addition of a link to the accesibility statement)

## 2021-01-21

### Added

- Added right-to-left rendering to emails

## 2021-01-18

### Fixed

- Access rights tab for participatory budget projects
- Admin moderation page access

## 2021-01-15

### Changed

- Copy improvements across different languages

## 2021-01-14

### Added

- Ability to customize the input term for a project

### Changed

- The word 'idea' was removed from as many places as possible from the platform, replaced with more generic copy.

## 2021-01-13

### Changed

- Idea cards redesign
- Project folder page redesign
- Project folders now have a single folder card image instead of 5 folder images in the admin settings
- By default 24 instead of 12 ideas or shown now on the project page

## 2020-12-17

### Fixed

- When creating a project from a template, only templates that are supported by the tenant's locale will show up
- Fixed several layout, interaction and data issues in the manual tagging feature of the Admin Processing page, making it ready for external use.
- Fixed project managers access of the Admin Processing page.

### Added

- Admin activity feed access for project managers
- Added empty state to processing list when no project is selected
- Keyboard shortcut tooltip for navigation buttons of the Admin Processing page

### Changed

- Reduced spacing in sidebar menu, allowing for more items to be displayed
- Style changes on the Admin Processing page

## 2020-12-08

### Fixed

- Issues with password reset and invitation emails
- No more idea duplicates showing up on idea overview pages
- Images no longer disappear from a body of an idea, or description of a project on phase, if placed at the bottom.

### Changed

- Increased color contrast of inactive timeline phases text to meet accesibility standard
- Increased color contrast of event card left-hand event dates to meet accesibility standard
- Increased color contrast of List/Map toggle component to meet accesibility standard

### Added

- Ability to tag ideas manually and automatically in the admin.

## 2020-12-02

### Changed

- By default the last active phase instead of the last phase is now selected when a timeline project has no active phase

### Fixed

- The empty white popup box won't pop up anymore after clicking the map view in non-ideation phases.
- Styling mistakes in the idea page voting and participatory budget boxes.
- The tooltip shown when hovering over a disabled idea posting button in the project page sticky top bar is no longer partially hidden

## 2020-12-01

### Changed

- Ideas are now still editable when idea posting is disabled for a project.

## 2020-11-30

### Added

- Ability to create new and edit existing idea statuses

### Fixed

- The page no longer refreshes when accepting the cookie policy

### Changed

- Segment is no longer used to connect other tools, instead following tools are integrated natively
  - Google Analytics
  - Google Tag Manager
  - Intercom
  - Satismeter
  - Segment, disabled by default
- Error messages for invitations, logins and password resets are now clearer.

## 2020-11-27

### Fixed

- Social authentication with Google when the user has no avatar.

### Changed

- Random user demographics on project copy.

## 2020-11-26

### Added

- Some specific copy for Vitry-sur-Seine

## 2020-11-25

### Fixed

- Sections with extra padding or funky widths in Admin were returned to normal
- Added missing copy from previous release
- Copy improvements in French

### Changed

- Proposal and idea descriptions now require 30 characters instead of the previous 500

## 2020-11-23

### Added

- Some specific copy for Sterling Council

### Fixed

- The Admin UI is no longer exposed to regular (and unauthenticated) users
- Clicking the toggle button of a custom registration field (in Admin > Settings > Registration fields) no longer duplicated the row
- Buttons added in the WYSIWYG editor now have the correct color when hovered
- The cookie policy and accessibility statement are not editable anymore from Admin > Settings > Pages

### Changed

**Project page:**

- Show all events at bottom of page instead of only upcoming events
- Reduced padding of sticky top bar
- Only show sticky top bar when an action button (e.g. 'Post an idea') is present, and you've scrolled past it.

**Project page right-hand sidebar:**

- Show 'See the ideas' button when the project has ended and the last phase was an ideation phase
- Show 'X ideas in the final phase' when the project has ended and the last phase was an ideation phase
- 'X phases' is now clickable and scrolls to the timeline when clicked
- 'X upcoming events' changed to 'X events', and event count now counts all events, not only upcoming events

**Admin project configuration page:**

- Replaced 'Project images' upload widget in back-office (Project > General) with 'Project card image', reduced the max count from 5 to 1 and updated the corresponding tooltip with new recommended image dimensions

**Idea page:**

- The map modal now shows address on top of the map when opened
- Share button copy change from "share idea" to "share"
- Right-hand sidebar is sticky now when its height allows it (= when the viewport is taller than the sidebar)
- Comment box now has an animation when it expands
- Adjusted scroll-to position when pressing 'Add a comment' to make sure the comment box is always fully visible in the viewport.

**Other:**

- Adjusted FileDisplay (downloadable files for a project or idea) link style to show underline by default, and increased contrast of hover color
- Reduced width of DateTimePicker, and always show arrows for time input

## 2020-11-20 (2)

### Fixed

- The project header image is screen reader friendly.
- The similar ideas feature doesn't make backend requests anymore when it's not enabled.

### Changed

- Areas are requested with a max. of 500 now, so more areas are visible in e.g. the admin dashboard.

## 2020-11-18

### Added

- Archived project folder cards on the homepage will now have an "Archived" label, the same way archived projects do\
- Improved support for right-to-left layout
- Experimental processing feature that allows admins and project managers to automatically assign tags to a set of ideas.

### Fixed

- Projects without idea sorting methods are no longer invalid.
- Surveys tab now shows for projects with survey phases.

### Changed

- Moved welcome email from cl2-emails to cl2-back

## 2020-11-16

### Added

- Admins can now select the default sort order for ideas in ideation and participatory budgeting projects, per project

### Changed

- The default sort order of ideas is now "Trending" instead of "Random" for every project if left unchanged
- Improved sign in/up loading speed
- Removed link to survey in the project page sidebar when not logged in. Instead it will show plain none-clickable text (e.g. '1 survey')

### Fixed

- Custom project slugs can now contain alphanumeric Arabic characters
- Project Topics table now updates if a topic is deleted or reordered.
- Empty lines with formatting (like bold or italic) in a Quill editor are now removed if not used as paragraphs.

## 2020-11-10

### Added

#### Integration of trial management into AdminHQ

- The lifecycle of the trials created from AdminHQ and from the website has been unified.
- After 14 days, a trial platform goes to Purgatory (`expired_trial`) and is no longer accessible. Fourteen days later, the expired trial will be removed altogether (at this point, there is no way back).
- The end date of a trial can be modified in AdminHQ (> Edit tenant > Internal tab).

## 2020-11-06

### Added

- Social sharing via WhatsApp
- Ability to edit the project URL
- Fragment to embed a form directly into the new proposal page, for regular users only

### Fixed

- The project about section is visibile in mobile view again
- Maps will no longer overflow on page resizes

## 2020-11-05

### Added

- Reordering of and cleaner interface for managing custom registration field options
- An 'add proposal' button in the proposals admin
- Fragment to user profile page to manage party membership settings (CD&V)
- "User not found" message when visiting a profile for a user that was deleted or could not be found

### Changed

- Proposal title max. length error message
- Moved delete functionality for projects and project folders to the admin overview

### Fixed

- The automatic scroll to the survey on survey project page

## 2020-11-03

### Fixed

- Fixed broken date picker for phase start and end date

## 2020-10-30

### Added

- Initial Right to left layout for Arabic language
- Idea description WYSIWYG editor now supports adding images and/or buttons

## 2020-10-27

### Added

- Support for Arabic

## 2020-10-22

### Added

- Project edit button on project page for admins/project manager
- Copy for Sterling Council

### Fixed

- Links will open in a new tab or stay on the same page depending on their context. Links to places on the platform will open on the same page, unless it breaks the flow (i.e. going to the T&C policy while signing up). Otherwise, they will open in a new tab.

### Changed

- In the project management rights no ambiguous 'no options' message will be shown anymore when you place your cursor in the search field

## 2020-10-16

### Added

- Ability to reorder geographic areas

### Fixed

- Stretched images in 'avatar bubbles'
- Input fields where other people can be @mentioned don't grow too wide anymore
- Linebar charts overlapping elements in the admin dashboard

## 2020-10-14

### Changed

- Project page redesign

## 2020-10-09

### Added

- Map configuration tool in AdminHQ (to configure maps and layers at the project level).

## 2020-10-08

### Added

- Project reports

### Changed

- Small styling fixes
- Smart group support multiple area codes
- Layout refinements for the new idea page
- More compact idea/proposal comment input
- Proposal 'how does it work' redesign

## 2020-10-01

### Changed

- Idea page redesign

## 2020-09-25

### Fixed

- The "Go to platform" button in custom email campaigns now works in Norwegian

### Added

- Granular permissions for proposals
- Possibility to restrict survey access to registered users only
- Logging project published events

### Changed

- Replaced `posting_enabled` in the proposal settings by the posting proposal granular permission
- Granular permissions are always granted to admins

## 2020-09-22

### Added

- Accessibility statement

## 2020-09-17

### Added

- Support for checkbox, number and (free) text values when initializing custom fields through excel invites.

### Changed

- Copy update for German, Romanian, Spanish (CL), and French (BE).

## 2020-09-15

### Added

- Support Enalyzer as a new survey provider
- Registration fields can now be hidden, meaning the user can't see or change them, typically controlled by an outside integration. They can still be used in smart groups.
- Registration fields can now be pre-populated using the invites excel

## 2020-09-08

### Fixed

- Custom buttons (e.g. in project descriptions) have correct styling in Safari.
- Horizontal bar chart overflow in Admin > Dashboard > Users tab
- User graphs for registration fields that are not used are not shown anymore in Admin > Dashboard > Users tab

### Added

- Pricing plan feature flags for smart groups and project access rights

## 2020-09-01

### Fixed

- IE11 no longer gives an error on places that use the intersection observer: project cards, most images, ...

### Added

- New platform setting: 'Abbreviated user names'. When enabled, user names are shown on the platform as first name + initial of last name (Jane D. instead of Jane Doe). This setting is intended for new platforms only. Once this options has been enabled, you MUST NOT change it back.
- You can now export all charts in the admin dashboard as xlsx or svg.
- Translation improvements (email nl...)

### Changed

- The about us (CitizenLab) section has been removed from the cookie policy

## 2020-08-27

### Added

- Support for rich text in field descriptions in the idea form.
- New "Proposed Budget" field in the idea form.

### Changed

- Passwords are checked against a list of common passwords before validation.
- Improving the security around xlsx exports (escaping formulas, enforcing access restrictions, etc.)
- Adding request throttling (rate-limiting) rules.
- Improving the consistency of the focus style.

## 2020-07-30

### Added

- Pricing plans in AdminHQ (Pricing plan limitations are not enforced).
- Showing the number of deviations from the pricing plan defaults in the tenant listing of AdminHQ.

### Changed

- Tidying up the form for creating new tenants in AdminHQ (removing unused features, adding titles and descriptions, reordering features, adding new feature flags, removing fields for non-relevant locales).

## 2020-07-10

### Added

- Project topics

### Changed

- Userid instead of email is used for hidden field in surveys (Leiden)
- New projects have 'draft' status by default

### Fixed

- Topics filter in ideas overview works again

## 2020-07-09 - Workshops

### Fixed

- Speps are scrollable

### Added

- Ability to export the inputs as an exel sheet
- Polish translations
- Portugese (pt-BR) translations

## 2020-06-26

### Fixed

- No longer possible to invite a project manager without selecting a project
- The button on the homepage now also respects the 'disable posting' setting in proposals
- Using project copy or a tenant template that contains a draft initiative no longer fails

### Added

- Romanian

## 2020-06-19

### Fixed

- Polish characters not being rendered correctly

### Added

- Back-office toggle to turn on/off the ability to add new proposals to the platform

## 2020-06-17

### Fixed

- It's no longer needed to manually refresh after deleting your account for a consistent UI
- It's no longer needed to manually refresh after using the admin toggle in the user overview
- The sign-in/up flow now correctly asks the user to verify if the smart group has other rules besides verification
-

demo`is no longer an available option for`organization_type` in admin HQ

- An error is shown when saving a typeform URL with `?email=xxxx` in the URL, which prevented emails to be linked to survey results
- On mobile, the info container in the proposal info page now has the right width
- A general issue with storing cookies if fixed, noticable by missing data in GA, Intercom not showing and the cookie consent repeatedly appearing
- Accessibility fix for the search field
- The `signup_helper_text` setting in admin HQ is again displayed in step 1 of the sign up flow

### Added

- There's a new field in admin HQ to configure custom copy in step 2 of the sign up flow called `custom_fields_signup_helper_text`
- `workshops` can be turned on/off in admin HQ, displayed as a new page in the admin interface

### Changed

- The copy for `project moderator` has changed to `project manager` everywhere
- The info image in the proposals header has changed

## 2020-06-03

### Fixed

- Maps with markers don't lose their center/zoom settings anymore
- English placeholders in idea form are gone for Spanish platforms

## 2020-05-26

### Changed

- Lots of small UI improvements throughout the platform
- Completely overhauled sign up/in flow:
  - Improved UI
  - Opens in a modal on top of existing page
  - Opens when an unauthenticaed user tries to perform an action that requires authentication (e.g. voting)
  - Automatically executes certain actions (e.g. voting) after the sign in/up flow has been completed (note: does not work for social sign-on, only email/password sign-on)
  - Includes a verification step in the sign up flow when the action requires it (e.g. voting is only allowed for verified users)

## 2020-05-20

### Fixed

- Budget field is shown again in idea form for participatory budget projects

## 2020-05-14

### Added

- Idea configurability: disabling/requiring certain fields in the idea form
- The footer has our new logo

### Changed

- Admins will receive a warning and need to confirm before sending a custom email to all users
- A survey project link in the top navigation will link to /info instead of to /survey

## 2020-04-29

### Fixed

- Folders are again shown in the navbar
- Adding an image to the description text now works when creating a project or a phase

### Added

- Support for Polish, Hungarian and Greenlandic

## 2020-04-23

### Fixed

- Long timeline phase names show properly

### Changed

- Redirect to project settings after creating the project
- Links to projects in the navigation menu link to the timeline for timeline projects

## 2020-04-21

### Fixed

- Fixed overlapping issue with idea vote bar on mobile
- Fixed an issue where images were used for which the filename contained special characters

### Added

- The overview (moderation) in the admin now has filters
  - Seen/not seen
  - Type: Comment/Idea/Proposal
  - Project
  - Search
- The idea xlsx export contains extra columns on location, number of comments and number of attachments

### Changed

- The permissions tab in the project settings has reordered content, to be more logical
- In German, the formal 'Sie' form has been replaced with the informal 'Du' form

## 2020-03-31

### Fixed

- Signing up with keyboard keys (Firefox)
- Composing manual emails with text images
- Exporting sheet of volunteers with long cause titles

### Added

- Folder attachments
- Publication status for folders

### Changed

- Show folder projects within admin project page

## 2020-03-20

### Added

- Volunteering as a new participation method

## 2020-03-16

### Fixed

- The project templates in the admin load again

## 2020-03-13

### Fixed

- The folder header image is not overly compressed when making changes to the folder settings
- The loading spinner on the idea page is centered

### Added

- Add images to folders, shown in cards.

### Changed

- Admins can now comment on ideas.

## 2020-03-10

### Fixed

- Fixed consent banner popping up every time you log in as admin
- Fixed back-office initiative status change 'Use latest official updates' radio button not working
- Fixed broken copy in Initiative page right-hand widget

### Added

- Add tooltip explaining what the city will do when the voting threshold is reached for a successful initiative
- Added verification step to the signup flow
- New continuous flow from vote button clicked to vote casted for unauthenticated, unverified users (click vote button -> account creation -> verification -> optional/required custom signup fields -> programmatically cast vote -> successfully voted message appears)
- The rich text editor in the admin now supports buttons

### Changed

- Admin HQ: new and improved list of timezones

## 2020-03-05

### Fixed

- Signup step 2 can no longer be skipped when there are required fields
- Correct tooltip link for support article on invitations
- Correct error messages when not filling in start/end date of a phase

### Added

- Setting to disable downvoting in a phase/project, feature flagged
- When a non-logged in visitor tries to vote on an idea that requires verification, the verification modal automatically appears after registering

## 2020-02-24

### Fixed

- Initiative image not found errors
- Templates generator out of disk space

### Added

- Folders i1
  - When enabled, an admin can create, edit, delete folders and move projects into and out of folders
  - Folders show in the project lists and can be ordered within projects

### Changed

- Initiative explanatory texts show on mobile views
- Existing platforms have a moderator@citizenlab.co admin user with a strong password in LastPass
- In the admin section, projects are no longer presented by publication status (Folders i1)

## 2020-02-19

### Fixed

- Loading more comments on the user profile page works again
- Accessibility improvements
- Adding an image no longer pops up the file dialog twice
- Changed to dedicated IP in mailgun to improve general deliverability of emails

### Added

- Improvements to the PB UI to make sure users confirm their basket at the end
- Ideation configurability i1
  - The idea form can be customized, on a project level, to display custom description texts for every field
- People filling out a poll are now included in the 'participated in' smart group rules
- Make me admin section in Admin HQ

### Changed

- When a platform no longer is available at a url, the application redirects to the CitizenLab website
- New platforms automatically get a moderator@citizenlab.co admin user with a strong password in LastPass

## 2020-01-29

### Fixed

- Rich text editor no longer allows non-video iframe content
- Smart groups that refer to a deleted project now get cleaned up when deleting a project
- All cookie consent buttons are now reachable on IE11
- More accessibility fixes
- The organization name is no longer missing in the password reset email

### Added

- CSAM verification
  - Users can authenticate and verify using BeID or itsme
  - User properties controlled by a verification method are locked in the user profile
  - Base layer of support for other similar verification methods in the future
- The order of project templates can now be changed in Templates HQ

### Changed

- Project templates overview no longer shows the filters

## 2020-01-17

### Fixed

- Further accesibility improvements:
  - Screen reader improvement for translations
  - Some color contrast improvements

### Added

- A hidden topics manager available at https://myfavouriteplatform.citizenlab.co/admin/topics

## 2020-01-15

### Fixed

- In the admin, the project title is now always displayed when editing a project
- Further accesibility improvements:
  - Site map improvements (navigation, clearer for screen readers)
  - Improved colors in several places for users with sight disability
  - Improved HTML to better inform screen reader users
  - Added keyboard functionality of password recovery
  - Improved forms (easier to use for users with motoric disabilities, better and more consistent validation, tips and tricks on mobile initiative form)
  - Improvements for screen reader in different languages (language picker, comment translations)
  - Added title (visible in your tab) for user settings page
  - Improved screen reader experience for comment posting, deleting, upvoting and idea voting

### Added

- The email notification settings on the user profile are now grouped in categories
- Unsubscribing through an email link now works without having to sign in first

### Changed

- The idea manager now shows all ideas by default, instead of filtered by the current user as assignee

## 2020-01-07

### Added

- Go to idea manager when clicking 'idea assigned to you' notification
- 2th iteration of the new admin moderation feature:
  - Not viewed/Viewed filtering
  - The ability to select one or more items and mark them as viewed/not viewed
  - 'Belongs to' table column, which shows the context that a piece of content belongs to (e.g. the idea and project that a comment belongs to)
  - 'Read more' expand mechanism for longer pieces of content
  - Language selector for multilingual content
  - 'Go to' link that will open a new tab and navigate you to the idea/iniative/comment that was posted

### Changed

- Improve layout (and more specifically width) of idea/iniatiatve forms on mobile
- Separate checkboxes for privacy policy and cookie policy
- Make the emails opt-in at registration

### Fixed

- Fix for unreadable password reset error message on Firefox
- Fix for project granular permission radio buttons not working

## 2019-12-12

### Added

- Polls now support questions for which a user can check multiple options, with a configurable maximum
- It's now possible to make a poll anonymous, which hides the user from the response excel export
- New verification method `id_card_lookup`, which supports the generic flow of verifying a user using a predined list of ID card numbers.
  - The copy can be configured in Admin HQ
  - The id cards CSV can be uploaded through Admin HQ

## 2019-12-11

### Added

- Admin moderation iteration 1 (feature flagged, turned on for a selected number of test clients)
- New verification onboarding campaign

### Changed

- Improved timeline composer
- Wysiwyg accessibility improvement

### Fixed

- English notifications when you have French as your language

## 2019-12-06

### Fixed

- Accessibility improvements:
  - Polls
  - Idea/initiative filter boxes
- Uploading a file in admin project page now shows the loading spinner when in progress
- Fixed English copy in notifications when other language selected
- Fixed project copy in Admin HQ not being saved

## 2019-12-05

### Fixed

- Small popups (popovers) no longer go off-screen on smaller screens
- Tooltips are no longer occluded by the checkbox in the idea manager
- The info icon on the initiatives voting box has improved alignment
- Project templates now display when there's only `en` is configured as a tenant locale
- When changing the lifecycle stage of a tenant, the update is now sent right away to segment
- When users accept an inivitation and are in a group, the group count is correctly updated
- Dropdowns in the registration flow can again support empty values
- Accessibility:
  - Various color changes to improve color contrasts
  - Color warning when picking too low contrast
  - Improvements to radio buttons, checkboxes, links and buttons for keyboard accessibility
  - Default built-in pages for new tenants have a better hierarchy for screen readers
- User posted an idea/initiative notification for admins will be in the correct language

## 2019-11-25

### Changed

- Updated translations
- Area filter not shown when no areas are configured
- Overall accessibility improvements for screen readers
- Improved accessibility of the select component, radio button, image upload and tooltip

### Fixed

- When adding a vote that triggers the voting limit on a project/phase, the other idea cards now automatically get updated with disabled vote buttons
- Fix for mobile bottom menu not being clickable when idea page was opened
- Navigating directly between projects via the menu no longer results in faulty idea card collections
- Display toggle (map or list view) of idea and initiative cards works again

## 2019-11-19

### Added

- New ideation project/phase setting called 'Idea location', which enables or disabled the ability to add a location to an idea and show the ideas on a map

### Changed

- Improved accessibility of the image upload component
- COW tooltipy copy
- Sharing modal layout improvement

### Fixed

- Checkboxes have unique ids to correctly identify their corresponding label, which improves screen reader friendliness when you have multiple checkboxes on one page.
- Avatar layout is back to the previous, smaller version

## 2019-11-15

### Fixed

- Fix for 'Click on map to add an idea' functionality not working
- Fix for notifications not showing

## 2019-11-12

### Fixed

- An email with subject `hihi` is no longer sent to admins that had their invite accepted
- Whe clicking the delete button in the file uploader, the page no longer refreshes
- Project templates no longer show with empty copy when the language is missing
- The countdown timer on initiatives now shows the correct value for days
- The radio buttons in the cookie manager are clickable again
- Changing the host of a tenant no longer breaks images embedded in texts
- It's possible again to unassign an idea in the idea manager
- The popup for adding a video or link URL is no longer invisible or unusable in some situations
- Uploading files is no longer failing for various filetypes we want to support
- Keyboard accessibility for modals

### Added

- ID Verification iteration 1
  - Users can verify their account by entering their ID card numbers (currently Chile only)
  - Verification is feature flagged and off by default
  - Smart groups can include the criterium 'is verified'
  - Users are prompted to verify their account when taking an actions that requires verification
- Total population for a tenant can now be entered in Admin HQ
- It's now possible to configure the word used for areas towards citizens from the areas admin
- Improvements to accessibility:
  - Idea and initiative forms: clearer for screen readers, keyboard accessibility, and more accessible input fields
  - Nav bar: clearer for screen readers and improved keyboard navigation
  - Project navigation and phases: clearer for screen readers
  - Sign-in, password reset and recovery pages: labeling of the input fields, clearer for screen readers
  - Participatory budgeting: clearer for screen readers

### Changed

- The organization name is now the default author in an official update

## 2019-10-22

### Fixed

- The sharing title on the idea page is now vertically aligned
- Improvements to the 'bad gateway' message sometimes affecting social sharing
- The map and markers are again visible in the admin dashboard
- First round of accessibility fixes and improvements
  - Dynamics of certain interactions are picked up by screen readers (PB, voting, ...)
  - Overall clarity for screen readers has improved
  - Improvements to information structure: HTML structure, W3C errors, head element with correct titles
  - Keyboard accessibility has generally improved: sign-up problems, login links, PB assignment, ...

### Added

- Initiatives iteration 3
  - Automatic status changes on threshold reached or time expired
  - When updating the status, official feedback needs to be provided simultaneously
  - Users receive emails and notifications related to (their) initiative
  - Initiatives support images in their body text
- Project templates
  - Admins can now create projects starting from a template
  - Templates contain images, a description and a timeline and let admin filter them by tags
  - Admins can share template descriptions with a publically accessible link
- It's now possible to configure the banner overlay color from the customize settings
- A custom email campaign now contains a CTA button by default

### Changed

- Complete copy overhaul of all emails

## 2019-10-03

### Fixed

- PB phase now has a basket button in the project navbar
- The datepicker in the timeline admin now works in IE11

### Changed

- For fragments (small pieces of UI that can be overridden per tenant) to work, they need to be enabled individually in admin HQ.

## 2019-09-25

### Fixed

- It's again possible to change a ideation/PB phase to something else when it contains no ideas
- Older browsers no longer crash when scrolling through comments (intersection observer error)
- Pagination controls are now correctly shown when there's multiple pages of users in the users manager
- The user count of groups in the users manager no longer includes invitees and matches the data shown
- Transition of timeline phases now happen at midnight, properly respecting the tenant timezone
- When looking at the map of an idea or initiative, the map marker is visible again
- The initiatives overview pages now uses the correct header and text colors
- The vote control on an initiative is no longer invisible on a tablet screen size
- The idea page in a budgeting context now shows the idea's budget
- The assign button on an idea card in a budgeting context behaves as expected when not logged in
- Project copy in Admin HQ that includes comments no longer fails
- Changing granular permissions by project moderator no longer fails

### Added

- Polling is now supported as a new participation method in a continuous project or a phase
  - A poll consists of multiple question with predefined answers
  - Users can only submit a poll once
  - Taking a poll can be restricted to certain groups, using granular permissions
  - The poll results can be exported to excel from the project settings
- It's now possible to disable Google Analytics, Google Tag Manager, Facebook Pixel and AdWords for specific tenants through Admin HQ

### Changed

- Large amount of copy improvements throughout to improve consistency and experience
- The ideas overview page is no longer enabled by default for new tenants
- The built-in 'Open idea project' can now be deleted in the project admin

## 2019-08-30

### Fixed

- The map preview box no longer overflows on mobile devices
- You're now correctly directed back to the idea/initiatives page after signing in/up through commenting

### Changed

- The height of the rich text editor is now limited to your screen height, to limit the scrolling when applying styles

## 2019-08-29

### Fixed

- Uploaded animated gifs are no longer displayed with weird artifacts
- Features that depend on NLP are less likely to be missing some parts of the data

### Added

- Citizen initiatives
  - Citizens can post view and post initiatives
  - Admins can manage initiatives, similar to how they manage ideas
  - Current limitation to be aware of, coming very soon:
    - No emails and notifications related to initiatives yet
    - No automated status changes when an initiative reaches enough votes or expires yet

## 2019-08-09

### Fixed

- Fixed a bug that sometimes prevented voting on comments
- When editing a comment, a mention in the comment no longer shows up as html
- In the dashboard, the domicile value 'outside' is now properly translated
- Some fixes were made to improve loading of the dashboard map with data edge cases
- Deleting a phase now still works when users that reveived notifications about the phase have deleted their account
- New releases should no longer require a hard refresh, avoiding landing page crashing issues we had

### Added

- File input on the idea form now works on mobile, if the device supports it

## 2019-07-26

### Fixed

- The project moderator email and notification now link to the admin idea manager instead of citizen side
- The widget no longer shows the `Multiloc`, but the real idea titles for some platforms

### Added

- Speed improvements to data requests to the backend throughout the whole paltform
- Changing the participation method from ideation to information/survey when there are ideas present is now prevented by the UI
- It's now possible to manually reorder archived projects
- There's new in-platform notifications for a status change on an idea you commented or voted on

## 2019-07-18

### Fixed

- It's no longer possible to change the participation method to information or survey if a phase/project already contains ideas
- The 'Share your idea modal' is now properly centered
- It's no longer possible to send out a manual email campaign when the author is not properly defined
- Invite emails are being sent out again
- Imported ideas no longer cause incomplete pages of idea cards
- Invited users who did not accept yet no longer receive any automated digest emails

## 2019-07-08

### Fixed

- When changing images like the project header, it's no longer needed to refresh to see the result
- The comments now display with a shorter date format to work better on smaller screens
- The code snippet from the widget will now work in some website that are strict on valid html
- The number of days in the assignee digest email is no longer 'null'
- The project preview description input is displayed again in the projects admin
- The idea status is no longer hidden when no vote buttons are displayed on the idea page
- Duplicate idea cards no longer appear when loading new pages

### Added

- Performance optimizations on the initial loading of the platform
- Performance optimizations on loading new pages of ideas and projects
- Newly uploaded images are automatically optimized to be smaller in filesize and load faster
- The 'Add an idea' button is now shown in every tab of the projects admin
- It's now possible to add videos to the idea body text
- E-mails are no longer sent out through Vero, but are using the internal cl2-emails server

### Changed

- The automated emails in the admin no longer show the time schedule, to work around the broken translations
- The rights for voting on comments now follow the same rights than commenting itself, instead of following the rights for idea voting
- On smaller desktop screens, 3 columns of idea cards are now shown instead of 2
- When adding an idea from the map, the idea will now be positioned on the exact location that was clicked instead of to the nearest detectable address
- Using the project copy tool in admin HQ is more tolerant about making copies of inconsistent source projects

## 2019-06-19

### Fixed

- Show 3-column instead of 2-column layout for ideas overview page on smaller desktop screens
- Don't hide status label on idea page when voting buttons are not shown

### Changed

- Small improvement in loading speed

## 2019-06-17

## Fixed

- The column titles in comments excel export are aligned with the content
- There's now enough space between voting anc translate links under a comment
- Vote button on an idea no longer stays active when a vote on that idea causes the voting treshold of the project to be reached

## Added

- The admin part of the new citizen initiatives is available (set initiatives feature on `allowed`)
  - Cities can configure how they plan to use initiatives
- A preview of how initiatives will look like city side is available, not yet ready for prime time (set initiatives feature on `allowed` and `enabled`)
- The ideas overview page has a new filtering sidebar, which will be used for other idea and initiative listings in the future
  - On idea status
  - On topic
  - Search
- Comments now load automatically while scrolling down, so the first comments appear faster

## 2019-06-05

### Fixed

- Fix an issue that when showing some ideas in an idea card would make the application crash

## 2019-05-21

### Fixed

- The idea page does no longer retain its previous scroll position when closing and reopening it
- The Similar Ideas box no longer has a problem with long idea titles not fitting inside of the box
- The Similar Ideas box content did not update when directly navigating from one idea page to the next
- The 'What were you looking for?' modal no longer gives an error when trying to open it

### Changed

- You now get redirected to the previously visited page instead of the landing page after you've completed the signup process

## 2019-05-20

### Fixed

- Closing the notification menu after scrolling no longer results in a navbar error
- When accessing the idea manager as a moderator, the assignee filter defaults to 'assigned to me'
- The idea and comment counts on the profile page now update as expected
- It's now possible to use a dropdown input in the 2nd registration step with a screen reader
- An invited user can no longer request a password reset, thereby becoming an inconsistent user that resulted in lots of problems

### Added

- Restyle of the idea page
  - Cleaner new style
  - Opening an idea no longer appears to be a modal
  - Properly styled similar ideas section
  - Showing comment count and avatars of contributors

### Changed

- When clicking the edit button in the idea manager, the edit form now opens in the sidemodal

## 2019-05-15

### Fixed

- Opening the projects dropdown no longer shows all menu items hovered when opened
- Users that can't contribute (post/comment/vote/survey) no longer get an email when a phase starts
- When a project has an ideation and a PB phase, the voting buttons are now shown during the ideation phase
- The admin navigation menu for moderators is now consistent with that for admins
- Moderators that try to access pages only accessible for admins, now get redirected to the dashboard
- The details tab in clustering doesn't cause the info panel to freeze anymore
- When writing an official update, the sbumit button now only becomes active when submission is possible
- The 'no options' copy in a dropdown without anything inside is now correctly translated
- Making a field empty in Admin HQ now correctly saves the empty value
- The active users graph no longer includes users that received an email as being active
- The translation button in an idea is no longer shown when there's only one platform language
- After changing granular permission, a refresh is no longer needed to see the results on ideas
- The sideview in the idea manager now shows the status dropdown in the correct language
- The layout of the sideview in the idea manager is now corrected
- A digest email to idea assignees is no longer sent out when no ideas are assigned to the admin/moderator
- Signing in with VUB Net ID works again
- Loading the insights map can no longer be infinite, it will now show an error message when the request fails

### Added

- The profile page of a user now also shows the comments by that user
- Users can now delete their own profile from their edit profile page
- Similar ideas, clustering and location detection now work in Spanish, German, Danish and Norwegian
- Facebooks bot coming from `tfbnw.net` are now blocked from signing up
- Moderators now also have a global idea manager, showing all the ideas from the projects they're moderating
- Loading the insights map, which can be slow, now shows a loading indicator

### Changed

- Voting buttons are no longer shown when voting is not enabled
- Improved and more granular copy text for several voting and commenting disabled messages

## 2019-04-30

### Fixed

- Time remaning on project card is no longer Capitalized
- Non-admin users no longer get pushed to intercom
- Improvements to the idea manager for IE11
- When filtering on a project in the idea manager, the selected project is highlighted again
- @citizenlab.cl admins can now also access churned platforms
- The user count in the user manager now includes migrated cl1 users
- Sending invitations will no longer fail on duplicate mixed-case email addresses

### Added

- Ideas can now be assigned to moderators and admins in the idea manager
  - Added filter on assignee, set by default to 'assigned to me'
  - Added filter to only show ideas that need feedback
  - When clicking an idea, it now opens in and can be partially edited from a half screen modal
  - Admins and moderators get a weekly digest email with their ideas that need feedback
- Completely new comments UI with support for comment upvotes
  - Comments are visually clearly grouped per parent comment
  - Sub-comments use @mentions to target which other subcomment they reply to
  - Comments can be sorted by time or by votes
- Ideas can now be sorted randomly, which is the new default
- New smart group rule for users that contributed to a specific topic
- New smart group rule for users that contributed to ideas with a specific status
- Clear error message when an invitee does a normal sign up

### Changed

- The idea grid no longer shows a 'post an idea' button when there are no ideas yet

## 2019-04-24

### Fixed

- Project cards now show correct time remaining until midnight

## 2019-04-23

### Fixed

- Closing the notification menu does not cause an error anymore
- The unread notifications count is now displayed correctly on IE11
- Clicking on an invite link will now show an immediate error if the invite is no longer valid

### Changed

- The admin guide is now under the Get Started link and the dashboards is the admin index
- The project cards give feedback CTA was removed
- An idea can now be deleted on the idea page
- The default border radius throughout the platform now is 3px instead of 5px
- The areas filter on the project cards is only shown when there is more than one area

## 2019-04-16

### Fixed

- The comment count of a project remains correct when moving an idea to a different project
- Fixed an issue when copying projects (through the admin HQ) to tenants with conflicting locales
- Only count people who posted/voted/commented/... as participants (this is perceived as a fix in the dashboards)
- Invites are still sent out when some emails correspond to existing users/invitees
- Phase started/upcoming notifications are only sent out for published projects

### Added

- Posting text with a URL will turn the URL part into a link
- Added smart group rules for topic and idea status participants

### Changed

- New configuration for which email campaigns are enabled by default
- Changed project image medium size to 575x575

## 2019-04-02

### Fixed

- The new idea button now shows the tooltip on focus
- The gender graph in clustering is now translated
- Tooltips on the right of the screen no longer fall off
- Text in tooltips no longer overflows the tooltip borders
- When there are no ideas, the 'post an idea' button is no longer shown on a user profile or the ideas overview page
- The project card no longer displays a line on the bottom when there is no meta information available
- Downloading the survey results now consistently triggers a browser download
- The bottom of the left sidebar of the idea manager can now be reached when there are a lot of projects
- The time control in the admin dashboard is now translated
- Various fixes to improve resilience of project copy tool

### Added

- The ideas overview page now has a project filter
- The various pages now support the `$|orgName|` variable, which is replaced by the organization name of the tenant
- Non-CitizenLab admins can no longer access the admin when the lifecycle stage is set to churned
- A new style variable controls the header opacity when signed in
- New email as a reminder to an invitee after 3 days
- New email when a project phase will start in a week
- New email when a new project phase has started
- The ideas link in the navbar is now feature flagged as `ideas_overview`

### Changed

- When filtering projects by multiple areas, all projects that have one of the areas or no area are now shown
- The user search box for adding a moderator now shows a better placeholder text, explaining the goal

## 2019-03-20

### Fixed

- Fixed mobile layout issues with cookie policy, idea image and idea title for small screens (IPhone 5S)
- Posting an idea in a timeline that hasn't started yet (as an admin) now puts the idea in the first phase
- Notifications menu renders properly in IE11
- The CTA on project cards is no longer shown for archived and finished projects
- Invited users that sign up with another authentication provider now automatically redeem their invitation
- When the tenant only has one locale, no language switcher is shown in the official feedback form

### Added

- Capabilities have been added to apply custom styling to the platform header
  - Styling can be changed through a new style tab in admin HQ
  - It's also possible to configure a different platform-wide font
  - Styling changes should only be done by a designer or front-end developer, as there are a lot of things that could go wrong
- The initial loading speed of the platform has increased noticably due to no longer loading things that are not immediately needed right away.
- Tenant templates are now automatically updated from the `.template` platforms every night
- The project copy tool in admin HQ now supports time shifting and automatically tries to solve language conflicts in the data
- New notifications and emails for upcoming (1 week before) and starting phases

### Changed

- Archived ieas are no longer displayed on the general ideas page
- The time remaining on project cards is no longer shown on 2 lines if there's enough space
- New platforms will show the 'manual project sorting' toggle by default
- Some changes were made to modals throughout to make them more consistent and responsiveness
- New ideas now have a minimal character limit of 10 for the title and 30 for the body
- User pages have a more elaborate meta title and description for SEO purposes

## 2019-03-11

### Fixed

- Notifications layout on IE11
- Errors due to loading the page during a deployment

## 2019-03-11

### Fixed

- Similar ideas is now fast enough to enable in production
- NLP insights will no longer keep on loading when creating a new clusgtering graph
- The comment count on project cards now correctly updates on deleted comments
- Various spacing issues with the new landing page on mobile are fixed
- When logging out, the avatars on the project card no longer disappear
- The widget no longer cuts off the title when it's too long
- In admin > settings > pages, all inputs are now correctly displayed using the rich text editor
- The notifications are no longer indented inconsistently
- Exporting typeform survey results now also work when the survey embed url contains `?source=xxxxx`
- When there's a dropdown with a lot of options during signup, these options are no longer unreachable when scrolling down
- The cookie policy no longer displays overlapping text on mobile
- The `isSuperAdmin`, `isProjectModerator` and `highestRole` user properties are now always named using camelCasing

### Added

- Official feedback
  - Admins and moderators can react to ideas with official feedback from the idea page
  - Users contributing to the idea receive a notification and email
  - Feedback can be posted using a free text name
  - Feedback can be updated later on
  - Admin and moderators can no longer write top-level comments
  - Comments by admins or moderators carry an `Official` badge
- When giving product feedback from the footer, a message and email can be provided for negative feedback
- CTA on project card now takes granular permissions into account
- CTA on project card is now also shown on mobile
- Projects for which the final phase has finished are marked as finished on their project card
- Projects on the landing page and all projects page can now be filtered on area through the URL

### Changed

- The avatars on a project card now include all users that posted, voted or commented
- Commenting is no longer possible on ideas not in the active phase

## 2019-03-03

### Fixed

- Manually sorting projects in the admin works as expected

### Added

- Support for Spanish
- The copy of 'x is currently working on' can be customized in admin HQ
- Extra caching layer in cl2-nlp speeds up similar ideas and creating clusters

## 2019-02-28

### Fixed

- In the dashboard, the labels on the users by gender donut chart are no longer cut off
- Adding file attachments with multiple consecutive spaces in the filename no longer fails
- Project copy in admin HQ no longer fails when users have mismatching locales with the new platform

### Added

- New landing page redesign
  - Project cards have a new layout and show the time remaining, a CTA and a metric related to the type of phase
  - The bottom of the landing page displays a new custom info text, configurable in the admin settings
  - New smarter project sorting algorithm, which can be changed to manual ordering in the projects admin
  - Ideas are no longer shown on the landing page
  - The `Show all projects` link is only shown when there are more than 10 projects
- New attributes are added to segment, available in all downstream tools:
  - `isSuperAdmin`: Set to true when the user is an admin with a citizenlab email
  - `isProjectModerator`
  - `highestRole`: Either `super_admin`, `admin`, `project_moderator` or `user`

### Changed

- Intercom now only receives users that are admin or project moderator (excluding citizenlab users)

## 2019-02-20

### Fixed

- User digest email events are sent out again
- The user statistics on the admin dashboard are back to the correct values
- Creating a new project page as an admin does not result in a blank page anymore
- Improved saving behaviour when saving images in a phase's description
- When logged in and visiting a url containing another locale than the one you previously picked, your locale choice is no longer overwritten

### Added

- Project copy feature (in admin HQ) now also supports copying ideas (including comments and votes) and allows you to specify a new slug for the project URL
- Unlogged users locale preference is saved in their browser

## 2019-02-14

### Fixed

- Project/new is no longer a blank page

## 2019-02-13

### Fixed

- Texts written with the rich text editor are shown more consistently in and outside of the editor
- Opening a dropdown of the smart group conditions form now scrolls down the modal
- When changing the sorting method in the ideas overview, the pagination now resets as expected
- Google login no longer uses the deprecated Google+ authentication API

### Added

- Typeform survey for typeform can now be downloaded as xlsx from a tab in the project settings
  - The Segment user token needs to be filled out in Admin HQ
  - New survey responses generate an event in segment
- Survey providers can be feature flagged individually
- New \*.template.citizenlab.co platforms now serve as definitions of the tenant template
- The registration fields overview in admin now shows a badge when fields are required

### Changed

- Surveymonkey is now feature-flagged off by default for new platforms

## 2019-01-30

### Fixed

- Long topic names no longer overlap in the admin dashboards
- Video no longer pops out of the phase description text
- Added event tracking for widget code copy and changing notification settings
- Saving admin settings no longer fails because of a mismatch between platform and user languages
- The password reset message now renders correctly on IE11
- It's easier to delete a selected image in the rich text editor
- The copy in the modal to create a new group now renders correctly in IE11
- Texts used in the the dashboard insights are no longer only shown in English
- Tracking of the 'Did you find what you're looking for?' footer not works correctly

### Added

- Tooltips have been added throughout the whole admin interface
- A new homepage custom text section can be configured in the admin settings, it will appear on the landing page in a future release
- New experimental notifications have been added that notify admins/moderators on every single idea and comment
- New tenant properties are being logged to Google Analytics

## 2019-01-19

### Fixed

- Registration fields of the type 'multiple select' can again be set in the 2nd step of the signup flow
- Creating invitations through an excel file no longer fails when there are multiple users with the same first and last name

## 2019-01-18

### Fixed

- Overflowing text in project header
- Fixed color overlay full opaque for non-updated tenant settings
- Fixed avatar layout in IE11
- Fixed idea page scrolling not working in some cases on iPad
- Pressing the enter key inside of a project settings page will no longer trigger a dialog to delet the project

### Changed

- Reduced the size of the avatars on the landing page header and footer
- Made 'alt' text inside avatar invisible
- Better cross-browser scaling of the background image of the header that's being shown to signed-in users
- Added more spacing underneath Survey, as not to overlap the new feedback buttons
- Increased width of author header inside of a comment to better accomodate long names
- Adjusted avatar hover effect to be inline with design spec￼

## 2019-01-17

### Added

- `header_overlay_opacity` in admin HQ allows to configure how transparent header color is when not signed in
- `custom_onboarding_fallback_message` in admin HQ allows to override the message shown in the header when signed in

## 2019-01-16

### Fixed

- The clustering prototype no longer shows labels behind other content
- Removing a project header image is again possible
- New active platforms get properly submitted to google search console again
- Scrolling issues with an iPad on the idea modal have been resolved
- Signing up through Google is working again
- The line underneath active elements in the project navbar now has the correct length
- A long location does no longer break the lay-out of an event card
- The dashboards are visible again by project moderators
- The admin toggle in the users manager is working again

### Added

- When logged in, a user gets to see a dynamic call to action, asking to
  - Complete their profile
  - Display a custom message configurable through admin HQ
  - Display the default fallback engagement motivator
- The landing page header now shows user avatars
- It's now possible to post an idea from the admin idea manager
- The footer now shows a feedback element for citizens
- A new 'map' dashboard now shows the ideas on their locations detected from the text using NLP
- The clustering prototype now shows the detected keywords when clustering is used

### Changed

- The navbar and landing page have a completely refreshed design
  - The font has changed all over the platform
  - 3 different colors (main, secondary, text) are configurable in Admin HQ
- The clustering prototype has been moved to its own dashboard tab
- Project cards for continuous projects now link to the information page instead of ideas

## 2018-12-26

### Fixed

- The rich text editor now formats more content the same way as they will be shown in the platform

### Added

- Admin onboarding guide
  - Shown as the first page in the admin, guiding users on steps to take
- The idea page now shows similar ideas, based on NLP
  - Feature flagged as `similar_ideas`, turned off by default
  - Experimental, intended to evaluate NLP similarity performance
- A user is now automatically signed out from FranceConnect when signing out of the platform

### Changed

- When a user signs in using FranceConnect, names and some signup fields can no longer be changed manually
- The FranceConnect button now has the official size and dimensions and no T&C
- SEO improvements to the "Powered by CitizenLab" logo

## 2018-12-13

### Fixed

- User digest email campaigns is sent out again
- IE11 UI fixes:
  - Project card text overflow bug
  - Project header text wrapping/centering bug
  - Timeline header broken layout bug
  - Dropdown not correctly positioned bug
- Creating new tenants and changing the host of existing tenants makes automatic DNS changes again

### Added

- SEO improvements: project pages and info pages are now included in sitemap
- Surveys now have Google Forms support

## 2018-12-11-2

### Fixed

- A required registration field of type number no longer blocks users on step 2 of the registration flow

## 2018-12-11

### Fixed

- Loading an idea page with a deleted comment no longer results in an error being shown
- Assigning a first bedget to a PB project as a new user no longer shows an infinite spinner
- Various dropdowns, most famously users group selection dropdown, no longer overlap menu items

## 2018-12-07

### Fixed

- It's again possible to write a comment to a comment on mobile
- When logged in and trying to log in again, the user is now redirected to the homepage
- A deleted user no longer generates a link going nowhere in the comments
- The dropdown menu for granular permissions no longer disappears behind the user search field
- After deleting an idea, the edit and delete buttons are no longer shown in the idea manager
- Long event title no longer pass out of the event box
- Notifications from a user that got deleted now show 'deleted user' instead of nothing

### Added

- Machine translations on the idea page
  - The idea body and every comment not in the user's language shows a button to translate
  - Feature flagged as `machine_translations`
  - Works for all languages
- Show the currency in the amount field for participatory budgeting in the admin
- Built-in registration fields can now be made required in the admin
- FranceConnect now shows a "What is FranceConnect?" link under the button

### Changed

- The picks column in the idea manager no longer shows a euro icon

## 2018-11-28

### Fixed

- IE11 graphical fixes in text editor, status badges and file drag&drop area fixed
- The idea tab is visible again within the admin of a continuous PB project
- The checkbox within 3rd party login buttons is now clickable in Firefox

## 2018-11-27

### Fixed

- When all registration fields are disabled, signing up through invite no longer blocks on the first step
- A moderator that has not yet accepted their invitation, is no longer shown as 'null null' in the moderators list
- Adding an idea by clicking on the map is possible again

### Changed

- When there are no events in a project, the events title is no longer shown
- The logo for Azure AD login (VUB Net ID) is shown as a larger image
- When logging in through a 3rd party login provider, the user needs to confirm that they've already accepted the terms and conditions

## 2018-11-22

### Fixed

- In the clustering prototype, comparing clusters using the CTRL key now also works on Mac
- Widget HTML code can now be copied again
- Long consequent lines of text now get broken up in multiple lines on the idea page
- Admin pages are no longer accessible for normal users
- Reduced problems with edge cases for uploading images and attachments

### Added

- Participatory budgeting (PB)
  - A new participation method in continuous and timeline projects
  - Admins and moderators can set budget on ideas and a maximum budget on the PB phase
  - Citizens can fill their basket with ideas, until they hit the limit
  - Citizens can submit their basket when they're done
  - Admins and moderators can process the results through the idea manager and excel export
- Advanced dashboards: iteration 1
  - The summary tab shows statistics on idea/comment/vote and registration activities
  - The users tab shows information on user demographics and a leaderboard
  - The time filter can be controller with the precision of a day
  - Project, group and topic filters are available when applicable
  - Project moderators can access the summary tabs with enforced project filter
- Social sharing through the modal is now separately trackable from sharing through the idea page
- The ideas excel export now contains the idea status
- A new smart group rule allows for filtering on project moderators and normal users

### Changed

- Project navigation is now shown in new navigation bar on top
- The content of the 'Open idea project' for new tenants has changed
- After posting an idea, the user is redirected towards the idea page of the new idea, instead of the landing page

## 2018-11-07

### Fixed

- The widget HTML snippet can be copied again

## 2018-11-05

### Fixed

- Clicking Terms & Conditions links during sign up now opens in a new tab

### Added

- Azure Active Directory login support, used for VUB Net ID

## 2018-10-25

### Fixed

- Resizing and alignment of images and video in the editor now works as expected
- Language selector is now updating the saved locale of a signed in user
- When clicking "view project" in the project admin in a new tab, the projects loads as expected
- The navbar user menu is now keyboard accessible
- Radio buttons in forms are now keyboard accessible
- The link to the terms and conditions from social sign in buttons is fixed
- In admin > settings > pages, the editors now have labels that show the language they're in
- Emails are no longer case sensitive, resolving recurring password reset issues
- The widget now renders properly in IE11
- Videos are no longer possible in the invitation editor

### Added

- Cookie consent manager
  - A cookie consent footer is shown when the user has not yet accepted cookies
  - The user can choose to accept all cookies, or open the manager and approve only some use cases
  - The consent settings are automatically derived from Segment
  - When the user starts using the platform, they silently accept cookies
- A new cookie policy page is easier to understand and can no longer be customized through the admin
- Granular permissions
  - In the project permissions, an admin or project moderator can choose which citizens can take which actions (posting/voting/comments/taking survey)
  - Feature flagged as 'granular_permissions', turned off by default
- Ideas excel export now contains links to the ideas
- Ideas and comments can now be exported from within a project, also by project moderators
- Ideas and comments can now be exported for a selection of ideas
- When signing up, a user gets to see which signup fields are optional

### Changed

- Published projects are now shown first in the admin projects overview
- It's now more clear that the brand color can not be changed through the initial input box
- All "Add <something>" buttons in the admin have moved to the top, for consistency
- The widget no longer shows the vote count when there are no votes
- When a project contains no ideas, the project card no longer shows "no ideas yet"

## 2018-10-09

### Fixed

- UTM tags are again present on social sharing
- Start an idea button is no longer shown in the navbar on mobile
- Exceptionally slow initial loading has been fixed
- Sharing on facebook is again able to (quite) consistently scrape the images
- When using the project copy tool in Admin HQ, attachments are now copied over as well

### Added

- Email engine in the admin (feature flagged)
  - Direct emails can be sent to specific groups by admins and moderators
  - Delivered/Opened/Clicked statistics can be seen for every campaign
  - An overview of all automated emails is shown and some can be disabled for the whole platform

## 2018-09-26

### Fixed

- Error messages are no longer cut off when they are longer than the red box
- The timeline dropdown on mobile shows the correct phase names again
- Adding an idea by clicking on the map works again
- Filip peeters is no longer sending out spam reports
- Reordering projects on the projects admin no longer behaves unexpectedly
- Fixes to the idea manager
  - Tabs on the left no longer overlap the idea table
  - Idea status tooltips no longer have an arrow that points too much to the right
  - When the screen in not wide enough, the preview panel on the right is no longer shown
  - Changing an idea status through the idea manager is possible again

### Added

- Social sharing modal is now shown after posting an idea
  - Feature flagged as `ideaflow_social_sharing`
  - Offers sharing buttons for facebook, twitter and email
- File attachments can now be added to
  - Ideas, shown on the idea page. Also works for citizens.
  - Projects, shown in the information page, for admins and moderators
  - Phases, shown under the phase description under the timeline, for admins and moderators
  - Events, shown under the event description, for admins and moderators
  - Pages, shown under the text, for admins
- Some limited rich text options can now be used in email invitation texts

### Changed

- The admin projects page now shows 3 seperate sections for published, draft and archived
- When there are no voting buttons, comment icon and count are now also aligned to the right
- It's now possible to remove your avatar

## 2018-09-07

### Fixed

- Submit idea button is now aligned with idea form
- An error caused by social sign in on French platforms not longer has an English error message
- Checkboxes are now keyboard navigable
- Projects that currently don't accept ideas can no longer be selected when posting an idea
- Deleting an idea no longer results in a blank page
- Deleting a comment no longer results in a blank page
- When sign in fails, the error message no longer says the user doesn't exist
- `null` is no longer shown as a lastname for migrated cl1 users without last name
- Clicking on the table headers in the idea managers again swaps the sorting order as expected
- Typeform Survey now is properly usable on mobile

### Added

- Email notification control
  - Every user can opt-out from all recurring types of e-mails sent out by the platform by editing their profile
  - Emails can be fully disabled per type and per tenant (through S&S ticket)
- An widget that shows platform ideas can now be embedded on external sites
  - The style and content of the widget can be configured through admin > settings > widgets
  - Widget functionality is feature flagged as "widgets", on by default

### Changed

- Initial loading speed of the platform has drastically improved, particulary noticable on mobile
- New tenants have custom signup fields and survey feature enabled by default

## 2018-08-20

### Fixed

- The idea sidepane on the map correctly displays HTML again
- Editing your own comment no longer turns the screen blank
- Page tracking to segment no longer tracks the previous page instead of the current one
- Some browsers no longer break because of missing internationalization support
- The options of a custom field are now shown in the correct order

### Added

- A major overhaul of all citizen-facing pages to have significantly better accessibility (almost WCAG2 Level A compliant)
  - Keyboard navigation supported everywhere
  - Forms and images will work better with screen readers
  - Color constrasts have been increased throughout
  - A warning is shown when the color in admin settings is too low on constrast
  - And a lot of very small changes to increase WCAG2 compliance
- Archived projects are visible by citizens
  - Citizens can filter to see all, active or archived projects
  - Projects and project cards show a badge indicating a project is archived
  - In the admin, active and archived projects are shown separately
- A favicon can now be configured at the hidden location `/admin/favicon`
  - On android in Chrome, the platform can be added to the Android homescreen and will use the favicon as an icon
- Visitors coming through Onze Stad App now are trackable in analytics

### Changed

- All dropdown menus now have the same style
- The style of all form select fields has changed
- Page tracking to segment no longer includes the url as the `name` property (salesmachine)
- Font sizes throughout the citizen-facing side are more consistent

## 2018-08-03

### Fixed

- The landingpage header layout is no longer broken on mobile devices
- Yet another bug related to the landingpage not correctly redirecting the user to the correct locale
- The Page not found page was not found when a page was not found

### Added

- The 'Create an account' call to action button on the landing page now gets tracked

## 2018-08-02

### Fixed

- The browser no longer goes blank when editing a comment
- Redirect to the correct locale in the URL no longer goes incorrectly to `en`

## 2018-07-31

### Fixed

- The locale in the URL no longer gets added twice in certain conditions
- Various fixes to the rich text editor
  - The controls are now translated
  - Line breaks in the editor and the resulting page are now consistent
  - The editor no longer breaks form keyboard accessibility
  - The images can no longer have inconsistent widht/height ratio wich used to happen in some cases
  - The toolbar buttons have a label for accessibility
- A new tenant created in French no longer contains some untranslated content
- The tenant lifecycle stage is now properly included in `group()` calls to segment
- Comment body and various dynamic titles are secured against XSS attacks

### Added

- Ideas published on CitizenLab can now also be pushed to Onze Stad App news stream
- The rich text editor
  - Now support copy/paste of images
- Event descriptions now also support rich text
- When not signed in, the header shows a CTA to create an account
- A new smart group rule allows you to specify members than have participated (vote, comment, idea) in a certain project
- The admin now shows a "Get started" link to the knowledge base on the bottom left
- The Dutch platforms show a "fake door" to Agenda Setting in the admin navigation

### Changed

- The idea card now shows name and date on 2 lines
- The navbar now shows the user name next to the avatar
- The user menu now shows "My ideas" instead of "Profile page"

## 2018-07-12

### Fixed

- New text editor fixes various bugs present in old editor:
  - Typing idea texts on Android phones now works as expected
  - Adding a link to a text field now opens the link in a new window
  - Resizing images now works as expected
  - When saving, the editor no longer causes extra whitespace to appear
- A (too) long list of IE11 fixes: The platform is now fully usable on IE11
- The group count in the smart groups now always shows the correct number
- The admin dashboard is no longer too wide on smaller screens
- The home button on mobile is no longer always active
- Fix for page crash when trying to navigate away from 2nd signup step when one or more required fields are present

### Added

- The language is now shown in the URL at all times (e.g. `/en/ideas`)
- The new text editor enables following extras:
  - It's now possible to upload images through the text editor
  - It's now possible to add youtube videos through the text editor
- `recruiter` has been added to the UTM campaign parameters

### Know issues

- The controls of the text editor are not yet translated
- Posting images through a URL in the text editor is no longer possible
- Images that have been resized by IE11 in the text editor, can subsequently no longer be resized by other browsers

## 2018-06-29

### Fixed

- Facebook now correctly shows the idea image on the very first share
- Signing up with a google account that has no avatar configured now works again
- Listing the projects and ideas for projects that have more than 1 group linked to them now works again

### Added

- Voting Insights [beta]: Get inisghts into who's voting for which content
  - Feature flagged as 'clustering', disabled by default
  - Admin dashboard shows a link to the prototype
- Social sharing buttons on the project info page
- Usage of `utm_` parameters on social sharing to track sharing performance
- Various improvements to meta tags throughout the platform
  - Page title shows the unread notification count
  - More descriptive page titles on home/projects/ideas
  - Engaging generic default texts when no meta title/description are provided
  - Search engines now understand what language and region the platform is targeting
- Optimized idea image size for facebook sharing
- Sharing button for facebook messenger on mobile
- When you receive admin rights, a notification is shown
- `tenantLifecycleStage` property is now present in all tracked events to segment

### Changed

- Meta tags can't be changed through the admin panel anymore
- Social sharing buttons changed aspect to be more visible

## 2018-06-20

### Fixed

- Visual fixes for IE11 (more to come)
  - The text on the homepage doesn't fall outside the text box anymore
  - The buttons on the project page are now in the right place
  - In the projects pages, the footer is no longer behaving like a header
- When trying to add a timeline phase that overlaps with another phase, a more descriptive error is shown
- larsseit font is now always being loaded

### Added

- Smart groups allow admins to automatically and continuously make users part of groups based on conditions
- New user manager allows
  - Navigating through users by group
  - Moving, adding and removing users from/to (manual) groups
  - Editing the group details from within the user manager
  - Creating groups from within the user manager
  - Exporting users to excel by group or by selection
- Custom registration fields now support the new type "number"
- The city website url can now be specified in admin settings, which is used as a link in the footer logo

### Changed

- The checkbox copy at signup has changed and now links to both privacy policy and terms and conditions
- Improved styling of usermenu dropdown (the menu that opens when you click on the avatar in the navigation bar)

### Removed

- The groups page is no longer a separate page, but the functionality is part of the user manager

## 2018-06-11

### Fixed

- Notifications that indicate a status change now show the correct status name
- The admin pages editors support changing content and creating new pages again
- When searching in the invites, filters still work as expected
- The font has changed again to larsseit

### Added

- Accessibility improvements:
  - All images have an 'alt' attributes
  - The whole navbar is now usable with a keyboard
  - Modals can be closed with the escape key
  - The contrast of labels on white backgrounds has increased
- New ideas will now immediately be scraped by facebook
- When inviting a user, you can now pick projects for which the user becomes a moderator

### Changed

- The language switcher is now shown on the top right in the navbar

## 2018-05-27

### Fixed

- Sitemap now has the correct date format
- Empty invitation rows are no longer created when the given excel file contains empty rows
- Hitting enter while editing a project no longer triggers the delete button
- Registration fields on signup and profile editing are now always shown in the correct language
- The dropdown menu for idea sorting no longer gets cut off by the edge of the screen on small screens
- Saving a phase or continuous project no longer fails when participation method is not ideation

### Added

- Language selection now also has a regional component (e.g. Dutch (Belgium) instead of Dutch)
- Added noindex tag on pages that should be shown in Google
- A new 'user created' event is now being tracked from the frontend side
- It's now possible to use HTML in the field description of custom fields (no editor, only for internal usage)

## 2018-05-16

### Fixed

- Phases are now correctly active during the day specified in their end date
- On the new idea page, the continue button is now shown at all resolutions
- On the idea list the order-by dropdown is now correctly displayed at all resolutions.

### Added

- Project moderators can be specified in project permissions, giving them admin and moderation capabilities within that project only
  - Moderators can access all admin settings of their projects
  - Moderators can see they are moderating certain projects through icons
  - Moderators can edit/delete ideas and delete comments in their projects
- A correct meta description tag for SEO is now rendered
- The platforms now render sitemaps at sitemap.xml
- It is now possible to define the default view (map/cards) for every phase individually
- The tenant can now be configured with an extra `lifecycle_stage` property, visible in Admin HQ.
- Downloading ideas and comments xlsx from admin is now tracked with events
- The fragment system, to experiment with custom content per tenant, now also covers custom project descriptions, pages and individual ideas

### Changed

- It is no longer possible to define phases with overlapping dates
- Initial loading speed of the platform has improved

## 2018-04-30

### Fixed

- When posting an idea and only afterward signing in, the content originally typed is no longer lost
- An error is no longer shown on the homepage when using Internet Explorer
- Deleting a user is possible again

### Changed

- The idea manager again shows 10 ideas on one page, instead of 5
- Submit buttons in the admin no longer show 'Error' on the buttons themselves

### Removed

- The project an idea belongs to can no longer be changed through the edit idea form, only through the idea manager

## 2018-04-26

### Added

- Areas can now be created, edited and deleted in the admin settings
- The order of projects can now be changed through drag&drop in the admin projects overview
- Before signing up, the user is requested to accept the terms and conditions
- It's possible to experiment with platform-specific content on the landing page footer, currently through setup & support
- Images are only loaded when they appear on screen, improving page loading speed

### Fixed

- You can no longer click a disabled "add an idea" button on the timeline
- When accessing a removed idea or project, a message is shown

### Known issues

- Posting an idea before logging in is currently broken; the user is redirected to an empty posting form
- Social sharing is not consistently showing all metadata

## 2018-04-18

### Fixed

- Adding an idea at a specific location by clicking on the map is fixed

## 2018-04-09

### Fixed

- An idea with a location now centers on that location
- Map markers far west or east (e.g. Vancouver) are now positioned as expected
- Links in comment now correctly break to a new line when they're too long
- Hitting enter in the idea search box no longer reloads the page
- A survey project no longer shows the amount of ideas on the project card
- The navbar no longer shows empty space above it on mobile
- The report as spam window no longer scrolls in a weird way
- The project listing on the homepage no longer repeats the same project for some non-admin users
- Google/Facebook login errors are captured and shown on an error page
- Some rendering issues were fixed for IE11 and Edge, some remain
- An idea body with very long words no longer overlaps the controls on the right
- Project cards no longer overlap the notification menu

### Added

- A user can now edit and delete its own comments
- An admin can now delete a user's comment and specify the reason, notifying the user by notification
- Invitations
  - Admins can invite users by specifying comma separated email addresses
  - Admins can invite users with extra information by uploading an excel file
  - Invited users can be placed in groups, made admin, and given a specific language
  - Admins can specify a message that will be included in the email to the invited users
  - Admins receive a notification when invited users sign up
- Users receive a notification and email when their idea changes status
- Idea titles are now limited to 80 characters

### Known issues

- Adding an idea through the map does not position it correctly

## 2018-03-23

### Fixed

- Fixed padding being added on top of navigation bar on mobile devices

## 2018-03-22

### Fixed

- Idea creation page would not load when no published projects where present. Instead of the loading indicator the page now shows a message telling the user there are no projects.

## 2018-03-20

### Fixed

- Various visual glitches on IE11 and Edge
- Scrolling behviour on mobile devices is back to normal
- The admin idea manager no longer shows an empty right column by default

### Added

- Experimental raw HTML editing for pages in the admin at `/admin/pages`

## 2018-03-14

### Fixed

- When making a registration field required, the user can't skip the second sign up step
- When adding a registration field of the "date" type, a date in the past can now be chosen
- The project listing on the landing page for logged in users that aren't admin is fixed

### Added

- When something goes wrong while authenticating through social networks, an error page is shown

## 2018-03-05

### Added

- Limited voting in timeline phases
- Facebook app id is included in the meta headers

### Known issues

- When hitting your maimum vote count as a citizen, other idea cards are not properly updating untill you try voting on them
- Changing the participation settings on a continuous project is impossible

## 2018-02-26

### Fixed

- Project pages
  - Fixed header image not being centered
- Project timeline page
  - Fixed currently active phase not being selected by default
  - Fixed 'start an idea' button not being shown insde the empty idea container
  - Fixed 'start an idea' button not linking to the correct idea creation step
- Ideas and Projects filter dropdown
  - Fixed the dropdown items not always being clickable
- Navigation bar
  - Fixed avatar and options menu not showing on mobile devices

### Added

- Responsive admin sidebar
- Top navigation menu stays in place when scrolling in admin section on mobile devices

### Changed

- Project timeline
  - Better word-breaking of phases titles in the timeline

## 2018-02-22

### Fixed

- Idea page
  - Fixed voting buttons not being displayed when page is accessed directly
- Edit profile form page
  - Fixed broken input fields (first name, last name, password, ...)
  - Fixed broken submit button behavior
- Admin project section
  - Fixed default view (map or card) not being saved
  - Fixed save button not being enabled when an image is added or removed
- Project page
  - Fixed header navigation button of the current page not being highlighted in certain scenarios
  - Fixed no phase selected in certain scenarios
  - Fixed mobile timeline phase selection not working
- Idea cards
  - Fixed 'Load more' button being shown when no more ideas
- Project cards
  - Fixed 'Load more' button being shown when no more projects
- Idea page
  - Fixed faulty link to project page
- Add an idea > project selection page
  - Fixed broken layout on mobile devices

### Added

- Landing page
  - Added 'load more' button to project and idea cards
  - Added search, sort and filter by topic to idea cards
- Project card
  - Added ideas count
- Idea card
  - Added author avatar
  - Added comment count and icon
- Idea page
  - Added loading indicator
- Project page
  - Added loading indicator
  - Added border to project header buttons to make them more visible
- Admin page section
  - Added header options in rich-text editors

### Changed

- Navigation bar
  - Removed 'ideas' menu item
  - Converted 'projects' menu item into dropdown
  - Changed style of the 'Start an idea' button
- Landing page
  - Header style changes (larger image dimensions, text centered)
  - Removed 'Projects' title on top of project cards
- Project card
  - Changed project image dimensions
  - Changed typography
- Idea card
  - Removed image placeholder
  - Reduced idea image height
- Filter dropdowns
  - Height, width and alignment changes for mobile version (to ensure the dropdown is fully visible on smaller screens)
- Idea page
  - Improved loading behavior
  - Relocated 'show on map' button to sidebar (above sharing buttons)
  - Automatically scroll to map when 'show on map' button is clicked
  - Larger font sizes and better overall typography for idea and comment text
  - Child comments style changes
  - Child commenting form style change
  - Comment options now only visible on hover on desktop
- Project page
  - Improved loading behavior
  - Timeline style changes to take into account longer project titles
  - Changed copy from 'timeline' to 'process'
  - Changed link from projects/<projectname>/timeline to projects/<projectname>/process
  - Events header button not being shown if there are no events
- Add an idea > project selection page
  - Improved project cards layout
  - Improved mobile page layout

## 2018-01-03

### Fixed

- Updating the bio on the profile page works again
- 2018 can be selected as the year of events/phases
- The project dropdown in the idea posting form no longer shows blank values
- Reset password email

### Added

- Ideas can be edited by admins and by their author
- An idea shows a changelog with its latest updates
- Improved admin idea manager
  - Bulk update project, topics and statuses of ideas
  - Bulk delete ideas
  - Preview the idea content
  - Links through to viewing and editing the idea
- When on a multi-lingual platform, the language can be changed in the footer
- The project pages now show previews of the project events in the footer
- The project card now shows a description preview text, which is changeable through the admin
- Images are automatically optimized after uploading, to reduce the file size

### Changed

- Image dimensions have changed to more optimal dimensions

## 2017-12-13

### Fixed

- The ideas of deleted users are properly shown
- Slider to make users admins is again functional

### Added

- The idea show page shows a project link
- Mentions are operational in comments
- Projects can be deleted in the admin

### Changed

- Ideas and projects sections switched positions on the landing page

## 2017-12-06

### Fixed

- Phases and events date-picker no longer overlaps with the description text
- No longer needed to hard refresh if you visited al old version of the platform
- Inconsistency when saving project permissions has been fixed
- Bullet lists are now working in project description, phases and events
- The notifications show the currect user as the one taking the action

### Added

- Translators can use `orgName` and `orgType` variables everywhere
- Previews of the correct image dimension when uploading images

### Changed

- Lots of styling tweaks to the admin interface
- Behaviour of image uploads has improved

## 2017-11-23

### Fixed

- Loading the customize tab in the admin no longer requires a hard refresh

## 2017-11-22

### Fixed

- When saving a phase in the admin, the spinner stops on success or errors
- Deleting a user no longer breaks the idea listing, idea page and comments
- Better error handling in the signup flow
- Various bug fixes to the projects admin
- The switches that control age, gender, ... now have an effect on the signup flow.
- For new visitors, hard reloading will no longer be required

### Added

- Social Sign In with facebook and google. (Needs to be setup individually per customer)
- Information pages are reachable through the navbar and editable through the admin
- A partner API that allows our partners to list ideas and projects programmatically
- Ideas with a location show a map on the idea show page
- Activation of welcome and reset password e-mails

### Changed

- Changes to mobile menu layout
- Changes to the style of switches
- Better overall mobile experience for citizen-facing site

### Known issues

- If you visited the site before and the page did not load, you need to hard refresh.
- If the "Customize" tab in the admin settings does not load, reload the browser on that page

## 2017-11-01

### Fixed

- Various copy added to the translation system
- Fixed bug where image was not shown after posting an idea
- Loading behaviour of the information pages
- Fixed bug where the app no longer worked after visiting some projects

### Added

- Added groups to the admin
- Added permissions to projects
- Social sharing of ideas on twitter and (if configured for the platform) facebook
- Projects can be linked to certain areas in the admin
- Projects can be filtered by area on the projects page
- Backend events are logged to segment

### Changed

- Improved the styling of the filters
- Project description in the admin has its own tab
- Restored the landing page header with an image and configurable text
- Improved responsiveness for idea show page
- Maximum allowed password length has increased to 72 characters
- Newest projects are list first

## 2017-10-09

### Fixed

- The male/female gender selection is no longer reversed after registration
- On firefox, the initial loading animation is properly scaled
- After signing in, the state of the vote buttons on idea cards is now correct for the current user
- Fixed bug were some text would disappear, because it was not available in the current language
- Fixed bug where adding an idea failed because of a wrongly stored user language
- Fixed bug where removing a language in the admin settings fails
- Graphical glitches on the project pages

### Added

- End-to-end test coverage for the happy flow of most of the citizen-facing app interaction
- Automated browser error logging to be proactive on bugs
- An idea can be removed through the admin

### Changed

- The modal that shows an idea is now fullscreen and has a new animation
- New design for the idea show page
- New design for the comments, with animation and better error handling
- The "Trending" sorting algorithm has changed to be more balanced and give new ideas a better chance
- Slightly improved design of the page that shows the user profile

## 2017-09-22

### Fixed

- Bug where multiple form inputs didn't accept typed input
- Issues blocking the login process
- The success message when commenting no longer blocks you from adding another comment
- Clicking an internal link from the idea modal didn't work
- Responsiveness of filters on the ideas page
- Updating an idea status through the admin failed

### Added

- Initial loading animation on page load
- Initial version of the legal pages (T&C, privacy policy, cookie policy)
- All forms give more detailed error information when something goes wrong
- Full caching and significant speed improvements for all data resources

### Changed

- Refactoring and restyling of the landing page, idea cards and project cards
- Added separate sign in and sign up components
- Cleaned up old and unused code
- The navbar is no longer shown when opening a modal
- Lots of little tweaks to styling, UX and responsiveness

## 2017-09-01

### Fixed

- Saving forms in the admin of Projects will now show success or error messages appropriately
- The link to the guide has been hidden from the admin sidebar until we have a guide to link to

### Added

- Adding an idea from a project page will pre-fill parts of the new idea form
- The landing page now prompts user to add an Idea if there are none
- The landing page will hide the Projects block if there are none

### Changed

- Under-the-hood optimizations to increase the loading speed of the platform

## 2017-08-27

### Fixed

- Changing the logo and background image in admin settings works
- Platform works for users with an unsupported OS language

### Added

- Admin dashboard
- Default topics and idea statuses for newly deployed platforms
- Proper UX for handling voting without being signed in
- Meta tags for SEO and social sharing
- Better error handling in project admin

### Changed

- Projects and user profile pages now use slugs in the URL

## 2017-08-18

### Fixed

- Changing idea status in admin
- Signing up
- Proper rending of menu bar within a project
- Admin settings are properly rendered within the tab container
- Lots of small tweaks to rendering on mobile
- Default sort ideas on trending on the ideas index page

### Added

- Admin section in projects to CRUD phases
- Admin section in projects to CRUD events
- New navbar on mobile
- Responsive version of idea show page

### Changed

- Navbar design updated
- One single login flow experience instead of 2 separate ones (posting idea/direct)
- Admins can only specify light/dark for menu color, not the exact color

### Removed

- Facebook login (Yet to be added to new login flow, will be back soon)

## 2017-08-13

### Fixed

- Voting on cards and in an idea page
- Idea modal loading speed
- Unread notification counter

### Added

- New improved flow for posting an idea
- Admin interface for projects
- New design for idea and project cards
- Consistenly applied modal, with new design, for ideas
- Segment.io integration, though not all events are tracked yet

### Changed

- Idea URls now using slugs for SEO<|MERGE_RESOLUTION|>--- conflicted
+++ resolved
@@ -2,7 +2,6 @@
 
 ## Next release
 
-<<<<<<< HEAD
 ### Added
 
 - Initial blocked words lists for Luxembourgish and Italian.
@@ -10,7 +9,7 @@
 ### Fixed
 
 - Fall back to English blocked words when no blocked words list exists for a locale. Also added spec to check that blocked word lists are provided for all supported languages.
-=======
+
 ### Changed
 
 - Throttling can now be disabled on a cluster by setting `RACK_ATTACK_DISABLED = true`.
@@ -20,7 +19,6 @@
 ### Fixed
 
 - Typeform export from the platform shows the answers to all questions again.
->>>>>>> 8cc4db9e
 
 ## 2021-09-29
 
