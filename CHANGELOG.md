--- conflicted
+++ resolved
@@ -3,11 +3,8 @@
 
 ## Next release
 
-<<<<<<< HEAD
 - [CL-1700] Native surveys: create a default form when creating new native survey projects or phases
 
-=======
->>>>>>> 1441d557
 ## 2022-10-27
 
 ### Added
