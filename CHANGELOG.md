# Changelog

## Next release

<<<<<<< HEAD
### Added

- Folder slugs (URLs) can now be customized
=======
## 2022-02-07

### Changed

- Removes support for the (deprecated) Clustering feature. 💐 \[IN-688\]
- Remove the word 'del' from NL profanity list
>>>>>>> 05d3c3d7

### Fixed

- Always show color and opacity inputs

## 2022-02-04

### Added

- Re-enable homepage filter tabs now that translations are working

### Fixed

- Color contrast issue (accessibility): the number of total votes needed for a proposal to be considered, shown on the proposal card, has a darker color. This makes it easier to see this information.

## 2022-02-02_2

- Hide tabs until translations are fixed

## 2022-02-02

### Added

- Projects on homepage can now be filtered by 'Active', 'Archived' or 'All' through a tab system

## 2022-02-01

> > > > > > > master

### Changed

- Improved `alt` text for logo images on the platform
- Anonymization of users (using initials avatars, different set of face avatars, different set of first and last names, making anonymous users easier to identify through their email)
- Updated CC license in Vienna basemap attribution and increased maximum zoom level to 20.

# Fixed

- An issue that prevented Que from starting up was solved by updating the bootsnap gem to the latest version

## 2022-01-24

### Changed

- Insights Network Visualisation changes:
  - The network is now flat and shows all keywords at once
  - The colors of the keywords depend on the cluster they are part of
  - The more important links between keywords are shown in the network

## 2022-01-18

### Changed

- Removes support for the (deprecated) Tagging feature, the forerunner of today's Insights. 🕯 \[IN-661\]

## 2022-01-14

### Changed

- Dashboard and reports vertical bar charts are now sorted
- Automatic tagging in Insights also takes the title into account (instead of only the content).

### Fixed

- Resolution for basemap.at

## 2022-01-12

### Added

- Users are now able to cancel tag suggestion scan on the Insights Edit screen
- Added `secure` flag to cookies
- Support basemap.at as tile provider

### Fixed

- Fixed issue with exporting surveys as XLSX sheets, when the typeform survey URI includes a '#' character.
- Styling of the text above the avatar bubbles at the bottom of the landing page works again when there's a customized text.
- Styling bugs for the two-column layout
- Bug where tile provider of a project becomes unchangeable after the map config has been edited has been fixed.

### Changed

- Updated Cookie Policy page

## 2022-01-10

### Added

- Configure sign-up button (custom link) on homepage banner

### Changed

- Dashboard and report bar charts are now more easily readable - values appear on top or next to the bars instead of inside of them. Comparisons between project and platform values are now only visible in the report tooltips and do not break the chart itself.

### Fixed

- Using a custom tile provider should work now.
- Registration form with a date field doesn't crash anymore

## 2022-01-06

### Fixed

- Changing the values for Registration helper text and Account confirmation in Admin > Settings > Registration doesn't cause other values to be erased anymore.

## 2022-01-05

### Changed

- Improved the user interface of the Registration tab in the Admin settings

## 2021-12-23

### Added

- Adding pages in 'Navigation' tab in settings now possible, changing names of navbar items now works, removed 'secret pages-page'.
- Different layouts for the homepage banner (for signed-out users)
- Preview functionality for the image of the homepage banner in the back-office

### Fixed

- Saving of homepage banner image overlay color and opacity

## 2021-12-22

### Fixed

- Notifications of inappropriate content now link to the item containing the flagged content

## 2021-12-16

### Added

- Ability to scan all post, recently added posts and not tagged posts in Insights

## 2021-12-15

### Fixed

- Severe code-injection vulnerability
- More small copy changes for customizable navbar, made styling Navigation tab consistent with other tabs, re-enabled slug editing on secret pages-page.

## 2021-12-10

- Copy for customizable navbar

## 2021-12-09

### Added

- Customizable navbar

## 2021-12-08

### Changed

- Improved the structure and copy of the Admin > Settings > Customize page.

### Fixed

- Insights scan category button no longer appears when the insights nlp feature flag is disabled

## 2021-11-30

### Added

- Insights loading indicator on category scan

### Fixed

- Password reset emails sometimes took a long time to be send out, they are now processed much faster (even when the background job queue has lots of items).

## 2021-11-25

### Added

- New translations from Crowdin.
- Sign-up flow: Not activating any custom registration fields no longer breaks sign-up. Refreshing page during sign-up flow no longer creates an unregistered user.

## 2021-11-22

### Changed

- Enable/disable avatars in homepage banner
- Increased size of city logo in the footer

### Fixed

- Links to ideas in admin digest emails work again
- Votes statistics not showing up in the dashboard for some admins and project moderators.

## 2021-11-16

### Fixed

- Custom topics are not displayed as filters on the proposals overview page.

### Added

- Added a tooltip in the survey project settings with a link to a support article that explains how to embed links in Google forms
- Input count to Insights View screen

### Changed

- Add clarification tooltips to Insights View screen
- When a user account is deleted, visits data associated to that account are now removed from Matomo.

## 2021-11-11

### Changed

- Improvements to the loading speed of the landing page and some items with dropdown menus in the navigation bar.

## 2021-11-05

### Fixed

- Dashboard issue where the current month did not appear for certain time zones

## 2021-11-04

### Added

- New translations from Crowdin.

## 2021-11-03

### Fixed

- Microsoft Form survey iframes no longer auto-focus on the form
- Stop confusing Serbian Latin and Cyrillic in back locales.

## 2021-11-01

### Changed

- The whole input card in Insight View screen is now clickable
- Inputs list component in Insights View screen now shows active filters at all times
- Insights Network Visualisation changes:
  - Reduced space between clusters
  - Increased font size for keywords labels
  - It is now possible to de-select keywords by clicking on them twice

### Fixed

- If there's an error message related to the project title, it goes away if the title is edited (and only shows again if we submit and the error isn't fixed).

## 2021-10-27

### Changed

- Removed the unused '/ideas/new' route

### Fixed

- Sorting order and list/map view settings of ideas are available again if voting is disabled.
- Project phase started emails and notifications.

## 2021-10-26

### Added

- Limit number of downvotes.

### Changed

- Improved quality of Idea and App Header Images
- Idea cards in the map view only show the downvote icon when downvoting is enabled or when it's disabled and it's disabled for a different reason than explicit turning off of the downvoting functionality.
- Now also for idea cards on the map view: the comment icon on an idea card is only shown when commenting in the project is enabled or there's at least one idea with a comment.

### Fixed

- The event cards now rearrange themselves vertically on mobile / small screens. Before they were always arranged horizontally. This fixed the issue of them going off-screen when there is not enough screen space.

## 2021-10-25

### Changed

- The comment icon on an idea card is only shown when commenting in the project is enabled or there's at least one idea with a comment.
- Increased Microsoft Forms survey width

### Fixed

- Insights table approve button no longer appears when there are no suggested tags
- Insights tags are now truncated when they are too long
- Insights posts cards on View screen no longer display text with different font-sizes
- Insights posts in table are no longer sorted by default

## 2021-10-20

### Changed

- PII (Personally Identifiable Information) data, if any, are now removed from Segment when a user account is deleted.

## 2021-10-19

### Changed

- Tags which do not contain any inputs are no longer visible on the Insights View screen
- PII (Personally Identifiable Information) data, if any, are now removed from Intercom when a user account is deleted.

### Added

- Added export functionality to Insights View screen inputs list

## 2021-10-15

### Changed

- Project reports are no longer available in the dashboard section. Instread, they can be found in the Reporting section of tha admin.

### Fixed

- Platform is now accepting valid Microsoft Form survey links with custom subdomains
- When user goes to the url of an Insight that no longer exist, they get redirected to the Insights List screen.

## 2021-10-14

### Fixed

- File uploads for ideas, projects, events, folders

## 2021-10-13 (2)

### Fixed

- Validation and functioning of page forms are fixed (forms to change the fixed/legal pages such as the FAQ, T&C, privacy policy, etc.).

## 2021-10-13

### Added

- Users can now change their name after validation with FranceConnect
- Permit embedding of videos from dreambroker in rich-text editor content.
- Possibility to create an Insights tag from selected filters in the Insights View screen

## 2021-10-12

### Added

- Added Serbian (Cyrillic) to platform

## 2021-10-11

### Added

- Insights View screen and visualization
- Users can now change their name after validation with FranceConnect

## 2021-10-06

### Fixed

- Issue with user deletion

### Added

- Initial blocked words lists for Luxembourgish and Italian.
- Added Luxembourgish translations.

## 2021-10-05

### Added

- Blocked words lists for Luxembourgish and Italian (which allows the profanity blocker feature).

### Changed

- Removed 'FAQ' and 'About' from the footer.
- Removed links to other pages at the bottom of the fixed and legal pages (Cookie policy, T&C, etc.)
- Removed the YES/NO short feedback form in the footer (as it wasn't working)

## 2021-10-01

### Fixed

- Typeform export from the platform shows the answers to all questions again.

## 2021-09-29

### Changed

- Insights Edit screen improvements
  - Added tooltip in the tags sidebar
  - Added quick delete action to category button in the categories sidebar
  - "Detect tags" button only shows if there are tags detected
  - "Reset tags" button is moved to a menu
  - Removed "add" button from input sidebar and improved select hover state
- Split 'Pages' tab in admin/settings into the 'Pages' and 'Policies' tabs. 'Pages' contains the about, FAQ and a11y statement pages, while 'Policies' contains the terms and conditions, privacy- and cookie policy. The 'Pages' tab will soon be replaced by a 'Navigation' tab with more customizability options as part of the upcoming nav-bar customization functionality. This is just a temporary in-between solution.

## 2021-09-24

### Added

- SmartSurvey integration

## 2021-09-22

### Changed

- Very short phases are now shown slightly bigger in the timeline, and projects with many phases will display the timeline correctly.

### Fixed

- Cookie popup can be closed again.

## 2021-09-21

### Added

- Permit embedding of videos from videotool.dk in rich-text editor content.

### Changed

- Project moderators have access to the 'Reporting' tab of the admin panel for their projects.

### Fixed

- The category columns in input `xlsx` exports (insights) are now ordered as presented in the application.

## 2021-09-14

### Changed

- Mobile navbar got redesigned. We now have a 'More' button in the default menu that opens up a full mobile menu.

## 2021-09-13

### Added

- Insights table export button. Adds the ability to export the inputs as xlsx for all categories or a selected one.

### Fixed

- Fixes issue where user name will sometimes appear as "undefined"

## 2021-09-06

### Added

- Keyboard navigation improvements for the Insights Edit view
- Added the internal machinery to support text network analyses in the end-to-end flow.

### Fixed

- '&' character now displays correctly in Idea description and Project preview description.
- Fixes user export with custom fields

## 2021-09-03

### Fixed

- Ghent now supports mapping 25 instead of 24 neighbourhouds

## 2021-09-02

### Fixed

- Setting DNS records when the host is changed.
- Smart group rules for participation in project, topic or idea status are now applied in one continuous SQL query.

### Changed

- The rule values for participation in project, topic or idea status, with predicates that are not a negation, are now represented as arrays of IDs in order to support specifying multiple projects, topics or idea statuses (the rule applies when satisfied for one of the values).

## 2021-09-01

### Fixed

- When voting is disabled, the reason is shown again

## 2021-08-31

### Added

- When signing up with another service (e.g. Google), the platform will now remember a prior language selection.

### Fixed

- Accessibility: voting buttons (thumbs) have a darker color when disabled. There's also more visual distinction between voting buttons on input cards when they are enabled and disabled.
- Accessibility: The default background color of the last "bubble" of the avatars showing on e.g. the landing page top banner is darker, so the contrast with its content (number of remaining users) is clearer.
- Accessibility: the text colors of the currently selected phase in a timeline project are darker to improve color contrast to meet WCAG 2.1 AA requirements.
- Accessibility: the status and topics on an input (idea) page are more distinctive compared to its background, meeting WCAG 2.1 AA criteria.
- Verification using Auth0 method no longer fails for everyone but the first user

## 2021-08-30

### Added

- New Insights module containing Insights end-to-end flow

## 2021-08-26

### Added

- Microsoft Forms integration

## 2021-08-20

### Fixed

- Survey options now appear as expected when creating a new survey project
- Adds a feature flag to disable user biographies from adminHQ

## 2021-08-18

### Added

- Added Italian to platform
- Support for a new verification method specifically for Ghent, which lets users verify using their rijksregisternummer
- Improved participatory budgeting:
  - Support for new virtual currencies (TOK: tokens, CRE: credits)
  - A minimum budget limit can be configured per project, forcing citizens to fill up their basket to some extent (or specify a specific basket amount when minimum and maximum budget are the same)
  - Copy improvements

## 2021-08-11

### Fixed

- When considering to remove a flag after updating content, all relevant attributes are re-evaluated.
- Issues with viewing notifications and marking them as read.

## 2021-08-09

### Fixed

- The preheader with a missing translation has been removed from user confirmation email

### Fixed

- When you sign up with Google, the platform will now automatically use the language of your profile whenever possible
- Fixed invalid SQL queries that were causing various issues throughout the platforms (Part I). (IN-510)

## 2021-08-05

### Added

- Added message logging to monitor tenant creation status (shown in admin HQ).

### Changed

- No default value for the lifecycle stage is prefilled, a value must be explicitly specified.
- Changing the lifecycle stage from/to demo is prohibited.
- Only tenant templates that apply without issues are released.
- On create validation for authors was replaced by publication context, to allow templates to successfully create content without authors.

## 2021-08-04

### Fixed

- Certain characters in Volunteer Cause titles prevented exporting lists of volunteers to Excel from admin/projects/.../volunteering view.
- Limit of 10 events under projects and in back office
- Events widget switch being shown in non-commercial plans

## 2021-07-30

### Added

- Configured dependabot for the frontend, a tool that helps keeping dependencies up to date.
- Added events overview page to navigation menu, which can be enabled or disabled.
- Added events widget to front page, which can be enabled or disabled (commercial feature).

## 2021-07-16

### Added

- Auto-detection of inappropriate content (in beta for certain languages). Flagged content can be inspected on the admin Activity page. The setting can be toggled in the General settings tab.

### Fixed

- On the admin activity page (/admin/moderation), items about proposals now correctly link to proposals (instead of to projects). Also, the copy of the links at the end of the item rows is now correct for different types of content (correct conjugation of 'this post', 'this project', etc. for all languages).

## 2021-07-14

### Added

- Project phases now have their own URLs, which makes it possible to link to a specific phase

### Fixed

- Blocked words for content that can contain HTML
- Searching users after sorting (e.g. by role)

## 2021-07-09

### Changed

- The admin Guide link goes to the support center now instead of to /admin/guide

## 2021-07-02

### Fixed

- Instances where the user name was "unknown author"

### Changed

- Removed the slogan from the homepage footer

## 2021-06-30

### Changed

- Users can no longer leave registration before confirming their account. This should prevent bugs relative to unconfirmed users navigating the platform.

## 2021-06-29

### Fixed

- Map: Fix for ideas that only have coordinates but no address not being shown on the map
- Map: Fix for 'click on the map to add your input' message wrongfully being shown when idea posting is not allowed
- Sign-up flow: Fix for bug that could cause the browser to freeze when the user tried to complete the custom fields step
- Project description: Fix for numbered and unnumbered lists being cut off
- Project Managers can now upload map layers.

### Changed

- Map: When an idea is selected that is hidden behind a cluster the map now zooms in to show that marker
- Map: Idea marker gets centered on map when clicked
- Map: Larger idea box on bigger desktop screens (width > 1440 pixels)
- Idea location: Display idea location in degrees (°) minutes (') seconds ('') when the idea only has coordinates but no address
- Sign-up flow: Show loading spinner when the user clicks on 'skip this step' in the sign-up custom fields step
- Image upload: The default max allowed file size for an image is now 10 Mb instead of 5 Mb

### Added

- 'Go back' button from project to project folder (if appropriate).

## 2021-06-22

### Changed

- Project managers that are assigned to a project and/or its input now lose those assignments when losing project management rights over that project.

### Fixed

- Input manager side modal scroll.

## 2021-06-18

### Fixed

- Privacy policy now opens in new tab.
- Landing page custom section now uses theme colors.
- Buttons and links in project description now open internal links in the same tab, and external links in a new tab.

## 2021-06-16

### Fixed

- Project moderators can no longer see draft projects they don't moderate in the project listing.
- The content and subject of the emails used to share an input (idea/issue/option/contribution/...) do now include the correct input title and URL.
- Sharing new ideas on Facebook goes faster
- Manual campaigns now have the layout content in all available languages.

## 2021-06-11

### Fixed

- Facebook button no longer shows when not configured.

## 2021-06-10

### Fixed

- Creating invites on a platform with many heavy custom registration fields is no longer unworkably slow

## 2021-06-09

### Added

- New citizen-facing map view

## 2021-06-08

### Fixed

- Ordering by ideas by trending is now working.
- Ordering by ideas votes in the input manager is now working.

## 2021-06-07

### Added

- Qualtrics surveys integration.

### Changed

- Project Events are now ordered chronologically from latest to soonest.

### Fixed

- Visibility Labels in the admin projects list are now visible.
- Tagged ideas export is fixed.
- Updating an idea in one locale does not overwrite other locales anymore

## 2021-05-28

### Fixed

- Project Events are now ordered chronologically from soonest to latest.

## 2021-05-27

### Fixed

- Project access rights management are now visible again.

## 2021-05-21

### Added

- Profanity blocker: when posting comments, input, proposals that contain profane words, posting will not be possible and a warning will be shown.

## 2021-05-20

### Fixed

- Excel exports of ideas without author

## 2021-05-19

### Added

- Support for Auth0 as a verification method

## 2021-05-18

### Fixed

- Active users no longer need confirmation

## 2021-05-14

### Fixed

- Fixed an issue causing already registered users to be prompted with the post-registration welcome screen.

## 2021-05-11

### Added

- Added polls to the reporting section of the dashboards

## 2021-05-10

### Changed

- Invited or verified users no longer require confirmation.

## 2021-05-07

### Fixed

- Spreasheet exports throughout the platform are improved.

### Added

- City Admins can now assign any user as the author of an idea when creating or updating.
- Email confirmation now happens in survey and signup page sign up forms.

## 2021-05-06

### Fixed

- Idea export to excel is no longer limited to 250 ideas.

## 2021-05-04

### Fixed

- Fixed issues causing email campaigns not to be sent.

## 2021-05-03

### Changed

- Users are now prompted to confirm their account after creating it, by receiving a confirmation code in their email address.

### Added

- SurveyXact Integration.

## 2021-05-01

### Added

- New module to plug email confirmation to users.

## 2021-04-29

### Fixed

- Editing the banner header in Admin > Settings > General, doesn't cause the other header fields to be cleared anymore

## 2021-04-22

### Fixed

- After the project title error appears, it disappears again after you start correcting the error

## 2021-03-31

### Fixed

- Customizable Banner Fields no longer get emptied/reset when changing another.

### Added

- When a client-side validation error happens for the project title in the admin, there will be an error next to the submit button in addition to the error message next to the input field.

## 2021-03-25

### Fixed

- The input fields for multiple locales provides an error messages when there's an error for at least one of the languages.

## 2021-03-23

### Fixed

- Fix for broken sign-up flow when signing-up through social sign-on

## 2021-03-19

### Fixed

- Admin>Dashboard>Users tab is no longer hidden for admins that manage projects.
- The password input no longer shows the password when hitting ENTER.
- Admin > Settings displays the tabs again

### Changed

- Empty folders are now shown in the landing page, navbar, projects page and sitemap.
- The sitemap no longer shows all projects and folder under each folder.
- Images added to folder descriptions are now compressed, reducing load times in project and folder pages.

### Added

- Allows for sending front-end events to our self-hosted matomo analytics tool

## 2021-03-16

### Changed

- Automatic tagging is functional for all clusters, and enabled for all premium customers

### Added

- Matomo is enabled for all platforms, tracking page views and front-end events (no workshops or back-end events yet)

## 2021-03-11

### Changed

- Tenants are now ordered alphabetically in AdminHQ
- Serbian (Latin) is now a language option.

## 2021-03-10

### Added

- CitizenLab admins can now change the link to the accessibility statement via AdminHQ.
- "Reply-to" field in emails from campaigns can be customized for each platform
- Customizable minimal required password length for each platform

## 2021-03-09

### Fixed

- Fixed a crash that would occur when tring to add tags to an idea

## 2021-03-08

### Fixed

- Phase pages now display the correct count of ideas (not retroactive - will only affect phases modified from today onwards).

## 2021-03-05

### Changed

- Changed the default style of the map
- Proposals/Initiatives are now sorted by most recent by default

### Added

- Custom maps (Project settings > Map): Admins now have the capability to customize the map shown inside of a project. They can do so by uploading geoJson files as layers on the map, and customizing those layers through the back-office UI (e.g. changing colors, marker icons, tooltip text, sort order, map legend, default zoom level, default center point).

### Fixed

- Fixed a crash that could potentially occur when opening an idea page and afterwards going back to the project page

## 2021-03-04

### Added

- In the admin (Settings > Registration tab), admins can now directly set the helper texts on top of the sign-up form (both for step 1 and 2).
- The admin Settings > Homepage and style tab has two new fields: one to allow customization for copy of the banner signed-in users see (on the landing page) and one to set the copy that's shown underneath this banner and above the projects/folders (also on the landing page).
- Copy to clarify sign up/log in possibilities with phone number

### Changed

- The admin Settings > Homepage and style tab has undergone copy improvements and has been rearranged
- The FranceConnect button to login, signup or verify your account now displays the messages required by the vendor.
- Updated the look of the FranceConnect button to login, signup or verify your account to feature the latests changes required by the vendor.

### Fixed

- Downvote button (thumbs down) on input card is displayed for archived projects

## 2021-03-03

### Added

- Users are now notified in app and via email when they're assigned as folder administrators.

## 2021-03-02

### Fixed

- Don't show empty space inside of the idea card when no avatar is present

### Added

- Maori as languages option

### Changed

- Improved layout of project event listings on mobile devices

## 2021-02-26

### Fixed

- France Connect button hover state now complies with the vendor's guidelines.

## 2021-02-24

### Fixed

- The project page no longer shows an eternal spinner when the user has no access to see the project

## 2021-02-18

### Added

- The password fields show an error when the password is too short
- The password fields have a 'show password' button to let people check their password while typing
- The password fields have a strength checker with appropriate informative message on how to increase the strength
- France Connect as a verification method.

### Fixed

- Notifications for started phases are no longer triggered for unpublished projects and folders.

## 2021-02-17

### Changed

- All input fields for multiple locales now use the components with locale switchers, resulting in a cleaner and more compact UI.
- Copy improvements

## 2021-02-12

### Fixed

- Fixed Azure AD login for some Azure setups (Schagen)

### Changed

- When searching for an idea, the search operation no longer searches on the author's name. This was causing severe performance issues and slowness of the paltforms.

## 2021-02-10

### Added

- Automatic tagging

## 2021-02-08

### Fixed

- Fixed a bug preventing registration fields and poll questions from reordering correctly.
- Fixed a bug causing errors in new platforms.

## 2021-02-04

### Fixed

- Fixed a bug causing the projects list in the navbar and projects page to display projects outside of folders when they're contained within them.

## 2021-01-29

### Added

- Ability to redirect URLs through AdminHQ
- Accessibility statement link in the footer

### Fixed

- Fixed issue affecting project managers that blocked access to their managed projects, when these are placed inside a folder.

## 2021-01-28

### Fixed

- A bug in Admin project edit page that did not allow a user to Go Back to the projects list after switching tabs
- Scrolling on the admin users page

## 2021-01-26

### Added

- Folder admin rights. Folder admins or 'managers' can be assigned per folder. They can create projects inside folders they have rights for, and moderate/change the folder and all projects that are inside.
- The 'from' and 'reply-to' emails can be customized by cluster (by our developers, not in Admin HQ). E.g. Benelux notification emails could be sent out by notifications@citizenlab.eu, US emails could be sent out by notifications@citizenlab.us etc., as long as those emails are owned by us. We can choose any email for "reply-to", so also email addresses we don't own. This means "reply-to" could potentially be configured to be an email address of the city, e.g. support@leuven.be. It is currently not possible to customize the reply-to (except for manual campaigns) and from fields for individual tenants.
- When a survey requires the user to be signed-in, we now show the sign in/up form directly on the page when not logged in (instead of the green infobox with a link to the sign-up popup)

### Fixed

- The 'reply-to' field of our emails showed up twice in recipient's email clients, now only once.

### Changed

- Added the recipient first and last name to the 'to' email field in their email client, so not only their email adress is shown.
- The links in the footer can now expand to multiple lines, and therefore accomodate more items (e.g. soon the addition of a link to the accesibility statement)

## 2021-01-21

### Added

- Added right-to-left rendering to emails

## 2021-01-18

### Fixed

- Access rights tab for participatory budget projects
- Admin moderation page access

## 2021-01-15

### Changed

- Copy improvements across different languages

## 2021-01-14

### Added

- Ability to customize the input term for a project

### Changed

- The word 'idea' was removed from as many places as possible from the platform, replaced with more generic copy.

## 2021-01-13

### Changed

- Idea cards redesign
- Project folder page redesign
- Project folders now have a single folder card image instead of 5 folder images in the admin settings
- By default 24 instead of 12 ideas or shown now on the project page

## 2020-12-17

### Fixed

- When creating a project from a template, only templates that are supported by the tenant's locale will show up
- Fixed several layout, interaction and data issues in the manual tagging feature of the Admin Processing page, making it ready for external use.
- Fixed project managers access of the Admin Processing page.

### Added

- Admin activity feed access for project managers
- Added empty state to processing list when no project is selected
- Keyboard shortcut tooltip for navigation buttons of the Admin Processing page

### Changed

- Reduced spacing in sidebar menu, allowing for more items to be displayed
- Style changes on the Admin Processing page

## 2020-12-08

### Fixed

- Issues with password reset and invitation emails
- No more idea duplicates showing up on idea overview pages
- Images no longer disappear from a body of an idea, or description of a project on phase, if placed at the bottom.

### Changed

- Increased color contrast of inactive timeline phases text to meet accesibility standard
- Increased color contrast of event card left-hand event dates to meet accesibility standard
- Increased color contrast of List/Map toggle component to meet accesibility standard

### Added

- Ability to tag ideas manually and automatically in the admin.

## 2020-12-02

### Changed

- By default the last active phase instead of the last phase is now selected when a timeline project has no active phase

### Fixed

- The empty white popup box won't pop up anymore after clicking the map view in non-ideation phases.
- Styling mistakes in the idea page voting and participatory budget boxes.
- The tooltip shown when hovering over a disabled idea posting button in the project page sticky top bar is no longer partially hidden

## 2020-12-01

### Changed

- Ideas are now still editable when idea posting is disabled for a project.

## 2020-11-30

### Added

- Ability to create new and edit existing idea statuses

### Fixed

- The page no longer refreshes when accepting the cookie policy

### Changed

- Segment is no longer used to connect other tools, instead following tools are integrated natively
  - Google Analytics
  - Google Tag Manager
  - Intercom
  - Satismeter
  - Segment, disabled by default
- Error messages for invitations, logins and password resets are now clearer.

## 2020-11-27

### Fixed

- Social authentication with Google when the user has no avatar.

### Changed

- Random user demographics on project copy.

## 2020-11-26

### Added

- Some specific copy for Vitry-sur-Seine

## 2020-11-25

### Fixed

- Sections with extra padding or funky widths in Admin were returned to normal
- Added missing copy from previous release
- Copy improvements in French

### Changed

- Proposal and idea descriptions now require 30 characters instead of the previous 500

## 2020-11-23

### Added

- Some specific copy for Sterling Council

### Fixed

- The Admin UI is no longer exposed to regular (and unauthenticated) users
- Clicking the toggle button of a custom registration field (in Admin > Settings > Registration fields) no longer duplicated the row
- Buttons added in the WYSIWYG editor now have the correct color when hovered
- The cookie policy and accessibility statement are not editable anymore from Admin > Settings > Pages

### Changed

**Project page:**

- Show all events at bottom of page instead of only upcoming events
- Reduced padding of sticky top bar
- Only show sticky top bar when an action button (e.g. 'Post an idea') is present, and you've scrolled past it.

**Project page right-hand sidebar:**

- Show 'See the ideas' button when the project has ended and the last phase was an ideation phase
- Show 'X ideas in the final phase' when the project has ended and the last phase was an ideation phase
- 'X phases' is now clickable and scrolls to the timeline when clicked
- 'X upcoming events' changed to 'X events', and event count now counts all events, not only upcoming events

**Admin project configuration page:**

- Replaced 'Project images' upload widget in back-office (Project > General) with 'Project card image', reduced the max count from 5 to 1 and updated the corresponding tooltip with new recommended image dimensions

**Idea page:**

- The map modal now shows address on top of the map when opened
- Share button copy change from "share idea" to "share"
- Right-hand sidebar is sticky now when its height allows it (= when the viewport is taller than the sidebar)
- Comment box now has an animation when it expands
- Adjusted scroll-to position when pressing 'Add a comment' to make sure the comment box is always fully visible in the viewport.

**Other:**

- Adjusted FileDisplay (downloadable files for a project or idea) link style to show underline by default, and increased contrast of hover color
- Reduced width of DateTimePicker, and always show arrows for time input

## 2020-11-20 (2)

### Fixed

- The project header image is screen reader friendly.
- The similar ideas feature doesn't make backend requests anymore when it's not enabled.

### Changed

- Areas are requested with a max. of 500 now, so more areas are visible in e.g. the admin dashboard.

## 2020-11-18

### Added

- Archived project folder cards on the homepage will now have an "Archived" label, the same way archived projects do\
- Improved support for right-to-left layout
- Experimental processing feature that allows admins and project managers to automatically assign tags to a set of ideas.

### Fixed

- Projects without idea sorting methods are no longer invalid.
- Surveys tab now shows for projects with survey phases.

### Changed

- Moved welcome email from cl2-emails to cl2-back

## 2020-11-16

### Added

- Admins can now select the default sort order for ideas in ideation and participatory budgeting projects, per project

### Changed

- The default sort order of ideas is now "Trending" instead of "Random" for every project if left unchanged
- Improved sign in/up loading speed
- Removed link to survey in the project page sidebar when not logged in. Instead it will show plain none-clickable text (e.g. '1 survey')

### Fixed

- Custom project slugs can now contain alphanumeric Arabic characters
- Project Topics table now updates if a topic is deleted or reordered.
- Empty lines with formatting (like bold or italic) in a Quill editor are now removed if not used as paragraphs.

## 2020-11-10

### Added

#### Integration of trial management into AdminHQ

- The lifecycle of the trials created from AdminHQ and from the website has been unified.
- After 14 days, a trial platform goes to Purgatory (`expired_trial`) and is no longer accessible. Fourteen days later, the expired trial will be removed altogether (at this point, there is no way back).
- The end date of a trial can be modified in AdminHQ (> Edit tenant > Internal tab).

## 2020-11-06

### Added

- Social sharing via WhatsApp
- Ability to edit the project URL
- Fragment to embed a form directly into the new proposal page, for regular users only

### Fixed

- The project about section is visibile in mobile view again
- Maps will no longer overflow on page resizes

## 2020-11-05

### Added

- Reordering of and cleaner interface for managing custom registration field options
- An 'add proposal' button in the proposals admin
- Fragment to user profile page to manage party membership settings (CD&V)
- "User not found" message when visiting a profile for a user that was deleted or could not be found

### Changed

- Proposal title max. length error message
- Moved delete functionality for projects and project folders to the admin overview

### Fixed

- The automatic scroll to the survey on survey project page

## 2020-11-03

### Fixed

- Fixed broken date picker for phase start and end date

## 2020-10-30

### Added

- Initial Right to left layout for Arabic language
- Idea description WYSIWYG editor now supports adding images and/or buttons

## 2020-10-27

### Added

- Support for Arabic

## 2020-10-22

### Added

- Project edit button on project page for admins/project manager
- Copy for Sterling Council

### Fixed

- Links will open in a new tab or stay on the same page depending on their context. Links to places on the platform will open on the same page, unless it breaks the flow (i.e. going to the T&C policy while signing up). Otherwise, they will open in a new tab.

### Changed

- In the project management rights no ambiguous 'no options' message will be shown anymore when you place your cursor in the search field

## 2020-10-16

### Added

- Ability to reorder geographic areas

### Fixed

- Stretched images in 'avatar bubbles'
- Input fields where other people can be @mentioned don't grow too wide anymore
- Linebar charts overlapping elements in the admin dashboard

## 2020-10-14

### Changed

- Project page redesign

## 2020-10-09

### Added

- Map configuration tool in AdminHQ (to configure maps and layers at the project level).

## 2020-10-08

### Added

- Project reports

### Changed

- Small styling fixes
- Smart group support multiple area codes
- Layout refinements for the new idea page
- More compact idea/proposal comment input
- Proposal 'how does it work' redesign

## 2020-10-01

### Changed

- Idea page redesign

## 2020-09-25

### Fixed

- The "Go to platform" button in custom email campaigns now works in Norwegian

### Added

- Granular permissions for proposals
- Possibility to restrict survey access to registered users only
- Logging project published events

### Changed

- Replaced `posting_enabled` in the proposal settings by the posting proposal granular permission
- Granular permissions are always granted to admins

## 2020-09-22

### Added

- Accessibility statement

## 2020-09-17

### Added

- Support for checkbox, number and (free) text values when initializing custom fields through excel invites.

### Changed

- Copy update for German, Romanian, Spanish (CL), and French (BE).

## 2020-09-15

### Added

- Support Enalyzer as a new survey provider
- Registration fields can now be hidden, meaning the user can't see or change them, typically controlled by an outside integration. They can still be used in smart groups.
- Registration fields can now be pre-populated using the invites excel

## 2020-09-08

### Fixed

- Custom buttons (e.g. in project descriptions) have correct styling in Safari.
- Horizontal bar chart overflow in Admin > Dashboard > Users tab
- User graphs for registration fields that are not used are not shown anymore in Admin > Dashboard > Users tab

### Added

- Pricing plan feature flags for smart groups and project access rights

## 2020-09-01

### Fixed

- IE11 no longer gives an error on places that use the intersection observer: project cards, most images, ...

### Added

- New platform setting: 'Abbreviated user names'. When enabled, user names are shown on the platform as first name + initial of last name (Jane D. instead of Jane Doe). This setting is intended for new platforms only. Once this options has been enabled, you MUST NOT change it back.
- You can now export all charts in the admin dashboard as xlsx or svg.
- Translation improvements (email nl...)

### Changed

- The about us (CitizenLab) section has been removed from the cookie policy

## 2020-08-27

### Added

- Support for rich text in field descriptions in the idea form.
- New "Proposed Budget" field in the idea form.

### Changed

- Passwords are checked against a list of common passwords before validation.
- Improving the security around xlsx exports (escaping formulas, enforcing access restrictions, etc.)
- Adding request throttling (rate-limiting) rules.
- Improving the consistency of the focus style.

## 2020-07-30

### Added

- Pricing plans in AdminHQ (Pricing plan limitations are not enforced).
- Showing the number of deviations from the pricing plan defaults in the tenant listing of AdminHQ.

### Changed

- Tidying up the form for creating new tenants in AdminHQ (removing unused features, adding titles and descriptions, reordering features, adding new feature flags, removing fields for non-relevant locales).

## 2020-07-10

### Added

- Project topics

### Changed

- Userid instead of email is used for hidden field in surveys (Leiden)
- New projects have 'draft' status by default

### Fixed

- Topics filter in ideas overview works again

## 2020-07-09 - Workshops

### Fixed

- Speps are scrollable

### Added

- Ability to export the inputs as an exel sheet
- Polish translations
- Portugese (pt-BR) translations

## 2020-06-26

### Fixed

- No longer possible to invite a project manager without selecting a project
- The button on the homepage now also respects the 'disable posting' setting in proposals
- Using project copy or a tenant template that contains a draft initiative no longer fails

### Added

- Romanian

## 2020-06-19

### Fixed

- Polish characters not being rendered correctly

### Added

- Back-office toggle to turn on/off the ability to add new proposals to the platform

## 2020-06-17

### Fixed

- It's no longer needed to manually refresh after deleting your account for a consistent UI
- It's no longer needed to manually refresh after using the admin toggle in the user overview
- The sign-in/up flow now correctly asks the user to verify if the smart group has other rules besides verification
-

demo`is no longer an available option for`organization_type` in admin HQ

- An error is shown when saving a typeform URL with `?email=xxxx` in the URL, which prevented emails to be linked to survey results
- On mobile, the info container in the proposal info page now has the right width
- A general issue with storing cookies if fixed, noticable by missing data in GA, Intercom not showing and the cookie consent repeatedly appearing
- Accessibility fix for the search field
- The `signup_helper_text` setting in admin HQ is again displayed in step 1 of the sign up flow

### Added

- There's a new field in admin HQ to configure custom copy in step 2 of the sign up flow called `custom_fields_signup_helper_text`
- `workshops` can be turned on/off in admin HQ, displayed as a new page in the admin interface

### Changed

- The copy for `project moderator` has changed to `project manager` everywhere
- The info image in the proposals header has changed

## 2020-06-03

### Fixed

- Maps with markers don't lose their center/zoom settings anymore
- English placeholders in idea form are gone for Spanish platforms

## 2020-05-26

### Changed

- Lots of small UI improvements throughout the platform
- Completely overhauled sign up/in flow:
  - Improved UI
  - Opens in a modal on top of existing page
  - Opens when an unauthenticaed user tries to perform an action that requires authentication (e.g. voting)
  - Automatically executes certain actions (e.g. voting) after the sign in/up flow has been completed (note: does not work for social sign-on, only email/password sign-on)
  - Includes a verification step in the sign up flow when the action requires it (e.g. voting is only allowed for verified users)

## 2020-05-20

### Fixed

- Budget field is shown again in idea form for participatory budget projects

## 2020-05-14

### Added

- Idea configurability: disabling/requiring certain fields in the idea form
- The footer has our new logo

### Changed

- Admins will receive a warning and need to confirm before sending a custom email to all users
- A survey project link in the top navigation will link to /info instead of to /survey

## 2020-04-29

### Fixed

- Folders are again shown in the navbar
- Adding an image to the description text now works when creating a project or a phase

### Added

- Support for Polish, Hungarian and Greenlandic

## 2020-04-23

### Fixed

- Long timeline phase names show properly

### Changed

- Redirect to project settings after creating the project
- Links to projects in the navigation menu link to the timeline for timeline projects

## 2020-04-21

### Fixed

- Fixed overlapping issue with idea vote bar on mobile
- Fixed an issue where images were used for which the filename contained special characters

### Added

- The overview (moderation) in the admin now has filters
  - Seen/not seen
  - Type: Comment/Idea/Proposal
  - Project
  - Search
- The idea xlsx export contains extra columns on location, number of comments and number of attachments

### Changed

- The permissions tab in the project settings has reordered content, to be more logical
- In German, the formal 'Sie' form has been replaced with the informal 'Du' form

## 2020-03-31

### Fixed

- Signing up with keyboard keys (Firefox)
- Composing manual emails with text images
- Exporting sheet of volunteers with long cause titles

### Added

- Folder attachments
- Publication status for folders

### Changed

- Show folder projects within admin project page

## 2020-03-20

### Added

- Volunteering as a new participation method

## 2020-03-16

### Fixed

- The project templates in the admin load again

## 2020-03-13

### Fixed

- The folder header image is not overly compressed when making changes to the folder settings
- The loading spinner on the idea page is centered

### Added

- Add images to folders, shown in cards.

### Changed

- Admins can now comment on ideas.

## 2020-03-10

### Fixed

- Fixed consent banner popping up every time you log in as admin
- Fixed back-office initiative status change 'Use latest official updates' radio button not working
- Fixed broken copy in Initiative page right-hand widget

### Added

- Add tooltip explaining what the city will do when the voting threshold is reached for a successful initiative
- Added verification step to the signup flow
- New continuous flow from vote button clicked to vote casted for unauthenticated, unverified users (click vote button -> account creation -> verification -> optional/required custom signup fields -> programmatically cast vote -> successfully voted message appears)
- The rich text editor in the admin now supports buttons

### Changed

- Admin HQ: new and improved list of timezones

## 2020-03-05

### Fixed

- Signup step 2 can no longer be skipped when there are required fields
- Correct tooltip link for support article on invitations
- Correct error messages when not filling in start/end date of a phase

### Added

- Setting to disable downvoting in a phase/project, feature flagged
- When a non-logged in visitor tries to vote on an idea that requires verification, the verification modal automatically appears after registering

## 2020-02-24

### Fixed

- Initiative image not found errors
- Templates generator out of disk space

### Added

- Folders i1
  - When enabled, an admin can create, edit, delete folders and move projects into and out of folders
  - Folders show in the project lists and can be ordered within projects

### Changed

- Initiative explanatory texts show on mobile views
- Existing platforms have a moderator@citizenlab.co admin user with a strong password in LastPass
- In the admin section, projects are no longer presented by publication status (Folders i1)

## 2020-02-19

### Fixed

- Loading more comments on the user profile page works again
- Accessibility improvements
- Adding an image no longer pops up the file dialog twice
- Changed to dedicated IP in mailgun to improve general deliverability of emails

### Added

- Improvements to the PB UI to make sure users confirm their basket at the end
- Ideation configurability i1
  - The idea form can be customized, on a project level, to display custom description texts for every field
- People filling out a poll are now included in the 'participated in' smart group rules
- Make me admin section in Admin HQ

### Changed

- When a platform no longer is available at a url, the application redirects to the CitizenLab website
- New platforms automatically get a moderator@citizenlab.co admin user with a strong password in LastPass

## 2020-01-29

### Fixed

- Rich text editor no longer allows non-video iframe content
- Smart groups that refer to a deleted project now get cleaned up when deleting a project
- All cookie consent buttons are now reachable on IE11
- More accessibility fixes
- The organization name is no longer missing in the password reset email

### Added

- CSAM verification
  - Users can authenticate and verify using BeID or itsme
  - User properties controlled by a verification method are locked in the user profile
  - Base layer of support for other similar verification methods in the future
- The order of project templates can now be changed in Templates HQ

### Changed

- Project templates overview no longer shows the filters

## 2020-01-17

### Fixed

- Further accesibility improvements:
  - Screen reader improvement for translations
  - Some color contrast improvements

### Added

- A hidden topics manager available at https://myfavouriteplatform.citizenlab.co/admin/topics

## 2020-01-15

### Fixed

- In the admin, the project title is now always displayed when editing a project
- Further accesibility improvements:
  - Site map improvements (navigation, clearer for screen readers)
  - Improved colors in several places for users with sight disability
  - Improved HTML to better inform screen reader users
  - Added keyboard functionality of password recovery
  - Improved forms (easier to use for users with motoric disabilities, better and more consistent validation, tips and tricks on mobile initiative form)
  - Improvements for screen reader in different languages (language picker, comment translations)
  - Added title (visible in your tab) for user settings page
  - Improved screen reader experience for comment posting, deleting, upvoting and idea voting

### Added

- The email notification settings on the user profile are now grouped in categories
- Unsubscribing through an email link now works without having to sign in first

### Changed

- The idea manager now shows all ideas by default, instead of filtered by the current user as assignee

## 2020-01-07

### Added

- Go to idea manager when clicking 'idea assigned to you' notification
- 2th iteration of the new admin moderation feature:
  - Not viewed/Viewed filtering
  - The ability to select one or more items and mark them as viewed/not viewed
  - 'Belongs to' table column, which shows the context that a piece of content belongs to (e.g. the idea and project that a comment belongs to)
  - 'Read more' expand mechanism for longer pieces of content
  - Language selector for multilingual content
  - 'Go to' link that will open a new tab and navigate you to the idea/iniative/comment that was posted

### Changed

- Improve layout (and more specifically width) of idea/iniatiatve forms on mobile
- Separate checkboxes for privacy policy and cookie policy
- Make the emails opt-in at registration

### Fixed

- Fix for unreadable password reset error message on Firefox
- Fix for project granular permission radio buttons not working

## 2019-12-12

### Added

- Polls now support questions for which a user can check multiple options, with a configurable maximum
- It's now possible to make a poll anonymous, which hides the user from the response excel export
- New verification method `id_card_lookup`, which supports the generic flow of verifying a user using a predined list of ID card numbers.
  - The copy can be configured in Admin HQ
  - The id cards CSV can be uploaded through Admin HQ

## 2019-12-11

### Added

- Admin moderation iteration 1 (feature flagged, turned on for a selected number of test clients)
- New verification onboarding campaign

### Changed

- Improved timeline composer
- Wysiwyg accessibility improvement

### Fixed

- English notifications when you have French as your language

## 2019-12-06

### Fixed

- Accessibility improvements:
  - Polls
  - Idea/initiative filter boxes
- Uploading a file in admin project page now shows the loading spinner when in progress
- Fixed English copy in notifications when other language selected
- Fixed project copy in Admin HQ not being saved

## 2019-12-05

### Fixed

- Small popups (popovers) no longer go off-screen on smaller screens
- Tooltips are no longer occluded by the checkbox in the idea manager
- The info icon on the initiatives voting box has improved alignment
- Project templates now display when there's only `en` is configured as a tenant locale
- When changing the lifecycle stage of a tenant, the update is now sent right away to segment
- When users accept an inivitation and are in a group, the group count is correctly updated
- Dropdowns in the registration flow can again support empty values
- Accessibility:
  - Various color changes to improve color contrasts
  - Color warning when picking too low contrast
  - Improvements to radio buttons, checkboxes, links and buttons for keyboard accessibility
  - Default built-in pages for new tenants have a better hierarchy for screen readers
- User posted an idea/initiative notification for admins will be in the correct language

## 2019-11-25

### Changed

- Updated translations
- Area filter not shown when no areas are configured
- Overall accessibility improvements for screen readers
- Improved accessibility of the select component, radio button, image upload and tooltip

### Fixed

- When adding a vote that triggers the voting limit on a project/phase, the other idea cards now automatically get updated with disabled vote buttons
- Fix for mobile bottom menu not being clickable when idea page was opened
- Navigating directly between projects via the menu no longer results in faulty idea card collections
- Display toggle (map or list view) of idea and initiative cards works again

## 2019-11-19

### Added

- New ideation project/phase setting called 'Idea location', which enables or disabled the ability to add a location to an idea and show the ideas on a map

### Changed

- Improved accessibility of the image upload component
- COW tooltipy copy
- Sharing modal layout improvement

### Fixed

- Checkboxes have unique ids to correctly identify their corresponding label, which improves screen reader friendliness when you have multiple checkboxes on one page.
- Avatar layout is back to the previous, smaller version

## 2019-11-15

### Fixed

- Fix for 'Click on map to add an idea' functionality not working
- Fix for notifications not showing

## 2019-11-12

### Fixed

- An email with subject `hihi` is no longer sent to admins that had their invite accepted
- Whe clicking the delete button in the file uploader, the page no longer refreshes
- Project templates no longer show with empty copy when the language is missing
- The countdown timer on initiatives now shows the correct value for days
- The radio buttons in the cookie manager are clickable again
- Changing the host of a tenant no longer breaks images embedded in texts
- It's possible again to unassign an idea in the idea manager
- The popup for adding a video or link URL is no longer invisible or unusable in some situations
- Uploading files is no longer failing for various filetypes we want to support
- Keyboard accessibility for modals

### Added

- ID Verification iteration 1
  - Users can verify their account by entering their ID card numbers (currently Chile only)
  - Verification is feature flagged and off by default
  - Smart groups can include the criterium 'is verified'
  - Users are prompted to verify their account when taking an actions that requires verification
- Total population for a tenant can now be entered in Admin HQ
- It's now possible to configure the word used for areas towards citizens from the areas admin
- Improvements to accessibility:
  - Idea and initiative forms: clearer for screen readers, keyboard accessibility, and more accessible input fields
  - Nav bar: clearer for screen readers and improved keyboard navigation
  - Project navigation and phases: clearer for screen readers
  - Sign-in, password reset and recovery pages: labeling of the input fields, clearer for screen readers
  - Participatory budgeting: clearer for screen readers

### Changed

- The organization name is now the default author in an official update

## 2019-10-22

### Fixed

- The sharing title on the idea page is now vertically aligned
- Improvements to the 'bad gateway' message sometimes affecting social sharing
- The map and markers are again visible in the admin dashboard
- First round of accessibility fixes and improvements
  - Dynamics of certain interactions are picked up by screen readers (PB, voting, ...)
  - Overall clarity for screen readers has improved
  - Improvements to information structure: HTML structure, W3C errors, head element with correct titles
  - Keyboard accessibility has generally improved: sign-up problems, login links, PB assignment, ...

### Added

- Initiatives iteration 3
  - Automatic status changes on threshold reached or time expired
  - When updating the status, official feedback needs to be provided simultaneously
  - Users receive emails and notifications related to (their) initiative
  - Initiatives support images in their body text
- Project templates
  - Admins can now create projects starting from a template
  - Templates contain images, a description and a timeline and let admin filter them by tags
  - Admins can share template descriptions with a publically accessible link
- It's now possible to configure the banner overlay color from the customize settings
- A custom email campaign now contains a CTA button by default

### Changed

- Complete copy overhaul of all emails

## 2019-10-03

### Fixed

- PB phase now has a basket button in the project navbar
- The datepicker in the timeline admin now works in IE11

### Changed

- For fragments (small pieces of UI that can be overridden per tenant) to work, they need to be enabled individually in admin HQ.

## 2019-09-25

### Fixed

- It's again possible to change a ideation/PB phase to something else when it contains no ideas
- Older browsers no longer crash when scrolling through comments (intersection observer error)
- Pagination controls are now correctly shown when there's multiple pages of users in the users manager
- The user count of groups in the users manager no longer includes invitees and matches the data shown
- Transition of timeline phases now happen at midnight, properly respecting the tenant timezone
- When looking at the map of an idea or initiative, the map marker is visible again
- The initiatives overview pages now uses the correct header and text colors
- The vote control on an initiative is no longer invisible on a tablet screen size
- The idea page in a budgeting context now shows the idea's budget
- The assign button on an idea card in a budgeting context behaves as expected when not logged in
- Project copy in Admin HQ that includes comments no longer fails
- Changing granular permissions by project moderator no longer fails

### Added

- Polling is now supported as a new participation method in a continuous project or a phase
  - A poll consists of multiple question with predefined answers
  - Users can only submit a poll once
  - Taking a poll can be restricted to certain groups, using granular permissions
  - The poll results can be exported to excel from the project settings
- It's now possible to disable Google Analytics, Google Tag Manager, Facebook Pixel and AdWords for specific tenants through Admin HQ

### Changed

- Large amount of copy improvements throughout to improve consistency and experience
- The ideas overview page is no longer enabled by default for new tenants
- The built-in 'Open idea project' can now be deleted in the project admin

## 2019-08-30

### Fixed

- The map preview box no longer overflows on mobile devices
- You're now correctly directed back to the idea/initiatives page after signing in/up through commenting

### Changed

- The height of the rich text editor is now limited to your screen height, to limit the scrolling when applying styles

## 2019-08-29

### Fixed

- Uploaded animated gifs are no longer displayed with weird artifacts
- Features that depend on NLP are less likely to be missing some parts of the data

### Added

- Citizen initiatives
  - Citizens can post view and post initiatives
  - Admins can manage initiatives, similar to how they manage ideas
  - Current limitation to be aware of, coming very soon:
    - No emails and notifications related to initiatives yet
    - No automated status changes when an initiative reaches enough votes or expires yet

## 2019-08-09

### Fixed

- Fixed a bug that sometimes prevented voting on comments
- When editing a comment, a mention in the comment no longer shows up as html
- In the dashboard, the domicile value 'outside' is now properly translated
- Some fixes were made to improve loading of the dashboard map with data edge cases
- Deleting a phase now still works when users that reveived notifications about the phase have deleted their account
- New releases should no longer require a hard refresh, avoiding landing page crashing issues we had

### Added

- File input on the idea form now works on mobile, if the device supports it

## 2019-07-26

### Fixed

- The project moderator email and notification now link to the admin idea manager instead of citizen side
- The widget no longer shows the `Multiloc`, but the real idea titles for some platforms

### Added

- Speed improvements to data requests to the backend throughout the whole paltform
- Changing the participation method from ideation to information/survey when there are ideas present is now prevented by the UI
- It's now possible to manually reorder archived projects
- There's new in-platform notifications for a status change on an idea you commented or voted on

## 2019-07-18

### Fixed

- It's no longer possible to change the participation method to information or survey if a phase/project already contains ideas
- The 'Share your idea modal' is now properly centered
- It's no longer possible to send out a manual email campaign when the author is not properly defined
- Invite emails are being sent out again
- Imported ideas no longer cause incomplete pages of idea cards
- Invited users who did not accept yet no longer receive any automated digest emails

## 2019-07-08

### Fixed

- When changing images like the project header, it's no longer needed to refresh to see the result
- The comments now display with a shorter date format to work better on smaller screens
- The code snippet from the widget will now work in some website that are strict on valid html
- The number of days in the assignee digest email is no longer 'null'
- The project preview description input is displayed again in the projects admin
- The idea status is no longer hidden when no vote buttons are displayed on the idea page
- Duplicate idea cards no longer appear when loading new pages

### Added

- Performance optimizations on the initial loading of the platform
- Performance optimizations on loading new pages of ideas and projects
- Newly uploaded images are automatically optimized to be smaller in filesize and load faster
- The 'Add an idea' button is now shown in every tab of the projects admin
- It's now possible to add videos to the idea body text
- E-mails are no longer sent out through Vero, but are using the internal cl2-emails server

### Changed

- The automated emails in the admin no longer show the time schedule, to work around the broken translations
- The rights for voting on comments now follow the same rights than commenting itself, instead of following the rights for idea voting
- On smaller desktop screens, 3 columns of idea cards are now shown instead of 2
- When adding an idea from the map, the idea will now be positioned on the exact location that was clicked instead of to the nearest detectable address
- Using the project copy tool in admin HQ is more tolerant about making copies of inconsistent source projects

## 2019-06-19

### Fixed

- Show 3-column instead of 2-column layout for ideas overview page on smaller desktop screens
- Don't hide status label on idea page when voting buttons are not shown

### Changed

- Small improvement in loading speed

## 2019-06-17

## Fixed

- The column titles in comments excel export are aligned with the content
- There's now enough space between voting anc translate links under a comment
- Vote button on an idea no longer stays active when a vote on that idea causes the voting treshold of the project to be reached

## Added

- The admin part of the new citizen initiatives is available (set initiatives feature on `allowed`)
  - Cities can configure how they plan to use initiatives
- A preview of how initiatives will look like city side is available, not yet ready for prime time (set initiatives feature on `allowed` and `enabled`)
- The ideas overview page has a new filtering sidebar, which will be used for other idea and initiative listings in the future
  - On idea status
  - On topic
  - Search
- Comments now load automatically while scrolling down, so the first comments appear faster

## 2019-06-05

### Fixed

- Fix an issue that when showing some ideas in an idea card would make the application crash

## 2019-05-21

### Fixed

- The idea page does no longer retain its previous scroll position when closing and reopening it
- The Similar Ideas box no longer has a problem with long idea titles not fitting inside of the box
- The Similar Ideas box content did not update when directly navigating from one idea page to the next
- The 'What were you looking for?' modal no longer gives an error when trying to open it

### Changed

- You now get redirected to the previously visited page instead of the landing page after you've completed the signup process

## 2019-05-20

### Fixed

- Closing the notification menu after scrolling no longer results in a navbar error
- When accessing the idea manager as a moderator, the assignee filter defaults to 'assigned to me'
- The idea and comment counts on the profile page now update as expected
- It's now possible to use a dropdown input in the 2nd registration step with a screen reader
- An invited user can no longer request a password reset, thereby becoming an inconsistent user that resulted in lots of problems

### Added

- Restyle of the idea page
  - Cleaner new style
  - Opening an idea no longer appears to be a modal
  - Properly styled similar ideas section
  - Showing comment count and avatars of contributors

### Changed

- When clicking the edit button in the idea manager, the edit form now opens in the sidemodal

## 2019-05-15

### Fixed

- Opening the projects dropdown no longer shows all menu items hovered when opened
- Users that can't contribute (post/comment/vote/survey) no longer get an email when a phase starts
- When a project has an ideation and a PB phase, the voting buttons are now shown during the ideation phase
- The admin navigation menu for moderators is now consistent with that for admins
- Moderators that try to access pages only accessible for admins, now get redirected to the dashboard
- The details tab in clustering doesn't cause the info panel to freeze anymore
- When writing an official update, the sbumit button now only becomes active when submission is possible
- The 'no options' copy in a dropdown without anything inside is now correctly translated
- Making a field empty in Admin HQ now correctly saves the empty value
- The active users graph no longer includes users that received an email as being active
- The translation button in an idea is no longer shown when there's only one platform language
- After changing granular permission, a refresh is no longer needed to see the results on ideas
- The sideview in the idea manager now shows the status dropdown in the correct language
- The layout of the sideview in the idea manager is now corrected
- A digest email to idea assignees is no longer sent out when no ideas are assigned to the admin/moderator
- Signing in with VUB Net ID works again
- Loading the insights map can no longer be infinite, it will now show an error message when the request fails

### Added

- The profile page of a user now also shows the comments by that user
- Users can now delete their own profile from their edit profile page
- Similar ideas, clustering and location detection now work in Spanish, German, Danish and Norwegian
- Facebooks bot coming from `tfbnw.net` are now blocked from signing up
- Moderators now also have a global idea manager, showing all the ideas from the projects they're moderating
- Loading the insights map, which can be slow, now shows a loading indicator

### Changed

- Voting buttons are no longer shown when voting is not enabled
- Improved and more granular copy text for several voting and commenting disabled messages

## 2019-04-30

### Fixed

- Time remaning on project card is no longer Capitalized
- Non-admin users no longer get pushed to intercom
- Improvements to the idea manager for IE11
- When filtering on a project in the idea manager, the selected project is highlighted again
- @citizenlab.cl admins can now also access churned platforms
- The user count in the user manager now includes migrated cl1 users
- Sending invitations will no longer fail on duplicate mixed-case email addresses

### Added

- Ideas can now be assigned to moderators and admins in the idea manager
  - Added filter on assignee, set by default to 'assigned to me'
  - Added filter to only show ideas that need feedback
  - When clicking an idea, it now opens in and can be partially edited from a half screen modal
  - Admins and moderators get a weekly digest email with their ideas that need feedback
- Completely new comments UI with support for comment upvotes
  - Comments are visually clearly grouped per parent comment
  - Sub-comments use @mentions to target which other subcomment they reply to
  - Comments can be sorted by time or by votes
- Ideas can now be sorted randomly, which is the new default
- New smart group rule for users that contributed to a specific topic
- New smart group rule for users that contributed to ideas with a specific status
- Clear error message when an invitee does a normal sign up

### Changed

- The idea grid no longer shows a 'post an idea' button when there are no ideas yet

## 2019-04-24

### Fixed

- Project cards now show correct time remaining until midnight

## 2019-04-23

### Fixed

- Closing the notification menu does not cause an error anymore
- The unread notifications count is now displayed correctly on IE11
- Clicking on an invite link will now show an immediate error if the invite is no longer valid

### Changed

- The admin guide is now under the Get Started link and the dashboards is the admin index
- The project cards give feedback CTA was removed
- An idea can now be deleted on the idea page
- The default border radius throughout the platform now is 3px instead of 5px
- The areas filter on the project cards is only shown when there is more than one area

## 2019-04-16

### Fixed

- The comment count of a project remains correct when moving an idea to a different project
- Fixed an issue when copying projects (through the admin HQ) to tenants with conflicting locales
- Only count people who posted/voted/commented/... as participants (this is perceived as a fix in the dashboards)
- Invites are still sent out when some emails correspond to existing users/invitees
- Phase started/upcoming notifications are only sent out for published projects

### Added

- Posting text with a URL will turn the URL part into a link
- Added smart group rules for topic and idea status participants

### Changed

- New configuration for which email campaigns are enabled by default
- Changed project image medium size to 575x575

## 2019-04-02

### Fixed

- The new idea button now shows the tooltip on focus
- The gender graph in clustering is now translated
- Tooltips on the right of the screen no longer fall off
- Text in tooltips no longer overflows the tooltip borders
- When there are no ideas, the 'post an idea' button is no longer shown on a user profile or the ideas overview page
- The project card no longer displays a line on the bottom when there is no meta information available
- Downloading the survey results now consistently triggers a browser download
- The bottom of the left sidebar of the idea manager can now be reached when there are a lot of projects
- The time control in the admin dashboard is now translated
- Various fixes to improve resilience of project copy tool

### Added

- The ideas overview page now has a project filter
- The various pages now support the `$|orgName|` variable, which is replaced by the organization name of the tenant
- Non-CitizenLab admins can no longer access the admin when the lifecycle stage is set to churned
- A new style variable controls the header opacity when signed in
- New email as a reminder to an invitee after 3 days
- New email when a project phase will start in a week
- New email when a new project phase has started
- The ideas link in the navbar is now feature flagged as `ideas_overview`

### Changed

- When filtering projects by multiple areas, all projects that have one of the areas or no area are now shown
- The user search box for adding a moderator now shows a better placeholder text, explaining the goal

## 2019-03-20

### Fixed

- Fixed mobile layout issues with cookie policy, idea image and idea title for small screens (IPhone 5S)
- Posting an idea in a timeline that hasn't started yet (as an admin) now puts the idea in the first phase
- Notifications menu renders properly in IE11
- The CTA on project cards is no longer shown for archived and finished projects
- Invited users that sign up with another authentication provider now automatically redeem their invitation
- When the tenant only has one locale, no language switcher is shown in the official feedback form

### Added

- Capabilities have been added to apply custom styling to the platform header
  - Styling can be changed through a new style tab in admin HQ
  - It's also possible to configure a different platform-wide font
  - Styling changes should only be done by a designer or front-end developer, as there are a lot of things that could go wrong
- The initial loading speed of the platform has increased noticably due to no longer loading things that are not immediately needed right away.
- Tenant templates are now automatically updated from the `.template` platforms every night
- The project copy tool in admin HQ now supports time shifting and automatically tries to solve language conflicts in the data
- New notifications and emails for upcoming (1 week before) and starting phases

### Changed

- Archived ieas are no longer displayed on the general ideas page
- The time remaining on project cards is no longer shown on 2 lines if there's enough space
- New platforms will show the 'manual project sorting' toggle by default
- Some changes were made to modals throughout to make them more consistent and responsiveness
- New ideas now have a minimal character limit of 10 for the title and 30 for the body
- User pages have a more elaborate meta title and description for SEO purposes

## 2019-03-11

### Fixed

- Notifications layout on IE11
- Errors due to loading the page during a deployment

## 2019-03-11

### Fixed

- Similar ideas is now fast enough to enable in production
- NLP insights will no longer keep on loading when creating a new clusgtering graph
- The comment count on project cards now correctly updates on deleted comments
- Various spacing issues with the new landing page on mobile are fixed
- When logging out, the avatars on the project card no longer disappear
- The widget no longer cuts off the title when it's too long
- In admin > settings > pages, all inputs are now correctly displayed using the rich text editor
- The notifications are no longer indented inconsistently
- Exporting typeform survey results now also work when the survey embed url contains `?source=xxxxx`
- When there's a dropdown with a lot of options during signup, these options are no longer unreachable when scrolling down
- The cookie policy no longer displays overlapping text on mobile
- The `isSuperAdmin`, `isProjectModerator` and `highestRole` user properties are now always named using camelCasing

### Added

- Official feedback
  - Admins and moderators can react to ideas with official feedback from the idea page
  - Users contributing to the idea receive a notification and email
  - Feedback can be posted using a free text name
  - Feedback can be updated later on
  - Admin and moderators can no longer write top-level comments
  - Comments by admins or moderators carry an `Official` badge
- When giving product feedback from the footer, a message and email can be provided for negative feedback
- CTA on project card now takes granular permissions into account
- CTA on project card is now also shown on mobile
- Projects for which the final phase has finished are marked as finished on their project card
- Projects on the landing page and all projects page can now be filtered on area through the URL

### Changed

- The avatars on a project card now include all users that posted, voted or commented
- Commenting is no longer possible on ideas not in the active phase

## 2019-03-03

### Fixed

- Manually sorting projects in the admin works as expected

### Added

- Support for Spanish
- The copy of 'x is currently working on' can be customized in admin HQ
- Extra caching layer in cl2-nlp speeds up similar ideas and creating clusters

## 2019-02-28

### Fixed

- In the dashboard, the labels on the users by gender donut chart are no longer cut off
- Adding file attachments with multiple consecutive spaces in the filename no longer fails
- Project copy in admin HQ no longer fails when users have mismatching locales with the new platform

### Added

- New landing page redesign
  - Project cards have a new layout and show the time remaining, a CTA and a metric related to the type of phase
  - The bottom of the landing page displays a new custom info text, configurable in the admin settings
  - New smarter project sorting algorithm, which can be changed to manual ordering in the projects admin
  - Ideas are no longer shown on the landing page
  - The `Show all projects` link is only shown when there are more than 10 projects
- New attributes are added to segment, available in all downstream tools:
  - `isSuperAdmin`: Set to true when the user is an admin with a citizenlab email
  - `isProjectModerator`
  - `highestRole`: Either `super_admin`, `admin`, `project_moderator` or `user`

### Changed

- Intercom now only receives users that are admin or project moderator (excluding citizenlab users)

## 2019-02-20

### Fixed

- User digest email events are sent out again
- The user statistics on the admin dashboard are back to the correct values
- Creating a new project page as an admin does not result in a blank page anymore
- Improved saving behaviour when saving images in a phase's description
- When logged in and visiting a url containing another locale than the one you previously picked, your locale choice is no longer overwritten

### Added

- Project copy feature (in admin HQ) now also supports copying ideas (including comments and votes) and allows you to specify a new slug for the project URL
- Unlogged users locale preference is saved in their browser

## 2019-02-14

### Fixed

- Project/new is no longer a blank page

## 2019-02-13

### Fixed

- Texts written with the rich text editor are shown more consistently in and outside of the editor
- Opening a dropdown of the smart group conditions form now scrolls down the modal
- When changing the sorting method in the ideas overview, the pagination now resets as expected
- Google login no longer uses the deprecated Google+ authentication API

### Added

- Typeform survey for typeform can now be downloaded as xlsx from a tab in the project settings
  - The Segment user token needs to be filled out in Admin HQ
  - New survey responses generate an event in segment
- Survey providers can be feature flagged individually
- New \*.template.citizenlab.co platforms now serve as definitions of the tenant template
- The registration fields overview in admin now shows a badge when fields are required

### Changed

- Surveymonkey is now feature-flagged off by default for new platforms

## 2019-01-30

### Fixed

- Long topic names no longer overlap in the admin dashboards
- Video no longer pops out of the phase description text
- Added event tracking for widget code copy and changing notification settings
- Saving admin settings no longer fails because of a mismatch between platform and user languages
- The password reset message now renders correctly on IE11
- It's easier to delete a selected image in the rich text editor
- The copy in the modal to create a new group now renders correctly in IE11
- Texts used in the the dashboard insights are no longer only shown in English
- Tracking of the 'Did you find what you're looking for?' footer not works correctly

### Added

- Tooltips have been added throughout the whole admin interface
- A new homepage custom text section can be configured in the admin settings, it will appear on the landing page in a future release
- New experimental notifications have been added that notify admins/moderators on every single idea and comment
- New tenant properties are being logged to Google Analytics

## 2019-01-19

### Fixed

- Registration fields of the type 'multiple select' can again be set in the 2nd step of the signup flow
- Creating invitations through an excel file no longer fails when there are multiple users with the same first and last name

## 2019-01-18

### Fixed

- Overflowing text in project header
- Fixed color overlay full opaque for non-updated tenant settings
- Fixed avatar layout in IE11
- Fixed idea page scrolling not working in some cases on iPad
- Pressing the enter key inside of a project settings page will no longer trigger a dialog to delet the project

### Changed

- Reduced the size of the avatars on the landing page header and footer
- Made 'alt' text inside avatar invisible
- Better cross-browser scaling of the background image of the header that's being shown to signed-in users
- Added more spacing underneath Survey, as not to overlap the new feedback buttons
- Increased width of author header inside of a comment to better accomodate long names
- Adjusted avatar hover effect to be inline with design spec￼

## 2019-01-17

### Added

- `header_overlay_opacity` in admin HQ allows to configure how transparent header color is when not signed in
- `custom_onboarding_fallback_message` in admin HQ allows to override the message shown in the header when signed in

## 2019-01-16

### Fixed

- The clustering prototype no longer shows labels behind other content
- Removing a project header image is again possible
- New active platforms get properly submitted to google search console again
- Scrolling issues with an iPad on the idea modal have been resolved
- Signing up through Google is working again
- The line underneath active elements in the project navbar now has the correct length
- A long location does no longer break the lay-out of an event card
- The dashboards are visible again by project moderators
- The admin toggle in the users manager is working again

### Added

- When logged in, a user gets to see a dynamic call to action, asking to
  - Complete their profile
  - Display a custom message configurable through admin HQ
  - Display the default fallback engagement motivator
- The landing page header now shows user avatars
- It's now possible to post an idea from the admin idea manager
- The footer now shows a feedback element for citizens
- A new 'map' dashboard now shows the ideas on their locations detected from the text using NLP
- The clustering prototype now shows the detected keywords when clustering is used

### Changed

- The navbar and landing page have a completely refreshed design
  - The font has changed all over the platform
  - 3 different colors (main, secondary, text) are configurable in Admin HQ
- The clustering prototype has been moved to its own dashboard tab
- Project cards for continuous projects now link to the information page instead of ideas

## 2018-12-26

### Fixed

- The rich text editor now formats more content the same way as they will be shown in the platform

### Added

- Admin onboarding guide
  - Shown as the first page in the admin, guiding users on steps to take
- The idea page now shows similar ideas, based on NLP
  - Feature flagged as `similar_ideas`, turned off by default
  - Experimental, intended to evaluate NLP similarity performance
- A user is now automatically signed out from FranceConnect when signing out of the platform

### Changed

- When a user signs in using FranceConnect, names and some signup fields can no longer be changed manually
- The FranceConnect button now has the official size and dimensions and no T&C
- SEO improvements to the "Powered by CitizenLab" logo

## 2018-12-13

### Fixed

- User digest email campaigns is sent out again
- IE11 UI fixes:
  - Project card text overflow bug
  - Project header text wrapping/centering bug
  - Timeline header broken layout bug
  - Dropdown not correctly positioned bug
- Creating new tenants and changing the host of existing tenants makes automatic DNS changes again

### Added

- SEO improvements: project pages and info pages are now included in sitemap
- Surveys now have Google Forms support

## 2018-12-11-2

### Fixed

- A required registration field of type number no longer blocks users on step 2 of the registration flow

## 2018-12-11

### Fixed

- Loading an idea page with a deleted comment no longer results in an error being shown
- Assigning a first bedget to a PB project as a new user no longer shows an infinite spinner
- Various dropdowns, most famously users group selection dropdown, no longer overlap menu items

## 2018-12-07

### Fixed

- It's again possible to write a comment to a comment on mobile
- When logged in and trying to log in again, the user is now redirected to the homepage
- A deleted user no longer generates a link going nowhere in the comments
- The dropdown menu for granular permissions no longer disappears behind the user search field
- After deleting an idea, the edit and delete buttons are no longer shown in the idea manager
- Long event title no longer pass out of the event box
- Notifications from a user that got deleted now show 'deleted user' instead of nothing

### Added

- Machine translations on the idea page
  - The idea body and every comment not in the user's language shows a button to translate
  - Feature flagged as `machine_translations`
  - Works for all languages
- Show the currency in the amount field for participatory budgeting in the admin
- Built-in registration fields can now be made required in the admin
- FranceConnect now shows a "What is FranceConnect?" link under the button

### Changed

- The picks column in the idea manager no longer shows a euro icon

## 2018-11-28

### Fixed

- IE11 graphical fixes in text editor, status badges and file drag&drop area fixed
- The idea tab is visible again within the admin of a continuous PB project
- The checkbox within 3rd party login buttons is now clickable in Firefox

## 2018-11-27

### Fixed

- When all registration fields are disabled, signing up through invite no longer blocks on the first step
- A moderator that has not yet accepted their invitation, is no longer shown as 'null null' in the moderators list
- Adding an idea by clicking on the map is possible again

### Changed

- When there are no events in a project, the events title is no longer shown
- The logo for Azure AD login (VUB Net ID) is shown as a larger image
- When logging in through a 3rd party login provider, the user needs to confirm that they've already accepted the terms and conditions

## 2018-11-22

### Fixed

- In the clustering prototype, comparing clusters using the CTRL key now also works on Mac
- Widget HTML code can now be copied again
- Long consequent lines of text now get broken up in multiple lines on the idea page
- Admin pages are no longer accessible for normal users
- Reduced problems with edge cases for uploading images and attachments

### Added

- Participatory budgeting (PB)
  - A new participation method in continuous and timeline projects
  - Admins and moderators can set budget on ideas and a maximum budget on the PB phase
  - Citizens can fill their basket with ideas, until they hit the limit
  - Citizens can submit their basket when they're done
  - Admins and moderators can process the results through the idea manager and excel export
- Advanced dashboards: iteration 1
  - The summary tab shows statistics on idea/comment/vote and registration activities
  - The users tab shows information on user demographics and a leaderboard
  - The time filter can be controller with the precision of a day
  - Project, group and topic filters are available when applicable
  - Project moderators can access the summary tabs with enforced project filter
- Social sharing through the modal is now separately trackable from sharing through the idea page
- The ideas excel export now contains the idea status
- A new smart group rule allows for filtering on project moderators and normal users

### Changed

- Project navigation is now shown in new navigation bar on top
- The content of the 'Open idea project' for new tenants has changed
- After posting an idea, the user is redirected towards the idea page of the new idea, instead of the landing page

## 2018-11-07

### Fixed

- The widget HTML snippet can be copied again

## 2018-11-05

### Fixed

- Clicking Terms & Conditions links during sign up now opens in a new tab

### Added

- Azure Active Directory login support, used for VUB Net ID

## 2018-10-25

### Fixed

- Resizing and alignment of images and video in the editor now works as expected
- Language selector is now updating the saved locale of a signed in user
- When clicking "view project" in the project admin in a new tab, the projects loads as expected
- The navbar user menu is now keyboard accessible
- Radio buttons in forms are now keyboard accessible
- The link to the terms and conditions from social sign in buttons is fixed
- In admin > settings > pages, the editors now have labels that show the language they're in
- Emails are no longer case sensitive, resolving recurring password reset issues
- The widget now renders properly in IE11
- Videos are no longer possible in the invitation editor

### Added

- Cookie consent manager
  - A cookie consent footer is shown when the user has not yet accepted cookies
  - The user can choose to accept all cookies, or open the manager and approve only some use cases
  - The consent settings are automatically derived from Segment
  - When the user starts using the platform, they silently accept cookies
- A new cookie policy page is easier to understand and can no longer be customized through the admin
- Granular permissions
  - In the project permissions, an admin or project moderator can choose which citizens can take which actions (posting/voting/comments/taking survey)
  - Feature flagged as 'granular_permissions', turned off by default
- Ideas excel export now contains links to the ideas
- Ideas and comments can now be exported from within a project, also by project moderators
- Ideas and comments can now be exported for a selection of ideas
- When signing up, a user gets to see which signup fields are optional

### Changed

- Published projects are now shown first in the admin projects overview
- It's now more clear that the brand color can not be changed through the initial input box
- All "Add <something>" buttons in the admin have moved to the top, for consistency
- The widget no longer shows the vote count when there are no votes
- When a project contains no ideas, the project card no longer shows "no ideas yet"

## 2018-10-09

### Fixed

- UTM tags are again present on social sharing
- Start an idea button is no longer shown in the navbar on mobile
- Exceptionally slow initial loading has been fixed
- Sharing on facebook is again able to (quite) consistently scrape the images
- When using the project copy tool in Admin HQ, attachments are now copied over as well

### Added

- Email engine in the admin (feature flagged)
  - Direct emails can be sent to specific groups by admins and moderators
  - Delivered/Opened/Clicked statistics can be seen for every campaign
  - An overview of all automated emails is shown and some can be disabled for the whole platform

## 2018-09-26

### Fixed

- Error messages are no longer cut off when they are longer than the red box
- The timeline dropdown on mobile shows the correct phase names again
- Adding an idea by clicking on the map works again
- Filip peeters is no longer sending out spam reports
- Reordering projects on the projects admin no longer behaves unexpectedly
- Fixes to the idea manager
  - Tabs on the left no longer overlap the idea table
  - Idea status tooltips no longer have an arrow that points too much to the right
  - When the screen in not wide enough, the preview panel on the right is no longer shown
  - Changing an idea status through the idea manager is possible again

### Added

- Social sharing modal is now shown after posting an idea
  - Feature flagged as `ideaflow_social_sharing`
  - Offers sharing buttons for facebook, twitter and email
- File attachments can now be added to
  - Ideas, shown on the idea page. Also works for citizens.
  - Projects, shown in the information page, for admins and moderators
  - Phases, shown under the phase description under the timeline, for admins and moderators
  - Events, shown under the event description, for admins and moderators
  - Pages, shown under the text, for admins
- Some limited rich text options can now be used in email invitation texts

### Changed

- The admin projects page now shows 3 seperate sections for published, draft and archived
- When there are no voting buttons, comment icon and count are now also aligned to the right
- It's now possible to remove your avatar

## 2018-09-07

### Fixed

- Submit idea button is now aligned with idea form
- An error caused by social sign in on French platforms not longer has an English error message
- Checkboxes are now keyboard navigable
- Projects that currently don't accept ideas can no longer be selected when posting an idea
- Deleting an idea no longer results in a blank page
- Deleting a comment no longer results in a blank page
- When sign in fails, the error message no longer says the user doesn't exist
- `null` is no longer shown as a lastname for migrated cl1 users without last name
- Clicking on the table headers in the idea managers again swaps the sorting order as expected
- Typeform Survey now is properly usable on mobile

### Added

- Email notification control
  - Every user can opt-out from all recurring types of e-mails sent out by the platform by editing their profile
  - Emails can be fully disabled per type and per tenant (through S&S ticket)
- An widget that shows platform ideas can now be embedded on external sites
  - The style and content of the widget can be configured through admin > settings > widgets
  - Widget functionality is feature flagged as "widgets", on by default

### Changed

- Initial loading speed of the platform has drastically improved, particulary noticable on mobile
- New tenants have custom signup fields and survey feature enabled by default

## 2018-08-20

### Fixed

- The idea sidepane on the map correctly displays HTML again
- Editing your own comment no longer turns the screen blank
- Page tracking to segment no longer tracks the previous page instead of the current one
- Some browsers no longer break because of missing internationalization support
- The options of a custom field are now shown in the correct order

### Added

- A major overhaul of all citizen-facing pages to have significantly better accessibility (almost WCAG2 Level A compliant)
  - Keyboard navigation supported everywhere
  - Forms and images will work better with screen readers
  - Color constrasts have been increased throughout
  - A warning is shown when the color in admin settings is too low on constrast
  - And a lot of very small changes to increase WCAG2 compliance
- Archived projects are visible by citizens
  - Citizens can filter to see all, active or archived projects
  - Projects and project cards show a badge indicating a project is archived
  - In the admin, active and archived projects are shown separately
- A favicon can now be configured at the hidden location `/admin/favicon`
  - On android in Chrome, the platform can be added to the Android homescreen and will use the favicon as an icon
- Visitors coming through Onze Stad App now are trackable in analytics

### Changed

- All dropdown menus now have the same style
- The style of all form select fields has changed
- Page tracking to segment no longer includes the url as the `name` property (salesmachine)
- Font sizes throughout the citizen-facing side are more consistent

## 2018-08-03

### Fixed

- The landingpage header layout is no longer broken on mobile devices
- Yet another bug related to the landingpage not correctly redirecting the user to the correct locale
- The Page not found page was not found when a page was not found

### Added

- The 'Create an account' call to action button on the landing page now gets tracked

## 2018-08-02

### Fixed

- The browser no longer goes blank when editing a comment
- Redirect to the correct locale in the URL no longer goes incorrectly to `en`

## 2018-07-31

### Fixed

- The locale in the URL no longer gets added twice in certain conditions
- Various fixes to the rich text editor
  - The controls are now translated
  - Line breaks in the editor and the resulting page are now consistent
  - The editor no longer breaks form keyboard accessibility
  - The images can no longer have inconsistent widht/height ratio wich used to happen in some cases
  - The toolbar buttons have a label for accessibility
- A new tenant created in French no longer contains some untranslated content
- The tenant lifecycle stage is now properly included in `group()` calls to segment
- Comment body and various dynamic titles are secured against XSS attacks

### Added

- Ideas published on CitizenLab can now also be pushed to Onze Stad App news stream
- The rich text editor
  - Now support copy/paste of images
- Event descriptions now also support rich text
- When not signed in, the header shows a CTA to create an account
- A new smart group rule allows you to specify members than have participated (vote, comment, idea) in a certain project
- The admin now shows a "Get started" link to the knowledge base on the bottom left
- The Dutch platforms show a "fake door" to Agenda Setting in the admin navigation

### Changed

- The idea card now shows name and date on 2 lines
- The navbar now shows the user name next to the avatar
- The user menu now shows "My ideas" instead of "Profile page"

## 2018-07-12

### Fixed

- New text editor fixes various bugs present in old editor:
  - Typing idea texts on Android phones now works as expected
  - Adding a link to a text field now opens the link in a new window
  - Resizing images now works as expected
  - When saving, the editor no longer causes extra whitespace to appear
- A (too) long list of IE11 fixes: The platform is now fully usable on IE11
- The group count in the smart groups now always shows the correct number
- The admin dashboard is no longer too wide on smaller screens
- The home button on mobile is no longer always active
- Fix for page crash when trying to navigate away from 2nd signup step when one or more required fields are present

### Added

- The language is now shown in the URL at all times (e.g. `/en/ideas`)
- The new text editor enables following extras:
  - It's now possible to upload images through the text editor
  - It's now possible to add youtube videos through the text editor
- `recruiter` has been added to the UTM campaign parameters

### Know issues

- The controls of the text editor are not yet translated
- Posting images through a URL in the text editor is no longer possible
- Images that have been resized by IE11 in the text editor, can subsequently no longer be resized by other browsers

## 2018-06-29

### Fixed

- Facebook now correctly shows the idea image on the very first share
- Signing up with a google account that has no avatar configured now works again
- Listing the projects and ideas for projects that have more than 1 group linked to them now works again

### Added

- Voting Insights [beta]: Get inisghts into who's voting for which content
  - Feature flagged as 'clustering', disabled by default
  - Admin dashboard shows a link to the prototype
- Social sharing buttons on the project info page
- Usage of `utm_` parameters on social sharing to track sharing performance
- Various improvements to meta tags throughout the platform
  - Page title shows the unread notification count
  - More descriptive page titles on home/projects/ideas
  - Engaging generic default texts when no meta title/description are provided
  - Search engines now understand what language and region the platform is targeting
- Optimized idea image size for facebook sharing
- Sharing button for facebook messenger on mobile
- When you receive admin rights, a notification is shown
- `tenantLifecycleStage` property is now present in all tracked events to segment

### Changed

- Meta tags can't be changed through the admin panel anymore
- Social sharing buttons changed aspect to be more visible

## 2018-06-20

### Fixed

- Visual fixes for IE11 (more to come)
  - The text on the homepage doesn't fall outside the text box anymore
  - The buttons on the project page are now in the right place
  - In the projects pages, the footer is no longer behaving like a header
- When trying to add a timeline phase that overlaps with another phase, a more descriptive error is shown
- larsseit font is now always being loaded

### Added

- Smart groups allow admins to automatically and continuously make users part of groups based on conditions
- New user manager allows
  - Navigating through users by group
  - Moving, adding and removing users from/to (manual) groups
  - Editing the group details from within the user manager
  - Creating groups from within the user manager
  - Exporting users to excel by group or by selection
- Custom registration fields now support the new type "number"
- The city website url can now be specified in admin settings, which is used as a link in the footer logo

### Changed

- The checkbox copy at signup has changed and now links to both privacy policy and terms and conditions
- Improved styling of usermenu dropdown (the menu that opens when you click on the avatar in the navigation bar)

### Removed

- The groups page is no longer a separate page, but the functionality is part of the user manager

## 2018-06-11

### Fixed

- Notifications that indicate a status change now show the correct status name
- The admin pages editors support changing content and creating new pages again
- When searching in the invites, filters still work as expected
- The font has changed again to larsseit

### Added

- Accessibility improvements:
  - All images have an 'alt' attributes
  - The whole navbar is now usable with a keyboard
  - Modals can be closed with the escape key
  - The contrast of labels on white backgrounds has increased
- New ideas will now immediately be scraped by facebook
- When inviting a user, you can now pick projects for which the user becomes a moderator

### Changed

- The language switcher is now shown on the top right in the navbar

## 2018-05-27

### Fixed

- Sitemap now has the correct date format
- Empty invitation rows are no longer created when the given excel file contains empty rows
- Hitting enter while editing a project no longer triggers the delete button
- Registration fields on signup and profile editing are now always shown in the correct language
- The dropdown menu for idea sorting no longer gets cut off by the edge of the screen on small screens
- Saving a phase or continuous project no longer fails when participation method is not ideation

### Added

- Language selection now also has a regional component (e.g. Dutch (Belgium) instead of Dutch)
- Added noindex tag on pages that should be shown in Google
- A new 'user created' event is now being tracked from the frontend side
- It's now possible to use HTML in the field description of custom fields (no editor, only for internal usage)

## 2018-05-16

### Fixed

- Phases are now correctly active during the day specified in their end date
- On the new idea page, the continue button is now shown at all resolutions
- On the idea list the order-by dropdown is now correctly displayed at all resolutions.

### Added

- Project moderators can be specified in project permissions, giving them admin and moderation capabilities within that project only
  - Moderators can access all admin settings of their projects
  - Moderators can see they are moderating certain projects through icons
  - Moderators can edit/delete ideas and delete comments in their projects
- A correct meta description tag for SEO is now rendered
- The platforms now render sitemaps at sitemap.xml
- It is now possible to define the default view (map/cards) for every phase individually
- The tenant can now be configured with an extra `lifecycle_stage` property, visible in Admin HQ.
- Downloading ideas and comments xlsx from admin is now tracked with events
- The fragment system, to experiment with custom content per tenant, now also covers custom project descriptions, pages and individual ideas

### Changed

- It is no longer possible to define phases with overlapping dates
- Initial loading speed of the platform has improved

## 2018-04-30

### Fixed

- When posting an idea and only afterward signing in, the content originally typed is no longer lost
- An error is no longer shown on the homepage when using Internet Explorer
- Deleting a user is possible again

### Changed

- The idea manager again shows 10 ideas on one page, instead of 5
- Submit buttons in the admin no longer show 'Error' on the buttons themselves

### Removed

- The project an idea belongs to can no longer be changed through the edit idea form, only through the idea manager

## 2018-04-26

### Added

- Areas can now be created, edited and deleted in the admin settings
- The order of projects can now be changed through drag&drop in the admin projects overview
- Before signing up, the user is requested to accept the terms and conditions
- It's possible to experiment with platform-specific content on the landing page footer, currently through setup & support
- Images are only loaded when they appear on screen, improving page loading speed

### Fixed

- You can no longer click a disabled "add an idea" button on the timeline
- When accessing a removed idea or project, a message is shown

### Known issues

- Posting an idea before logging in is currently broken; the user is redirected to an empty posting form
- Social sharing is not consistently showing all metadata

## 2018-04-18

### Fixed

- Adding an idea at a specific location by clicking on the map is fixed

## 2018-04-09

### Fixed

- An idea with a location now centers on that location
- Map markers far west or east (e.g. Vancouver) are now positioned as expected
- Links in comment now correctly break to a new line when they're too long
- Hitting enter in the idea search box no longer reloads the page
- A survey project no longer shows the amount of ideas on the project card
- The navbar no longer shows empty space above it on mobile
- The report as spam window no longer scrolls in a weird way
- The project listing on the homepage no longer repeats the same project for some non-admin users
- Google/Facebook login errors are captured and shown on an error page
- Some rendering issues were fixed for IE11 and Edge, some remain
- An idea body with very long words no longer overlaps the controls on the right
- Project cards no longer overlap the notification menu

### Added

- A user can now edit and delete its own comments
- An admin can now delete a user's comment and specify the reason, notifying the user by notification
- Invitations
  - Admins can invite users by specifying comma separated email addresses
  - Admins can invite users with extra information by uploading an excel file
  - Invited users can be placed in groups, made admin, and given a specific language
  - Admins can specify a message that will be included in the email to the invited users
  - Admins receive a notification when invited users sign up
- Users receive a notification and email when their idea changes status
- Idea titles are now limited to 80 characters

### Known issues

- Adding an idea through the map does not position it correctly

## 2018-03-23

### Fixed

- Fixed padding being added on top of navigation bar on mobile devices

## 2018-03-22

### Fixed

- Idea creation page would not load when no published projects where present. Instead of the loading indicator the page now shows a message telling the user there are no projects.

## 2018-03-20

### Fixed

- Various visual glitches on IE11 and Edge
- Scrolling behviour on mobile devices is back to normal
- The admin idea manager no longer shows an empty right column by default

### Added

- Experimental raw HTML editing for pages in the admin at `/admin/pages`

## 2018-03-14

### Fixed

- When making a registration field required, the user can't skip the second sign up step
- When adding a registration field of the "date" type, a date in the past can now be chosen
- The project listing on the landing page for logged in users that aren't admin is fixed

### Added

- When something goes wrong while authenticating through social networks, an error page is shown

## 2018-03-05

### Added

- Limited voting in timeline phases
- Facebook app id is included in the meta headers

### Known issues

- When hitting your maimum vote count as a citizen, other idea cards are not properly updating untill you try voting on them
- Changing the participation settings on a continuous project is impossible

## 2018-02-26

### Fixed

- Project pages
  - Fixed header image not being centered
- Project timeline page
  - Fixed currently active phase not being selected by default
  - Fixed 'start an idea' button not being shown insde the empty idea container
  - Fixed 'start an idea' button not linking to the correct idea creation step
- Ideas and Projects filter dropdown
  - Fixed the dropdown items not always being clickable
- Navigation bar
  - Fixed avatar and options menu not showing on mobile devices

### Added

- Responsive admin sidebar
- Top navigation menu stays in place when scrolling in admin section on mobile devices

### Changed

- Project timeline
  - Better word-breaking of phases titles in the timeline

## 2018-02-22

### Fixed

- Idea page
  - Fixed voting buttons not being displayed when page is accessed directly
- Edit profile form page
  - Fixed broken input fields (first name, last name, password, ...)
  - Fixed broken submit button behavior
- Admin project section
  - Fixed default view (map or card) not being saved
  - Fixed save button not being enabled when an image is added or removed
- Project page
  - Fixed header navigation button of the current page not being highlighted in certain scenarios
  - Fixed no phase selected in certain scenarios
  - Fixed mobile timeline phase selection not working
- Idea cards
  - Fixed 'Load more' button being shown when no more ideas
- Project cards
  - Fixed 'Load more' button being shown when no more projects
- Idea page
  - Fixed faulty link to project page
- Add an idea > project selection page
  - Fixed broken layout on mobile devices

### Added

- Landing page
  - Added 'load more' button to project and idea cards
  - Added search, sort and filter by topic to idea cards
- Project card
  - Added ideas count
- Idea card
  - Added author avatar
  - Added comment count and icon
- Idea page
  - Added loading indicator
- Project page
  - Added loading indicator
  - Added border to project header buttons to make them more visible
- Admin page section
  - Added header options in rich-text editors

### Changed

- Navigation bar
  - Removed 'ideas' menu item
  - Converted 'projects' menu item into dropdown
  - Changed style of the 'Start an idea' button
- Landing page
  - Header style changes (larger image dimensions, text centered)
  - Removed 'Projects' title on top of project cards
- Project card
  - Changed project image dimensions
  - Changed typography
- Idea card
  - Removed image placeholder
  - Reduced idea image height
- Filter dropdowns
  - Height, width and alignment changes for mobile version (to ensure the dropdown is fully visible on smaller screens)
- Idea page
  - Improved loading behavior
  - Relocated 'show on map' button to sidebar (above sharing buttons)
  - Automatically scroll to map when 'show on map' button is clicked
  - Larger font sizes and better overall typography for idea and comment text
  - Child comments style changes
  - Child commenting form style change
  - Comment options now only visible on hover on desktop
- Project page
  - Improved loading behavior
  - Timeline style changes to take into account longer project titles
  - Changed copy from 'timeline' to 'process'
  - Changed link from projects/<projectname>/timeline to projects/<projectname>/process
  - Events header button not being shown if there are no events
- Add an idea > project selection page
  - Improved project cards layout
  - Improved mobile page layout

## 2018-01-03

### Fixed

- Updating the bio on the profile page works again
- 2018 can be selected as the year of events/phases
- The project dropdown in the idea posting form no longer shows blank values
- Reset password email

### Added

- Ideas can be edited by admins and by their author
- An idea shows a changelog with its latest updates
- Improved admin idea manager
  - Bulk update project, topics and statuses of ideas
  - Bulk delete ideas
  - Preview the idea content
  - Links through to viewing and editing the idea
- When on a multi-lingual platform, the language can be changed in the footer
- The project pages now show previews of the project events in the footer
- The project card now shows a description preview text, which is changeable through the admin
- Images are automatically optimized after uploading, to reduce the file size

### Changed

- Image dimensions have changed to more optimal dimensions

## 2017-12-13

### Fixed

- The ideas of deleted users are properly shown
- Slider to make users admins is again functional

### Added

- The idea show page shows a project link
- Mentions are operational in comments
- Projects can be deleted in the admin

### Changed

- Ideas and projects sections switched positions on the landing page

## 2017-12-06

### Fixed

- Phases and events date-picker no longer overlaps with the description text
- No longer needed to hard refresh if you visited al old version of the platform
- Inconsistency when saving project permissions has been fixed
- Bullet lists are now working in project description, phases and events
- The notifications show the currect user as the one taking the action

### Added

- Translators can use `orgName` and `orgType` variables everywhere
- Previews of the correct image dimension when uploading images

### Changed

- Lots of styling tweaks to the admin interface
- Behaviour of image uploads has improved

## 2017-11-23

### Fixed

- Loading the customize tab in the admin no longer requires a hard refresh

## 2017-11-22

### Fixed

- When saving a phase in the admin, the spinner stops on success or errors
- Deleting a user no longer breaks the idea listing, idea page and comments
- Better error handling in the signup flow
- Various bug fixes to the projects admin
- The switches that control age, gender, ... now have an effect on the signup flow.
- For new visitors, hard reloading will no longer be required

### Added

- Social Sign In with facebook and google. (Needs to be setup individually per customer)
- Information pages are reachable through the navbar and editable through the admin
- A partner API that allows our partners to list ideas and projects programmatically
- Ideas with a location show a map on the idea show page
- Activation of welcome and reset password e-mails

### Changed

- Changes to mobile menu layout
- Changes to the style of switches
- Better overall mobile experience for citizen-facing site

### Known issues

- If you visited the site before and the page did not load, you need to hard refresh.
- If the "Customize" tab in the admin settings does not load, reload the browser on that page

## 2017-11-01

### Fixed

- Various copy added to the translation system
- Fixed bug where image was not shown after posting an idea
- Loading behaviour of the information pages
- Fixed bug where the app no longer worked after visiting some projects

### Added

- Added groups to the admin
- Added permissions to projects
- Social sharing of ideas on twitter and (if configured for the platform) facebook
- Projects can be linked to certain areas in the admin
- Projects can be filtered by area on the projects page
- Backend events are logged to segment

### Changed

- Improved the styling of the filters
- Project description in the admin has its own tab
- Restored the landing page header with an image and configurable text
- Improved responsiveness for idea show page
- Maximum allowed password length has increased to 72 characters
- Newest projects are list first

## 2017-10-09

### Fixed

- The male/female gender selection is no longer reversed after registration
- On firefox, the initial loading animation is properly scaled
- After signing in, the state of the vote buttons on idea cards is now correct for the current user
- Fixed bug were some text would disappear, because it was not available in the current language
- Fixed bug where adding an idea failed because of a wrongly stored user language
- Fixed bug where removing a language in the admin settings fails
- Graphical glitches on the project pages

### Added

- End-to-end test coverage for the happy flow of most of the citizen-facing app interaction
- Automated browser error logging to be proactive on bugs
- An idea can be removed through the admin

### Changed

- The modal that shows an idea is now fullscreen and has a new animation
- New design for the idea show page
- New design for the comments, with animation and better error handling
- The "Trending" sorting algorithm has changed to be more balanced and give new ideas a better chance
- Slightly improved design of the page that shows the user profile

## 2017-09-22

### Fixed

- Bug where multiple form inputs didn't accept typed input
- Issues blocking the login process
- The success message when commenting no longer blocks you from adding another comment
- Clicking an internal link from the idea modal didn't work
- Responsiveness of filters on the ideas page
- Updating an idea status through the admin failed

### Added

- Initial loading animation on page load
- Initial version of the legal pages (T&C, privacy policy, cookie policy)
- All forms give more detailed error information when something goes wrong
- Full caching and significant speed improvements for all data resources

### Changed

- Refactoring and restyling of the landing page, idea cards and project cards
- Added separate sign in and sign up components
- Cleaned up old and unused code
- The navbar is no longer shown when opening a modal
- Lots of little tweaks to styling, UX and responsiveness

## 2017-09-01

### Fixed

- Saving forms in the admin of Projects will now show success or error messages appropriately
- The link to the guide has been hidden from the admin sidebar until we have a guide to link to

### Added

- Adding an idea from a project page will pre-fill parts of the new idea form
- The landing page now prompts user to add an Idea if there are none
- The landing page will hide the Projects block if there are none

### Changed

- Under-the-hood optimizations to increase the loading speed of the platform

## 2017-08-27

### Fixed

- Changing the logo and background image in admin settings works
- Platform works for users with an unsupported OS language

### Added

- Admin dashboard
- Default topics and idea statuses for newly deployed platforms
- Proper UX for handling voting without being signed in
- Meta tags for SEO and social sharing
- Better error handling in project admin

### Changed

- Projects and user profile pages now use slugs in the URL

## 2017-08-18

### Fixed

- Changing idea status in admin
- Signing up
- Proper rending of menu bar within a project
- Admin settings are properly rendered within the tab container
- Lots of small tweaks to rendering on mobile
- Default sort ideas on trending on the ideas index page

### Added

- Admin section in projects to CRUD phases
- Admin section in projects to CRUD events
- New navbar on mobile
- Responsive version of idea show page

### Changed

- Navbar design updated
- One single login flow experience instead of 2 separate ones (posting idea/direct)
- Admins can only specify light/dark for menu color, not the exact color

### Removed

- Facebook login (Yet to be added to new login flow, will be back soon)

## 2017-08-13

### Fixed

- Voting on cards and in an idea page
- Idea modal loading speed
- Unread notification counter

### Added

- New improved flow for posting an idea
- Admin interface for projects
- New design for idea and project cards
- Consistenly applied modal, with new design, for ideas
- Segment.io integration, though not all events are tracked yet

### Changed

- Idea URls now using slugs for SEO<|MERGE_RESOLUTION|>--- conflicted
+++ resolved
@@ -2,18 +2,17 @@
 
 ## Next release
 
-<<<<<<< HEAD
 ### Added
 
 - Folder slugs (URLs) can now be customized
-=======
+
 ## 2022-02-07
 
 ### Changed
 
 - Removes support for the (deprecated) Clustering feature. 💐 \[IN-688\]
 - Remove the word 'del' from NL profanity list
->>>>>>> 05d3c3d7
+
 
 ### Fixed
 
