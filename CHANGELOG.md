--- conflicted
+++ resolved
@@ -1,10 +1,9 @@
 # Changelog
 
-<<<<<<< HEAD
 ### Changed
 
 - [CL-2673] In-platform survey UI improvements
-=======
+
 ## 2023-01-31
 
 ### Added
@@ -33,7 +32,6 @@
 ### Fixed
 
 - Activity icon in admin navigation for Safari browsers
->>>>>>> 74e81964
 
 ## 2023-01-23 (2)
 
