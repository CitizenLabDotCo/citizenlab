# Changelog

<<<<<<< HEAD
## Next Release

### Changed

- Non-moderating users cannot visit a folder page, when none of the projects inside are visible to them (e.g. due to group permissions)
- Non-moderating users cannot visit a folder page, when there are no projects inside
- Non-moderating users cannot visit a folder page, when the folder is a draft
=======
## 2022-02-25

### Added

- SAML Single-Sign on (Vienna)

### Changed

- Language parameter added in Typeform. Allows for question branching in surveys based on user's language.
>>>>>>> 9f2cf306

## 2022-02-23

### Changed

- The ideas overview on project/user and ideas index (/ideas) pages are properly keyboard navigable, implemented as a full-fledged tab system.
- The timeline of a project is now fully keyboard navigable
- The proposal button has no tooltip anymore when submitting new proposals is disabled. Instead, a warning message is shown.

### Added

- Ensure `nofollow` is added to all links added through the rich text editor, which makes them useless for backlink generation by bots

## 2022-02-21

### Added

- Support added for custom font not on Adobe Fonts

### Fixed

- Improved area filter layout on frontpage on mobile (now has correct padding), and used a smaller breakpoint for when filter goes below topbar.
- Enalyzer URL validation now has greater flexibility

### Added

- Support added for email and user ID parameters in SmartSurvey

### Changed

- Icons don't have wrong/empty descriptions linked to them anymore, which improves the user experience for screen readers.
- Icons that work as button (like the vote button, the bell in the notification menu, etc.) all have accompanying descriptions so we provide more information about these buttons to people using screen readers.

## 2022-02-17

### Changed

- Removes support for category detection in Insights. \[IN-717\]

### Fixed

- Customizable navbar is now feature flagged, meaning it can be enabled or disabled in AdminHQ

## 2022-02-14

### Added

- It is now possible to add `alt` text to images in the Quill rich text editor

## 2022-02-11

### Changed

- More descriptive and consistent error messages in the sign up and sign in flow.

## 2022-02-08

### Fixed

- Typeform surveys now display properly on mobile devices
- Remove periods from non-Latin URL slugs

### Added

- Folder slugs (URLs) can now be customized

## 2022-02-07

### Changed

- Removes support for the (deprecated) Clustering feature. 💐 \[IN-688\]
- Remove the word 'del' from NL profanity list

### Fixed

- Always show color and opacity inputs
- Truncate user count in banner bubble if value is over 10k

## 2022-02-04

### Added

- Re-enable homepage filter tabs now that translations are working

### Fixed

- Color contrast issue (accessibility): the number of total votes needed for a proposal to be considered, shown on the proposal card, has a darker color. This makes it easier to see this information.

## 2022-02-02

### Added

- Projects on homepage can now be filtered by 'Active', 'Archived' or 'All' through a tab system

## 2022-02-01

### Changed

- Improved `alt` text for logo images on the platform
- Anonymization of users (using initials avatars, different set of face avatars, different set of first and last names, making anonymous users easier to identify through their email)
- Updated CC license in Vienna basemap attribution and increased maximum zoom level to 20.

# Fixed

- An issue that prevented Que from starting up was solved by updating the bootsnap gem to the latest version

## 2022-01-24

### Changed

- Insights Network Visualisation changes:
  - The network is now flat and shows all keywords at once
  - The colors of the keywords depend on the cluster they are part of
  - The more important links between keywords are shown in the network

## 2022-01-18

### Changed

- Removes support for the (deprecated) Tagging feature, the forerunner of today's Insights. 🕯 \[IN-661\]

## 2022-01-14

### Changed

- Dashboard and reports vertical bar charts are now sorted
- Automatic tagging in Insights also takes the title into account (instead of only the content).

### Fixed

- Resolution for basemap.at

## 2022-01-12

### Added

- Users are now able to cancel tag suggestion scan on the Insights Edit screen
- Added `secure` flag to cookies
- Support basemap.at as tile provider

### Fixed

- Fixed issue with exporting surveys as XLSX sheets, when the typeform survey URI includes a '#' character.
- Styling of the text above the avatar bubbles at the bottom of the landing page works again when there's a customized text.
- Styling bugs for the two-column layout
- Bug where tile provider of a project becomes unchangeable after the map config has been edited has been fixed.

### Changed

- Updated Cookie Policy page

## 2022-01-10

### Added

- Configure sign-up button (custom link) on homepage banner

### Changed

- Dashboard and report bar charts are now more easily readable - values appear on top or next to the bars instead of inside of them. Comparisons between project and platform values are now only visible in the report tooltips and do not break the chart itself.

### Fixed

- Using a custom tile provider should work now.
- Registration form with a date field doesn't crash anymore

## 2022-01-06

### Fixed

- Changing the values for Registration helper text and Account confirmation in Admin > Settings > Registration doesn't cause other values to be erased anymore.

## 2022-01-05

### Changed

- Improved the user interface of the Registration tab in the Admin settings

## 2021-12-23

### Added

- Adding pages in 'Navigation' tab in settings now possible, changing names of navbar items now works, removed 'secret pages-page'.
- Different layouts for the homepage banner (for signed-out users)
- Preview functionality for the image of the homepage banner in the back-office

### Fixed

- Saving of homepage banner image overlay color and opacity

## 2021-12-22

### Fixed

- Notifications of inappropriate content now link to the item containing the flagged content

## 2021-12-16

### Added

- Ability to scan all post, recently added posts and not tagged posts in Insights

## 2021-12-15

### Fixed

- Severe code-injection vulnerability
- More small copy changes for customizable navbar, made styling Navigation tab consistent with other tabs, re-enabled slug editing on secret pages-page.

## 2021-12-10

- Copy for customizable navbar

## 2021-12-09

### Added

- Customizable navbar

## 2021-12-08

### Changed

- Improved the structure and copy of the Admin > Settings > Customize page.

### Fixed

- Insights scan category button no longer appears when the insights nlp feature flag is disabled

## 2021-11-30

### Added

- Insights loading indicator on category scan

### Fixed

- Password reset emails sometimes took a long time to be send out, they are now processed much faster (even when the background job queue has lots of items).

## 2021-11-25

### Added

- New translations from Crowdin.
- Sign-up flow: Not activating any custom registration fields no longer breaks sign-up. Refreshing page during sign-up flow no longer creates an unregistered user.

## 2021-11-22

### Changed

- Enable/disable avatars in homepage banner
- Increased size of city logo in the footer

### Fixed

- Links to ideas in admin digest emails work again
- Votes statistics not showing up in the dashboard for some admins and project moderators.

## 2021-11-16

### Fixed

- Custom topics are not displayed as filters on the proposals overview page.

### Added

- Added a tooltip in the survey project settings with a link to a support article that explains how to embed links in Google forms
- Input count to Insights View screen

### Changed

- Add clarification tooltips to Insights View screen
- When a user account is deleted, visits data associated to that account are now removed from Matomo.

## 2021-11-11

### Changed

- Improvements to the loading speed of the landing page and some items with dropdown menus in the navigation bar.

## 2021-11-05

### Fixed

- Dashboard issue where the current month did not appear for certain time zones

## 2021-11-04

### Added

- New translations from Crowdin.

## 2021-11-03

### Fixed

- Microsoft Form survey iframes no longer auto-focus on the form
- Stop confusing Serbian Latin and Cyrillic in back locales.

## 2021-11-01

### Changed

- The whole input card in Insight View screen is now clickable
- Inputs list component in Insights View screen now shows active filters at all times
- Insights Network Visualisation changes:
  - Reduced space between clusters
  - Increased font size for keywords labels
  - It is now possible to de-select keywords by clicking on them twice

### Fixed

- If there's an error message related to the project title, it goes away if the title is edited (and only shows again if we submit and the error isn't fixed).

## 2021-10-27

### Changed

- Removed the unused '/ideas/new' route

### Fixed

- Sorting order and list/map view settings of ideas are available again if voting is disabled.
- Project phase started emails and notifications.

## 2021-10-26

### Added

- Limit number of downvotes.

### Changed

- Improved quality of Idea and App Header Images
- Idea cards in the map view only show the downvote icon when downvoting is enabled or when it's disabled and it's disabled for a different reason than explicit turning off of the downvoting functionality.
- Now also for idea cards on the map view: the comment icon on an idea card is only shown when commenting in the project is enabled or there's at least one idea with a comment.

### Fixed

- The event cards now rearrange themselves vertically on mobile / small screens. Before they were always arranged horizontally. This fixed the issue of them going off-screen when there is not enough screen space.

## 2021-10-25

### Changed

- The comment icon on an idea card is only shown when commenting in the project is enabled or there's at least one idea with a comment.
- Increased Microsoft Forms survey width

### Fixed

- Insights table approve button no longer appears when there are no suggested tags
- Insights tags are now truncated when they are too long
- Insights posts cards on View screen no longer display text with different font-sizes
- Insights posts in table are no longer sorted by default

## 2021-10-20

### Changed

- PII (Personally Identifiable Information) data, if any, are now removed from Segment when a user account is deleted.

## 2021-10-19

### Changed

- Tags which do not contain any inputs are no longer visible on the Insights View screen
- PII (Personally Identifiable Information) data, if any, are now removed from Intercom when a user account is deleted.

### Added

- Added export functionality to Insights View screen inputs list

## 2021-10-15

### Changed

- Project reports are no longer available in the dashboard section. Instread, they can be found in the Reporting section of tha admin.

### Fixed

- Platform is now accepting valid Microsoft Form survey links with custom subdomains
- When user goes to the url of an Insight that no longer exist, they get redirected to the Insights List screen.

## 2021-10-14

### Fixed

- File uploads for ideas, projects, events, folders

## 2021-10-13 (2)

### Fixed

- Validation and functioning of page forms are fixed (forms to change the fixed/legal pages such as the FAQ, T&C, privacy policy, etc.).

## 2021-10-13

### Added

- Users can now change their name after validation with FranceConnect
- Permit embedding of videos from dreambroker in rich-text editor content.
- Possibility to create an Insights tag from selected filters in the Insights View screen

## 2021-10-12

### Added

- Added Serbian (Cyrillic) to platform

## 2021-10-11

### Added

- Insights View screen and visualization
- Users can now change their name after validation with FranceConnect

## 2021-10-06

### Fixed

- Issue with user deletion

### Added

- Initial blocked words lists for Luxembourgish and Italian.
- Added Luxembourgish translations.

## 2021-10-05

### Added

- Blocked words lists for Luxembourgish and Italian (which allows the profanity blocker feature).

### Changed

- Removed 'FAQ' and 'About' from the footer.
- Removed links to other pages at the bottom of the fixed and legal pages (Cookie policy, T&C, etc.)
- Removed the YES/NO short feedback form in the footer (as it wasn't working)

## 2021-10-01

### Fixed

- Typeform export from the platform shows the answers to all questions again.

## 2021-09-29

### Changed

- Insights Edit screen improvements
  - Added tooltip in the tags sidebar
  - Added quick delete action to category button in the categories sidebar
  - "Detect tags" button only shows if there are tags detected
  - "Reset tags" button is moved to a menu
  - Removed "add" button from input sidebar and improved select hover state
- Split 'Pages' tab in admin/settings into the 'Pages' and 'Policies' tabs. 'Pages' contains the about, FAQ and a11y statement pages, while 'Policies' contains the terms and conditions, privacy- and cookie policy. The 'Pages' tab will soon be replaced by a 'Navigation' tab with more customizability options as part of the upcoming nav-bar customization functionality. This is just a temporary in-between solution.

## 2021-09-24

### Added

- SmartSurvey integration

## 2021-09-22

### Changed

- Very short phases are now shown slightly bigger in the timeline, and projects with many phases will display the timeline correctly.

### Fixed

- Cookie popup can be closed again.

## 2021-09-21

### Added

- Permit embedding of videos from videotool.dk in rich-text editor content.

### Changed

- Project moderators have access to the 'Reporting' tab of the admin panel for their projects.

### Fixed

- The category columns in input `xlsx` exports (insights) are now ordered as presented in the application.

## 2021-09-14

### Changed

- Mobile navbar got redesigned. We now have a 'More' button in the default menu that opens up a full mobile menu.

## 2021-09-13

### Added

- Insights table export button. Adds the ability to export the inputs as xlsx for all categories or a selected one.

### Fixed

- Fixes issue where user name will sometimes appear as "undefined"

## 2021-09-06

### Added

- Keyboard navigation improvements for the Insights Edit view
- Added the internal machinery to support text network analyses in the end-to-end flow.

### Fixed

- '&' character now displays correctly in Idea description and Project preview description.
- Fixes user export with custom fields

## 2021-09-03

### Fixed

- Ghent now supports mapping 25 instead of 24 neighbourhouds

## 2021-09-02

### Fixed

- Setting DNS records when the host is changed.
- Smart group rules for participation in project, topic or idea status are now applied in one continuous SQL query.

### Changed

- The rule values for participation in project, topic or idea status, with predicates that are not a negation, are now represented as arrays of IDs in order to support specifying multiple projects, topics or idea statuses (the rule applies when satisfied for one of the values).

## 2021-09-01

### Fixed

- When voting is disabled, the reason is shown again

## 2021-08-31

### Added

- When signing up with another service (e.g. Google), the platform will now remember a prior language selection.

### Fixed

- Accessibility: voting buttons (thumbs) have a darker color when disabled. There's also more visual distinction between voting buttons on input cards when they are enabled and disabled.
- Accessibility: The default background color of the last "bubble" of the avatars showing on e.g. the landing page top banner is darker, so the contrast with its content (number of remaining users) is clearer.
- Accessibility: the text colors of the currently selected phase in a timeline project are darker to improve color contrast to meet WCAG 2.1 AA requirements.
- Accessibility: the status and topics on an input (idea) page are more distinctive compared to its background, meeting WCAG 2.1 AA criteria.
- Verification using Auth0 method no longer fails for everyone but the first user

## 2021-08-30

### Added

- New Insights module containing Insights end-to-end flow

## 2021-08-26

### Added

- Microsoft Forms integration

## 2021-08-20

### Fixed

- Survey options now appear as expected when creating a new survey project
- Adds a feature flag to disable user biographies from adminHQ

## 2021-08-18

### Added

- Added Italian to platform
- Support for a new verification method specifically for Ghent, which lets users verify using their rijksregisternummer
- Improved participatory budgeting:
  - Support for new virtual currencies (TOK: tokens, CRE: credits)
  - A minimum budget limit can be configured per project, forcing citizens to fill up their basket to some extent (or specify a specific basket amount when minimum and maximum budget are the same)
  - Copy improvements

## 2021-08-11

### Fixed

- When considering to remove a flag after updating content, all relevant attributes are re-evaluated.
- Issues with viewing notifications and marking them as read.

## 2021-08-09

### Fixed

- The preheader with a missing translation has been removed from user confirmation email

### Fixed

- When you sign up with Google, the platform will now automatically use the language of your profile whenever possible
- Fixed invalid SQL queries that were causing various issues throughout the platforms (Part I). (IN-510)

## 2021-08-05

### Added

- Added message logging to monitor tenant creation status (shown in admin HQ).

### Changed

- No default value for the lifecycle stage is prefilled, a value must be explicitly specified.
- Changing the lifecycle stage from/to demo is prohibited.
- Only tenant templates that apply without issues are released.
- On create validation for authors was replaced by publication context, to allow templates to successfully create content without authors.

## 2021-08-04

### Fixed

- Certain characters in Volunteer Cause titles prevented exporting lists of volunteers to Excel from admin/projects/.../volunteering view.
- Limit of 10 events under projects and in back office
- Events widget switch being shown in non-commercial plans

## 2021-07-30

### Added

- Configured dependabot for the frontend, a tool that helps keeping dependencies up to date.
- Added events overview page to navigation menu, which can be enabled or disabled.
- Added events widget to front page, which can be enabled or disabled (commercial feature).

## 2021-07-16

### Added

- Auto-detection of inappropriate content (in beta for certain languages). Flagged content can be inspected on the admin Activity page. The setting can be toggled in the General settings tab.

### Fixed

- On the admin activity page (/admin/moderation), items about proposals now correctly link to proposals (instead of to projects). Also, the copy of the links at the end of the item rows is now correct for different types of content (correct conjugation of 'this post', 'this project', etc. for all languages).

## 2021-07-14

### Added

- Project phases now have their own URLs, which makes it possible to link to a specific phase

### Fixed

- Blocked words for content that can contain HTML
- Searching users after sorting (e.g. by role)

## 2021-07-09

### Changed

- The admin Guide link goes to the support center now instead of to /admin/guide

## 2021-07-02

### Fixed

- Instances where the user name was "unknown author"

### Changed

- Removed the slogan from the homepage footer

## 2021-06-30

### Changed

- Users can no longer leave registration before confirming their account. This should prevent bugs relative to unconfirmed users navigating the platform.

## 2021-06-29

### Fixed

- Map: Fix for ideas that only have coordinates but no address not being shown on the map
- Map: Fix for 'click on the map to add your input' message wrongfully being shown when idea posting is not allowed
- Sign-up flow: Fix for bug that could cause the browser to freeze when the user tried to complete the custom fields step
- Project description: Fix for numbered and unnumbered lists being cut off
- Project Managers can now upload map layers.

### Changed

- Map: When an idea is selected that is hidden behind a cluster the map now zooms in to show that marker
- Map: Idea marker gets centered on map when clicked
- Map: Larger idea box on bigger desktop screens (width > 1440 pixels)
- Idea location: Display idea location in degrees (°) minutes (') seconds ('') when the idea only has coordinates but no address
- Sign-up flow: Show loading spinner when the user clicks on 'skip this step' in the sign-up custom fields step
- Image upload: The default max allowed file size for an image is now 10 Mb instead of 5 Mb

### Added

- 'Go back' button from project to project folder (if appropriate).

## 2021-06-22

### Changed

- Project managers that are assigned to a project and/or its input now lose those assignments when losing project management rights over that project.

### Fixed

- Input manager side modal scroll.

## 2021-06-18

### Fixed

- Privacy policy now opens in new tab.
- Landing page custom section now uses theme colors.
- Buttons and links in project description now open internal links in the same tab, and external links in a new tab.

## 2021-06-16

### Fixed

- Project moderators can no longer see draft projects they don't moderate in the project listing.
- The content and subject of the emails used to share an input (idea/issue/option/contribution/...) do now include the correct input title and URL.
- Sharing new ideas on Facebook goes faster
- Manual campaigns now have the layout content in all available languages.

## 2021-06-11

### Fixed

- Facebook button no longer shows when not configured.

## 2021-06-10

### Fixed

- Creating invites on a platform with many heavy custom registration fields is no longer unworkably slow

## 2021-06-09

### Added

- New citizen-facing map view

## 2021-06-08

### Fixed

- Ordering by ideas by trending is now working.
- Ordering by ideas votes in the input manager is now working.

## 2021-06-07

### Added

- Qualtrics surveys integration.

### Changed

- Project Events are now ordered chronologically from latest to soonest.

### Fixed

- Visibility Labels in the admin projects list are now visible.
- Tagged ideas export is fixed.
- Updating an idea in one locale does not overwrite other locales anymore

## 2021-05-28

### Fixed

- Project Events are now ordered chronologically from soonest to latest.

## 2021-05-27

### Fixed

- Project access rights management are now visible again.

## 2021-05-21

### Added

- Profanity blocker: when posting comments, input, proposals that contain profane words, posting will not be possible and a warning will be shown.

## 2021-05-20

### Fixed

- Excel exports of ideas without author

## 2021-05-19

### Added

- Support for Auth0 as a verification method

## 2021-05-18

### Fixed

- Active users no longer need confirmation

## 2021-05-14

### Fixed

- Fixed an issue causing already registered users to be prompted with the post-registration welcome screen.

## 2021-05-11

### Added

- Added polls to the reporting section of the dashboards

## 2021-05-10

### Changed

- Invited or verified users no longer require confirmation.

## 2021-05-07

### Fixed

- Spreasheet exports throughout the platform are improved.

### Added

- City Admins can now assign any user as the author of an idea when creating or updating.
- Email confirmation now happens in survey and signup page sign up forms.

## 2021-05-06

### Fixed

- Idea export to excel is no longer limited to 250 ideas.

## 2021-05-04

### Fixed

- Fixed issues causing email campaigns not to be sent.

## 2021-05-03

### Changed

- Users are now prompted to confirm their account after creating it, by receiving a confirmation code in their email address.

### Added

- SurveyXact Integration.

## 2021-05-01

### Added

- New module to plug email confirmation to users.

## 2021-04-29

### Fixed

- Editing the banner header in Admin > Settings > General, doesn't cause the other header fields to be cleared anymore

## 2021-04-22

### Fixed

- After the project title error appears, it disappears again after you start correcting the error

## 2021-03-31

### Fixed

- Customizable Banner Fields no longer get emptied/reset when changing another.

### Added

- When a client-side validation error happens for the project title in the admin, there will be an error next to the submit button in addition to the error message next to the input field.

## 2021-03-25

### Fixed

- The input fields for multiple locales provides an error messages when there's an error for at least one of the languages.

## 2021-03-23

### Fixed

- Fix for broken sign-up flow when signing-up through social sign-on

## 2021-03-19

### Fixed

- Admin>Dashboard>Users tab is no longer hidden for admins that manage projects.
- The password input no longer shows the password when hitting ENTER.
- Admin > Settings displays the tabs again

### Changed

- Empty folders are now shown in the landing page, navbar, projects page and sitemap.
- The sitemap no longer shows all projects and folder under each folder.
- Images added to folder descriptions are now compressed, reducing load times in project and folder pages.

### Added

- Allows for sending front-end events to our self-hosted matomo analytics tool

## 2021-03-16

### Changed

- Automatic tagging is functional for all clusters, and enabled for all premium customers

### Added

- Matomo is enabled for all platforms, tracking page views and front-end events (no workshops or back-end events yet)

## 2021-03-11

### Changed

- Tenants are now ordered alphabetically in AdminHQ
- Serbian (Latin) is now a language option.

## 2021-03-10

### Added

- CitizenLab admins can now change the link to the accessibility statement via AdminHQ.
- "Reply-to" field in emails from campaigns can be customized for each platform
- Customizable minimal required password length for each platform

## 2021-03-09

### Fixed

- Fixed a crash that would occur when tring to add tags to an idea

## 2021-03-08

### Fixed

- Phase pages now display the correct count of ideas (not retroactive - will only affect phases modified from today onwards).

## 2021-03-05

### Changed

- Changed the default style of the map
- Proposals/Initiatives are now sorted by most recent by default

### Added

- Custom maps (Project settings > Map): Admins now have the capability to customize the map shown inside of a project. They can do so by uploading geoJson files as layers on the map, and customizing those layers through the back-office UI (e.g. changing colors, marker icons, tooltip text, sort order, map legend, default zoom level, default center point).

### Fixed

- Fixed a crash that could potentially occur when opening an idea page and afterwards going back to the project page

## 2021-03-04

### Added

- In the admin (Settings > Registration tab), admins can now directly set the helper texts on top of the sign-up form (both for step 1 and 2).
- The admin Settings > Homepage and style tab has two new fields: one to allow customization for copy of the banner signed-in users see (on the landing page) and one to set the copy that's shown underneath this banner and above the projects/folders (also on the landing page).
- Copy to clarify sign up/log in possibilities with phone number

### Changed

- The admin Settings > Homepage and style tab has undergone copy improvements and has been rearranged
- The FranceConnect button to login, signup or verify your account now displays the messages required by the vendor.
- Updated the look of the FranceConnect button to login, signup or verify your account to feature the latests changes required by the vendor.

### Fixed

- Downvote button (thumbs down) on input card is displayed for archived projects

## 2021-03-03

### Added

- Users are now notified in app and via email when they're assigned as folder administrators.

## 2021-03-02

### Fixed

- Don't show empty space inside of the idea card when no avatar is present

### Added

- Maori as languages option

### Changed

- Improved layout of project event listings on mobile devices

## 2021-02-26

### Fixed

- France Connect button hover state now complies with the vendor's guidelines.

## 2021-02-24

### Fixed

- The project page no longer shows an eternal spinner when the user has no access to see the project

## 2021-02-18

### Added

- The password fields show an error when the password is too short
- The password fields have a 'show password' button to let people check their password while typing
- The password fields have a strength checker with appropriate informative message on how to increase the strength
- France Connect as a verification method.

### Fixed

- Notifications for started phases are no longer triggered for unpublished projects and folders.

## 2021-02-17

### Changed

- All input fields for multiple locales now use the components with locale switchers, resulting in a cleaner and more compact UI.
- Copy improvements

## 2021-02-12

### Fixed

- Fixed Azure AD login for some Azure setups (Schagen)

### Changed

- When searching for an idea, the search operation no longer searches on the author's name. This was causing severe performance issues and slowness of the paltforms.

## 2021-02-10

### Added

- Automatic tagging

## 2021-02-08

### Fixed

- Fixed a bug preventing registration fields and poll questions from reordering correctly.
- Fixed a bug causing errors in new platforms.

## 2021-02-04

### Fixed

- Fixed a bug causing the projects list in the navbar and projects page to display projects outside of folders when they're contained within them.

## 2021-01-29

### Added

- Ability to redirect URLs through AdminHQ
- Accessibility statement link in the footer

### Fixed

- Fixed issue affecting project managers that blocked access to their managed projects, when these are placed inside a folder.

## 2021-01-28

### Fixed

- A bug in Admin project edit page that did not allow a user to Go Back to the projects list after switching tabs
- Scrolling on the admin users page

## 2021-01-26

### Added

- Folder admin rights. Folder admins or 'managers' can be assigned per folder. They can create projects inside folders they have rights for, and moderate/change the folder and all projects that are inside.
- The 'from' and 'reply-to' emails can be customized by cluster (by our developers, not in Admin HQ). E.g. Benelux notification emails could be sent out by notifications@citizenlab.eu, US emails could be sent out by notifications@citizenlab.us etc., as long as those emails are owned by us. We can choose any email for "reply-to", so also email addresses we don't own. This means "reply-to" could potentially be configured to be an email address of the city, e.g. support@leuven.be. It is currently not possible to customize the reply-to (except for manual campaigns) and from fields for individual tenants.
- When a survey requires the user to be signed-in, we now show the sign in/up form directly on the page when not logged in (instead of the green infobox with a link to the sign-up popup)

### Fixed

- The 'reply-to' field of our emails showed up twice in recipient's email clients, now only once.

### Changed

- Added the recipient first and last name to the 'to' email field in their email client, so not only their email adress is shown.
- The links in the footer can now expand to multiple lines, and therefore accomodate more items (e.g. soon the addition of a link to the accesibility statement)

## 2021-01-21

### Added

- Added right-to-left rendering to emails

## 2021-01-18

### Fixed

- Access rights tab for participatory budget projects
- Admin moderation page access

## 2021-01-15

### Changed

- Copy improvements across different languages

## 2021-01-14

### Added

- Ability to customize the input term for a project

### Changed

- The word 'idea' was removed from as many places as possible from the platform, replaced with more generic copy.

## 2021-01-13

### Changed

- Idea cards redesign
- Project folder page redesign
- Project folders now have a single folder card image instead of 5 folder images in the admin settings
- By default 24 instead of 12 ideas or shown now on the project page

## 2020-12-17

### Fixed

- When creating a project from a template, only templates that are supported by the tenant's locale will show up
- Fixed several layout, interaction and data issues in the manual tagging feature of the Admin Processing page, making it ready for external use.
- Fixed project managers access of the Admin Processing page.

### Added

- Admin activity feed access for project managers
- Added empty state to processing list when no project is selected
- Keyboard shortcut tooltip for navigation buttons of the Admin Processing page

### Changed

- Reduced spacing in sidebar menu, allowing for more items to be displayed
- Style changes on the Admin Processing page

## 2020-12-08

### Fixed

- Issues with password reset and invitation emails
- No more idea duplicates showing up on idea overview pages
- Images no longer disappear from a body of an idea, or description of a project on phase, if placed at the bottom.

### Changed

- Increased color contrast of inactive timeline phases text to meet accesibility standard
- Increased color contrast of event card left-hand event dates to meet accesibility standard
- Increased color contrast of List/Map toggle component to meet accesibility standard

### Added

- Ability to tag ideas manually and automatically in the admin.

## 2020-12-02

### Changed

- By default the last active phase instead of the last phase is now selected when a timeline project has no active phase

### Fixed

- The empty white popup box won't pop up anymore after clicking the map view in non-ideation phases.
- Styling mistakes in the idea page voting and participatory budget boxes.
- The tooltip shown when hovering over a disabled idea posting button in the project page sticky top bar is no longer partially hidden

## 2020-12-01

### Changed

- Ideas are now still editable when idea posting is disabled for a project.

## 2020-11-30

### Added

- Ability to create new and edit existing idea statuses

### Fixed

- The page no longer refreshes when accepting the cookie policy

### Changed

- Segment is no longer used to connect other tools, instead following tools are integrated natively
  - Google Analytics
  - Google Tag Manager
  - Intercom
  - Satismeter
  - Segment, disabled by default
- Error messages for invitations, logins and password resets are now clearer.

## 2020-11-27

### Fixed

- Social authentication with Google when the user has no avatar.

### Changed

- Random user demographics on project copy.

## 2020-11-26

### Added

- Some specific copy for Vitry-sur-Seine

## 2020-11-25

### Fixed

- Sections with extra padding or funky widths in Admin were returned to normal
- Added missing copy from previous release
- Copy improvements in French

### Changed

- Proposal and idea descriptions now require 30 characters instead of the previous 500

## 2020-11-23

### Added

- Some specific copy for Sterling Council

### Fixed

- The Admin UI is no longer exposed to regular (and unauthenticated) users
- Clicking the toggle button of a custom registration field (in Admin > Settings > Registration fields) no longer duplicated the row
- Buttons added in the WYSIWYG editor now have the correct color when hovered
- The cookie policy and accessibility statement are not editable anymore from Admin > Settings > Pages

### Changed

**Project page:**

- Show all events at bottom of page instead of only upcoming events
- Reduced padding of sticky top bar
- Only show sticky top bar when an action button (e.g. 'Post an idea') is present, and you've scrolled past it.

**Project page right-hand sidebar:**

- Show 'See the ideas' button when the project has ended and the last phase was an ideation phase
- Show 'X ideas in the final phase' when the project has ended and the last phase was an ideation phase
- 'X phases' is now clickable and scrolls to the timeline when clicked
- 'X upcoming events' changed to 'X events', and event count now counts all events, not only upcoming events

**Admin project configuration page:**

- Replaced 'Project images' upload widget in back-office (Project > General) with 'Project card image', reduced the max count from 5 to 1 and updated the corresponding tooltip with new recommended image dimensions

**Idea page:**

- The map modal now shows address on top of the map when opened
- Share button copy change from "share idea" to "share"
- Right-hand sidebar is sticky now when its height allows it (= when the viewport is taller than the sidebar)
- Comment box now has an animation when it expands
- Adjusted scroll-to position when pressing 'Add a comment' to make sure the comment box is always fully visible in the viewport.

**Other:**

- Adjusted FileDisplay (downloadable files for a project or idea) link style to show underline by default, and increased contrast of hover color
- Reduced width of DateTimePicker, and always show arrows for time input

## 2020-11-20 (2)

### Fixed

- The project header image is screen reader friendly.
- The similar ideas feature doesn't make backend requests anymore when it's not enabled.

### Changed

- Areas are requested with a max. of 500 now, so more areas are visible in e.g. the admin dashboard.

## 2020-11-18

### Added

- Archived project folder cards on the homepage will now have an "Archived" label, the same way archived projects do\
- Improved support for right-to-left layout
- Experimental processing feature that allows admins and project managers to automatically assign tags to a set of ideas.

### Fixed

- Projects without idea sorting methods are no longer invalid.
- Surveys tab now shows for projects with survey phases.

### Changed

- Moved welcome email from cl2-emails to cl2-back

## 2020-11-16

### Added

- Admins can now select the default sort order for ideas in ideation and participatory budgeting projects, per project

### Changed

- The default sort order of ideas is now "Trending" instead of "Random" for every project if left unchanged
- Improved sign in/up loading speed
- Removed link to survey in the project page sidebar when not logged in. Instead it will show plain none-clickable text (e.g. '1 survey')

### Fixed

- Custom project slugs can now contain alphanumeric Arabic characters
- Project Topics table now updates if a topic is deleted or reordered.
- Empty lines with formatting (like bold or italic) in a Quill editor are now removed if not used as paragraphs.

## 2020-11-10

### Added

#### Integration of trial management into AdminHQ

- The lifecycle of the trials created from AdminHQ and from the website has been unified.
- After 14 days, a trial platform goes to Purgatory (`expired_trial`) and is no longer accessible. Fourteen days later, the expired trial will be removed altogether (at this point, there is no way back).
- The end date of a trial can be modified in AdminHQ (> Edit tenant > Internal tab).

## 2020-11-06

### Added

- Social sharing via WhatsApp
- Ability to edit the project URL
- Fragment to embed a form directly into the new proposal page, for regular users only

### Fixed

- The project about section is visibile in mobile view again
- Maps will no longer overflow on page resizes

## 2020-11-05

### Added

- Reordering of and cleaner interface for managing custom registration field options
- An 'add proposal' button in the proposals admin
- Fragment to user profile page to manage party membership settings (CD&V)
- "User not found" message when visiting a profile for a user that was deleted or could not be found

### Changed

- Proposal title max. length error message
- Moved delete functionality for projects and project folders to the admin overview

### Fixed

- The automatic scroll to the survey on survey project page

## 2020-11-03

### Fixed

- Fixed broken date picker for phase start and end date

## 2020-10-30

### Added

- Initial Right to left layout for Arabic language
- Idea description WYSIWYG editor now supports adding images and/or buttons

## 2020-10-27

### Added

- Support for Arabic

## 2020-10-22

### Added

- Project edit button on project page for admins/project manager
- Copy for Sterling Council

### Fixed

- Links will open in a new tab or stay on the same page depending on their context. Links to places on the platform will open on the same page, unless it breaks the flow (i.e. going to the T&C policy while signing up). Otherwise, they will open in a new tab.

### Changed

- In the project management rights no ambiguous 'no options' message will be shown anymore when you place your cursor in the search field

## 2020-10-16

### Added

- Ability to reorder geographic areas

### Fixed

- Stretched images in 'avatar bubbles'
- Input fields where other people can be @mentioned don't grow too wide anymore
- Linebar charts overlapping elements in the admin dashboard

## 2020-10-14

### Changed

- Project page redesign

## 2020-10-09

### Added

- Map configuration tool in AdminHQ (to configure maps and layers at the project level).

## 2020-10-08

### Added

- Project reports

### Changed

- Small styling fixes
- Smart group support multiple area codes
- Layout refinements for the new idea page
- More compact idea/proposal comment input
- Proposal 'how does it work' redesign

## 2020-10-01

### Changed

- Idea page redesign

## 2020-09-25

### Fixed

- The "Go to platform" button in custom email campaigns now works in Norwegian

### Added

- Granular permissions for proposals
- Possibility to restrict survey access to registered users only
- Logging project published events

### Changed

- Replaced `posting_enabled` in the proposal settings by the posting proposal granular permission
- Granular permissions are always granted to admins

## 2020-09-22

### Added

- Accessibility statement

## 2020-09-17

### Added

- Support for checkbox, number and (free) text values when initializing custom fields through excel invites.

### Changed

- Copy update for German, Romanian, Spanish (CL), and French (BE).

## 2020-09-15

### Added

- Support Enalyzer as a new survey provider
- Registration fields can now be hidden, meaning the user can't see or change them, typically controlled by an outside integration. They can still be used in smart groups.
- Registration fields can now be pre-populated using the invites excel

## 2020-09-08

### Fixed

- Custom buttons (e.g. in project descriptions) have correct styling in Safari.
- Horizontal bar chart overflow in Admin > Dashboard > Users tab
- User graphs for registration fields that are not used are not shown anymore in Admin > Dashboard > Users tab

### Added

- Pricing plan feature flags for smart groups and project access rights

## 2020-09-01

### Fixed

- IE11 no longer gives an error on places that use the intersection observer: project cards, most images, ...

### Added

- New platform setting: 'Abbreviated user names'. When enabled, user names are shown on the platform as first name + initial of last name (Jane D. instead of Jane Doe). This setting is intended for new platforms only. Once this options has been enabled, you MUST NOT change it back.
- You can now export all charts in the admin dashboard as xlsx or svg.
- Translation improvements (email nl...)

### Changed

- The about us (CitizenLab) section has been removed from the cookie policy

## 2020-08-27

### Added

- Support for rich text in field descriptions in the idea form.
- New "Proposed Budget" field in the idea form.

### Changed

- Passwords are checked against a list of common passwords before validation.
- Improving the security around xlsx exports (escaping formulas, enforcing access restrictions, etc.)
- Adding request throttling (rate-limiting) rules.
- Improving the consistency of the focus style.

## 2020-07-30

### Added

- Pricing plans in AdminHQ (Pricing plan limitations are not enforced).
- Showing the number of deviations from the pricing plan defaults in the tenant listing of AdminHQ.

### Changed

- Tidying up the form for creating new tenants in AdminHQ (removing unused features, adding titles and descriptions, reordering features, adding new feature flags, removing fields for non-relevant locales).

## 2020-07-10

### Added

- Project topics

### Changed

- Userid instead of email is used for hidden field in surveys (Leiden)
- New projects have 'draft' status by default

### Fixed

- Topics filter in ideas overview works again

## 2020-07-09 - Workshops

### Fixed

- Speps are scrollable

### Added

- Ability to export the inputs as an exel sheet
- Polish translations
- Portugese (pt-BR) translations

## 2020-06-26

### Fixed

- No longer possible to invite a project manager without selecting a project
- The button on the homepage now also respects the 'disable posting' setting in proposals
- Using project copy or a tenant template that contains a draft initiative no longer fails

### Added

- Romanian

## 2020-06-19

### Fixed

- Polish characters not being rendered correctly

### Added

- Back-office toggle to turn on/off the ability to add new proposals to the platform

## 2020-06-17

### Fixed

- It's no longer needed to manually refresh after deleting your account for a consistent UI
- It's no longer needed to manually refresh after using the admin toggle in the user overview
- The sign-in/up flow now correctly asks the user to verify if the smart group has other rules besides verification
-

demo`is no longer an available option for`organization_type` in admin HQ

- An error is shown when saving a typeform URL with `?email=xxxx` in the URL, which prevented emails to be linked to survey results
- On mobile, the info container in the proposal info page now has the right width
- A general issue with storing cookies if fixed, noticable by missing data in GA, Intercom not showing and the cookie consent repeatedly appearing
- Accessibility fix for the search field
- The `signup_helper_text` setting in admin HQ is again displayed in step 1 of the sign up flow

### Added

- There's a new field in admin HQ to configure custom copy in step 2 of the sign up flow called `custom_fields_signup_helper_text`
- `workshops` can be turned on/off in admin HQ, displayed as a new page in the admin interface

### Changed

- The copy for `project moderator` has changed to `project manager` everywhere
- The info image in the proposals header has changed

## 2020-06-03

### Fixed

- Maps with markers don't lose their center/zoom settings anymore
- English placeholders in idea form are gone for Spanish platforms

## 2020-05-26

### Changed

- Lots of small UI improvements throughout the platform
- Completely overhauled sign up/in flow:
  - Improved UI
  - Opens in a modal on top of existing page
  - Opens when an unauthenticaed user tries to perform an action that requires authentication (e.g. voting)
  - Automatically executes certain actions (e.g. voting) after the sign in/up flow has been completed (note: does not work for social sign-on, only email/password sign-on)
  - Includes a verification step in the sign up flow when the action requires it (e.g. voting is only allowed for verified users)

## 2020-05-20

### Fixed

- Budget field is shown again in idea form for participatory budget projects

## 2020-05-14

### Added

- Idea configurability: disabling/requiring certain fields in the idea form
- The footer has our new logo

### Changed

- Admins will receive a warning and need to confirm before sending a custom email to all users
- A survey project link in the top navigation will link to /info instead of to /survey

## 2020-04-29

### Fixed

- Folders are again shown in the navbar
- Adding an image to the description text now works when creating a project or a phase

### Added

- Support for Polish, Hungarian and Greenlandic

## 2020-04-23

### Fixed

- Long timeline phase names show properly

### Changed

- Redirect to project settings after creating the project
- Links to projects in the navigation menu link to the timeline for timeline projects

## 2020-04-21

### Fixed

- Fixed overlapping issue with idea vote bar on mobile
- Fixed an issue where images were used for which the filename contained special characters

### Added

- The overview (moderation) in the admin now has filters
  - Seen/not seen
  - Type: Comment/Idea/Proposal
  - Project
  - Search
- The idea xlsx export contains extra columns on location, number of comments and number of attachments

### Changed

- The permissions tab in the project settings has reordered content, to be more logical
- In German, the formal 'Sie' form has been replaced with the informal 'Du' form

## 2020-03-31

### Fixed

- Signing up with keyboard keys (Firefox)
- Composing manual emails with text images
- Exporting sheet of volunteers with long cause titles

### Added

- Folder attachments
- Publication status for folders

### Changed

- Show folder projects within admin project page

## 2020-03-20

### Added

- Volunteering as a new participation method

## 2020-03-16

### Fixed

- The project templates in the admin load again

## 2020-03-13

### Fixed

- The folder header image is not overly compressed when making changes to the folder settings
- The loading spinner on the idea page is centered

### Added

- Add images to folders, shown in cards.

### Changed

- Admins can now comment on ideas.

## 2020-03-10

### Fixed

- Fixed consent banner popping up every time you log in as admin
- Fixed back-office initiative status change 'Use latest official updates' radio button not working
- Fixed broken copy in Initiative page right-hand widget

### Added

- Add tooltip explaining what the city will do when the voting threshold is reached for a successful initiative
- Added verification step to the signup flow
- New continuous flow from vote button clicked to vote casted for unauthenticated, unverified users (click vote button -> account creation -> verification -> optional/required custom signup fields -> programmatically cast vote -> successfully voted message appears)
- The rich text editor in the admin now supports buttons

### Changed

- Admin HQ: new and improved list of timezones

## 2020-03-05

### Fixed

- Signup step 2 can no longer be skipped when there are required fields
- Correct tooltip link for support article on invitations
- Correct error messages when not filling in start/end date of a phase

### Added

- Setting to disable downvoting in a phase/project, feature flagged
- When a non-logged in visitor tries to vote on an idea that requires verification, the verification modal automatically appears after registering

## 2020-02-24

### Fixed

- Initiative image not found errors
- Templates generator out of disk space

### Added

- Folders i1
  - When enabled, an admin can create, edit, delete folders and move projects into and out of folders
  - Folders show in the project lists and can be ordered within projects

### Changed

- Initiative explanatory texts show on mobile views
- Existing platforms have a moderator@citizenlab.co admin user with a strong password in LastPass
- In the admin section, projects are no longer presented by publication status (Folders i1)

## 2020-02-19

### Fixed

- Loading more comments on the user profile page works again
- Accessibility improvements
- Adding an image no longer pops up the file dialog twice
- Changed to dedicated IP in mailgun to improve general deliverability of emails

### Added

- Improvements to the PB UI to make sure users confirm their basket at the end
- Ideation configurability i1
  - The idea form can be customized, on a project level, to display custom description texts for every field
- People filling out a poll are now included in the 'participated in' smart group rules
- Make me admin section in Admin HQ

### Changed

- When a platform no longer is available at a url, the application redirects to the CitizenLab website
- New platforms automatically get a moderator@citizenlab.co admin user with a strong password in LastPass

## 2020-01-29

### Fixed

- Rich text editor no longer allows non-video iframe content
- Smart groups that refer to a deleted project now get cleaned up when deleting a project
- All cookie consent buttons are now reachable on IE11
- More accessibility fixes
- The organization name is no longer missing in the password reset email

### Added

- CSAM verification
  - Users can authenticate and verify using BeID or itsme
  - User properties controlled by a verification method are locked in the user profile
  - Base layer of support for other similar verification methods in the future
- The order of project templates can now be changed in Templates HQ

### Changed

- Project templates overview no longer shows the filters

## 2020-01-17

### Fixed

- Further accesibility improvements:
  - Screen reader improvement for translations
  - Some color contrast improvements

### Added

- A hidden topics manager available at https://myfavouriteplatform.citizenlab.co/admin/topics

## 2020-01-15

### Fixed

- In the admin, the project title is now always displayed when editing a project
- Further accesibility improvements:
  - Site map improvements (navigation, clearer for screen readers)
  - Improved colors in several places for users with sight disability
  - Improved HTML to better inform screen reader users
  - Added keyboard functionality of password recovery
  - Improved forms (easier to use for users with motoric disabilities, better and more consistent validation, tips and tricks on mobile initiative form)
  - Improvements for screen reader in different languages (language picker, comment translations)
  - Added title (visible in your tab) for user settings page
  - Improved screen reader experience for comment posting, deleting, upvoting and idea voting

### Added

- The email notification settings on the user profile are now grouped in categories
- Unsubscribing through an email link now works without having to sign in first

### Changed

- The idea manager now shows all ideas by default, instead of filtered by the current user as assignee

## 2020-01-07

### Added

- Go to idea manager when clicking 'idea assigned to you' notification
- 2th iteration of the new admin moderation feature:
  - Not viewed/Viewed filtering
  - The ability to select one or more items and mark them as viewed/not viewed
  - 'Belongs to' table column, which shows the context that a piece of content belongs to (e.g. the idea and project that a comment belongs to)
  - 'Read more' expand mechanism for longer pieces of content
  - Language selector for multilingual content
  - 'Go to' link that will open a new tab and navigate you to the idea/iniative/comment that was posted

### Changed

- Improve layout (and more specifically width) of idea/iniatiatve forms on mobile
- Separate checkboxes for privacy policy and cookie policy
- Make the emails opt-in at registration

### Fixed

- Fix for unreadable password reset error message on Firefox
- Fix for project granular permission radio buttons not working

## 2019-12-12

### Added

- Polls now support questions for which a user can check multiple options, with a configurable maximum
- It's now possible to make a poll anonymous, which hides the user from the response excel export
- New verification method `id_card_lookup`, which supports the generic flow of verifying a user using a predined list of ID card numbers.
  - The copy can be configured in Admin HQ
  - The id cards CSV can be uploaded through Admin HQ

## 2019-12-11

### Added

- Admin moderation iteration 1 (feature flagged, turned on for a selected number of test clients)
- New verification onboarding campaign

### Changed

- Improved timeline composer
- Wysiwyg accessibility improvement

### Fixed

- English notifications when you have French as your language

## 2019-12-06

### Fixed

- Accessibility improvements:
  - Polls
  - Idea/initiative filter boxes
- Uploading a file in admin project page now shows the loading spinner when in progress
- Fixed English copy in notifications when other language selected
- Fixed project copy in Admin HQ not being saved

## 2019-12-05

### Fixed

- Small popups (popovers) no longer go off-screen on smaller screens
- Tooltips are no longer occluded by the checkbox in the idea manager
- The info icon on the initiatives voting box has improved alignment
- Project templates now display when there's only `en` is configured as a tenant locale
- When changing the lifecycle stage of a tenant, the update is now sent right away to segment
- When users accept an inivitation and are in a group, the group count is correctly updated
- Dropdowns in the registration flow can again support empty values
- Accessibility:
  - Various color changes to improve color contrasts
  - Color warning when picking too low contrast
  - Improvements to radio buttons, checkboxes, links and buttons for keyboard accessibility
  - Default built-in pages for new tenants have a better hierarchy for screen readers
- User posted an idea/initiative notification for admins will be in the correct language

## 2019-11-25

### Changed

- Updated translations
- Area filter not shown when no areas are configured
- Overall accessibility improvements for screen readers
- Improved accessibility of the select component, radio button, image upload and tooltip

### Fixed

- When adding a vote that triggers the voting limit on a project/phase, the other idea cards now automatically get updated with disabled vote buttons
- Fix for mobile bottom menu not being clickable when idea page was opened
- Navigating directly between projects via the menu no longer results in faulty idea card collections
- Display toggle (map or list view) of idea and initiative cards works again

## 2019-11-19

### Added

- New ideation project/phase setting called 'Idea location', which enables or disabled the ability to add a location to an idea and show the ideas on a map

### Changed

- Improved accessibility of the image upload component
- COW tooltipy copy
- Sharing modal layout improvement

### Fixed

- Checkboxes have unique ids to correctly identify their corresponding label, which improves screen reader friendliness when you have multiple checkboxes on one page.
- Avatar layout is back to the previous, smaller version

## 2019-11-15

### Fixed

- Fix for 'Click on map to add an idea' functionality not working
- Fix for notifications not showing

## 2019-11-12

### Fixed

- An email with subject `hihi` is no longer sent to admins that had their invite accepted
- Whe clicking the delete button in the file uploader, the page no longer refreshes
- Project templates no longer show with empty copy when the language is missing
- The countdown timer on initiatives now shows the correct value for days
- The radio buttons in the cookie manager are clickable again
- Changing the host of a tenant no longer breaks images embedded in texts
- It's possible again to unassign an idea in the idea manager
- The popup for adding a video or link URL is no longer invisible or unusable in some situations
- Uploading files is no longer failing for various filetypes we want to support
- Keyboard accessibility for modals

### Added

- ID Verification iteration 1
  - Users can verify their account by entering their ID card numbers (currently Chile only)
  - Verification is feature flagged and off by default
  - Smart groups can include the criterium 'is verified'
  - Users are prompted to verify their account when taking an actions that requires verification
- Total population for a tenant can now be entered in Admin HQ
- It's now possible to configure the word used for areas towards citizens from the areas admin
- Improvements to accessibility:
  - Idea and initiative forms: clearer for screen readers, keyboard accessibility, and more accessible input fields
  - Nav bar: clearer for screen readers and improved keyboard navigation
  - Project navigation and phases: clearer for screen readers
  - Sign-in, password reset and recovery pages: labeling of the input fields, clearer for screen readers
  - Participatory budgeting: clearer for screen readers

### Changed

- The organization name is now the default author in an official update

## 2019-10-22

### Fixed

- The sharing title on the idea page is now vertically aligned
- Improvements to the 'bad gateway' message sometimes affecting social sharing
- The map and markers are again visible in the admin dashboard
- First round of accessibility fixes and improvements
  - Dynamics of certain interactions are picked up by screen readers (PB, voting, ...)
  - Overall clarity for screen readers has improved
  - Improvements to information structure: HTML structure, W3C errors, head element with correct titles
  - Keyboard accessibility has generally improved: sign-up problems, login links, PB assignment, ...

### Added

- Initiatives iteration 3
  - Automatic status changes on threshold reached or time expired
  - When updating the status, official feedback needs to be provided simultaneously
  - Users receive emails and notifications related to (their) initiative
  - Initiatives support images in their body text
- Project templates
  - Admins can now create projects starting from a template
  - Templates contain images, a description and a timeline and let admin filter them by tags
  - Admins can share template descriptions with a publically accessible link
- It's now possible to configure the banner overlay color from the customize settings
- A custom email campaign now contains a CTA button by default

### Changed

- Complete copy overhaul of all emails

## 2019-10-03

### Fixed

- PB phase now has a basket button in the project navbar
- The datepicker in the timeline admin now works in IE11

### Changed

- For fragments (small pieces of UI that can be overridden per tenant) to work, they need to be enabled individually in admin HQ.

## 2019-09-25

### Fixed

- It's again possible to change a ideation/PB phase to something else when it contains no ideas
- Older browsers no longer crash when scrolling through comments (intersection observer error)
- Pagination controls are now correctly shown when there's multiple pages of users in the users manager
- The user count of groups in the users manager no longer includes invitees and matches the data shown
- Transition of timeline phases now happen at midnight, properly respecting the tenant timezone
- When looking at the map of an idea or initiative, the map marker is visible again
- The initiatives overview pages now uses the correct header and text colors
- The vote control on an initiative is no longer invisible on a tablet screen size
- The idea page in a budgeting context now shows the idea's budget
- The assign button on an idea card in a budgeting context behaves as expected when not logged in
- Project copy in Admin HQ that includes comments no longer fails
- Changing granular permissions by project moderator no longer fails

### Added

- Polling is now supported as a new participation method in a continuous project or a phase
  - A poll consists of multiple question with predefined answers
  - Users can only submit a poll once
  - Taking a poll can be restricted to certain groups, using granular permissions
  - The poll results can be exported to excel from the project settings
- It's now possible to disable Google Analytics, Google Tag Manager, Facebook Pixel and AdWords for specific tenants through Admin HQ

### Changed

- Large amount of copy improvements throughout to improve consistency and experience
- The ideas overview page is no longer enabled by default for new tenants
- The built-in 'Open idea project' can now be deleted in the project admin

## 2019-08-30

### Fixed

- The map preview box no longer overflows on mobile devices
- You're now correctly directed back to the idea/initiatives page after signing in/up through commenting

### Changed

- The height of the rich text editor is now limited to your screen height, to limit the scrolling when applying styles

## 2019-08-29

### Fixed

- Uploaded animated gifs are no longer displayed with weird artifacts
- Features that depend on NLP are less likely to be missing some parts of the data

### Added

- Citizen initiatives
  - Citizens can post view and post initiatives
  - Admins can manage initiatives, similar to how they manage ideas
  - Current limitation to be aware of, coming very soon:
    - No emails and notifications related to initiatives yet
    - No automated status changes when an initiative reaches enough votes or expires yet

## 2019-08-09

### Fixed

- Fixed a bug that sometimes prevented voting on comments
- When editing a comment, a mention in the comment no longer shows up as html
- In the dashboard, the domicile value 'outside' is now properly translated
- Some fixes were made to improve loading of the dashboard map with data edge cases
- Deleting a phase now still works when users that reveived notifications about the phase have deleted their account
- New releases should no longer require a hard refresh, avoiding landing page crashing issues we had

### Added

- File input on the idea form now works on mobile, if the device supports it

## 2019-07-26

### Fixed

- The project moderator email and notification now link to the admin idea manager instead of citizen side
- The widget no longer shows the `Multiloc`, but the real idea titles for some platforms

### Added

- Speed improvements to data requests to the backend throughout the whole paltform
- Changing the participation method from ideation to information/survey when there are ideas present is now prevented by the UI
- It's now possible to manually reorder archived projects
- There's new in-platform notifications for a status change on an idea you commented or voted on

## 2019-07-18

### Fixed

- It's no longer possible to change the participation method to information or survey if a phase/project already contains ideas
- The 'Share your idea modal' is now properly centered
- It's no longer possible to send out a manual email campaign when the author is not properly defined
- Invite emails are being sent out again
- Imported ideas no longer cause incomplete pages of idea cards
- Invited users who did not accept yet no longer receive any automated digest emails

## 2019-07-08

### Fixed

- When changing images like the project header, it's no longer needed to refresh to see the result
- The comments now display with a shorter date format to work better on smaller screens
- The code snippet from the widget will now work in some website that are strict on valid html
- The number of days in the assignee digest email is no longer 'null'
- The project preview description input is displayed again in the projects admin
- The idea status is no longer hidden when no vote buttons are displayed on the idea page
- Duplicate idea cards no longer appear when loading new pages

### Added

- Performance optimizations on the initial loading of the platform
- Performance optimizations on loading new pages of ideas and projects
- Newly uploaded images are automatically optimized to be smaller in filesize and load faster
- The 'Add an idea' button is now shown in every tab of the projects admin
- It's now possible to add videos to the idea body text
- E-mails are no longer sent out through Vero, but are using the internal cl2-emails server

### Changed

- The automated emails in the admin no longer show the time schedule, to work around the broken translations
- The rights for voting on comments now follow the same rights than commenting itself, instead of following the rights for idea voting
- On smaller desktop screens, 3 columns of idea cards are now shown instead of 2
- When adding an idea from the map, the idea will now be positioned on the exact location that was clicked instead of to the nearest detectable address
- Using the project copy tool in admin HQ is more tolerant about making copies of inconsistent source projects

## 2019-06-19

### Fixed

- Show 3-column instead of 2-column layout for ideas overview page on smaller desktop screens
- Don't hide status label on idea page when voting buttons are not shown

### Changed

- Small improvement in loading speed

## 2019-06-17

## Fixed

- The column titles in comments excel export are aligned with the content
- There's now enough space between voting anc translate links under a comment
- Vote button on an idea no longer stays active when a vote on that idea causes the voting treshold of the project to be reached

## Added

- The admin part of the new citizen initiatives is available (set initiatives feature on `allowed`)
  - Cities can configure how they plan to use initiatives
- A preview of how initiatives will look like city side is available, not yet ready for prime time (set initiatives feature on `allowed` and `enabled`)
- The ideas overview page has a new filtering sidebar, which will be used for other idea and initiative listings in the future
  - On idea status
  - On topic
  - Search
- Comments now load automatically while scrolling down, so the first comments appear faster

## 2019-06-05

### Fixed

- Fix an issue that when showing some ideas in an idea card would make the application crash

## 2019-05-21

### Fixed

- The idea page does no longer retain its previous scroll position when closing and reopening it
- The Similar Ideas box no longer has a problem with long idea titles not fitting inside of the box
- The Similar Ideas box content did not update when directly navigating from one idea page to the next
- The 'What were you looking for?' modal no longer gives an error when trying to open it

### Changed

- You now get redirected to the previously visited page instead of the landing page after you've completed the signup process

## 2019-05-20

### Fixed

- Closing the notification menu after scrolling no longer results in a navbar error
- When accessing the idea manager as a moderator, the assignee filter defaults to 'assigned to me'
- The idea and comment counts on the profile page now update as expected
- It's now possible to use a dropdown input in the 2nd registration step with a screen reader
- An invited user can no longer request a password reset, thereby becoming an inconsistent user that resulted in lots of problems

### Added

- Restyle of the idea page
  - Cleaner new style
  - Opening an idea no longer appears to be a modal
  - Properly styled similar ideas section
  - Showing comment count and avatars of contributors

### Changed

- When clicking the edit button in the idea manager, the edit form now opens in the sidemodal

## 2019-05-15

### Fixed

- Opening the projects dropdown no longer shows all menu items hovered when opened
- Users that can't contribute (post/comment/vote/survey) no longer get an email when a phase starts
- When a project has an ideation and a PB phase, the voting buttons are now shown during the ideation phase
- The admin navigation menu for moderators is now consistent with that for admins
- Moderators that try to access pages only accessible for admins, now get redirected to the dashboard
- The details tab in clustering doesn't cause the info panel to freeze anymore
- When writing an official update, the sbumit button now only becomes active when submission is possible
- The 'no options' copy in a dropdown without anything inside is now correctly translated
- Making a field empty in Admin HQ now correctly saves the empty value
- The active users graph no longer includes users that received an email as being active
- The translation button in an idea is no longer shown when there's only one platform language
- After changing granular permission, a refresh is no longer needed to see the results on ideas
- The sideview in the idea manager now shows the status dropdown in the correct language
- The layout of the sideview in the idea manager is now corrected
- A digest email to idea assignees is no longer sent out when no ideas are assigned to the admin/moderator
- Signing in with VUB Net ID works again
- Loading the insights map can no longer be infinite, it will now show an error message when the request fails

### Added

- The profile page of a user now also shows the comments by that user
- Users can now delete their own profile from their edit profile page
- Similar ideas, clustering and location detection now work in Spanish, German, Danish and Norwegian
- Facebooks bot coming from `tfbnw.net` are now blocked from signing up
- Moderators now also have a global idea manager, showing all the ideas from the projects they're moderating
- Loading the insights map, which can be slow, now shows a loading indicator

### Changed

- Voting buttons are no longer shown when voting is not enabled
- Improved and more granular copy text for several voting and commenting disabled messages

## 2019-04-30

### Fixed

- Time remaning on project card is no longer Capitalized
- Non-admin users no longer get pushed to intercom
- Improvements to the idea manager for IE11
- When filtering on a project in the idea manager, the selected project is highlighted again
- @citizenlab.cl admins can now also access churned platforms
- The user count in the user manager now includes migrated cl1 users
- Sending invitations will no longer fail on duplicate mixed-case email addresses

### Added

- Ideas can now be assigned to moderators and admins in the idea manager
  - Added filter on assignee, set by default to 'assigned to me'
  - Added filter to only show ideas that need feedback
  - When clicking an idea, it now opens in and can be partially edited from a half screen modal
  - Admins and moderators get a weekly digest email with their ideas that need feedback
- Completely new comments UI with support for comment upvotes
  - Comments are visually clearly grouped per parent comment
  - Sub-comments use @mentions to target which other subcomment they reply to
  - Comments can be sorted by time or by votes
- Ideas can now be sorted randomly, which is the new default
- New smart group rule for users that contributed to a specific topic
- New smart group rule for users that contributed to ideas with a specific status
- Clear error message when an invitee does a normal sign up

### Changed

- The idea grid no longer shows a 'post an idea' button when there are no ideas yet

## 2019-04-24

### Fixed

- Project cards now show correct time remaining until midnight

## 2019-04-23

### Fixed

- Closing the notification menu does not cause an error anymore
- The unread notifications count is now displayed correctly on IE11
- Clicking on an invite link will now show an immediate error if the invite is no longer valid

### Changed

- The admin guide is now under the Get Started link and the dashboards is the admin index
- The project cards give feedback CTA was removed
- An idea can now be deleted on the idea page
- The default border radius throughout the platform now is 3px instead of 5px
- The areas filter on the project cards is only shown when there is more than one area

## 2019-04-16

### Fixed

- The comment count of a project remains correct when moving an idea to a different project
- Fixed an issue when copying projects (through the admin HQ) to tenants with conflicting locales
- Only count people who posted/voted/commented/... as participants (this is perceived as a fix in the dashboards)
- Invites are still sent out when some emails correspond to existing users/invitees
- Phase started/upcoming notifications are only sent out for published projects

### Added

- Posting text with a URL will turn the URL part into a link
- Added smart group rules for topic and idea status participants

### Changed

- New configuration for which email campaigns are enabled by default
- Changed project image medium size to 575x575

## 2019-04-02

### Fixed

- The new idea button now shows the tooltip on focus
- The gender graph in clustering is now translated
- Tooltips on the right of the screen no longer fall off
- Text in tooltips no longer overflows the tooltip borders
- When there are no ideas, the 'post an idea' button is no longer shown on a user profile or the ideas overview page
- The project card no longer displays a line on the bottom when there is no meta information available
- Downloading the survey results now consistently triggers a browser download
- The bottom of the left sidebar of the idea manager can now be reached when there are a lot of projects
- The time control in the admin dashboard is now translated
- Various fixes to improve resilience of project copy tool

### Added

- The ideas overview page now has a project filter
- The various pages now support the `$|orgName|` variable, which is replaced by the organization name of the tenant
- Non-CitizenLab admins can no longer access the admin when the lifecycle stage is set to churned
- A new style variable controls the header opacity when signed in
- New email as a reminder to an invitee after 3 days
- New email when a project phase will start in a week
- New email when a new project phase has started
- The ideas link in the navbar is now feature flagged as `ideas_overview`

### Changed

- When filtering projects by multiple areas, all projects that have one of the areas or no area are now shown
- The user search box for adding a moderator now shows a better placeholder text, explaining the goal

## 2019-03-20

### Fixed

- Fixed mobile layout issues with cookie policy, idea image and idea title for small screens (IPhone 5S)
- Posting an idea in a timeline that hasn't started yet (as an admin) now puts the idea in the first phase
- Notifications menu renders properly in IE11
- The CTA on project cards is no longer shown for archived and finished projects
- Invited users that sign up with another authentication provider now automatically redeem their invitation
- When the tenant only has one locale, no language switcher is shown in the official feedback form

### Added

- Capabilities have been added to apply custom styling to the platform header
  - Styling can be changed through a new style tab in admin HQ
  - It's also possible to configure a different platform-wide font
  - Styling changes should only be done by a designer or front-end developer, as there are a lot of things that could go wrong
- The initial loading speed of the platform has increased noticably due to no longer loading things that are not immediately needed right away.
- Tenant templates are now automatically updated from the `.template` platforms every night
- The project copy tool in admin HQ now supports time shifting and automatically tries to solve language conflicts in the data
- New notifications and emails for upcoming (1 week before) and starting phases

### Changed

- Archived ieas are no longer displayed on the general ideas page
- The time remaining on project cards is no longer shown on 2 lines if there's enough space
- New platforms will show the 'manual project sorting' toggle by default
- Some changes were made to modals throughout to make them more consistent and responsiveness
- New ideas now have a minimal character limit of 10 for the title and 30 for the body
- User pages have a more elaborate meta title and description for SEO purposes

## 2019-03-11

### Fixed

- Notifications layout on IE11
- Errors due to loading the page during a deployment

## 2019-03-11

### Fixed

- Similar ideas is now fast enough to enable in production
- NLP insights will no longer keep on loading when creating a new clusgtering graph
- The comment count on project cards now correctly updates on deleted comments
- Various spacing issues with the new landing page on mobile are fixed
- When logging out, the avatars on the project card no longer disappear
- The widget no longer cuts off the title when it's too long
- In admin > settings > pages, all inputs are now correctly displayed using the rich text editor
- The notifications are no longer indented inconsistently
- Exporting typeform survey results now also work when the survey embed url contains `?source=xxxxx`
- When there's a dropdown with a lot of options during signup, these options are no longer unreachable when scrolling down
- The cookie policy no longer displays overlapping text on mobile
- The `isSuperAdmin`, `isProjectModerator` and `highestRole` user properties are now always named using camelCasing

### Added

- Official feedback
  - Admins and moderators can react to ideas with official feedback from the idea page
  - Users contributing to the idea receive a notification and email
  - Feedback can be posted using a free text name
  - Feedback can be updated later on
  - Admin and moderators can no longer write top-level comments
  - Comments by admins or moderators carry an `Official` badge
- When giving product feedback from the footer, a message and email can be provided for negative feedback
- CTA on project card now takes granular permissions into account
- CTA on project card is now also shown on mobile
- Projects for which the final phase has finished are marked as finished on their project card
- Projects on the landing page and all projects page can now be filtered on area through the URL

### Changed

- The avatars on a project card now include all users that posted, voted or commented
- Commenting is no longer possible on ideas not in the active phase

## 2019-03-03

### Fixed

- Manually sorting projects in the admin works as expected

### Added

- Support for Spanish
- The copy of 'x is currently working on' can be customized in admin HQ
- Extra caching layer in cl2-nlp speeds up similar ideas and creating clusters

## 2019-02-28

### Fixed

- In the dashboard, the labels on the users by gender donut chart are no longer cut off
- Adding file attachments with multiple consecutive spaces in the filename no longer fails
- Project copy in admin HQ no longer fails when users have mismatching locales with the new platform

### Added

- New landing page redesign
  - Project cards have a new layout and show the time remaining, a CTA and a metric related to the type of phase
  - The bottom of the landing page displays a new custom info text, configurable in the admin settings
  - New smarter project sorting algorithm, which can be changed to manual ordering in the projects admin
  - Ideas are no longer shown on the landing page
  - The `Show all projects` link is only shown when there are more than 10 projects
- New attributes are added to segment, available in all downstream tools:
  - `isSuperAdmin`: Set to true when the user is an admin with a citizenlab email
  - `isProjectModerator`
  - `highestRole`: Either `super_admin`, `admin`, `project_moderator` or `user`

### Changed

- Intercom now only receives users that are admin or project moderator (excluding citizenlab users)

## 2019-02-20

### Fixed

- User digest email events are sent out again
- The user statistics on the admin dashboard are back to the correct values
- Creating a new project page as an admin does not result in a blank page anymore
- Improved saving behaviour when saving images in a phase's description
- When logged in and visiting a url containing another locale than the one you previously picked, your locale choice is no longer overwritten

### Added

- Project copy feature (in admin HQ) now also supports copying ideas (including comments and votes) and allows you to specify a new slug for the project URL
- Unlogged users locale preference is saved in their browser

## 2019-02-14

### Fixed

- Project/new is no longer a blank page

## 2019-02-13

### Fixed

- Texts written with the rich text editor are shown more consistently in and outside of the editor
- Opening a dropdown of the smart group conditions form now scrolls down the modal
- When changing the sorting method in the ideas overview, the pagination now resets as expected
- Google login no longer uses the deprecated Google+ authentication API

### Added

- Typeform survey for typeform can now be downloaded as xlsx from a tab in the project settings
  - The Segment user token needs to be filled out in Admin HQ
  - New survey responses generate an event in segment
- Survey providers can be feature flagged individually
- New \*.template.citizenlab.co platforms now serve as definitions of the tenant template
- The registration fields overview in admin now shows a badge when fields are required

### Changed

- Surveymonkey is now feature-flagged off by default for new platforms

## 2019-01-30

### Fixed

- Long topic names no longer overlap in the admin dashboards
- Video no longer pops out of the phase description text
- Added event tracking for widget code copy and changing notification settings
- Saving admin settings no longer fails because of a mismatch between platform and user languages
- The password reset message now renders correctly on IE11
- It's easier to delete a selected image in the rich text editor
- The copy in the modal to create a new group now renders correctly in IE11
- Texts used in the the dashboard insights are no longer only shown in English
- Tracking of the 'Did you find what you're looking for?' footer not works correctly

### Added

- Tooltips have been added throughout the whole admin interface
- A new homepage custom text section can be configured in the admin settings, it will appear on the landing page in a future release
- New experimental notifications have been added that notify admins/moderators on every single idea and comment
- New tenant properties are being logged to Google Analytics

## 2019-01-19

### Fixed

- Registration fields of the type 'multiple select' can again be set in the 2nd step of the signup flow
- Creating invitations through an excel file no longer fails when there are multiple users with the same first and last name

## 2019-01-18

### Fixed

- Overflowing text in project header
- Fixed color overlay full opaque for non-updated tenant settings
- Fixed avatar layout in IE11
- Fixed idea page scrolling not working in some cases on iPad
- Pressing the enter key inside of a project settings page will no longer trigger a dialog to delet the project

### Changed

- Reduced the size of the avatars on the landing page header and footer
- Made 'alt' text inside avatar invisible
- Better cross-browser scaling of the background image of the header that's being shown to signed-in users
- Added more spacing underneath Survey, as not to overlap the new feedback buttons
- Increased width of author header inside of a comment to better accomodate long names
- Adjusted avatar hover effect to be inline with design spec￼

## 2019-01-17

### Added

- `header_overlay_opacity` in admin HQ allows to configure how transparent header color is when not signed in
- `custom_onboarding_fallback_message` in admin HQ allows to override the message shown in the header when signed in

## 2019-01-16

### Fixed

- The clustering prototype no longer shows labels behind other content
- Removing a project header image is again possible
- New active platforms get properly submitted to google search console again
- Scrolling issues with an iPad on the idea modal have been resolved
- Signing up through Google is working again
- The line underneath active elements in the project navbar now has the correct length
- A long location does no longer break the lay-out of an event card
- The dashboards are visible again by project moderators
- The admin toggle in the users manager is working again

### Added

- When logged in, a user gets to see a dynamic call to action, asking to
  - Complete their profile
  - Display a custom message configurable through admin HQ
  - Display the default fallback engagement motivator
- The landing page header now shows user avatars
- It's now possible to post an idea from the admin idea manager
- The footer now shows a feedback element for citizens
- A new 'map' dashboard now shows the ideas on their locations detected from the text using NLP
- The clustering prototype now shows the detected keywords when clustering is used

### Changed

- The navbar and landing page have a completely refreshed design
  - The font has changed all over the platform
  - 3 different colors (main, secondary, text) are configurable in Admin HQ
- The clustering prototype has been moved to its own dashboard tab
- Project cards for continuous projects now link to the information page instead of ideas

## 2018-12-26

### Fixed

- The rich text editor now formats more content the same way as they will be shown in the platform

### Added

- Admin onboarding guide
  - Shown as the first page in the admin, guiding users on steps to take
- The idea page now shows similar ideas, based on NLP
  - Feature flagged as `similar_ideas`, turned off by default
  - Experimental, intended to evaluate NLP similarity performance
- A user is now automatically signed out from FranceConnect when signing out of the platform

### Changed

- When a user signs in using FranceConnect, names and some signup fields can no longer be changed manually
- The FranceConnect button now has the official size and dimensions and no T&C
- SEO improvements to the "Powered by CitizenLab" logo

## 2018-12-13

### Fixed

- User digest email campaigns is sent out again
- IE11 UI fixes:
  - Project card text overflow bug
  - Project header text wrapping/centering bug
  - Timeline header broken layout bug
  - Dropdown not correctly positioned bug
- Creating new tenants and changing the host of existing tenants makes automatic DNS changes again

### Added

- SEO improvements: project pages and info pages are now included in sitemap
- Surveys now have Google Forms support

## 2018-12-11-2

### Fixed

- A required registration field of type number no longer blocks users on step 2 of the registration flow

## 2018-12-11

### Fixed

- Loading an idea page with a deleted comment no longer results in an error being shown
- Assigning a first bedget to a PB project as a new user no longer shows an infinite spinner
- Various dropdowns, most famously users group selection dropdown, no longer overlap menu items

## 2018-12-07

### Fixed

- It's again possible to write a comment to a comment on mobile
- When logged in and trying to log in again, the user is now redirected to the homepage
- A deleted user no longer generates a link going nowhere in the comments
- The dropdown menu for granular permissions no longer disappears behind the user search field
- After deleting an idea, the edit and delete buttons are no longer shown in the idea manager
- Long event title no longer pass out of the event box
- Notifications from a user that got deleted now show 'deleted user' instead of nothing

### Added

- Machine translations on the idea page
  - The idea body and every comment not in the user's language shows a button to translate
  - Feature flagged as `machine_translations`
  - Works for all languages
- Show the currency in the amount field for participatory budgeting in the admin
- Built-in registration fields can now be made required in the admin
- FranceConnect now shows a "What is FranceConnect?" link under the button

### Changed

- The picks column in the idea manager no longer shows a euro icon

## 2018-11-28

### Fixed

- IE11 graphical fixes in text editor, status badges and file drag&drop area fixed
- The idea tab is visible again within the admin of a continuous PB project
- The checkbox within 3rd party login buttons is now clickable in Firefox

## 2018-11-27

### Fixed

- When all registration fields are disabled, signing up through invite no longer blocks on the first step
- A moderator that has not yet accepted their invitation, is no longer shown as 'null null' in the moderators list
- Adding an idea by clicking on the map is possible again

### Changed

- When there are no events in a project, the events title is no longer shown
- The logo for Azure AD login (VUB Net ID) is shown as a larger image
- When logging in through a 3rd party login provider, the user needs to confirm that they've already accepted the terms and conditions

## 2018-11-22

### Fixed

- In the clustering prototype, comparing clusters using the CTRL key now also works on Mac
- Widget HTML code can now be copied again
- Long consequent lines of text now get broken up in multiple lines on the idea page
- Admin pages are no longer accessible for normal users
- Reduced problems with edge cases for uploading images and attachments

### Added

- Participatory budgeting (PB)
  - A new participation method in continuous and timeline projects
  - Admins and moderators can set budget on ideas and a maximum budget on the PB phase
  - Citizens can fill their basket with ideas, until they hit the limit
  - Citizens can submit their basket when they're done
  - Admins and moderators can process the results through the idea manager and excel export
- Advanced dashboards: iteration 1
  - The summary tab shows statistics on idea/comment/vote and registration activities
  - The users tab shows information on user demographics and a leaderboard
  - The time filter can be controller with the precision of a day
  - Project, group and topic filters are available when applicable
  - Project moderators can access the summary tabs with enforced project filter
- Social sharing through the modal is now separately trackable from sharing through the idea page
- The ideas excel export now contains the idea status
- A new smart group rule allows for filtering on project moderators and normal users

### Changed

- Project navigation is now shown in new navigation bar on top
- The content of the 'Open idea project' for new tenants has changed
- After posting an idea, the user is redirected towards the idea page of the new idea, instead of the landing page

## 2018-11-07

### Fixed

- The widget HTML snippet can be copied again

## 2018-11-05

### Fixed

- Clicking Terms & Conditions links during sign up now opens in a new tab

### Added

- Azure Active Directory login support, used for VUB Net ID

## 2018-10-25

### Fixed

- Resizing and alignment of images and video in the editor now works as expected
- Language selector is now updating the saved locale of a signed in user
- When clicking "view project" in the project admin in a new tab, the projects loads as expected
- The navbar user menu is now keyboard accessible
- Radio buttons in forms are now keyboard accessible
- The link to the terms and conditions from social sign in buttons is fixed
- In admin > settings > pages, the editors now have labels that show the language they're in
- Emails are no longer case sensitive, resolving recurring password reset issues
- The widget now renders properly in IE11
- Videos are no longer possible in the invitation editor

### Added

- Cookie consent manager
  - A cookie consent footer is shown when the user has not yet accepted cookies
  - The user can choose to accept all cookies, or open the manager and approve only some use cases
  - The consent settings are automatically derived from Segment
  - When the user starts using the platform, they silently accept cookies
- A new cookie policy page is easier to understand and can no longer be customized through the admin
- Granular permissions
  - In the project permissions, an admin or project moderator can choose which citizens can take which actions (posting/voting/comments/taking survey)
  - Feature flagged as 'granular_permissions', turned off by default
- Ideas excel export now contains links to the ideas
- Ideas and comments can now be exported from within a project, also by project moderators
- Ideas and comments can now be exported for a selection of ideas
- When signing up, a user gets to see which signup fields are optional

### Changed

- Published projects are now shown first in the admin projects overview
- It's now more clear that the brand color can not be changed through the initial input box
- All "Add <something>" buttons in the admin have moved to the top, for consistency
- The widget no longer shows the vote count when there are no votes
- When a project contains no ideas, the project card no longer shows "no ideas yet"

## 2018-10-09

### Fixed

- UTM tags are again present on social sharing
- Start an idea button is no longer shown in the navbar on mobile
- Exceptionally slow initial loading has been fixed
- Sharing on facebook is again able to (quite) consistently scrape the images
- When using the project copy tool in Admin HQ, attachments are now copied over as well

### Added

- Email engine in the admin (feature flagged)
  - Direct emails can be sent to specific groups by admins and moderators
  - Delivered/Opened/Clicked statistics can be seen for every campaign
  - An overview of all automated emails is shown and some can be disabled for the whole platform

## 2018-09-26

### Fixed

- Error messages are no longer cut off when they are longer than the red box
- The timeline dropdown on mobile shows the correct phase names again
- Adding an idea by clicking on the map works again
- Filip peeters is no longer sending out spam reports
- Reordering projects on the projects admin no longer behaves unexpectedly
- Fixes to the idea manager
  - Tabs on the left no longer overlap the idea table
  - Idea status tooltips no longer have an arrow that points too much to the right
  - When the screen in not wide enough, the preview panel on the right is no longer shown
  - Changing an idea status through the idea manager is possible again

### Added

- Social sharing modal is now shown after posting an idea
  - Feature flagged as `ideaflow_social_sharing`
  - Offers sharing buttons for facebook, twitter and email
- File attachments can now be added to
  - Ideas, shown on the idea page. Also works for citizens.
  - Projects, shown in the information page, for admins and moderators
  - Phases, shown under the phase description under the timeline, for admins and moderators
  - Events, shown under the event description, for admins and moderators
  - Pages, shown under the text, for admins
- Some limited rich text options can now be used in email invitation texts

### Changed

- The admin projects page now shows 3 seperate sections for published, draft and archived
- When there are no voting buttons, comment icon and count are now also aligned to the right
- It's now possible to remove your avatar

## 2018-09-07

### Fixed

- Submit idea button is now aligned with idea form
- An error caused by social sign in on French platforms not longer has an English error message
- Checkboxes are now keyboard navigable
- Projects that currently don't accept ideas can no longer be selected when posting an idea
- Deleting an idea no longer results in a blank page
- Deleting a comment no longer results in a blank page
- When sign in fails, the error message no longer says the user doesn't exist
- `null` is no longer shown as a lastname for migrated cl1 users without last name
- Clicking on the table headers in the idea managers again swaps the sorting order as expected
- Typeform Survey now is properly usable on mobile

### Added

- Email notification control
  - Every user can opt-out from all recurring types of e-mails sent out by the platform by editing their profile
  - Emails can be fully disabled per type and per tenant (through S&S ticket)
- An widget that shows platform ideas can now be embedded on external sites
  - The style and content of the widget can be configured through admin > settings > widgets
  - Widget functionality is feature flagged as "widgets", on by default

### Changed

- Initial loading speed of the platform has drastically improved, particulary noticable on mobile
- New tenants have custom signup fields and survey feature enabled by default

## 2018-08-20

### Fixed

- The idea sidepane on the map correctly displays HTML again
- Editing your own comment no longer turns the screen blank
- Page tracking to segment no longer tracks the previous page instead of the current one
- Some browsers no longer break because of missing internationalization support
- The options of a custom field are now shown in the correct order

### Added

- A major overhaul of all citizen-facing pages to have significantly better accessibility (almost WCAG2 Level A compliant)
  - Keyboard navigation supported everywhere
  - Forms and images will work better with screen readers
  - Color constrasts have been increased throughout
  - A warning is shown when the color in admin settings is too low on constrast
  - And a lot of very small changes to increase WCAG2 compliance
- Archived projects are visible by citizens
  - Citizens can filter to see all, active or archived projects
  - Projects and project cards show a badge indicating a project is archived
  - In the admin, active and archived projects are shown separately
- A favicon can now be configured at the hidden location `/admin/favicon`
  - On android in Chrome, the platform can be added to the Android homescreen and will use the favicon as an icon
- Visitors coming through Onze Stad App now are trackable in analytics

### Changed

- All dropdown menus now have the same style
- The style of all form select fields has changed
- Page tracking to segment no longer includes the url as the `name` property (salesmachine)
- Font sizes throughout the citizen-facing side are more consistent

## 2018-08-03

### Fixed

- The landingpage header layout is no longer broken on mobile devices
- Yet another bug related to the landingpage not correctly redirecting the user to the correct locale
- The Page not found page was not found when a page was not found

### Added

- The 'Create an account' call to action button on the landing page now gets tracked

## 2018-08-02

### Fixed

- The browser no longer goes blank when editing a comment
- Redirect to the correct locale in the URL no longer goes incorrectly to `en`

## 2018-07-31

### Fixed

- The locale in the URL no longer gets added twice in certain conditions
- Various fixes to the rich text editor
  - The controls are now translated
  - Line breaks in the editor and the resulting page are now consistent
  - The editor no longer breaks form keyboard accessibility
  - The images can no longer have inconsistent widht/height ratio wich used to happen in some cases
  - The toolbar buttons have a label for accessibility
- A new tenant created in French no longer contains some untranslated content
- The tenant lifecycle stage is now properly included in `group()` calls to segment
- Comment body and various dynamic titles are secured against XSS attacks

### Added

- Ideas published on CitizenLab can now also be pushed to Onze Stad App news stream
- The rich text editor
  - Now support copy/paste of images
- Event descriptions now also support rich text
- When not signed in, the header shows a CTA to create an account
- A new smart group rule allows you to specify members than have participated (vote, comment, idea) in a certain project
- The admin now shows a "Get started" link to the knowledge base on the bottom left
- The Dutch platforms show a "fake door" to Agenda Setting in the admin navigation

### Changed

- The idea card now shows name and date on 2 lines
- The navbar now shows the user name next to the avatar
- The user menu now shows "My ideas" instead of "Profile page"

## 2018-07-12

### Fixed

- New text editor fixes various bugs present in old editor:
  - Typing idea texts on Android phones now works as expected
  - Adding a link to a text field now opens the link in a new window
  - Resizing images now works as expected
  - When saving, the editor no longer causes extra whitespace to appear
- A (too) long list of IE11 fixes: The platform is now fully usable on IE11
- The group count in the smart groups now always shows the correct number
- The admin dashboard is no longer too wide on smaller screens
- The home button on mobile is no longer always active
- Fix for page crash when trying to navigate away from 2nd signup step when one or more required fields are present

### Added

- The language is now shown in the URL at all times (e.g. `/en/ideas`)
- The new text editor enables following extras:
  - It's now possible to upload images through the text editor
  - It's now possible to add youtube videos through the text editor
- `recruiter` has been added to the UTM campaign parameters

### Know issues

- The controls of the text editor are not yet translated
- Posting images through a URL in the text editor is no longer possible
- Images that have been resized by IE11 in the text editor, can subsequently no longer be resized by other browsers

## 2018-06-29

### Fixed

- Facebook now correctly shows the idea image on the very first share
- Signing up with a google account that has no avatar configured now works again
- Listing the projects and ideas for projects that have more than 1 group linked to them now works again

### Added

- Voting Insights [beta]: Get inisghts into who's voting for which content
  - Feature flagged as 'clustering', disabled by default
  - Admin dashboard shows a link to the prototype
- Social sharing buttons on the project info page
- Usage of `utm_` parameters on social sharing to track sharing performance
- Various improvements to meta tags throughout the platform
  - Page title shows the unread notification count
  - More descriptive page titles on home/projects/ideas
  - Engaging generic default texts when no meta title/description are provided
  - Search engines now understand what language and region the platform is targeting
- Optimized idea image size for facebook sharing
- Sharing button for facebook messenger on mobile
- When you receive admin rights, a notification is shown
- `tenantLifecycleStage` property is now present in all tracked events to segment

### Changed

- Meta tags can't be changed through the admin panel anymore
- Social sharing buttons changed aspect to be more visible

## 2018-06-20

### Fixed

- Visual fixes for IE11 (more to come)
  - The text on the homepage doesn't fall outside the text box anymore
  - The buttons on the project page are now in the right place
  - In the projects pages, the footer is no longer behaving like a header
- When trying to add a timeline phase that overlaps with another phase, a more descriptive error is shown
- larsseit font is now always being loaded

### Added

- Smart groups allow admins to automatically and continuously make users part of groups based on conditions
- New user manager allows
  - Navigating through users by group
  - Moving, adding and removing users from/to (manual) groups
  - Editing the group details from within the user manager
  - Creating groups from within the user manager
  - Exporting users to excel by group or by selection
- Custom registration fields now support the new type "number"
- The city website url can now be specified in admin settings, which is used as a link in the footer logo

### Changed

- The checkbox copy at signup has changed and now links to both privacy policy and terms and conditions
- Improved styling of usermenu dropdown (the menu that opens when you click on the avatar in the navigation bar)

### Removed

- The groups page is no longer a separate page, but the functionality is part of the user manager

## 2018-06-11

### Fixed

- Notifications that indicate a status change now show the correct status name
- The admin pages editors support changing content and creating new pages again
- When searching in the invites, filters still work as expected
- The font has changed again to larsseit

### Added

- Accessibility improvements:
  - All images have an 'alt' attributes
  - The whole navbar is now usable with a keyboard
  - Modals can be closed with the escape key
  - The contrast of labels on white backgrounds has increased
- New ideas will now immediately be scraped by facebook
- When inviting a user, you can now pick projects for which the user becomes a moderator

### Changed

- The language switcher is now shown on the top right in the navbar

## 2018-05-27

### Fixed

- Sitemap now has the correct date format
- Empty invitation rows are no longer created when the given excel file contains empty rows
- Hitting enter while editing a project no longer triggers the delete button
- Registration fields on signup and profile editing are now always shown in the correct language
- The dropdown menu for idea sorting no longer gets cut off by the edge of the screen on small screens
- Saving a phase or continuous project no longer fails when participation method is not ideation

### Added

- Language selection now also has a regional component (e.g. Dutch (Belgium) instead of Dutch)
- Added noindex tag on pages that should be shown in Google
- A new 'user created' event is now being tracked from the frontend side
- It's now possible to use HTML in the field description of custom fields (no editor, only for internal usage)

## 2018-05-16

### Fixed

- Phases are now correctly active during the day specified in their end date
- On the new idea page, the continue button is now shown at all resolutions
- On the idea list the order-by dropdown is now correctly displayed at all resolutions.

### Added

- Project moderators can be specified in project permissions, giving them admin and moderation capabilities within that project only
  - Moderators can access all admin settings of their projects
  - Moderators can see they are moderating certain projects through icons
  - Moderators can edit/delete ideas and delete comments in their projects
- A correct meta description tag for SEO is now rendered
- The platforms now render sitemaps at sitemap.xml
- It is now possible to define the default view (map/cards) for every phase individually
- The tenant can now be configured with an extra `lifecycle_stage` property, visible in Admin HQ.
- Downloading ideas and comments xlsx from admin is now tracked with events
- The fragment system, to experiment with custom content per tenant, now also covers custom project descriptions, pages and individual ideas

### Changed

- It is no longer possible to define phases with overlapping dates
- Initial loading speed of the platform has improved

## 2018-04-30

### Fixed

- When posting an idea and only afterward signing in, the content originally typed is no longer lost
- An error is no longer shown on the homepage when using Internet Explorer
- Deleting a user is possible again

### Changed

- The idea manager again shows 10 ideas on one page, instead of 5
- Submit buttons in the admin no longer show 'Error' on the buttons themselves

### Removed

- The project an idea belongs to can no longer be changed through the edit idea form, only through the idea manager

## 2018-04-26

### Added

- Areas can now be created, edited and deleted in the admin settings
- The order of projects can now be changed through drag&drop in the admin projects overview
- Before signing up, the user is requested to accept the terms and conditions
- It's possible to experiment with platform-specific content on the landing page footer, currently through setup & support
- Images are only loaded when they appear on screen, improving page loading speed

### Fixed

- You can no longer click a disabled "add an idea" button on the timeline
- When accessing a removed idea or project, a message is shown

### Known issues

- Posting an idea before logging in is currently broken; the user is redirected to an empty posting form
- Social sharing is not consistently showing all metadata

## 2018-04-18

### Fixed

- Adding an idea at a specific location by clicking on the map is fixed

## 2018-04-09

### Fixed

- An idea with a location now centers on that location
- Map markers far west or east (e.g. Vancouver) are now positioned as expected
- Links in comment now correctly break to a new line when they're too long
- Hitting enter in the idea search box no longer reloads the page
- A survey project no longer shows the amount of ideas on the project card
- The navbar no longer shows empty space above it on mobile
- The report as spam window no longer scrolls in a weird way
- The project listing on the homepage no longer repeats the same project for some non-admin users
- Google/Facebook login errors are captured and shown on an error page
- Some rendering issues were fixed for IE11 and Edge, some remain
- An idea body with very long words no longer overlaps the controls on the right
- Project cards no longer overlap the notification menu

### Added

- A user can now edit and delete its own comments
- An admin can now delete a user's comment and specify the reason, notifying the user by notification
- Invitations
  - Admins can invite users by specifying comma separated email addresses
  - Admins can invite users with extra information by uploading an excel file
  - Invited users can be placed in groups, made admin, and given a specific language
  - Admins can specify a message that will be included in the email to the invited users
  - Admins receive a notification when invited users sign up
- Users receive a notification and email when their idea changes status
- Idea titles are now limited to 80 characters

### Known issues

- Adding an idea through the map does not position it correctly

## 2018-03-23

### Fixed

- Fixed padding being added on top of navigation bar on mobile devices

## 2018-03-22

### Fixed

- Idea creation page would not load when no published projects where present. Instead of the loading indicator the page now shows a message telling the user there are no projects.

## 2018-03-20

### Fixed

- Various visual glitches on IE11 and Edge
- Scrolling behviour on mobile devices is back to normal
- The admin idea manager no longer shows an empty right column by default

### Added

- Experimental raw HTML editing for pages in the admin at `/admin/pages`

## 2018-03-14

### Fixed

- When making a registration field required, the user can't skip the second sign up step
- When adding a registration field of the "date" type, a date in the past can now be chosen
- The project listing on the landing page for logged in users that aren't admin is fixed

### Added

- When something goes wrong while authenticating through social networks, an error page is shown

## 2018-03-05

### Added

- Limited voting in timeline phases
- Facebook app id is included in the meta headers

### Known issues

- When hitting your maimum vote count as a citizen, other idea cards are not properly updating untill you try voting on them
- Changing the participation settings on a continuous project is impossible

## 2018-02-26

### Fixed

- Project pages
  - Fixed header image not being centered
- Project timeline page
  - Fixed currently active phase not being selected by default
  - Fixed 'start an idea' button not being shown insde the empty idea container
  - Fixed 'start an idea' button not linking to the correct idea creation step
- Ideas and Projects filter dropdown
  - Fixed the dropdown items not always being clickable
- Navigation bar
  - Fixed avatar and options menu not showing on mobile devices

### Added

- Responsive admin sidebar
- Top navigation menu stays in place when scrolling in admin section on mobile devices

### Changed

- Project timeline
  - Better word-breaking of phases titles in the timeline

## 2018-02-22

### Fixed

- Idea page
  - Fixed voting buttons not being displayed when page is accessed directly
- Edit profile form page
  - Fixed broken input fields (first name, last name, password, ...)
  - Fixed broken submit button behavior
- Admin project section
  - Fixed default view (map or card) not being saved
  - Fixed save button not being enabled when an image is added or removed
- Project page
  - Fixed header navigation button of the current page not being highlighted in certain scenarios
  - Fixed no phase selected in certain scenarios
  - Fixed mobile timeline phase selection not working
- Idea cards
  - Fixed 'Load more' button being shown when no more ideas
- Project cards
  - Fixed 'Load more' button being shown when no more projects
- Idea page
  - Fixed faulty link to project page
- Add an idea > project selection page
  - Fixed broken layout on mobile devices

### Added

- Landing page
  - Added 'load more' button to project and idea cards
  - Added search, sort and filter by topic to idea cards
- Project card
  - Added ideas count
- Idea card
  - Added author avatar
  - Added comment count and icon
- Idea page
  - Added loading indicator
- Project page
  - Added loading indicator
  - Added border to project header buttons to make them more visible
- Admin page section
  - Added header options in rich-text editors

### Changed

- Navigation bar
  - Removed 'ideas' menu item
  - Converted 'projects' menu item into dropdown
  - Changed style of the 'Start an idea' button
- Landing page
  - Header style changes (larger image dimensions, text centered)
  - Removed 'Projects' title on top of project cards
- Project card
  - Changed project image dimensions
  - Changed typography
- Idea card
  - Removed image placeholder
  - Reduced idea image height
- Filter dropdowns
  - Height, width and alignment changes for mobile version (to ensure the dropdown is fully visible on smaller screens)
- Idea page
  - Improved loading behavior
  - Relocated 'show on map' button to sidebar (above sharing buttons)
  - Automatically scroll to map when 'show on map' button is clicked
  - Larger font sizes and better overall typography for idea and comment text
  - Child comments style changes
  - Child commenting form style change
  - Comment options now only visible on hover on desktop
- Project page
  - Improved loading behavior
  - Timeline style changes to take into account longer project titles
  - Changed copy from 'timeline' to 'process'
  - Changed link from projects/<projectname>/timeline to projects/<projectname>/process
  - Events header button not being shown if there are no events
- Add an idea > project selection page
  - Improved project cards layout
  - Improved mobile page layout

## 2018-01-03

### Fixed

- Updating the bio on the profile page works again
- 2018 can be selected as the year of events/phases
- The project dropdown in the idea posting form no longer shows blank values
- Reset password email

### Added

- Ideas can be edited by admins and by their author
- An idea shows a changelog with its latest updates
- Improved admin idea manager
  - Bulk update project, topics and statuses of ideas
  - Bulk delete ideas
  - Preview the idea content
  - Links through to viewing and editing the idea
- When on a multi-lingual platform, the language can be changed in the footer
- The project pages now show previews of the project events in the footer
- The project card now shows a description preview text, which is changeable through the admin
- Images are automatically optimized after uploading, to reduce the file size

### Changed

- Image dimensions have changed to more optimal dimensions

## 2017-12-13

### Fixed

- The ideas of deleted users are properly shown
- Slider to make users admins is again functional

### Added

- The idea show page shows a project link
- Mentions are operational in comments
- Projects can be deleted in the admin

### Changed

- Ideas and projects sections switched positions on the landing page

## 2017-12-06

### Fixed

- Phases and events date-picker no longer overlaps with the description text
- No longer needed to hard refresh if you visited al old version of the platform
- Inconsistency when saving project permissions has been fixed
- Bullet lists are now working in project description, phases and events
- The notifications show the currect user as the one taking the action

### Added

- Translators can use `orgName` and `orgType` variables everywhere
- Previews of the correct image dimension when uploading images

### Changed

- Lots of styling tweaks to the admin interface
- Behaviour of image uploads has improved

## 2017-11-23

### Fixed

- Loading the customize tab in the admin no longer requires a hard refresh

## 2017-11-22

### Fixed

- When saving a phase in the admin, the spinner stops on success or errors
- Deleting a user no longer breaks the idea listing, idea page and comments
- Better error handling in the signup flow
- Various bug fixes to the projects admin
- The switches that control age, gender, ... now have an effect on the signup flow.
- For new visitors, hard reloading will no longer be required

### Added

- Social Sign In with facebook and google. (Needs to be setup individually per customer)
- Information pages are reachable through the navbar and editable through the admin
- A partner API that allows our partners to list ideas and projects programmatically
- Ideas with a location show a map on the idea show page
- Activation of welcome and reset password e-mails

### Changed

- Changes to mobile menu layout
- Changes to the style of switches
- Better overall mobile experience for citizen-facing site

### Known issues

- If you visited the site before and the page did not load, you need to hard refresh.
- If the "Customize" tab in the admin settings does not load, reload the browser on that page

## 2017-11-01

### Fixed

- Various copy added to the translation system
- Fixed bug where image was not shown after posting an idea
- Loading behaviour of the information pages
- Fixed bug where the app no longer worked after visiting some projects

### Added

- Added groups to the admin
- Added permissions to projects
- Social sharing of ideas on twitter and (if configured for the platform) facebook
- Projects can be linked to certain areas in the admin
- Projects can be filtered by area on the projects page
- Backend events are logged to segment

### Changed

- Improved the styling of the filters
- Project description in the admin has its own tab
- Restored the landing page header with an image and configurable text
- Improved responsiveness for idea show page
- Maximum allowed password length has increased to 72 characters
- Newest projects are list first

## 2017-10-09

### Fixed

- The male/female gender selection is no longer reversed after registration
- On firefox, the initial loading animation is properly scaled
- After signing in, the state of the vote buttons on idea cards is now correct for the current user
- Fixed bug were some text would disappear, because it was not available in the current language
- Fixed bug where adding an idea failed because of a wrongly stored user language
- Fixed bug where removing a language in the admin settings fails
- Graphical glitches on the project pages

### Added

- End-to-end test coverage for the happy flow of most of the citizen-facing app interaction
- Automated browser error logging to be proactive on bugs
- An idea can be removed through the admin

### Changed

- The modal that shows an idea is now fullscreen and has a new animation
- New design for the idea show page
- New design for the comments, with animation and better error handling
- The "Trending" sorting algorithm has changed to be more balanced and give new ideas a better chance
- Slightly improved design of the page that shows the user profile

## 2017-09-22

### Fixed

- Bug where multiple form inputs didn't accept typed input
- Issues blocking the login process
- The success message when commenting no longer blocks you from adding another comment
- Clicking an internal link from the idea modal didn't work
- Responsiveness of filters on the ideas page
- Updating an idea status through the admin failed

### Added

- Initial loading animation on page load
- Initial version of the legal pages (T&C, privacy policy, cookie policy)
- All forms give more detailed error information when something goes wrong
- Full caching and significant speed improvements for all data resources

### Changed

- Refactoring and restyling of the landing page, idea cards and project cards
- Added separate sign in and sign up components
- Cleaned up old and unused code
- The navbar is no longer shown when opening a modal
- Lots of little tweaks to styling, UX and responsiveness

## 2017-09-01

### Fixed

- Saving forms in the admin of Projects will now show success or error messages appropriately
- The link to the guide has been hidden from the admin sidebar until we have a guide to link to

### Added

- Adding an idea from a project page will pre-fill parts of the new idea form
- The landing page now prompts user to add an Idea if there are none
- The landing page will hide the Projects block if there are none

### Changed

- Under-the-hood optimizations to increase the loading speed of the platform

## 2017-08-27

### Fixed

- Changing the logo and background image in admin settings works
- Platform works for users with an unsupported OS language

### Added

- Admin dashboard
- Default topics and idea statuses for newly deployed platforms
- Proper UX for handling voting without being signed in
- Meta tags for SEO and social sharing
- Better error handling in project admin

### Changed

- Projects and user profile pages now use slugs in the URL

## 2017-08-18

### Fixed

- Changing idea status in admin
- Signing up
- Proper rending of menu bar within a project
- Admin settings are properly rendered within the tab container
- Lots of small tweaks to rendering on mobile
- Default sort ideas on trending on the ideas index page

### Added

- Admin section in projects to CRUD phases
- Admin section in projects to CRUD events
- New navbar on mobile
- Responsive version of idea show page

### Changed

- Navbar design updated
- One single login flow experience instead of 2 separate ones (posting idea/direct)
- Admins can only specify light/dark for menu color, not the exact color

### Removed

- Facebook login (Yet to be added to new login flow, will be back soon)

## 2017-08-13

### Fixed

- Voting on cards and in an idea page
- Idea modal loading speed
- Unread notification counter

### Added

- New improved flow for posting an idea
- Admin interface for projects
- New design for idea and project cards
- Consistenly applied modal, with new design, for ideas
- Segment.io integration, though not all events are tracked yet

### Changed

- Idea URls now using slugs for SEO<|MERGE_RESOLUTION|>--- conflicted
+++ resolved
@@ -1,14 +1,13 @@
 # Changelog
 
-<<<<<<< HEAD
-## Next Release
+## 2022-02-28
 
 ### Changed
 
 - Non-moderating users cannot visit a folder page, when none of the projects inside are visible to them (e.g. due to group permissions)
 - Non-moderating users cannot visit a folder page, when there are no projects inside
 - Non-moderating users cannot visit a folder page, when the folder is a draft
-=======
+
 ## 2022-02-25
 
 ### Added
@@ -18,7 +17,6 @@
 ### Changed
 
 - Language parameter added in Typeform. Allows for question branching in surveys based on user's language.
->>>>>>> 9f2cf306
 
 ## 2022-02-23
 
