--- conflicted
+++ resolved
@@ -10,11 +10,8 @@
 
 - Fixed bug in Ideas Map view that caused an infinite loop of requests when Idea sort order was changed
 - Fixed SurveyMonkey container height so survey questions are visible
-<<<<<<< HEAD
 - Added additional areas of focus and outline to scroll-to links and buttons in editing Comments, Ideas display, and Events display for a11y compatability
-=======
 - Added a tabIndex so the cookie consent banner will have a visual outline around it when focused, for a11y compatibility
->>>>>>> 89eb7562
 
 ## 2022-03-29
 
