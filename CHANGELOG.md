# Changelog

<<<<<<< HEAD
## Next

### Changed

- When the locale of the current user is not present in a multiloc, fall back to the value for a locale of the same language (for example es-CL as picked language and a multiloc with es-ES).
=======
## Next release

### Added

- Put back secret pages-page

### Changed

- Project and folder moderators are allowed to list users (for the projects they moderate). This means that project and folder moderators are now also able to assignee assignees to ideas.
- 'Emails' tab in the admin sidebar renamed to 'Messaging' in anticipation of new SMS/texting functionality
- Removed 'most active users' graph

### Fixed

- Insights with multiple projects: projects in topbar are now displayed in dropdown if there is more than one (before they were just displayed next to each other).

## 2022-03-15 (2)

### Fixed

- Idea forms and other things not rendering on various platforms

## 2022-03-15 (1)

### Fixed

- Fixed spacing issue between field name and 'optional' in input form

## 2022-03-14

### Fixed

- Rich text editor now works correctly with custom emails - the image description box no longer appears on the preview and image alignment works as expected.
- Fixed a performance issue that causes the users export to time out when there are lots of users registered on the platform
>>>>>>> dae81b1e

## 2022-03-11

### Fixed

- When viewing an idea in map view, "Go back" now returns to the map idea list instead of back to the project main page
- User profile page slug now anonymized when bulk inviting and Abbreviated User Names feature enabled.
- Rich text editor copy/paste issues should be resolved

## 2022-03-10

### Fixed

- Added informative message and sign in/sign up links to Idea Not Found page
- Added slight blur to logged-in header image. The logged-in header image is reused from the logged-out banner, and blur was added to make smaller banner images from the two-column layout look nice when fully stretched on the logged-in banner

## 2022-03-08

### Added

- Filter projects by topics

### Fixed

- FranceConnect test login
- Fixed issue with folder page responsiveness where right hand side gets cropped.

### Changed

- Fixed issue with folder page responsiveness where right hand side gets cropped.
- Use only user name in FranceConnect instead of full profile scope

## 2022-03-04

### Fixed

- Can now re-use tenant host URL immediately the tenant is deleted.
- Relevant error(s) now returned when tenant creation fails, for example due to host URL already being in use.
- Added temporary fix for the project page without permissions error where it doesn't recover after sign in.

## 2022-02-28

### Changed

- Non-moderating users cannot visit a folder page, when none of the projects inside are visible to them (e.g. due to group permissions)
- Non-moderating users cannot visit a folder page, when there are no projects inside
- Non-moderating users cannot visit a folder page, when the folder is a draft

## 2022-02-25

### Added

- SAML Single-Sign on (Vienna)

### Changed

- Language parameter added in Typeform. Allows for question branching in surveys based on user's language.

## 2022-02-23

### Changed

- The ideas overview on project/user and ideas index (/ideas) pages are properly keyboard navigable, implemented as a full-fledged tab system.
- The timeline of a project is now fully keyboard navigable
- The proposal button has no tooltip anymore when submitting new proposals is disabled. Instead, a warning message is shown.

### Added

- Ensure `nofollow` is added to all links added through the rich text editor, which makes them useless for backlink generation by bots

## 2022-02-21

### Added

- Support added for custom font not on Adobe Fonts

### Fixed

- Improved area filter layout on frontpage on mobile (now has correct padding), and used a smaller breakpoint for when filter goes below topbar.
- Enalyzer URL validation now has greater flexibility

### Added

- Support added for email and user ID parameters in SmartSurvey

### Changed

- Icons don't have wrong/empty descriptions linked to them anymore, which improves the user experience for screen readers.
- Icons that work as button (like the vote button, the bell in the notification menu, etc.) all have accompanying descriptions so we provide more information about these buttons to people using screen readers.

## 2022-02-17

### Changed

- Removes support for category detection in Insights. \[IN-717\]

### Fixed

- Customizable navbar is now feature flagged, meaning it can be enabled or disabled in AdminHQ

## 2022-02-14

### Added

- It is now possible to add `alt` text to images in the Quill rich text editor

## 2022-02-11

### Changed

- More descriptive and consistent error messages in the sign up and sign in flow.

## 2022-02-08

### Fixed

- Typeform surveys now display properly on mobile devices
- Remove periods from non-Latin URL slugs

### Added

- Folder slugs (URLs) can now be customized

## 2022-02-07

### Changed

- Removes support for the (deprecated) Clustering feature. 💐 \[IN-688\]
- Remove the word 'del' from NL profanity list

### Fixed

- Always show color and opacity inputs
- Truncate user count in banner bubble if value is over 10k

## 2022-02-04

### Added

- Re-enable homepage filter tabs now that translations are working

### Fixed

- Color contrast issue (accessibility): the number of total votes needed for a proposal to be considered, shown on the proposal card, has a darker color. This makes it easier to see this information.

## 2022-02-02

### Added

- Projects on homepage can now be filtered by 'Active', 'Archived' or 'All' through a tab system

## 2022-02-01

### Changed

- Improved `alt` text for logo images on the platform
- Anonymization of users (using initials avatars, different set of face avatars, different set of first and last names, making anonymous users easier to identify through their email)
- Updated CC license in Vienna basemap attribution and increased maximum zoom level to 20.

# Fixed

- An issue that prevented Que from starting up was solved by updating the bootsnap gem to the latest version

## 2022-01-24

### Changed

- Insights Network Visualisation changes:
  - The network is now flat and shows all keywords at once
  - The colors of the keywords depend on the cluster they are part of
  - The more important links between keywords are shown in the network

## 2022-01-18

### Changed

- Removes support for the (deprecated) Tagging feature, the forerunner of today's Insights. 🕯 \[IN-661\]

## 2022-01-14

### Changed

- Dashboard and reports vertical bar charts are now sorted
- Automatic tagging in Insights also takes the title into account (instead of only the content).

### Fixed

- Resolution for basemap.at

## 2022-01-12

### Added

- Users are now able to cancel tag suggestion scan on the Insights Edit screen
- Added `secure` flag to cookies
- Support basemap.at as tile provider

### Fixed

- Fixed issue with exporting surveys as XLSX sheets, when the typeform survey URI includes a '#' character.
- Styling of the text above the avatar bubbles at the bottom of the landing page works again when there's a customized text.
- Styling bugs for the two-column layout
- Bug where tile provider of a project becomes unchangeable after the map config has been edited has been fixed.

### Changed

- Updated Cookie Policy page

## 2022-01-10

### Added

- Configure sign-up button (custom link) on homepage banner

### Changed

- Dashboard and report bar charts are now more easily readable - values appear on top or next to the bars instead of inside of them. Comparisons between project and platform values are now only visible in the report tooltips and do not break the chart itself.

### Fixed

- Using a custom tile provider should work now.
- Registration form with a date field doesn't crash anymore

## 2022-01-06

### Fixed

- Changing the values for Registration helper text and Account confirmation in Admin > Settings > Registration doesn't cause other values to be erased anymore.

## 2022-01-05

### Changed

- Improved the user interface of the Registration tab in the Admin settings

## 2021-12-23

### Added

- Adding pages in 'Navigation' tab in settings now possible, changing names of navbar items now works, removed 'secret pages-page'.
- Different layouts for the homepage banner (for signed-out users)
- Preview functionality for the image of the homepage banner in the back-office

### Fixed

- Saving of homepage banner image overlay color and opacity

## 2021-12-22

### Fixed

- Notifications of inappropriate content now link to the item containing the flagged content

## 2021-12-16

### Added

- Ability to scan all post, recently added posts and not tagged posts in Insights

## 2021-12-15

### Fixed

- Severe code-injection vulnerability
- More small copy changes for customizable navbar, made styling Navigation tab consistent with other tabs, re-enabled slug editing on secret pages-page.

## 2021-12-10

- Copy for customizable navbar

## 2021-12-09

### Added

- Customizable navbar

## 2021-12-08

### Changed

- Improved the structure and copy of the Admin > Settings > Customize page.

### Fixed

- Insights scan category button no longer appears when the insights nlp feature flag is disabled

## 2021-11-30

### Added

- Insights loading indicator on category scan

### Fixed

- Password reset emails sometimes took a long time to be send out, they are now processed much faster (even when the background job queue has lots of items).

## 2021-11-25

### Added

- New translations from Crowdin.
- Sign-up flow: Not activating any custom registration fields no longer breaks sign-up. Refreshing page during sign-up flow no longer creates an unregistered user.

## 2021-11-22

### Changed

- Enable/disable avatars in homepage banner
- Increased size of city logo in the footer

### Fixed

- Links to ideas in admin digest emails work again
- Votes statistics not showing up in the dashboard for some admins and project moderators.

## 2021-11-16

### Fixed

- Custom topics are not displayed as filters on the proposals overview page.

### Added

- Added a tooltip in the survey project settings with a link to a support article that explains how to embed links in Google forms
- Input count to Insights View screen

### Changed

- Add clarification tooltips to Insights View screen
- When a user account is deleted, visits data associated to that account are now removed from Matomo.

## 2021-11-11

### Changed

- Improvements to the loading speed of the landing page and some items with dropdown menus in the navigation bar.

## 2021-11-05

### Fixed

- Dashboard issue where the current month did not appear for certain time zones

## 2021-11-04

### Added

- New translations from Crowdin.

## 2021-11-03

### Fixed

- Microsoft Form survey iframes no longer auto-focus on the form
- Stop confusing Serbian Latin and Cyrillic in back locales.

## 2021-11-01

### Changed

- The whole input card in Insight View screen is now clickable
- Inputs list component in Insights View screen now shows active filters at all times
- Insights Network Visualisation changes:
  - Reduced space between clusters
  - Increased font size for keywords labels
  - It is now possible to de-select keywords by clicking on them twice

### Fixed

- If there's an error message related to the project title, it goes away if the title is edited (and only shows again if we submit and the error isn't fixed).

## 2021-10-27

### Changed

- Removed the unused '/ideas/new' route

### Fixed

- Sorting order and list/map view settings of ideas are available again if voting is disabled.
- Project phase started emails and notifications.

## 2021-10-26

### Added

- Limit number of downvotes.

### Changed

- Improved quality of Idea and App Header Images
- Idea cards in the map view only show the downvote icon when downvoting is enabled or when it's disabled and it's disabled for a different reason than explicit turning off of the downvoting functionality.
- Now also for idea cards on the map view: the comment icon on an idea card is only shown when commenting in the project is enabled or there's at least one idea with a comment.

### Fixed

- The event cards now rearrange themselves vertically on mobile / small screens. Before they were always arranged horizontally. This fixed the issue of them going off-screen when there is not enough screen space.

## 2021-10-25

### Changed

- The comment icon on an idea card is only shown when commenting in the project is enabled or there's at least one idea with a comment.
- Increased Microsoft Forms survey width

### Fixed

- Insights table approve button no longer appears when there are no suggested tags
- Insights tags are now truncated when they are too long
- Insights posts cards on View screen no longer display text with different font-sizes
- Insights posts in table are no longer sorted by default

## 2021-10-20

### Changed

- PII (Personally Identifiable Information) data, if any, are now removed from Segment when a user account is deleted.

## 2021-10-19

### Changed

- Tags which do not contain any inputs are no longer visible on the Insights View screen
- PII (Personally Identifiable Information) data, if any, are now removed from Intercom when a user account is deleted.

### Added

- Added export functionality to Insights View screen inputs list

## 2021-10-15

### Changed

- Project reports are no longer available in the dashboard section. Instread, they can be found in the Reporting section of tha admin.

### Fixed

- Platform is now accepting valid Microsoft Form survey links with custom subdomains
- When user goes to the url of an Insight that no longer exist, they get redirected to the Insights List screen.

## 2021-10-14

### Fixed

- File uploads for ideas, projects, events, folders

## 2021-10-13 (2)

### Fixed

- Validation and functioning of page forms are fixed (forms to change the fixed/legal pages such as the FAQ, T&C, privacy policy, etc.).

## 2021-10-13

### Added

- Users can now change their name after validation with FranceConnect
- Permit embedding of videos from dreambroker in rich-text editor content.
- Possibility to create an Insights tag from selected filters in the Insights View screen

## 2021-10-12

### Added

- Added Serbian (Cyrillic) to platform

## 2021-10-11

### Added

- Insights View screen and visualization
- Users can now change their name after validation with FranceConnect

## 2021-10-06

### Fixed

- Issue with user deletion

### Added

- Initial blocked words lists for Luxembourgish and Italian.
- Added Luxembourgish translations.

## 2021-10-05

### Added

- Blocked words lists for Luxembourgish and Italian (which allows the profanity blocker feature).

### Changed

- Removed 'FAQ' and 'About' from the footer.
- Removed links to other pages at the bottom of the fixed and legal pages (Cookie policy, T&C, etc.)
- Removed the YES/NO short feedback form in the footer (as it wasn't working)

## 2021-10-01

### Fixed

- Typeform export from the platform shows the answers to all questions again.

## 2021-09-29

### Changed

- Insights Edit screen improvements
  - Added tooltip in the tags sidebar
  - Added quick delete action to category button in the categories sidebar
  - "Detect tags" button only shows if there are tags detected
  - "Reset tags" button is moved to a menu
  - Removed "add" button from input sidebar and improved select hover state
- Split 'Pages' tab in admin/settings into the 'Pages' and 'Policies' tabs. 'Pages' contains the about, FAQ and a11y statement pages, while 'Policies' contains the terms and conditions, privacy- and cookie policy. The 'Pages' tab will soon be replaced by a 'Navigation' tab with more customizability options as part of the upcoming nav-bar customization functionality. This is just a temporary in-between solution.

## 2021-09-24

### Added

- SmartSurvey integration

## 2021-09-22

### Changed

- Very short phases are now shown slightly bigger in the timeline, and projects with many phases will display the timeline correctly.

### Fixed

- Cookie popup can be closed again.

## 2021-09-21

### Added

- Permit embedding of videos from videotool.dk in rich-text editor content.

### Changed

- Project moderators have access to the 'Reporting' tab of the admin panel for their projects.

### Fixed

- The category columns in input `xlsx` exports (insights) are now ordered as presented in the application.

## 2021-09-14

### Changed

- Mobile navbar got redesigned. We now have a 'More' button in the default menu that opens up a full mobile menu.

## 2021-09-13

### Added

- Insights table export button. Adds the ability to export the inputs as xlsx for all categories or a selected one.

### Fixed

- Fixes issue where user name will sometimes appear as "undefined"

## 2021-09-06

### Added

- Keyboard navigation improvements for the Insights Edit view
- Added the internal machinery to support text network analyses in the end-to-end flow.

### Fixed

- '&' character now displays correctly in Idea description and Project preview description.
- Fixes user export with custom fields

## 2021-09-03

### Fixed

- Ghent now supports mapping 25 instead of 24 neighbourhouds

## 2021-09-02

### Fixed

- Setting DNS records when the host is changed.
- Smart group rules for participation in project, topic or idea status are now applied in one continuous SQL query.

### Changed

- The rule values for participation in project, topic or idea status, with predicates that are not a negation, are now represented as arrays of IDs in order to support specifying multiple projects, topics or idea statuses (the rule applies when satisfied for one of the values).

## 2021-09-01

### Fixed

- When voting is disabled, the reason is shown again

## 2021-08-31

### Added

- When signing up with another service (e.g. Google), the platform will now remember a prior language selection.

### Fixed

- Accessibility: voting buttons (thumbs) have a darker color when disabled. There's also more visual distinction between voting buttons on input cards when they are enabled and disabled.
- Accessibility: The default background color of the last "bubble" of the avatars showing on e.g. the landing page top banner is darker, so the contrast with its content (number of remaining users) is clearer.
- Accessibility: the text colors of the currently selected phase in a timeline project are darker to improve color contrast to meet WCAG 2.1 AA requirements.
- Accessibility: the status and topics on an input (idea) page are more distinctive compared to its background, meeting WCAG 2.1 AA criteria.
- Verification using Auth0 method no longer fails for everyone but the first user

## 2021-08-30

### Added

- New Insights module containing Insights end-to-end flow

## 2021-08-26

### Added

- Microsoft Forms integration

## 2021-08-20

### Fixed

- Survey options now appear as expected when creating a new survey project
- Adds a feature flag to disable user biographies from adminHQ

## 2021-08-18

### Added

- Added Italian to platform
- Support for a new verification method specifically for Ghent, which lets users verify using their rijksregisternummer
- Improved participatory budgeting:
  - Support for new virtual currencies (TOK: tokens, CRE: credits)
  - A minimum budget limit can be configured per project, forcing citizens to fill up their basket to some extent (or specify a specific basket amount when minimum and maximum budget are the same)
  - Copy improvements

## 2021-08-11

### Fixed

- When considering to remove a flag after updating content, all relevant attributes are re-evaluated.
- Issues with viewing notifications and marking them as read.

## 2021-08-09

### Fixed

- The preheader with a missing translation has been removed from user confirmation email

### Fixed

- When you sign up with Google, the platform will now automatically use the language of your profile whenever possible
- Fixed invalid SQL queries that were causing various issues throughout the platforms (Part I). (IN-510)

## 2021-08-05

### Added

- Added message logging to monitor tenant creation status (shown in admin HQ).

### Changed

- No default value for the lifecycle stage is prefilled, a value must be explicitly specified.
- Changing the lifecycle stage from/to demo is prohibited.
- Only tenant templates that apply without issues are released.
- On create validation for authors was replaced by publication context, to allow templates to successfully create content without authors.

## 2021-08-04

### Fixed

- Certain characters in Volunteer Cause titles prevented exporting lists of volunteers to Excel from admin/projects/.../volunteering view.
- Limit of 10 events under projects and in back office
- Events widget switch being shown in non-commercial plans

## 2021-07-30

### Added

- Configured dependabot for the frontend, a tool that helps keeping dependencies up to date.
- Added events overview page to navigation menu, which can be enabled or disabled.
- Added events widget to front page, which can be enabled or disabled (commercial feature).

## 2021-07-16

### Added

- Auto-detection of inappropriate content (in beta for certain languages). Flagged content can be inspected on the admin Activity page. The setting can be toggled in the General settings tab.

### Fixed

- On the admin activity page (/admin/moderation), items about proposals now correctly link to proposals (instead of to projects). Also, the copy of the links at the end of the item rows is now correct for different types of content (correct conjugation of 'this post', 'this project', etc. for all languages).

## 2021-07-14

### Added

- Project phases now have their own URLs, which makes it possible to link to a specific phase

### Fixed

- Blocked words for content that can contain HTML
- Searching users after sorting (e.g. by role)

## 2021-07-09

### Changed

- The admin Guide link goes to the support center now instead of to /admin/guide

## 2021-07-02

### Fixed

- Instances where the user name was "unknown author"

### Changed

- Removed the slogan from the homepage footer

## 2021-06-30

### Changed

- Users can no longer leave registration before confirming their account. This should prevent bugs relative to unconfirmed users navigating the platform.

## 2021-06-29

### Fixed

- Map: Fix for ideas that only have coordinates but no address not being shown on the map
- Map: Fix for 'click on the map to add your input' message wrongfully being shown when idea posting is not allowed
- Sign-up flow: Fix for bug that could cause the browser to freeze when the user tried to complete the custom fields step
- Project description: Fix for numbered and unnumbered lists being cut off
- Project Managers can now upload map layers.

### Changed

- Map: When an idea is selected that is hidden behind a cluster the map now zooms in to show that marker
- Map: Idea marker gets centered on map when clicked
- Map: Larger idea box on bigger desktop screens (width > 1440 pixels)
- Idea location: Display idea location in degrees (°) minutes (') seconds ('') when the idea only has coordinates but no address
- Sign-up flow: Show loading spinner when the user clicks on 'skip this step' in the sign-up custom fields step
- Image upload: The default max allowed file size for an image is now 10 Mb instead of 5 Mb

### Added

- 'Go back' button from project to project folder (if appropriate).

## 2021-06-22

### Changed

- Project managers that are assigned to a project and/or its input now lose those assignments when losing project management rights over that project.

### Fixed

- Input manager side modal scroll.

## 2021-06-18

### Fixed

- Privacy policy now opens in new tab.
- Landing page custom section now uses theme colors.
- Buttons and links in project description now open internal links in the same tab, and external links in a new tab.

## 2021-06-16

### Fixed

- Project moderators can no longer see draft projects they don't moderate in the project listing.
- The content and subject of the emails used to share an input (idea/issue/option/contribution/...) do now include the correct input title and URL.
- Sharing new ideas on Facebook goes faster
- Manual campaigns now have the layout content in all available languages.

## 2021-06-11

### Fixed

- Facebook button no longer shows when not configured.

## 2021-06-10

### Fixed

- Creating invites on a platform with many heavy custom registration fields is no longer unworkably slow

## 2021-06-09

### Added

- New citizen-facing map view

## 2021-06-08

### Fixed

- Ordering by ideas by trending is now working.
- Ordering by ideas votes in the input manager is now working.

## 2021-06-07

### Added

- Qualtrics surveys integration.

### Changed

- Project Events are now ordered chronologically from latest to soonest.

### Fixed

- Visibility Labels in the admin projects list are now visible.
- Tagged ideas export is fixed.
- Updating an idea in one locale does not overwrite other locales anymore

## 2021-05-28

### Fixed

- Project Events are now ordered chronologically from soonest to latest.

## 2021-05-27

### Fixed

- Project access rights management are now visible again.

## 2021-05-21

### Added

- Profanity blocker: when posting comments, input, proposals that contain profane words, posting will not be possible and a warning will be shown.

## 2021-05-20

### Fixed

- Excel exports of ideas without author

## 2021-05-19

### Added

- Support for Auth0 as a verification method

## 2021-05-18

### Fixed

- Active users no longer need confirmation

## 2021-05-14

### Fixed

- Fixed an issue causing already registered users to be prompted with the post-registration welcome screen.

## 2021-05-11

### Added

- Added polls to the reporting section of the dashboards

## 2021-05-10

### Changed

- Invited or verified users no longer require confirmation.

## 2021-05-07

### Fixed

- Spreasheet exports throughout the platform are improved.

### Added

- City Admins can now assign any user as the author of an idea when creating or updating.
- Email confirmation now happens in survey and signup page sign up forms.

## 2021-05-06

### Fixed

- Idea export to excel is no longer limited to 250 ideas.

## 2021-05-04

### Fixed

- Fixed issues causing email campaigns not to be sent.

## 2021-05-03

### Changed

- Users are now prompted to confirm their account after creating it, by receiving a confirmation code in their email address.

### Added

- SurveyXact Integration.

## 2021-05-01

### Added

- New module to plug email confirmation to users.

## 2021-04-29

### Fixed

- Editing the banner header in Admin > Settings > General, doesn't cause the other header fields to be cleared anymore

## 2021-04-22

### Fixed

- After the project title error appears, it disappears again after you start correcting the error

## 2021-03-31

### Fixed

- Customizable Banner Fields no longer get emptied/reset when changing another.

### Added

- When a client-side validation error happens for the project title in the admin, there will be an error next to the submit button in addition to the error message next to the input field.

## 2021-03-25

### Fixed

- The input fields for multiple locales provides an error messages when there's an error for at least one of the languages.

## 2021-03-23

### Fixed

- Fix for broken sign-up flow when signing-up through social sign-on

## 2021-03-19

### Fixed

- Admin>Dashboard>Users tab is no longer hidden for admins that manage projects.
- The password input no longer shows the password when hitting ENTER.
- Admin > Settings displays the tabs again

### Changed

- Empty folders are now shown in the landing page, navbar, projects page and sitemap.
- The sitemap no longer shows all projects and folder under each folder.
- Images added to folder descriptions are now compressed, reducing load times in project and folder pages.

### Added

- Allows for sending front-end events to our self-hosted matomo analytics tool

## 2021-03-16

### Changed

- Automatic tagging is functional for all clusters, and enabled for all premium customers

### Added

- Matomo is enabled for all platforms, tracking page views and front-end events (no workshops or back-end events yet)

## 2021-03-11

### Changed

- Tenants are now ordered alphabetically in AdminHQ
- Serbian (Latin) is now a language option.

## 2021-03-10

### Added

- CitizenLab admins can now change the link to the accessibility statement via AdminHQ.
- "Reply-to" field in emails from campaigns can be customized for each platform
- Customizable minimal required password length for each platform

## 2021-03-09

### Fixed

- Fixed a crash that would occur when tring to add tags to an idea

## 2021-03-08

### Fixed

- Phase pages now display the correct count of ideas (not retroactive - will only affect phases modified from today onwards).

## 2021-03-05

### Changed

- Changed the default style of the map
- Proposals/Initiatives are now sorted by most recent by default

### Added

- Custom maps (Project settings > Map): Admins now have the capability to customize the map shown inside of a project. They can do so by uploading geoJson files as layers on the map, and customizing those layers through the back-office UI (e.g. changing colors, marker icons, tooltip text, sort order, map legend, default zoom level, default center point).

### Fixed

- Fixed a crash that could potentially occur when opening an idea page and afterwards going back to the project page

## 2021-03-04

### Added

- In the admin (Settings > Registration tab), admins can now directly set the helper texts on top of the sign-up form (both for step 1 and 2).
- The admin Settings > Homepage and style tab has two new fields: one to allow customization for copy of the banner signed-in users see (on the landing page) and one to set the copy that's shown underneath this banner and above the projects/folders (also on the landing page).
- Copy to clarify sign up/log in possibilities with phone number

### Changed

- The admin Settings > Homepage and style tab has undergone copy improvements and has been rearranged
- The FranceConnect button to login, signup or verify your account now displays the messages required by the vendor.
- Updated the look of the FranceConnect button to login, signup or verify your account to feature the latests changes required by the vendor.

### Fixed

- Downvote button (thumbs down) on input card is displayed for archived projects

## 2021-03-03

### Added

- Users are now notified in app and via email when they're assigned as folder administrators.

## 2021-03-02

### Fixed

- Don't show empty space inside of the idea card when no avatar is present

### Added

- Maori as languages option

### Changed

- Improved layout of project event listings on mobile devices

## 2021-02-26

### Fixed

- France Connect button hover state now complies with the vendor's guidelines.

## 2021-02-24

### Fixed

- The project page no longer shows an eternal spinner when the user has no access to see the project

## 2021-02-18

### Added

- The password fields show an error when the password is too short
- The password fields have a 'show password' button to let people check their password while typing
- The password fields have a strength checker with appropriate informative message on how to increase the strength
- France Connect as a verification method.

### Fixed

- Notifications for started phases are no longer triggered for unpublished projects and folders.

## 2021-02-17

### Changed

- All input fields for multiple locales now use the components with locale switchers, resulting in a cleaner and more compact UI.
- Copy improvements

## 2021-02-12

### Fixed

- Fixed Azure AD login for some Azure setups (Schagen)

### Changed

- When searching for an idea, the search operation no longer searches on the author's name. This was causing severe performance issues and slowness of the paltforms.

## 2021-02-10

### Added

- Automatic tagging

## 2021-02-08

### Fixed

- Fixed a bug preventing registration fields and poll questions from reordering correctly.
- Fixed a bug causing errors in new platforms.

## 2021-02-04

### Fixed

- Fixed a bug causing the projects list in the navbar and projects page to display projects outside of folders when they're contained within them.

## 2021-01-29

### Added

- Ability to redirect URLs through AdminHQ
- Accessibility statement link in the footer

### Fixed

- Fixed issue affecting project managers that blocked access to their managed projects, when these are placed inside a folder.

## 2021-01-28

### Fixed

- A bug in Admin project edit page that did not allow a user to Go Back to the projects list after switching tabs
- Scrolling on the admin users page

## 2021-01-26

### Added

- Folder admin rights. Folder admins or 'managers' can be assigned per folder. They can create projects inside folders they have rights for, and moderate/change the folder and all projects that are inside.
- The 'from' and 'reply-to' emails can be customized by cluster (by our developers, not in Admin HQ). E.g. Benelux notification emails could be sent out by notifications@citizenlab.eu, US emails could be sent out by notifications@citizenlab.us etc., as long as those emails are owned by us. We can choose any email for "reply-to", so also email addresses we don't own. This means "reply-to" could potentially be configured to be an email address of the city, e.g. support@leuven.be. It is currently not possible to customize the reply-to (except for manual campaigns) and from fields for individual tenants.
- When a survey requires the user to be signed-in, we now show the sign in/up form directly on the page when not logged in (instead of the green infobox with a link to the sign-up popup)

### Fixed

- The 'reply-to' field of our emails showed up twice in recipient's email clients, now only once.

### Changed

- Added the recipient first and last name to the 'to' email field in their email client, so not only their email adress is shown.
- The links in the footer can now expand to multiple lines, and therefore accomodate more items (e.g. soon the addition of a link to the accesibility statement)

## 2021-01-21

### Added

- Added right-to-left rendering to emails

## 2021-01-18

### Fixed

- Access rights tab for participatory budget projects
- Admin moderation page access

## 2021-01-15

### Changed

- Copy improvements across different languages

## 2021-01-14

### Added

- Ability to customize the input term for a project

### Changed

- The word 'idea' was removed from as many places as possible from the platform, replaced with more generic copy.

## 2021-01-13

### Changed

- Idea cards redesign
- Project folder page redesign
- Project folders now have a single folder card image instead of 5 folder images in the admin settings
- By default 24 instead of 12 ideas or shown now on the project page

## 2020-12-17

### Fixed

- When creating a project from a template, only templates that are supported by the tenant's locale will show up
- Fixed several layout, interaction and data issues in the manual tagging feature of the Admin Processing page, making it ready for external use.
- Fixed project managers access of the Admin Processing page.

### Added

- Admin activity feed access for project managers
- Added empty state to processing list when no project is selected
- Keyboard shortcut tooltip for navigation buttons of the Admin Processing page

### Changed

- Reduced spacing in sidebar menu, allowing for more items to be displayed
- Style changes on the Admin Processing page

## 2020-12-08

### Fixed

- Issues with password reset and invitation emails
- No more idea duplicates showing up on idea overview pages
- Images no longer disappear from a body of an idea, or description of a project on phase, if placed at the bottom.

### Changed

- Increased color contrast of inactive timeline phases text to meet accesibility standard
- Increased color contrast of event card left-hand event dates to meet accesibility standard
- Increased color contrast of List/Map toggle component to meet accesibility standard

### Added

- Ability to tag ideas manually and automatically in the admin.

## 2020-12-02

### Changed

- By default the last active phase instead of the last phase is now selected when a timeline project has no active phase

### Fixed

- The empty white popup box won't pop up anymore after clicking the map view in non-ideation phases.
- Styling mistakes in the idea page voting and participatory budget boxes.
- The tooltip shown when hovering over a disabled idea posting button in the project page sticky top bar is no longer partially hidden

## 2020-12-01

### Changed

- Ideas are now still editable when idea posting is disabled for a project.

## 2020-11-30

### Added

- Ability to create new and edit existing idea statuses

### Fixed

- The page no longer refreshes when accepting the cookie policy

### Changed

- Segment is no longer used to connect other tools, instead following tools are integrated natively
  - Google Analytics
  - Google Tag Manager
  - Intercom
  - Satismeter
  - Segment, disabled by default
- Error messages for invitations, logins and password resets are now clearer.

## 2020-11-27

### Fixed

- Social authentication with Google when the user has no avatar.

### Changed

- Random user demographics on project copy.

## 2020-11-26

### Added

- Some specific copy for Vitry-sur-Seine

## 2020-11-25

### Fixed

- Sections with extra padding or funky widths in Admin were returned to normal
- Added missing copy from previous release
- Copy improvements in French

### Changed

- Proposal and idea descriptions now require 30 characters instead of the previous 500

## 2020-11-23

### Added

- Some specific copy for Sterling Council

### Fixed

- The Admin UI is no longer exposed to regular (and unauthenticated) users
- Clicking the toggle button of a custom registration field (in Admin > Settings > Registration fields) no longer duplicated the row
- Buttons added in the WYSIWYG editor now have the correct color when hovered
- The cookie policy and accessibility statement are not editable anymore from Admin > Settings > Pages

### Changed

**Project page:**

- Show all events at bottom of page instead of only upcoming events
- Reduced padding of sticky top bar
- Only show sticky top bar when an action button (e.g. 'Post an idea') is present, and you've scrolled past it.

**Project page right-hand sidebar:**

- Show 'See the ideas' button when the project has ended and the last phase was an ideation phase
- Show 'X ideas in the final phase' when the project has ended and the last phase was an ideation phase
- 'X phases' is now clickable and scrolls to the timeline when clicked
- 'X upcoming events' changed to 'X events', and event count now counts all events, not only upcoming events

**Admin project configuration page:**

- Replaced 'Project images' upload widget in back-office (Project > General) with 'Project card image', reduced the max count from 5 to 1 and updated the corresponding tooltip with new recommended image dimensions

**Idea page:**

- The map modal now shows address on top of the map when opened
- Share button copy change from "share idea" to "share"
- Right-hand sidebar is sticky now when its height allows it (= when the viewport is taller than the sidebar)
- Comment box now has an animation when it expands
- Adjusted scroll-to position when pressing 'Add a comment' to make sure the comment box is always fully visible in the viewport.

**Other:**

- Adjusted FileDisplay (downloadable files for a project or idea) link style to show underline by default, and increased contrast of hover color
- Reduced width of DateTimePicker, and always show arrows for time input

## 2020-11-20 (2)

### Fixed

- The project header image is screen reader friendly.
- The similar ideas feature doesn't make backend requests anymore when it's not enabled.

### Changed

- Areas are requested with a max. of 500 now, so more areas are visible in e.g. the admin dashboard.

## 2020-11-18

### Added

- Archived project folder cards on the homepage will now have an "Archived" label, the same way archived projects do\
- Improved support for right-to-left layout
- Experimental processing feature that allows admins and project managers to automatically assign tags to a set of ideas.

### Fixed

- Projects without idea sorting methods are no longer invalid.
- Surveys tab now shows for projects with survey phases.

### Changed

- Moved welcome email from cl2-emails to cl2-back

## 2020-11-16

### Added

- Admins can now select the default sort order for ideas in ideation and participatory budgeting projects, per project

### Changed

- The default sort order of ideas is now "Trending" instead of "Random" for every project if left unchanged
- Improved sign in/up loading speed
- Removed link to survey in the project page sidebar when not logged in. Instead it will show plain none-clickable text (e.g. '1 survey')

### Fixed

- Custom project slugs can now contain alphanumeric Arabic characters
- Project Topics table now updates if a topic is deleted or reordered.
- Empty lines with formatting (like bold or italic) in a Quill editor are now removed if not used as paragraphs.

## 2020-11-10

### Added

#### Integration of trial management into AdminHQ

- The lifecycle of the trials created from AdminHQ and from the website has been unified.
- After 14 days, a trial platform goes to Purgatory (`expired_trial`) and is no longer accessible. Fourteen days later, the expired trial will be removed altogether (at this point, there is no way back).
- The end date of a trial can be modified in AdminHQ (> Edit tenant > Internal tab).

## 2020-11-06

### Added

- Social sharing via WhatsApp
- Ability to edit the project URL
- Fragment to embed a form directly into the new proposal page, for regular users only

### Fixed

- The project about section is visibile in mobile view again
- Maps will no longer overflow on page resizes

## 2020-11-05

### Added

- Reordering of and cleaner interface for managing custom registration field options
- An 'add proposal' button in the proposals admin
- Fragment to user profile page to manage party membership settings (CD&V)
- "User not found" message when visiting a profile for a user that was deleted or could not be found

### Changed

- Proposal title max. length error message
- Moved delete functionality for projects and project folders to the admin overview

### Fixed

- The automatic scroll to the survey on survey project page

## 2020-11-03

### Fixed

- Fixed broken date picker for phase start and end date

## 2020-10-30

### Added

- Initial Right to left layout for Arabic language
- Idea description WYSIWYG editor now supports adding images and/or buttons

## 2020-10-27

### Added

- Support for Arabic

## 2020-10-22

### Added

- Project edit button on project page for admins/project manager
- Copy for Sterling Council

### Fixed

- Links will open in a new tab or stay on the same page depending on their context. Links to places on the platform will open on the same page, unless it breaks the flow (i.e. going to the T&C policy while signing up). Otherwise, they will open in a new tab.

### Changed

- In the project management rights no ambiguous 'no options' message will be shown anymore when you place your cursor in the search field

## 2020-10-16

### Added

- Ability to reorder geographic areas

### Fixed

- Stretched images in 'avatar bubbles'
- Input fields where other people can be @mentioned don't grow too wide anymore
- Linebar charts overlapping elements in the admin dashboard

## 2020-10-14

### Changed

- Project page redesign

## 2020-10-09

### Added

- Map configuration tool in AdminHQ (to configure maps and layers at the project level).

## 2020-10-08

### Added

- Project reports

### Changed

- Small styling fixes
- Smart group support multiple area codes
- Layout refinements for the new idea page
- More compact idea/proposal comment input
- Proposal 'how does it work' redesign

## 2020-10-01

### Changed

- Idea page redesign

## 2020-09-25

### Fixed

- The "Go to platform" button in custom email campaigns now works in Norwegian

### Added

- Granular permissions for proposals
- Possibility to restrict survey access to registered users only
- Logging project published events

### Changed

- Replaced `posting_enabled` in the proposal settings by the posting proposal granular permission
- Granular permissions are always granted to admins

## 2020-09-22

### Added

- Accessibility statement

## 2020-09-17

### Added

- Support for checkbox, number and (free) text values when initializing custom fields through excel invites.

### Changed

- Copy update for German, Romanian, Spanish (CL), and French (BE).

## 2020-09-15

### Added

- Support Enalyzer as a new survey provider
- Registration fields can now be hidden, meaning the user can't see or change them, typically controlled by an outside integration. They can still be used in smart groups.
- Registration fields can now be pre-populated using the invites excel

## 2020-09-08

### Fixed

- Custom buttons (e.g. in project descriptions) have correct styling in Safari.
- Horizontal bar chart overflow in Admin > Dashboard > Users tab
- User graphs for registration fields that are not used are not shown anymore in Admin > Dashboard > Users tab

### Added

- Pricing plan feature flags for smart groups and project access rights

## 2020-09-01

### Fixed

- IE11 no longer gives an error on places that use the intersection observer: project cards, most images, ...

### Added

- New platform setting: 'Abbreviated user names'. When enabled, user names are shown on the platform as first name + initial of last name (Jane D. instead of Jane Doe). This setting is intended for new platforms only. Once this options has been enabled, you MUST NOT change it back.
- You can now export all charts in the admin dashboard as xlsx or svg.
- Translation improvements (email nl...)

### Changed

- The about us (CitizenLab) section has been removed from the cookie policy

## 2020-08-27

### Added

- Support for rich text in field descriptions in the idea form.
- New "Proposed Budget" field in the idea form.

### Changed

- Passwords are checked against a list of common passwords before validation.
- Improving the security around xlsx exports (escaping formulas, enforcing access restrictions, etc.)
- Adding request throttling (rate-limiting) rules.
- Improving the consistency of the focus style.

## 2020-07-30

### Added

- Pricing plans in AdminHQ (Pricing plan limitations are not enforced).
- Showing the number of deviations from the pricing plan defaults in the tenant listing of AdminHQ.

### Changed

- Tidying up the form for creating new tenants in AdminHQ (removing unused features, adding titles and descriptions, reordering features, adding new feature flags, removing fields for non-relevant locales).

## 2020-07-10

### Added

- Project topics

### Changed

- Userid instead of email is used for hidden field in surveys (Leiden)
- New projects have 'draft' status by default

### Fixed

- Topics filter in ideas overview works again

## 2020-07-09 - Workshops

### Fixed

- Speps are scrollable

### Added

- Ability to export the inputs as an exel sheet
- Polish translations
- Portugese (pt-BR) translations

## 2020-06-26

### Fixed

- No longer possible to invite a project manager without selecting a project
- The button on the homepage now also respects the 'disable posting' setting in proposals
- Using project copy or a tenant template that contains a draft initiative no longer fails

### Added

- Romanian

## 2020-06-19

### Fixed

- Polish characters not being rendered correctly

### Added

- Back-office toggle to turn on/off the ability to add new proposals to the platform

## 2020-06-17

### Fixed

- It's no longer needed to manually refresh after deleting your account for a consistent UI
- It's no longer needed to manually refresh after using the admin toggle in the user overview
- The sign-in/up flow now correctly asks the user to verify if the smart group has other rules besides verification
-

demo`is no longer an available option for`organization_type` in admin HQ

- An error is shown when saving a typeform URL with `?email=xxxx` in the URL, which prevented emails to be linked to survey results
- On mobile, the info container in the proposal info page now has the right width
- A general issue with storing cookies if fixed, noticable by missing data in GA, Intercom not showing and the cookie consent repeatedly appearing
- Accessibility fix for the search field
- The `signup_helper_text` setting in admin HQ is again displayed in step 1 of the sign up flow

### Added

- There's a new field in admin HQ to configure custom copy in step 2 of the sign up flow called `custom_fields_signup_helper_text`
- `workshops` can be turned on/off in admin HQ, displayed as a new page in the admin interface

### Changed

- The copy for `project moderator` has changed to `project manager` everywhere
- The info image in the proposals header has changed

## 2020-06-03

### Fixed

- Maps with markers don't lose their center/zoom settings anymore
- English placeholders in idea form are gone for Spanish platforms

## 2020-05-26

### Changed

- Lots of small UI improvements throughout the platform
- Completely overhauled sign up/in flow:
  - Improved UI
  - Opens in a modal on top of existing page
  - Opens when an unauthenticaed user tries to perform an action that requires authentication (e.g. voting)
  - Automatically executes certain actions (e.g. voting) after the sign in/up flow has been completed (note: does not work for social sign-on, only email/password sign-on)
  - Includes a verification step in the sign up flow when the action requires it (e.g. voting is only allowed for verified users)

## 2020-05-20

### Fixed

- Budget field is shown again in idea form for participatory budget projects

## 2020-05-14

### Added

- Idea configurability: disabling/requiring certain fields in the idea form
- The footer has our new logo

### Changed

- Admins will receive a warning and need to confirm before sending a custom email to all users
- A survey project link in the top navigation will link to /info instead of to /survey

## 2020-04-29

### Fixed

- Folders are again shown in the navbar
- Adding an image to the description text now works when creating a project or a phase

### Added

- Support for Polish, Hungarian and Greenlandic

## 2020-04-23

### Fixed

- Long timeline phase names show properly

### Changed

- Redirect to project settings after creating the project
- Links to projects in the navigation menu link to the timeline for timeline projects

## 2020-04-21

### Fixed

- Fixed overlapping issue with idea vote bar on mobile
- Fixed an issue where images were used for which the filename contained special characters

### Added

- The overview (moderation) in the admin now has filters
  - Seen/not seen
  - Type: Comment/Idea/Proposal
  - Project
  - Search
- The idea xlsx export contains extra columns on location, number of comments and number of attachments

### Changed

- The permissions tab in the project settings has reordered content, to be more logical
- In German, the formal 'Sie' form has been replaced with the informal 'Du' form

## 2020-03-31

### Fixed

- Signing up with keyboard keys (Firefox)
- Composing manual emails with text images
- Exporting sheet of volunteers with long cause titles

### Added

- Folder attachments
- Publication status for folders

### Changed

- Show folder projects within admin project page

## 2020-03-20

### Added

- Volunteering as a new participation method

## 2020-03-16

### Fixed

- The project templates in the admin load again

## 2020-03-13

### Fixed

- The folder header image is not overly compressed when making changes to the folder settings
- The loading spinner on the idea page is centered

### Added

- Add images to folders, shown in cards.

### Changed

- Admins can now comment on ideas.

## 2020-03-10

### Fixed

- Fixed consent banner popping up every time you log in as admin
- Fixed back-office initiative status change 'Use latest official updates' radio button not working
- Fixed broken copy in Initiative page right-hand widget

### Added

- Add tooltip explaining what the city will do when the voting threshold is reached for a successful initiative
- Added verification step to the signup flow
- New continuous flow from vote button clicked to vote casted for unauthenticated, unverified users (click vote button -> account creation -> verification -> optional/required custom signup fields -> programmatically cast vote -> successfully voted message appears)
- The rich text editor in the admin now supports buttons

### Changed

- Admin HQ: new and improved list of timezones

## 2020-03-05

### Fixed

- Signup step 2 can no longer be skipped when there are required fields
- Correct tooltip link for support article on invitations
- Correct error messages when not filling in start/end date of a phase

### Added

- Setting to disable downvoting in a phase/project, feature flagged
- When a non-logged in visitor tries to vote on an idea that requires verification, the verification modal automatically appears after registering

## 2020-02-24

### Fixed

- Initiative image not found errors
- Templates generator out of disk space

### Added

- Folders i1
  - When enabled, an admin can create, edit, delete folders and move projects into and out of folders
  - Folders show in the project lists and can be ordered within projects

### Changed

- Initiative explanatory texts show on mobile views
- Existing platforms have a moderator@citizenlab.co admin user with a strong password in LastPass
- In the admin section, projects are no longer presented by publication status (Folders i1)

## 2020-02-19

### Fixed

- Loading more comments on the user profile page works again
- Accessibility improvements
- Adding an image no longer pops up the file dialog twice
- Changed to dedicated IP in mailgun to improve general deliverability of emails

### Added

- Improvements to the PB UI to make sure users confirm their basket at the end
- Ideation configurability i1
  - The idea form can be customized, on a project level, to display custom description texts for every field
- People filling out a poll are now included in the 'participated in' smart group rules
- Make me admin section in Admin HQ

### Changed

- When a platform no longer is available at a url, the application redirects to the CitizenLab website
- New platforms automatically get a moderator@citizenlab.co admin user with a strong password in LastPass

## 2020-01-29

### Fixed

- Rich text editor no longer allows non-video iframe content
- Smart groups that refer to a deleted project now get cleaned up when deleting a project
- All cookie consent buttons are now reachable on IE11
- More accessibility fixes
- The organization name is no longer missing in the password reset email

### Added

- CSAM verification
  - Users can authenticate and verify using BeID or itsme
  - User properties controlled by a verification method are locked in the user profile
  - Base layer of support for other similar verification methods in the future
- The order of project templates can now be changed in Templates HQ

### Changed

- Project templates overview no longer shows the filters

## 2020-01-17

### Fixed

- Further accesibility improvements:
  - Screen reader improvement for translations
  - Some color contrast improvements

### Added

- A hidden topics manager available at https://myfavouriteplatform.citizenlab.co/admin/topics

## 2020-01-15

### Fixed

- In the admin, the project title is now always displayed when editing a project
- Further accesibility improvements:
  - Site map improvements (navigation, clearer for screen readers)
  - Improved colors in several places for users with sight disability
  - Improved HTML to better inform screen reader users
  - Added keyboard functionality of password recovery
  - Improved forms (easier to use for users with motoric disabilities, better and more consistent validation, tips and tricks on mobile initiative form)
  - Improvements for screen reader in different languages (language picker, comment translations)
  - Added title (visible in your tab) for user settings page
  - Improved screen reader experience for comment posting, deleting, upvoting and idea voting

### Added

- The email notification settings on the user profile are now grouped in categories
- Unsubscribing through an email link now works without having to sign in first

### Changed

- The idea manager now shows all ideas by default, instead of filtered by the current user as assignee

## 2020-01-07

### Added

- Go to idea manager when clicking 'idea assigned to you' notification
- 2th iteration of the new admin moderation feature:
  - Not viewed/Viewed filtering
  - The ability to select one or more items and mark them as viewed/not viewed
  - 'Belongs to' table column, which shows the context that a piece of content belongs to (e.g. the idea and project that a comment belongs to)
  - 'Read more' expand mechanism for longer pieces of content
  - Language selector for multilingual content
  - 'Go to' link that will open a new tab and navigate you to the idea/iniative/comment that was posted

### Changed

- Improve layout (and more specifically width) of idea/iniatiatve forms on mobile
- Separate checkboxes for privacy policy and cookie policy
- Make the emails opt-in at registration

### Fixed

- Fix for unreadable password reset error message on Firefox
- Fix for project granular permission radio buttons not working

## 2019-12-12

### Added

- Polls now support questions for which a user can check multiple options, with a configurable maximum
- It's now possible to make a poll anonymous, which hides the user from the response excel export
- New verification method `id_card_lookup`, which supports the generic flow of verifying a user using a predined list of ID card numbers.
  - The copy can be configured in Admin HQ
  - The id cards CSV can be uploaded through Admin HQ

## 2019-12-11

### Added

- Admin moderation iteration 1 (feature flagged, turned on for a selected number of test clients)
- New verification onboarding campaign

### Changed

- Improved timeline composer
- Wysiwyg accessibility improvement

### Fixed

- English notifications when you have French as your language

## 2019-12-06

### Fixed

- Accessibility improvements:
  - Polls
  - Idea/initiative filter boxes
- Uploading a file in admin project page now shows the loading spinner when in progress
- Fixed English copy in notifications when other language selected
- Fixed project copy in Admin HQ not being saved

## 2019-12-05

### Fixed

- Small popups (popovers) no longer go off-screen on smaller screens
- Tooltips are no longer occluded by the checkbox in the idea manager
- The info icon on the initiatives voting box has improved alignment
- Project templates now display when there's only `en` is configured as a tenant locale
- When changing the lifecycle stage of a tenant, the update is now sent right away to segment
- When users accept an inivitation and are in a group, the group count is correctly updated
- Dropdowns in the registration flow can again support empty values
- Accessibility:
  - Various color changes to improve color contrasts
  - Color warning when picking too low contrast
  - Improvements to radio buttons, checkboxes, links and buttons for keyboard accessibility
  - Default built-in pages for new tenants have a better hierarchy for screen readers
- User posted an idea/initiative notification for admins will be in the correct language

## 2019-11-25

### Changed

- Updated translations
- Area filter not shown when no areas are configured
- Overall accessibility improvements for screen readers
- Improved accessibility of the select component, radio button, image upload and tooltip

### Fixed

- When adding a vote that triggers the voting limit on a project/phase, the other idea cards now automatically get updated with disabled vote buttons
- Fix for mobile bottom menu not being clickable when idea page was opened
- Navigating directly between projects via the menu no longer results in faulty idea card collections
- Display toggle (map or list view) of idea and initiative cards works again

## 2019-11-19

### Added

- New ideation project/phase setting called 'Idea location', which enables or disabled the ability to add a location to an idea and show the ideas on a map

### Changed

- Improved accessibility of the image upload component
- COW tooltipy copy
- Sharing modal layout improvement

### Fixed

- Checkboxes have unique ids to correctly identify their corresponding label, which improves screen reader friendliness when you have multiple checkboxes on one page.
- Avatar layout is back to the previous, smaller version

## 2019-11-15

### Fixed

- Fix for 'Click on map to add an idea' functionality not working
- Fix for notifications not showing

## 2019-11-12

### Fixed

- An email with subject `hihi` is no longer sent to admins that had their invite accepted
- Whe clicking the delete button in the file uploader, the page no longer refreshes
- Project templates no longer show with empty copy when the language is missing
- The countdown timer on initiatives now shows the correct value for days
- The radio buttons in the cookie manager are clickable again
- Changing the host of a tenant no longer breaks images embedded in texts
- It's possible again to unassign an idea in the idea manager
- The popup for adding a video or link URL is no longer invisible or unusable in some situations
- Uploading files is no longer failing for various filetypes we want to support
- Keyboard accessibility for modals

### Added

- ID Verification iteration 1
  - Users can verify their account by entering their ID card numbers (currently Chile only)
  - Verification is feature flagged and off by default
  - Smart groups can include the criterium 'is verified'
  - Users are prompted to verify their account when taking an actions that requires verification
- Total population for a tenant can now be entered in Admin HQ
- It's now possible to configure the word used for areas towards citizens from the areas admin
- Improvements to accessibility:
  - Idea and initiative forms: clearer for screen readers, keyboard accessibility, and more accessible input fields
  - Nav bar: clearer for screen readers and improved keyboard navigation
  - Project navigation and phases: clearer for screen readers
  - Sign-in, password reset and recovery pages: labeling of the input fields, clearer for screen readers
  - Participatory budgeting: clearer for screen readers

### Changed

- The organization name is now the default author in an official update

## 2019-10-22

### Fixed

- The sharing title on the idea page is now vertically aligned
- Improvements to the 'bad gateway' message sometimes affecting social sharing
- The map and markers are again visible in the admin dashboard
- First round of accessibility fixes and improvements
  - Dynamics of certain interactions are picked up by screen readers (PB, voting, ...)
  - Overall clarity for screen readers has improved
  - Improvements to information structure: HTML structure, W3C errors, head element with correct titles
  - Keyboard accessibility has generally improved: sign-up problems, login links, PB assignment, ...

### Added

- Initiatives iteration 3
  - Automatic status changes on threshold reached or time expired
  - When updating the status, official feedback needs to be provided simultaneously
  - Users receive emails and notifications related to (their) initiative
  - Initiatives support images in their body text
- Project templates
  - Admins can now create projects starting from a template
  - Templates contain images, a description and a timeline and let admin filter them by tags
  - Admins can share template descriptions with a publically accessible link
- It's now possible to configure the banner overlay color from the customize settings
- A custom email campaign now contains a CTA button by default

### Changed

- Complete copy overhaul of all emails

## 2019-10-03

### Fixed

- PB phase now has a basket button in the project navbar
- The datepicker in the timeline admin now works in IE11

### Changed

- For fragments (small pieces of UI that can be overridden per tenant) to work, they need to be enabled individually in admin HQ.

## 2019-09-25

### Fixed

- It's again possible to change a ideation/PB phase to something else when it contains no ideas
- Older browsers no longer crash when scrolling through comments (intersection observer error)
- Pagination controls are now correctly shown when there's multiple pages of users in the users manager
- The user count of groups in the users manager no longer includes invitees and matches the data shown
- Transition of timeline phases now happen at midnight, properly respecting the tenant timezone
- When looking at the map of an idea or initiative, the map marker is visible again
- The initiatives overview pages now uses the correct header and text colors
- The vote control on an initiative is no longer invisible on a tablet screen size
- The idea page in a budgeting context now shows the idea's budget
- The assign button on an idea card in a budgeting context behaves as expected when not logged in
- Project copy in Admin HQ that includes comments no longer fails
- Changing granular permissions by project moderator no longer fails

### Added

- Polling is now supported as a new participation method in a continuous project or a phase
  - A poll consists of multiple question with predefined answers
  - Users can only submit a poll once
  - Taking a poll can be restricted to certain groups, using granular permissions
  - The poll results can be exported to excel from the project settings
- It's now possible to disable Google Analytics, Google Tag Manager, Facebook Pixel and AdWords for specific tenants through Admin HQ

### Changed

- Large amount of copy improvements throughout to improve consistency and experience
- The ideas overview page is no longer enabled by default for new tenants
- The built-in 'Open idea project' can now be deleted in the project admin

## 2019-08-30

### Fixed

- The map preview box no longer overflows on mobile devices
- You're now correctly directed back to the idea/initiatives page after signing in/up through commenting

### Changed

- The height of the rich text editor is now limited to your screen height, to limit the scrolling when applying styles

## 2019-08-29

### Fixed

- Uploaded animated gifs are no longer displayed with weird artifacts
- Features that depend on NLP are less likely to be missing some parts of the data

### Added

- Citizen initiatives
  - Citizens can post view and post initiatives
  - Admins can manage initiatives, similar to how they manage ideas
  - Current limitation to be aware of, coming very soon:
    - No emails and notifications related to initiatives yet
    - No automated status changes when an initiative reaches enough votes or expires yet

## 2019-08-09

### Fixed

- Fixed a bug that sometimes prevented voting on comments
- When editing a comment, a mention in the comment no longer shows up as html
- In the dashboard, the domicile value 'outside' is now properly translated
- Some fixes were made to improve loading of the dashboard map with data edge cases
- Deleting a phase now still works when users that reveived notifications about the phase have deleted their account
- New releases should no longer require a hard refresh, avoiding landing page crashing issues we had

### Added

- File input on the idea form now works on mobile, if the device supports it

## 2019-07-26

### Fixed

- The project moderator email and notification now link to the admin idea manager instead of citizen side
- The widget no longer shows the `Multiloc`, but the real idea titles for some platforms

### Added

- Speed improvements to data requests to the backend throughout the whole paltform
- Changing the participation method from ideation to information/survey when there are ideas present is now prevented by the UI
- It's now possible to manually reorder archived projects
- There's new in-platform notifications for a status change on an idea you commented or voted on

## 2019-07-18

### Fixed

- It's no longer possible to change the participation method to information or survey if a phase/project already contains ideas
- The 'Share your idea modal' is now properly centered
- It's no longer possible to send out a manual email campaign when the author is not properly defined
- Invite emails are being sent out again
- Imported ideas no longer cause incomplete pages of idea cards
- Invited users who did not accept yet no longer receive any automated digest emails

## 2019-07-08

### Fixed

- When changing images like the project header, it's no longer needed to refresh to see the result
- The comments now display with a shorter date format to work better on smaller screens
- The code snippet from the widget will now work in some website that are strict on valid html
- The number of days in the assignee digest email is no longer 'null'
- The project preview description input is displayed again in the projects admin
- The idea status is no longer hidden when no vote buttons are displayed on the idea page
- Duplicate idea cards no longer appear when loading new pages

### Added

- Performance optimizations on the initial loading of the platform
- Performance optimizations on loading new pages of ideas and projects
- Newly uploaded images are automatically optimized to be smaller in filesize and load faster
- The 'Add an idea' button is now shown in every tab of the projects admin
- It's now possible to add videos to the idea body text
- E-mails are no longer sent out through Vero, but are using the internal cl2-emails server

### Changed

- The automated emails in the admin no longer show the time schedule, to work around the broken translations
- The rights for voting on comments now follow the same rights than commenting itself, instead of following the rights for idea voting
- On smaller desktop screens, 3 columns of idea cards are now shown instead of 2
- When adding an idea from the map, the idea will now be positioned on the exact location that was clicked instead of to the nearest detectable address
- Using the project copy tool in admin HQ is more tolerant about making copies of inconsistent source projects

## 2019-06-19

### Fixed

- Show 3-column instead of 2-column layout for ideas overview page on smaller desktop screens
- Don't hide status label on idea page when voting buttons are not shown

### Changed

- Small improvement in loading speed

## 2019-06-17

## Fixed

- The column titles in comments excel export are aligned with the content
- There's now enough space between voting anc translate links under a comment
- Vote button on an idea no longer stays active when a vote on that idea causes the voting treshold of the project to be reached

## Added

- The admin part of the new citizen initiatives is available (set initiatives feature on `allowed`)
  - Cities can configure how they plan to use initiatives
- A preview of how initiatives will look like city side is available, not yet ready for prime time (set initiatives feature on `allowed` and `enabled`)
- The ideas overview page has a new filtering sidebar, which will be used for other idea and initiative listings in the future
  - On idea status
  - On topic
  - Search
- Comments now load automatically while scrolling down, so the first comments appear faster

## 2019-06-05

### Fixed

- Fix an issue that when showing some ideas in an idea card would make the application crash

## 2019-05-21

### Fixed

- The idea page does no longer retain its previous scroll position when closing and reopening it
- The Similar Ideas box no longer has a problem with long idea titles not fitting inside of the box
- The Similar Ideas box content did not update when directly navigating from one idea page to the next
- The 'What were you looking for?' modal no longer gives an error when trying to open it

### Changed

- You now get redirected to the previously visited page instead of the landing page after you've completed the signup process

## 2019-05-20

### Fixed

- Closing the notification menu after scrolling no longer results in a navbar error
- When accessing the idea manager as a moderator, the assignee filter defaults to 'assigned to me'
- The idea and comment counts on the profile page now update as expected
- It's now possible to use a dropdown input in the 2nd registration step with a screen reader
- An invited user can no longer request a password reset, thereby becoming an inconsistent user that resulted in lots of problems

### Added

- Restyle of the idea page
  - Cleaner new style
  - Opening an idea no longer appears to be a modal
  - Properly styled similar ideas section
  - Showing comment count and avatars of contributors

### Changed

- When clicking the edit button in the idea manager, the edit form now opens in the sidemodal

## 2019-05-15

### Fixed

- Opening the projects dropdown no longer shows all menu items hovered when opened
- Users that can't contribute (post/comment/vote/survey) no longer get an email when a phase starts
- When a project has an ideation and a PB phase, the voting buttons are now shown during the ideation phase
- The admin navigation menu for moderators is now consistent with that for admins
- Moderators that try to access pages only accessible for admins, now get redirected to the dashboard
- The details tab in clustering doesn't cause the info panel to freeze anymore
- When writing an official update, the sbumit button now only becomes active when submission is possible
- The 'no options' copy in a dropdown without anything inside is now correctly translated
- Making a field empty in Admin HQ now correctly saves the empty value
- The active users graph no longer includes users that received an email as being active
- The translation button in an idea is no longer shown when there's only one platform language
- After changing granular permission, a refresh is no longer needed to see the results on ideas
- The sideview in the idea manager now shows the status dropdown in the correct language
- The layout of the sideview in the idea manager is now corrected
- A digest email to idea assignees is no longer sent out when no ideas are assigned to the admin/moderator
- Signing in with VUB Net ID works again
- Loading the insights map can no longer be infinite, it will now show an error message when the request fails

### Added

- The profile page of a user now also shows the comments by that user
- Users can now delete their own profile from their edit profile page
- Similar ideas, clustering and location detection now work in Spanish, German, Danish and Norwegian
- Facebooks bot coming from `tfbnw.net` are now blocked from signing up
- Moderators now also have a global idea manager, showing all the ideas from the projects they're moderating
- Loading the insights map, which can be slow, now shows a loading indicator

### Changed

- Voting buttons are no longer shown when voting is not enabled
- Improved and more granular copy text for several voting and commenting disabled messages

## 2019-04-30

### Fixed

- Time remaning on project card is no longer Capitalized
- Non-admin users no longer get pushed to intercom
- Improvements to the idea manager for IE11
- When filtering on a project in the idea manager, the selected project is highlighted again
- @citizenlab.cl admins can now also access churned platforms
- The user count in the user manager now includes migrated cl1 users
- Sending invitations will no longer fail on duplicate mixed-case email addresses

### Added

- Ideas can now be assigned to moderators and admins in the idea manager
  - Added filter on assignee, set by default to 'assigned to me'
  - Added filter to only show ideas that need feedback
  - When clicking an idea, it now opens in and can be partially edited from a half screen modal
  - Admins and moderators get a weekly digest email with their ideas that need feedback
- Completely new comments UI with support for comment upvotes
  - Comments are visually clearly grouped per parent comment
  - Sub-comments use @mentions to target which other subcomment they reply to
  - Comments can be sorted by time or by votes
- Ideas can now be sorted randomly, which is the new default
- New smart group rule for users that contributed to a specific topic
- New smart group rule for users that contributed to ideas with a specific status
- Clear error message when an invitee does a normal sign up

### Changed

- The idea grid no longer shows a 'post an idea' button when there are no ideas yet

## 2019-04-24

### Fixed

- Project cards now show correct time remaining until midnight

## 2019-04-23

### Fixed

- Closing the notification menu does not cause an error anymore
- The unread notifications count is now displayed correctly on IE11
- Clicking on an invite link will now show an immediate error if the invite is no longer valid

### Changed

- The admin guide is now under the Get Started link and the dashboards is the admin index
- The project cards give feedback CTA was removed
- An idea can now be deleted on the idea page
- The default border radius throughout the platform now is 3px instead of 5px
- The areas filter on the project cards is only shown when there is more than one area

## 2019-04-16

### Fixed

- The comment count of a project remains correct when moving an idea to a different project
- Fixed an issue when copying projects (through the admin HQ) to tenants with conflicting locales
- Only count people who posted/voted/commented/... as participants (this is perceived as a fix in the dashboards)
- Invites are still sent out when some emails correspond to existing users/invitees
- Phase started/upcoming notifications are only sent out for published projects

### Added

- Posting text with a URL will turn the URL part into a link
- Added smart group rules for topic and idea status participants

### Changed

- New configuration for which email campaigns are enabled by default
- Changed project image medium size to 575x575

## 2019-04-02

### Fixed

- The new idea button now shows the tooltip on focus
- The gender graph in clustering is now translated
- Tooltips on the right of the screen no longer fall off
- Text in tooltips no longer overflows the tooltip borders
- When there are no ideas, the 'post an idea' button is no longer shown on a user profile or the ideas overview page
- The project card no longer displays a line on the bottom when there is no meta information available
- Downloading the survey results now consistently triggers a browser download
- The bottom of the left sidebar of the idea manager can now be reached when there are a lot of projects
- The time control in the admin dashboard is now translated
- Various fixes to improve resilience of project copy tool

### Added

- The ideas overview page now has a project filter
- The various pages now support the `$|orgName|` variable, which is replaced by the organization name of the tenant
- Non-CitizenLab admins can no longer access the admin when the lifecycle stage is set to churned
- A new style variable controls the header opacity when signed in
- New email as a reminder to an invitee after 3 days
- New email when a project phase will start in a week
- New email when a new project phase has started
- The ideas link in the navbar is now feature flagged as `ideas_overview`

### Changed

- When filtering projects by multiple areas, all projects that have one of the areas or no area are now shown
- The user search box for adding a moderator now shows a better placeholder text, explaining the goal

## 2019-03-20

### Fixed

- Fixed mobile layout issues with cookie policy, idea image and idea title for small screens (IPhone 5S)
- Posting an idea in a timeline that hasn't started yet (as an admin) now puts the idea in the first phase
- Notifications menu renders properly in IE11
- The CTA on project cards is no longer shown for archived and finished projects
- Invited users that sign up with another authentication provider now automatically redeem their invitation
- When the tenant only has one locale, no language switcher is shown in the official feedback form

### Added

- Capabilities have been added to apply custom styling to the platform header
  - Styling can be changed through a new style tab in admin HQ
  - It's also possible to configure a different platform-wide font
  - Styling changes should only be done by a designer or front-end developer, as there are a lot of things that could go wrong
- The initial loading speed of the platform has increased noticably due to no longer loading things that are not immediately needed right away.
- Tenant templates are now automatically updated from the `.template` platforms every night
- The project copy tool in admin HQ now supports time shifting and automatically tries to solve language conflicts in the data
- New notifications and emails for upcoming (1 week before) and starting phases

### Changed

- Archived ieas are no longer displayed on the general ideas page
- The time remaining on project cards is no longer shown on 2 lines if there's enough space
- New platforms will show the 'manual project sorting' toggle by default
- Some changes were made to modals throughout to make them more consistent and responsiveness
- New ideas now have a minimal character limit of 10 for the title and 30 for the body
- User pages have a more elaborate meta title and description for SEO purposes

## 2019-03-11

### Fixed

- Notifications layout on IE11
- Errors due to loading the page during a deployment

## 2019-03-11

### Fixed

- Similar ideas is now fast enough to enable in production
- NLP insights will no longer keep on loading when creating a new clusgtering graph
- The comment count on project cards now correctly updates on deleted comments
- Various spacing issues with the new landing page on mobile are fixed
- When logging out, the avatars on the project card no longer disappear
- The widget no longer cuts off the title when it's too long
- In admin > settings > pages, all inputs are now correctly displayed using the rich text editor
- The notifications are no longer indented inconsistently
- Exporting typeform survey results now also work when the survey embed url contains `?source=xxxxx`
- When there's a dropdown with a lot of options during signup, these options are no longer unreachable when scrolling down
- The cookie policy no longer displays overlapping text on mobile
- The `isSuperAdmin`, `isProjectModerator` and `highestRole` user properties are now always named using camelCasing

### Added

- Official feedback
  - Admins and moderators can react to ideas with official feedback from the idea page
  - Users contributing to the idea receive a notification and email
  - Feedback can be posted using a free text name
  - Feedback can be updated later on
  - Admin and moderators can no longer write top-level comments
  - Comments by admins or moderators carry an `Official` badge
- When giving product feedback from the footer, a message and email can be provided for negative feedback
- CTA on project card now takes granular permissions into account
- CTA on project card is now also shown on mobile
- Projects for which the final phase has finished are marked as finished on their project card
- Projects on the landing page and all projects page can now be filtered on area through the URL

### Changed

- The avatars on a project card now include all users that posted, voted or commented
- Commenting is no longer possible on ideas not in the active phase

## 2019-03-03

### Fixed

- Manually sorting projects in the admin works as expected

### Added

- Support for Spanish
- The copy of 'x is currently working on' can be customized in admin HQ
- Extra caching layer in cl2-nlp speeds up similar ideas and creating clusters

## 2019-02-28

### Fixed

- In the dashboard, the labels on the users by gender donut chart are no longer cut off
- Adding file attachments with multiple consecutive spaces in the filename no longer fails
- Project copy in admin HQ no longer fails when users have mismatching locales with the new platform

### Added

- New landing page redesign
  - Project cards have a new layout and show the time remaining, a CTA and a metric related to the type of phase
  - The bottom of the landing page displays a new custom info text, configurable in the admin settings
  - New smarter project sorting algorithm, which can be changed to manual ordering in the projects admin
  - Ideas are no longer shown on the landing page
  - The `Show all projects` link is only shown when there are more than 10 projects
- New attributes are added to segment, available in all downstream tools:
  - `isSuperAdmin`: Set to true when the user is an admin with a citizenlab email
  - `isProjectModerator`
  - `highestRole`: Either `super_admin`, `admin`, `project_moderator` or `user`

### Changed

- Intercom now only receives users that are admin or project moderator (excluding citizenlab users)

## 2019-02-20

### Fixed

- User digest email events are sent out again
- The user statistics on the admin dashboard are back to the correct values
- Creating a new project page as an admin does not result in a blank page anymore
- Improved saving behaviour when saving images in a phase's description
- When logged in and visiting a url containing another locale than the one you previously picked, your locale choice is no longer overwritten

### Added

- Project copy feature (in admin HQ) now also supports copying ideas (including comments and votes) and allows you to specify a new slug for the project URL
- Unlogged users locale preference is saved in their browser

## 2019-02-14

### Fixed

- Project/new is no longer a blank page

## 2019-02-13

### Fixed

- Texts written with the rich text editor are shown more consistently in and outside of the editor
- Opening a dropdown of the smart group conditions form now scrolls down the modal
- When changing the sorting method in the ideas overview, the pagination now resets as expected
- Google login no longer uses the deprecated Google+ authentication API

### Added

- Typeform survey for typeform can now be downloaded as xlsx from a tab in the project settings
  - The Segment user token needs to be filled out in Admin HQ
  - New survey responses generate an event in segment
- Survey providers can be feature flagged individually
- New \*.template.citizenlab.co platforms now serve as definitions of the tenant template
- The registration fields overview in admin now shows a badge when fields are required

### Changed

- Surveymonkey is now feature-flagged off by default for new platforms

## 2019-01-30

### Fixed

- Long topic names no longer overlap in the admin dashboards
- Video no longer pops out of the phase description text
- Added event tracking for widget code copy and changing notification settings
- Saving admin settings no longer fails because of a mismatch between platform and user languages
- The password reset message now renders correctly on IE11
- It's easier to delete a selected image in the rich text editor
- The copy in the modal to create a new group now renders correctly in IE11
- Texts used in the the dashboard insights are no longer only shown in English
- Tracking of the 'Did you find what you're looking for?' footer not works correctly

### Added

- Tooltips have been added throughout the whole admin interface
- A new homepage custom text section can be configured in the admin settings, it will appear on the landing page in a future release
- New experimental notifications have been added that notify admins/moderators on every single idea and comment
- New tenant properties are being logged to Google Analytics

## 2019-01-19

### Fixed

- Registration fields of the type 'multiple select' can again be set in the 2nd step of the signup flow
- Creating invitations through an excel file no longer fails when there are multiple users with the same first and last name

## 2019-01-18

### Fixed

- Overflowing text in project header
- Fixed color overlay full opaque for non-updated tenant settings
- Fixed avatar layout in IE11
- Fixed idea page scrolling not working in some cases on iPad
- Pressing the enter key inside of a project settings page will no longer trigger a dialog to delet the project

### Changed

- Reduced the size of the avatars on the landing page header and footer
- Made 'alt' text inside avatar invisible
- Better cross-browser scaling of the background image of the header that's being shown to signed-in users
- Added more spacing underneath Survey, as not to overlap the new feedback buttons
- Increased width of author header inside of a comment to better accomodate long names
- Adjusted avatar hover effect to be inline with design spec￼

## 2019-01-17

### Added

- `header_overlay_opacity` in admin HQ allows to configure how transparent header color is when not signed in
- `custom_onboarding_fallback_message` in admin HQ allows to override the message shown in the header when signed in

## 2019-01-16

### Fixed

- The clustering prototype no longer shows labels behind other content
- Removing a project header image is again possible
- New active platforms get properly submitted to google search console again
- Scrolling issues with an iPad on the idea modal have been resolved
- Signing up through Google is working again
- The line underneath active elements in the project navbar now has the correct length
- A long location does no longer break the lay-out of an event card
- The dashboards are visible again by project moderators
- The admin toggle in the users manager is working again

### Added

- When logged in, a user gets to see a dynamic call to action, asking to
  - Complete their profile
  - Display a custom message configurable through admin HQ
  - Display the default fallback engagement motivator
- The landing page header now shows user avatars
- It's now possible to post an idea from the admin idea manager
- The footer now shows a feedback element for citizens
- A new 'map' dashboard now shows the ideas on their locations detected from the text using NLP
- The clustering prototype now shows the detected keywords when clustering is used

### Changed

- The navbar and landing page have a completely refreshed design
  - The font has changed all over the platform
  - 3 different colors (main, secondary, text) are configurable in Admin HQ
- The clustering prototype has been moved to its own dashboard tab
- Project cards for continuous projects now link to the information page instead of ideas

## 2018-12-26

### Fixed

- The rich text editor now formats more content the same way as they will be shown in the platform

### Added

- Admin onboarding guide
  - Shown as the first page in the admin, guiding users on steps to take
- The idea page now shows similar ideas, based on NLP
  - Feature flagged as `similar_ideas`, turned off by default
  - Experimental, intended to evaluate NLP similarity performance
- A user is now automatically signed out from FranceConnect when signing out of the platform

### Changed

- When a user signs in using FranceConnect, names and some signup fields can no longer be changed manually
- The FranceConnect button now has the official size and dimensions and no T&C
- SEO improvements to the "Powered by CitizenLab" logo

## 2018-12-13

### Fixed

- User digest email campaigns is sent out again
- IE11 UI fixes:
  - Project card text overflow bug
  - Project header text wrapping/centering bug
  - Timeline header broken layout bug
  - Dropdown not correctly positioned bug
- Creating new tenants and changing the host of existing tenants makes automatic DNS changes again

### Added

- SEO improvements: project pages and info pages are now included in sitemap
- Surveys now have Google Forms support

## 2018-12-11-2

### Fixed

- A required registration field of type number no longer blocks users on step 2 of the registration flow

## 2018-12-11

### Fixed

- Loading an idea page with a deleted comment no longer results in an error being shown
- Assigning a first bedget to a PB project as a new user no longer shows an infinite spinner
- Various dropdowns, most famously users group selection dropdown, no longer overlap menu items

## 2018-12-07

### Fixed

- It's again possible to write a comment to a comment on mobile
- When logged in and trying to log in again, the user is now redirected to the homepage
- A deleted user no longer generates a link going nowhere in the comments
- The dropdown menu for granular permissions no longer disappears behind the user search field
- After deleting an idea, the edit and delete buttons are no longer shown in the idea manager
- Long event title no longer pass out of the event box
- Notifications from a user that got deleted now show 'deleted user' instead of nothing

### Added

- Machine translations on the idea page
  - The idea body and every comment not in the user's language shows a button to translate
  - Feature flagged as `machine_translations`
  - Works for all languages
- Show the currency in the amount field for participatory budgeting in the admin
- Built-in registration fields can now be made required in the admin
- FranceConnect now shows a "What is FranceConnect?" link under the button

### Changed

- The picks column in the idea manager no longer shows a euro icon

## 2018-11-28

### Fixed

- IE11 graphical fixes in text editor, status badges and file drag&drop area fixed
- The idea tab is visible again within the admin of a continuous PB project
- The checkbox within 3rd party login buttons is now clickable in Firefox

## 2018-11-27

### Fixed

- When all registration fields are disabled, signing up through invite no longer blocks on the first step
- A moderator that has not yet accepted their invitation, is no longer shown as 'null null' in the moderators list
- Adding an idea by clicking on the map is possible again

### Changed

- When there are no events in a project, the events title is no longer shown
- The logo for Azure AD login (VUB Net ID) is shown as a larger image
- When logging in through a 3rd party login provider, the user needs to confirm that they've already accepted the terms and conditions

## 2018-11-22

### Fixed

- In the clustering prototype, comparing clusters using the CTRL key now also works on Mac
- Widget HTML code can now be copied again
- Long consequent lines of text now get broken up in multiple lines on the idea page
- Admin pages are no longer accessible for normal users
- Reduced problems with edge cases for uploading images and attachments

### Added

- Participatory budgeting (PB)
  - A new participation method in continuous and timeline projects
  - Admins and moderators can set budget on ideas and a maximum budget on the PB phase
  - Citizens can fill their basket with ideas, until they hit the limit
  - Citizens can submit their basket when they're done
  - Admins and moderators can process the results through the idea manager and excel export
- Advanced dashboards: iteration 1
  - The summary tab shows statistics on idea/comment/vote and registration activities
  - The users tab shows information on user demographics and a leaderboard
  - The time filter can be controller with the precision of a day
  - Project, group and topic filters are available when applicable
  - Project moderators can access the summary tabs with enforced project filter
- Social sharing through the modal is now separately trackable from sharing through the idea page
- The ideas excel export now contains the idea status
- A new smart group rule allows for filtering on project moderators and normal users

### Changed

- Project navigation is now shown in new navigation bar on top
- The content of the 'Open idea project' for new tenants has changed
- After posting an idea, the user is redirected towards the idea page of the new idea, instead of the landing page

## 2018-11-07

### Fixed

- The widget HTML snippet can be copied again

## 2018-11-05

### Fixed

- Clicking Terms & Conditions links during sign up now opens in a new tab

### Added

- Azure Active Directory login support, used for VUB Net ID

## 2018-10-25

### Fixed

- Resizing and alignment of images and video in the editor now works as expected
- Language selector is now updating the saved locale of a signed in user
- When clicking "view project" in the project admin in a new tab, the projects loads as expected
- The navbar user menu is now keyboard accessible
- Radio buttons in forms are now keyboard accessible
- The link to the terms and conditions from social sign in buttons is fixed
- In admin > settings > pages, the editors now have labels that show the language they're in
- Emails are no longer case sensitive, resolving recurring password reset issues
- The widget now renders properly in IE11
- Videos are no longer possible in the invitation editor

### Added

- Cookie consent manager
  - A cookie consent footer is shown when the user has not yet accepted cookies
  - The user can choose to accept all cookies, or open the manager and approve only some use cases
  - The consent settings are automatically derived from Segment
  - When the user starts using the platform, they silently accept cookies
- A new cookie policy page is easier to understand and can no longer be customized through the admin
- Granular permissions
  - In the project permissions, an admin or project moderator can choose which citizens can take which actions (posting/voting/comments/taking survey)
  - Feature flagged as 'granular_permissions', turned off by default
- Ideas excel export now contains links to the ideas
- Ideas and comments can now be exported from within a project, also by project moderators
- Ideas and comments can now be exported for a selection of ideas
- When signing up, a user gets to see which signup fields are optional

### Changed

- Published projects are now shown first in the admin projects overview
- It's now more clear that the brand color can not be changed through the initial input box
- All "Add <something>" buttons in the admin have moved to the top, for consistency
- The widget no longer shows the vote count when there are no votes
- When a project contains no ideas, the project card no longer shows "no ideas yet"

## 2018-10-09

### Fixed

- UTM tags are again present on social sharing
- Start an idea button is no longer shown in the navbar on mobile
- Exceptionally slow initial loading has been fixed
- Sharing on facebook is again able to (quite) consistently scrape the images
- When using the project copy tool in Admin HQ, attachments are now copied over as well

### Added

- Email engine in the admin (feature flagged)
  - Direct emails can be sent to specific groups by admins and moderators
  - Delivered/Opened/Clicked statistics can be seen for every campaign
  - An overview of all automated emails is shown and some can be disabled for the whole platform

## 2018-09-26

### Fixed

- Error messages are no longer cut off when they are longer than the red box
- The timeline dropdown on mobile shows the correct phase names again
- Adding an idea by clicking on the map works again
- Filip peeters is no longer sending out spam reports
- Reordering projects on the projects admin no longer behaves unexpectedly
- Fixes to the idea manager
  - Tabs on the left no longer overlap the idea table
  - Idea status tooltips no longer have an arrow that points too much to the right
  - When the screen in not wide enough, the preview panel on the right is no longer shown
  - Changing an idea status through the idea manager is possible again

### Added

- Social sharing modal is now shown after posting an idea
  - Feature flagged as `ideaflow_social_sharing`
  - Offers sharing buttons for facebook, twitter and email
- File attachments can now be added to
  - Ideas, shown on the idea page. Also works for citizens.
  - Projects, shown in the information page, for admins and moderators
  - Phases, shown under the phase description under the timeline, for admins and moderators
  - Events, shown under the event description, for admins and moderators
  - Pages, shown under the text, for admins
- Some limited rich text options can now be used in email invitation texts

### Changed

- The admin projects page now shows 3 seperate sections for published, draft and archived
- When there are no voting buttons, comment icon and count are now also aligned to the right
- It's now possible to remove your avatar

## 2018-09-07

### Fixed

- Submit idea button is now aligned with idea form
- An error caused by social sign in on French platforms not longer has an English error message
- Checkboxes are now keyboard navigable
- Projects that currently don't accept ideas can no longer be selected when posting an idea
- Deleting an idea no longer results in a blank page
- Deleting a comment no longer results in a blank page
- When sign in fails, the error message no longer says the user doesn't exist
- `null` is no longer shown as a lastname for migrated cl1 users without last name
- Clicking on the table headers in the idea managers again swaps the sorting order as expected
- Typeform Survey now is properly usable on mobile

### Added

- Email notification control
  - Every user can opt-out from all recurring types of e-mails sent out by the platform by editing their profile
  - Emails can be fully disabled per type and per tenant (through S&S ticket)
- An widget that shows platform ideas can now be embedded on external sites
  - The style and content of the widget can be configured through admin > settings > widgets
  - Widget functionality is feature flagged as "widgets", on by default

### Changed

- Initial loading speed of the platform has drastically improved, particulary noticable on mobile
- New tenants have custom signup fields and survey feature enabled by default

## 2018-08-20

### Fixed

- The idea sidepane on the map correctly displays HTML again
- Editing your own comment no longer turns the screen blank
- Page tracking to segment no longer tracks the previous page instead of the current one
- Some browsers no longer break because of missing internationalization support
- The options of a custom field are now shown in the correct order

### Added

- A major overhaul of all citizen-facing pages to have significantly better accessibility (almost WCAG2 Level A compliant)
  - Keyboard navigation supported everywhere
  - Forms and images will work better with screen readers
  - Color constrasts have been increased throughout
  - A warning is shown when the color in admin settings is too low on constrast
  - And a lot of very small changes to increase WCAG2 compliance
- Archived projects are visible by citizens
  - Citizens can filter to see all, active or archived projects
  - Projects and project cards show a badge indicating a project is archived
  - In the admin, active and archived projects are shown separately
- A favicon can now be configured at the hidden location `/admin/favicon`
  - On android in Chrome, the platform can be added to the Android homescreen and will use the favicon as an icon
- Visitors coming through Onze Stad App now are trackable in analytics

### Changed

- All dropdown menus now have the same style
- The style of all form select fields has changed
- Page tracking to segment no longer includes the url as the `name` property (salesmachine)
- Font sizes throughout the citizen-facing side are more consistent

## 2018-08-03

### Fixed

- The landingpage header layout is no longer broken on mobile devices
- Yet another bug related to the landingpage not correctly redirecting the user to the correct locale
- The Page not found page was not found when a page was not found

### Added

- The 'Create an account' call to action button on the landing page now gets tracked

## 2018-08-02

### Fixed

- The browser no longer goes blank when editing a comment
- Redirect to the correct locale in the URL no longer goes incorrectly to `en`

## 2018-07-31

### Fixed

- The locale in the URL no longer gets added twice in certain conditions
- Various fixes to the rich text editor
  - The controls are now translated
  - Line breaks in the editor and the resulting page are now consistent
  - The editor no longer breaks form keyboard accessibility
  - The images can no longer have inconsistent widht/height ratio wich used to happen in some cases
  - The toolbar buttons have a label for accessibility
- A new tenant created in French no longer contains some untranslated content
- The tenant lifecycle stage is now properly included in `group()` calls to segment
- Comment body and various dynamic titles are secured against XSS attacks

### Added

- Ideas published on CitizenLab can now also be pushed to Onze Stad App news stream
- The rich text editor
  - Now support copy/paste of images
- Event descriptions now also support rich text
- When not signed in, the header shows a CTA to create an account
- A new smart group rule allows you to specify members than have participated (vote, comment, idea) in a certain project
- The admin now shows a "Get started" link to the knowledge base on the bottom left
- The Dutch platforms show a "fake door" to Agenda Setting in the admin navigation

### Changed

- The idea card now shows name and date on 2 lines
- The navbar now shows the user name next to the avatar
- The user menu now shows "My ideas" instead of "Profile page"

## 2018-07-12

### Fixed

- New text editor fixes various bugs present in old editor:
  - Typing idea texts on Android phones now works as expected
  - Adding a link to a text field now opens the link in a new window
  - Resizing images now works as expected
  - When saving, the editor no longer causes extra whitespace to appear
- A (too) long list of IE11 fixes: The platform is now fully usable on IE11
- The group count in the smart groups now always shows the correct number
- The admin dashboard is no longer too wide on smaller screens
- The home button on mobile is no longer always active
- Fix for page crash when trying to navigate away from 2nd signup step when one or more required fields are present

### Added

- The language is now shown in the URL at all times (e.g. `/en/ideas`)
- The new text editor enables following extras:
  - It's now possible to upload images through the text editor
  - It's now possible to add youtube videos through the text editor
- `recruiter` has been added to the UTM campaign parameters

### Know issues

- The controls of the text editor are not yet translated
- Posting images through a URL in the text editor is no longer possible
- Images that have been resized by IE11 in the text editor, can subsequently no longer be resized by other browsers

## 2018-06-29

### Fixed

- Facebook now correctly shows the idea image on the very first share
- Signing up with a google account that has no avatar configured now works again
- Listing the projects and ideas for projects that have more than 1 group linked to them now works again

### Added

- Voting Insights [beta]: Get inisghts into who's voting for which content
  - Feature flagged as 'clustering', disabled by default
  - Admin dashboard shows a link to the prototype
- Social sharing buttons on the project info page
- Usage of `utm_` parameters on social sharing to track sharing performance
- Various improvements to meta tags throughout the platform
  - Page title shows the unread notification count
  - More descriptive page titles on home/projects/ideas
  - Engaging generic default texts when no meta title/description are provided
  - Search engines now understand what language and region the platform is targeting
- Optimized idea image size for facebook sharing
- Sharing button for facebook messenger on mobile
- When you receive admin rights, a notification is shown
- `tenantLifecycleStage` property is now present in all tracked events to segment

### Changed

- Meta tags can't be changed through the admin panel anymore
- Social sharing buttons changed aspect to be more visible

## 2018-06-20

### Fixed

- Visual fixes for IE11 (more to come)
  - The text on the homepage doesn't fall outside the text box anymore
  - The buttons on the project page are now in the right place
  - In the projects pages, the footer is no longer behaving like a header
- When trying to add a timeline phase that overlaps with another phase, a more descriptive error is shown
- larsseit font is now always being loaded

### Added

- Smart groups allow admins to automatically and continuously make users part of groups based on conditions
- New user manager allows
  - Navigating through users by group
  - Moving, adding and removing users from/to (manual) groups
  - Editing the group details from within the user manager
  - Creating groups from within the user manager
  - Exporting users to excel by group or by selection
- Custom registration fields now support the new type "number"
- The city website url can now be specified in admin settings, which is used as a link in the footer logo

### Changed

- The checkbox copy at signup has changed and now links to both privacy policy and terms and conditions
- Improved styling of usermenu dropdown (the menu that opens when you click on the avatar in the navigation bar)

### Removed

- The groups page is no longer a separate page, but the functionality is part of the user manager

## 2018-06-11

### Fixed

- Notifications that indicate a status change now show the correct status name
- The admin pages editors support changing content and creating new pages again
- When searching in the invites, filters still work as expected
- The font has changed again to larsseit

### Added

- Accessibility improvements:
  - All images have an 'alt' attributes
  - The whole navbar is now usable with a keyboard
  - Modals can be closed with the escape key
  - The contrast of labels on white backgrounds has increased
- New ideas will now immediately be scraped by facebook
- When inviting a user, you can now pick projects for which the user becomes a moderator

### Changed

- The language switcher is now shown on the top right in the navbar

## 2018-05-27

### Fixed

- Sitemap now has the correct date format
- Empty invitation rows are no longer created when the given excel file contains empty rows
- Hitting enter while editing a project no longer triggers the delete button
- Registration fields on signup and profile editing are now always shown in the correct language
- The dropdown menu for idea sorting no longer gets cut off by the edge of the screen on small screens
- Saving a phase or continuous project no longer fails when participation method is not ideation

### Added

- Language selection now also has a regional component (e.g. Dutch (Belgium) instead of Dutch)
- Added noindex tag on pages that should be shown in Google
- A new 'user created' event is now being tracked from the frontend side
- It's now possible to use HTML in the field description of custom fields (no editor, only for internal usage)

## 2018-05-16

### Fixed

- Phases are now correctly active during the day specified in their end date
- On the new idea page, the continue button is now shown at all resolutions
- On the idea list the order-by dropdown is now correctly displayed at all resolutions.

### Added

- Project moderators can be specified in project permissions, giving them admin and moderation capabilities within that project only
  - Moderators can access all admin settings of their projects
  - Moderators can see they are moderating certain projects through icons
  - Moderators can edit/delete ideas and delete comments in their projects
- A correct meta description tag for SEO is now rendered
- The platforms now render sitemaps at sitemap.xml
- It is now possible to define the default view (map/cards) for every phase individually
- The tenant can now be configured with an extra `lifecycle_stage` property, visible in Admin HQ.
- Downloading ideas and comments xlsx from admin is now tracked with events
- The fragment system, to experiment with custom content per tenant, now also covers custom project descriptions, pages and individual ideas

### Changed

- It is no longer possible to define phases with overlapping dates
- Initial loading speed of the platform has improved

## 2018-04-30

### Fixed

- When posting an idea and only afterward signing in, the content originally typed is no longer lost
- An error is no longer shown on the homepage when using Internet Explorer
- Deleting a user is possible again

### Changed

- The idea manager again shows 10 ideas on one page, instead of 5
- Submit buttons in the admin no longer show 'Error' on the buttons themselves

### Removed

- The project an idea belongs to can no longer be changed through the edit idea form, only through the idea manager

## 2018-04-26

### Added

- Areas can now be created, edited and deleted in the admin settings
- The order of projects can now be changed through drag&drop in the admin projects overview
- Before signing up, the user is requested to accept the terms and conditions
- It's possible to experiment with platform-specific content on the landing page footer, currently through setup & support
- Images are only loaded when they appear on screen, improving page loading speed

### Fixed

- You can no longer click a disabled "add an idea" button on the timeline
- When accessing a removed idea or project, a message is shown

### Known issues

- Posting an idea before logging in is currently broken; the user is redirected to an empty posting form
- Social sharing is not consistently showing all metadata

## 2018-04-18

### Fixed

- Adding an idea at a specific location by clicking on the map is fixed

## 2018-04-09

### Fixed

- An idea with a location now centers on that location
- Map markers far west or east (e.g. Vancouver) are now positioned as expected
- Links in comment now correctly break to a new line when they're too long
- Hitting enter in the idea search box no longer reloads the page
- A survey project no longer shows the amount of ideas on the project card
- The navbar no longer shows empty space above it on mobile
- The report as spam window no longer scrolls in a weird way
- The project listing on the homepage no longer repeats the same project for some non-admin users
- Google/Facebook login errors are captured and shown on an error page
- Some rendering issues were fixed for IE11 and Edge, some remain
- An idea body with very long words no longer overlaps the controls on the right
- Project cards no longer overlap the notification menu

### Added

- A user can now edit and delete its own comments
- An admin can now delete a user's comment and specify the reason, notifying the user by notification
- Invitations
  - Admins can invite users by specifying comma separated email addresses
  - Admins can invite users with extra information by uploading an excel file
  - Invited users can be placed in groups, made admin, and given a specific language
  - Admins can specify a message that will be included in the email to the invited users
  - Admins receive a notification when invited users sign up
- Users receive a notification and email when their idea changes status
- Idea titles are now limited to 80 characters

### Known issues

- Adding an idea through the map does not position it correctly

## 2018-03-23

### Fixed

- Fixed padding being added on top of navigation bar on mobile devices

## 2018-03-22

### Fixed

- Idea creation page would not load when no published projects where present. Instead of the loading indicator the page now shows a message telling the user there are no projects.

## 2018-03-20

### Fixed

- Various visual glitches on IE11 and Edge
- Scrolling behviour on mobile devices is back to normal
- The admin idea manager no longer shows an empty right column by default

### Added

- Experimental raw HTML editing for pages in the admin at `/admin/pages`

## 2018-03-14

### Fixed

- When making a registration field required, the user can't skip the second sign up step
- When adding a registration field of the "date" type, a date in the past can now be chosen
- The project listing on the landing page for logged in users that aren't admin is fixed

### Added

- When something goes wrong while authenticating through social networks, an error page is shown

## 2018-03-05

### Added

- Limited voting in timeline phases
- Facebook app id is included in the meta headers

### Known issues

- When hitting your maimum vote count as a citizen, other idea cards are not properly updating untill you try voting on them
- Changing the participation settings on a continuous project is impossible

## 2018-02-26

### Fixed

- Project pages
  - Fixed header image not being centered
- Project timeline page
  - Fixed currently active phase not being selected by default
  - Fixed 'start an idea' button not being shown insde the empty idea container
  - Fixed 'start an idea' button not linking to the correct idea creation step
- Ideas and Projects filter dropdown
  - Fixed the dropdown items not always being clickable
- Navigation bar
  - Fixed avatar and options menu not showing on mobile devices

### Added

- Responsive admin sidebar
- Top navigation menu stays in place when scrolling in admin section on mobile devices

### Changed

- Project timeline
  - Better word-breaking of phases titles in the timeline

## 2018-02-22

### Fixed

- Idea page
  - Fixed voting buttons not being displayed when page is accessed directly
- Edit profile form page
  - Fixed broken input fields (first name, last name, password, ...)
  - Fixed broken submit button behavior
- Admin project section
  - Fixed default view (map or card) not being saved
  - Fixed save button not being enabled when an image is added or removed
- Project page
  - Fixed header navigation button of the current page not being highlighted in certain scenarios
  - Fixed no phase selected in certain scenarios
  - Fixed mobile timeline phase selection not working
- Idea cards
  - Fixed 'Load more' button being shown when no more ideas
- Project cards
  - Fixed 'Load more' button being shown when no more projects
- Idea page
  - Fixed faulty link to project page
- Add an idea > project selection page
  - Fixed broken layout on mobile devices

### Added

- Landing page
  - Added 'load more' button to project and idea cards
  - Added search, sort and filter by topic to idea cards
- Project card
  - Added ideas count
- Idea card
  - Added author avatar
  - Added comment count and icon
- Idea page
  - Added loading indicator
- Project page
  - Added loading indicator
  - Added border to project header buttons to make them more visible
- Admin page section
  - Added header options in rich-text editors

### Changed

- Navigation bar
  - Removed 'ideas' menu item
  - Converted 'projects' menu item into dropdown
  - Changed style of the 'Start an idea' button
- Landing page
  - Header style changes (larger image dimensions, text centered)
  - Removed 'Projects' title on top of project cards
- Project card
  - Changed project image dimensions
  - Changed typography
- Idea card
  - Removed image placeholder
  - Reduced idea image height
- Filter dropdowns
  - Height, width and alignment changes for mobile version (to ensure the dropdown is fully visible on smaller screens)
- Idea page
  - Improved loading behavior
  - Relocated 'show on map' button to sidebar (above sharing buttons)
  - Automatically scroll to map when 'show on map' button is clicked
  - Larger font sizes and better overall typography for idea and comment text
  - Child comments style changes
  - Child commenting form style change
  - Comment options now only visible on hover on desktop
- Project page
  - Improved loading behavior
  - Timeline style changes to take into account longer project titles
  - Changed copy from 'timeline' to 'process'
  - Changed link from projects/<projectname>/timeline to projects/<projectname>/process
  - Events header button not being shown if there are no events
- Add an idea > project selection page
  - Improved project cards layout
  - Improved mobile page layout

## 2018-01-03

### Fixed

- Updating the bio on the profile page works again
- 2018 can be selected as the year of events/phases
- The project dropdown in the idea posting form no longer shows blank values
- Reset password email

### Added

- Ideas can be edited by admins and by their author
- An idea shows a changelog with its latest updates
- Improved admin idea manager
  - Bulk update project, topics and statuses of ideas
  - Bulk delete ideas
  - Preview the idea content
  - Links through to viewing and editing the idea
- When on a multi-lingual platform, the language can be changed in the footer
- The project pages now show previews of the project events in the footer
- The project card now shows a description preview text, which is changeable through the admin
- Images are automatically optimized after uploading, to reduce the file size

### Changed

- Image dimensions have changed to more optimal dimensions

## 2017-12-13

### Fixed

- The ideas of deleted users are properly shown
- Slider to make users admins is again functional

### Added

- The idea show page shows a project link
- Mentions are operational in comments
- Projects can be deleted in the admin

### Changed

- Ideas and projects sections switched positions on the landing page

## 2017-12-06

### Fixed

- Phases and events date-picker no longer overlaps with the description text
- No longer needed to hard refresh if you visited al old version of the platform
- Inconsistency when saving project permissions has been fixed
- Bullet lists are now working in project description, phases and events
- The notifications show the currect user as the one taking the action

### Added

- Translators can use `orgName` and `orgType` variables everywhere
- Previews of the correct image dimension when uploading images

### Changed

- Lots of styling tweaks to the admin interface
- Behaviour of image uploads has improved

## 2017-11-23

### Fixed

- Loading the customize tab in the admin no longer requires a hard refresh

## 2017-11-22

### Fixed

- When saving a phase in the admin, the spinner stops on success or errors
- Deleting a user no longer breaks the idea listing, idea page and comments
- Better error handling in the signup flow
- Various bug fixes to the projects admin
- The switches that control age, gender, ... now have an effect on the signup flow.
- For new visitors, hard reloading will no longer be required

### Added

- Social Sign In with facebook and google. (Needs to be setup individually per customer)
- Information pages are reachable through the navbar and editable through the admin
- A partner API that allows our partners to list ideas and projects programmatically
- Ideas with a location show a map on the idea show page
- Activation of welcome and reset password e-mails

### Changed

- Changes to mobile menu layout
- Changes to the style of switches
- Better overall mobile experience for citizen-facing site

### Known issues

- If you visited the site before and the page did not load, you need to hard refresh.
- If the "Customize" tab in the admin settings does not load, reload the browser on that page

## 2017-11-01

### Fixed

- Various copy added to the translation system
- Fixed bug where image was not shown after posting an idea
- Loading behaviour of the information pages
- Fixed bug where the app no longer worked after visiting some projects

### Added

- Added groups to the admin
- Added permissions to projects
- Social sharing of ideas on twitter and (if configured for the platform) facebook
- Projects can be linked to certain areas in the admin
- Projects can be filtered by area on the projects page
- Backend events are logged to segment

### Changed

- Improved the styling of the filters
- Project description in the admin has its own tab
- Restored the landing page header with an image and configurable text
- Improved responsiveness for idea show page
- Maximum allowed password length has increased to 72 characters
- Newest projects are list first

## 2017-10-09

### Fixed

- The male/female gender selection is no longer reversed after registration
- On firefox, the initial loading animation is properly scaled
- After signing in, the state of the vote buttons on idea cards is now correct for the current user
- Fixed bug were some text would disappear, because it was not available in the current language
- Fixed bug where adding an idea failed because of a wrongly stored user language
- Fixed bug where removing a language in the admin settings fails
- Graphical glitches on the project pages

### Added

- End-to-end test coverage for the happy flow of most of the citizen-facing app interaction
- Automated browser error logging to be proactive on bugs
- An idea can be removed through the admin

### Changed

- The modal that shows an idea is now fullscreen and has a new animation
- New design for the idea show page
- New design for the comments, with animation and better error handling
- The "Trending" sorting algorithm has changed to be more balanced and give new ideas a better chance
- Slightly improved design of the page that shows the user profile

## 2017-09-22

### Fixed

- Bug where multiple form inputs didn't accept typed input
- Issues blocking the login process
- The success message when commenting no longer blocks you from adding another comment
- Clicking an internal link from the idea modal didn't work
- Responsiveness of filters on the ideas page
- Updating an idea status through the admin failed

### Added

- Initial loading animation on page load
- Initial version of the legal pages (T&C, privacy policy, cookie policy)
- All forms give more detailed error information when something goes wrong
- Full caching and significant speed improvements for all data resources

### Changed

- Refactoring and restyling of the landing page, idea cards and project cards
- Added separate sign in and sign up components
- Cleaned up old and unused code
- The navbar is no longer shown when opening a modal
- Lots of little tweaks to styling, UX and responsiveness

## 2017-09-01

### Fixed

- Saving forms in the admin of Projects will now show success or error messages appropriately
- The link to the guide has been hidden from the admin sidebar until we have a guide to link to

### Added

- Adding an idea from a project page will pre-fill parts of the new idea form
- The landing page now prompts user to add an Idea if there are none
- The landing page will hide the Projects block if there are none

### Changed

- Under-the-hood optimizations to increase the loading speed of the platform

## 2017-08-27

### Fixed

- Changing the logo and background image in admin settings works
- Platform works for users with an unsupported OS language

### Added

- Admin dashboard
- Default topics and idea statuses for newly deployed platforms
- Proper UX for handling voting without being signed in
- Meta tags for SEO and social sharing
- Better error handling in project admin

### Changed

- Projects and user profile pages now use slugs in the URL

## 2017-08-18

### Fixed

- Changing idea status in admin
- Signing up
- Proper rending of menu bar within a project
- Admin settings are properly rendered within the tab container
- Lots of small tweaks to rendering on mobile
- Default sort ideas on trending on the ideas index page

### Added

- Admin section in projects to CRUD phases
- Admin section in projects to CRUD events
- New navbar on mobile
- Responsive version of idea show page

### Changed

- Navbar design updated
- One single login flow experience instead of 2 separate ones (posting idea/direct)
- Admins can only specify light/dark for menu color, not the exact color

### Removed

- Facebook login (Yet to be added to new login flow, will be back soon)

## 2017-08-13

### Fixed

- Voting on cards and in an idea page
- Idea modal loading speed
- Unread notification counter

### Added

- New improved flow for posting an idea
- Admin interface for projects
- New design for idea and project cards
- Consistenly applied modal, with new design, for ideas
- Segment.io integration, though not all events are tracked yet

### Changed

- Idea URls now using slugs for SEO<|MERGE_RESOLUTION|>--- conflicted
+++ resolved
@@ -1,13 +1,6 @@
 # Changelog
 
-<<<<<<< HEAD
 ## Next
-
-### Changed
-
-- When the locale of the current user is not present in a multiloc, fall back to the value for a locale of the same language (for example es-CL as picked language and a multiloc with es-ES).
-=======
-## Next release
 
 ### Added
 
@@ -18,6 +11,7 @@
 - Project and folder moderators are allowed to list users (for the projects they moderate). This means that project and folder moderators are now also able to assignee assignees to ideas.
 - 'Emails' tab in the admin sidebar renamed to 'Messaging' in anticipation of new SMS/texting functionality
 - Removed 'most active users' graph
+- When the locale of the current user is not present in a multiloc, fall back to the value for a locale of the same language (for example es-CL as picked language and a multiloc with es-ES).
 
 ### Fixed
 
@@ -41,7 +35,7 @@
 
 - Rich text editor now works correctly with custom emails - the image description box no longer appears on the preview and image alignment works as expected.
 - Fixed a performance issue that causes the users export to time out when there are lots of users registered on the platform
->>>>>>> dae81b1e
+  > > > > > > > master
 
 ## 2022-03-11
 
