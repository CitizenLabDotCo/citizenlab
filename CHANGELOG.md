--- conflicted
+++ resolved
@@ -1,18 +1,16 @@
 # Changelog
 
-<<<<<<< HEAD
 ## Next release
 
 ### Changed
 
 - [CL-667] Fixed RuboCop Style/FrozenStringLiteralComment offences
-=======
+
 ## 2022-05-11
 
 ### Fixed
 
 - [CL-711] Title text looking weird on insights start page
->>>>>>> 72679332
 
 ## 2022-05-10_3
 
