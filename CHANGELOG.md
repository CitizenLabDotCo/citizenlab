# Changelog

## Next release

/

## 2021-08-18

### Added

- Added Italian to platform
- Support for a new verification method specifically for Ghent, which lets users verify using their rijksregisternummer
<<<<<<< HEAD
- Adds a feature flag to disable user biographies from adminHQ
=======
- Improved participatory budgeting:
  - Support for new virtual currencies (TOK: tokens, CRE: credits)
  - A minimum budget limit can be configured per project, forcing citizens to fill up their basket to some extent (or specify a specific basket amount when minimum and maximum budget are the same)
  - Copy improvements

## 2021-08-11
>>>>>>> a1b6f51a

### Fixed

- When considering to remove a flag after updating content, all relevant attributes are re-evaluated.
- Issues with viewing notifications and marking them as read.

## 2021-08-09

### Fixed

- The preheader with a missing translation has been removed from user confirmation email
- Locale not updating, when possible, to reflect locale returned from SSO sign-in in registration process
- Fixed invalid SQL queries that were causing various issues throughout the platforms (Part I). (IN-510)

## 2021-08-05

### Added

- Added message logging to monitor tenant creation status (shown in admin HQ).

### Changed

- No default value for the lifecycle stage is prefilled, a value must be explicitly specified.
- Changing the lifecycle stage from/to demo is prohibited.
- Only tenant templates that apply without issues are released.
- On create validation for authors was replaced by publication context, to allow templates to successfully create content without authors.

## 2021-08-04

### Fixed

- Certain characters in Volunteer Cause titles prevented exporting lists of volunteers to Excel from admin/projects/.../volunteering view.
- Limit of 10 events under projects and in back office
- Events widget switch being shown in non-commercial plans

## 2021-07-30

### Added

- Configured dependabot for the frontend, a tool that helps keeping dependencies up to date.
- Added events overview page to navigation menu, which can be enabled or disabled.
- Added events widget to front page, which can be enabled or disabled (commercial feature).

## 2021-07-16

### Added

- Auto-detection of inappropriate content (in beta for certain languages). Flagged content can be inspected on the admin Activity page. The setting can be toggled in the General settings tab.

### Fixed

- On the admin activity page (/admin/moderation), items about proposals now correctly link to proposals (instead of to projects). Also, the copy of the links at the end of the item rows is now correct for different types of content (correct conjugation of 'this post', 'this project', etc. for all languages).

## 2021-07-14

### Added

- Project phases now have their own URLs, which makes it possible to link to a specific phase

### Fixed

- Blocked words for content that can contain HTML
- Searching users after sorting (e.g. by role)

## 2021-07-09

### Changed

- The admin Guide link goes to the support center now instead of to /admin/guide

## 2021-07-02

### Fixed

- Instances where the user name was "unknown author"

### Changed

- Removed the slogan from the homepage footer

## 2021-06-30

### Changed

- Users can no longer leave registration before confirming their account. This should prevent bugs relative to unconfirmed users navigating the platform.

## 2021-06-29

### Fixed

- Map: Fix for ideas that only have coordinates but no address not being shown on the map
- Map: Fix for 'click on the map to add your input' message wrongfully being shown when idea posting is not allowed
- Sign-up flow: Fix for bug that could cause the browser to freeze when the user tried to complete the custom fields step
- Project description: Fix for numbered and unnumbered lists being cut off
- Project Managers can now upload map layers.

### Changed

- Map: When an idea is selected that is hidden behind a cluster the map now zooms in to show that marker
- Map: Idea marker gets centered on map when clicked
- Map: Larger idea box on bigger desktop screens (width > 1440 pixels)
- Idea location: Display idea location in degrees (°) minutes (') seconds ('') when the idea only has coordinates but no address
- Sign-up flow: Show loading spinner when the user clicks on 'skip this step' in the sign-up custom fields step
- Image upload: The default max allowed file size for an image is now 10 Mb instead of 5 Mb

### Added

- 'Go back' button from project to project folder (if appropriate).

## 2021-06-22

### Changed

- Project managers that are assigned to a project and/or its input now lose those assignments when losing project management rights over that project.

### Fixed

- Input manager side modal scroll.

## 2021-06-18

### Fixed

- Privacy policy now opens in new tab.
- Landing page custom section now uses theme colors.
- Buttons and links in project description now open internal links in the same tab, and external links in a new tab.

## 2021-06-16

### Fixed

- Project moderators can no longer see draft projects they don't moderate in the project listing.
- The content and subject of the emails used to share an input (idea/issue/option/contribution/...) do now include the correct input title and URL.
- Sharing new ideas on Facebook goes faster
- Manual campaigns now have the layout content in all available languages.

## 2021-06-11

### Fixed

- Facebook button no longer shows when not configured.

## 2021-06-10

### Fixed

- Creating invites on a platform with many heavy custom registration fields is no longer unworkably slow

## 2021-06-09

### Added

- New citizen-facing map view

## 2021-06-08

### Fixed

- Ordering by ideas by trending is now working.
- Ordering by ideas votes in the input manager is now working.

## 2021-06-07

### Added

- Qualtrics surveys integration.

### Changed

- Project Events are now ordered chronologically from latest to soonest.

### Fixed

- Visibility Labels in the admin projects list are now visible.
- Tagged ideas export is fixed.
- Updating an idea in one locale does not overwrite other locales anymore

## 2021-05-28

### Fixed

- Project Events are now ordered chronologically from soonest to latest.

## 2021-05-27

### Fixed

- Project access rights management are now visible again.

## 2021-05-21

### Added

- Profanity blocker: when posting comments, input, proposals that contain profane words, posting will not be possible and a warning will be shown.

## 2021-05-20

### Fixed

- Excel exports of ideas without author

## 2021-05-19

### Added

- Support for Auth0 as a verification method

## 2021-05-18

### Fixed

- Active users no longer need confirmation

## 2021-05-14

### Fixed

- Fixed an issue causing already registered users to be prompted with the post-registration welcome screen.

## 2021-05-11

### Added

- Added polls to the reporting section of the dashboards

## 2021-05-10

### Changed

- Invited or verified users no longer require confirmation.

## 2021-05-07

### Fixed

- Spreasheet exports throughout the platform are improved.

### Added

- City Admins can now assign any user as the author of an idea when creating or updating.
- Email confirmation now happens in survey and signup page sign up forms.

## 2021-05-06

### Fixed

- Idea export to excel is no longer limited to 250 ideas.

## 2021-05-04

### Fixed

- Fixed issues causing email campaigns not to be sent.

## 2021-05-03

### Changed

- Users are now prompted to confirm their account after creating it, by receiving a confirmation code in their email address.

### Added

- SurveyXact Integration.

## 2021-05-01

### Added

- New module to plug email confirmation to users.

## 2021-04-29

### Fixed

- Editing the banner header in Admin > Settings > General, doesn't cause the other header fields to be cleared anymore

## 2021-04-22

### Fixed

- After the project title error appears, it disappears again after you start correcting the error

## 2021-03-31

### Fixed

- Customizable Banner Fields no longer get emptied/reset when changing another.

### Added

- When a client-side validation error happens for the project title in the admin, there will be an error next to the submit button in addition to the error message next to the input field.

## 2021-03-25

### Fixed

- The input fields for multiple locales provides an error messages when there's an error for at least one of the languages.

## 2021-03-23

### Fixed

- Fix for broken sign-up flow when signing-up through social sign-on

## 2021-03-19

### Fixed

- Admin>Dashboard>Users tab is no longer hidden for admins that manage projects.
- The password input no longer shows the password when hitting ENTER.
- Admin > Settings displays the tabs again

### Changed

- Empty folders are now shown in the landing page, navbar, projects page and sitemap.
- The sitemap no longer shows all projects and folder under each folder.
- Images added to folder descriptions are now compressed, reducing load times in project and folder pages.

### Added

- Allows for sending front-end events to our self-hosted matomo analytics tool

## 2021-03-16

### Changed

- Automatic tagging is functional for all clusters, and enabled for all premium customers

### Added

- Matomo is enabled for all platforms, tracking page views and front-end events (no workshops or back-end events yet)

## 2021-03-11

### Changed

- Tenants are now ordered alphabetically in AdminHQ
- Serbian (Latin) is now a language option.

## 2021-03-10

### Added

- CitizenLab admins can now change the link to the accessibility statement via AdminHQ.
- "Reply-to" field in emails from campaigns can be customized for each platform
- Customizable minimal required password length for each platform

## 2021-03-09

### Fixed

- Fixed a crash that would occur when tring to add tags to an idea

## 2021-03-08

### Fixed

- Phase pages now display the correct count of ideas (not retroactive - will only affect phases modified from today onwards).

## 2021-03-05

### Changed

- Changed the default style of the map
- Proposals/Initiatives are now sorted by most recent by default

### Added

- Custom maps (Project settings > Map): Admins now have the capability to customize the map shown inside of a project. They can do so by uploading geoJson files as layers on the map, and customizing those layers through the back-office UI (e.g. changing colors, marker icons, tooltip text, sort order, map legend, default zoom level, default center point).

### Fixed

- Fixed a crash that could potentially occur when opening an idea page and afterwards going back to the project page

## 2021-03-04

### Added

- In the admin (Settings > Registration tab), admins can now directly set the helper texts on top of the sign-up form (both for step 1 and 2).
- The admin Settings > Homepage and style tab has two new fields: one to allow customization for copy of the banner signed-in users see (on the landing page) and one to set the copy that's shown underneath this banner and above the projects/folders (also on the landing page).
- Copy to clarify sign up/log in possibilities with phone number

### Changed

- The admin Settings > Homepage and style tab has undergone copy improvements and has been rearranged
- The FranceConnect button to login, signup or verify your account now displays the messages required by the vendor.
- Updated the look of the FranceConnect button to login, signup or verify your account to feature the latests changes required by the vendor.

### Fixed

- Downvote button (thumbs down) on input card is displayed for archived projects

## 2021-03-03

### Added

- Users are now notified in app and via email when they're assigned as folder administrators.

## 2021-03-02

### Fixed

- Don't show empty space inside of the idea card when no avatar is present

### Added

- Maori as languages option

### Changed

- Improved layout of project event listings on mobile devices

## 2021-02-26

### Fixed

- France Connect button hover state now complies with the vendor's guidelines.

## 2021-02-24

### Fixed

- The project page no longer shows an eternal spinner when the user has no access to see the project

## 2021-02-18

### Added

- The password fields show an error when the password is too short
- The password fields have a 'show password' button to let people check their password while typing
- The password fields have a strength checker with appropriate informative message on how to increase the strength
- France Connect as a verification method.

### Fixed

- Notifications for started phases are no longer triggered for unpublished projects and folders.

## 2021-02-17

### Changed

- All input fields for multiple locales now use the components with locale switchers, resulting in a cleaner and more compact UI.
- Copy improvements

## 2021-02-12

### Fixed

- Fixed Azure AD login for some Azure setups (Schagen)

### Changed

- When searching for an idea, the search operation no longer searches on the author's name. This was causing severe performance issues and slowness of the paltforms.

## 2021-02-10

### Added

- Automatic tagging

## 2021-02-08

### Fixed

- Fixed a bug preventing registration fields and poll questions from reordering correctly.
- Fixed a bug causing errors in new platforms.

## 2021-02-04

### Fixed

- Fixed a bug causing the projects list in the navbar and projects page to display projects outside of folders when they're contained within them.

## 2021-01-29

### Added

- Ability to redirect URLs through AdminHQ
- Accessibility statement link in the footer

### Fixed

- Fixed issue affecting project managers that blocked access to their managed projects, when these are placed inside a folder.

## 2021-01-28

### Fixed

- A bug in Admin project edit page that did not allow a user to Go Back to the projects list after switching tabs
- Scrolling on the admin users page

## 2021-01-26

### Added

- Folder admin rights. Folder admins or 'managers' can be assigned per folder. They can create projects inside folders they have rights for, and moderate/change the folder and all projects that are inside.
- The 'from' and 'reply-to' emails can be customized by cluster (by our developers, not in Admin HQ). E.g. Benelux notification emails could be sent out by notifications@citizenlab.eu, US emails could be sent out by notifications@citizenlab.us etc., as long as those emails are owned by us. We can choose any email for "reply-to", so also email addresses we don't own. This means "reply-to" could potentially be configured to be an email address of the city, e.g. support@leuven.be. It is currently not possible to customize the reply-to (except for manual campaigns) and from fields for individual tenants.
- When a survey requires the user to be signed-in, we now show the sign in/up form directly on the page when not logged in (instead of the green infobox with a link to the sign-up popup)

### Fixed

- The 'reply-to' field of our emails showed up twice in recipient's email clients, now only once.

### Changed

- Added the recipient first and last name to the 'to' email field in their email client, so not only their email adress is shown.
- The links in the footer can now expand to multiple lines, and therefore accomodate more items (e.g. soon the addition of a link to the accesibility statement)

## 2021-01-21

### Added

- Added right-to-left rendering to emails

## 2021-01-18

### Fixed

- Access rights tab for participatory budget projects
- Admin moderation page access

## 2021-01-15

### Changed

- Copy improvements across different languages

## 2021-01-14

### Added

- Ability to customize the input term for a project

### Changed

- The word 'idea' was removed from as many places as possible from the platform, replaced with more generic copy.

## 2021-01-13

### Changed

- Idea cards redesign
- Project folder page redesign
- Project folders now have a single folder card image instead of 5 folder images in the admin settings
- By default 24 instead of 12 ideas or shown now on the project page

## 2020-12-17

### Fixed

- When creating a project from a template, only templates that are supported by the tenant's locale will show up
- Fixed several layout, interaction and data issues in the manual tagging feature of the Admin Processing page, making it ready for external use.
- Fixed project managers access of the Admin Processing page.

### Added

- Admin activity feed access for project managers
- Added empty state to processing list when no project is selected
- Keyboard shortcut tooltip for navigation buttons of the Admin Processing page

### Changed

- Reduced spacing in sidebar menu, allowing for more items to be displayed
- Style changes on the Admin Processing page

## 2020-12-08

### Fixed

- Issues with password reset and invitation emails
- No more idea duplicates showing up on idea overview pages
- Images no longer disappear from a body of an idea, or description of a project on phase, if placed at the bottom.

### Changed

- Increased color contrast of inactive timeline phases text to meet accesibility standard
- Increased color contrast of event card left-hand event dates to meet accesibility standard
- Increased color contrast of List/Map toggle component to meet accesibility standard

### Added

- Ability to tag ideas manually and automatically in the admin.

## 2020-12-02

### Changed

- By default the last active phase instead of the last phase is now selected when a timeline project has no active phase

### Fixed

- The empty white popup box won't pop up anymore after clicking the map view in non-ideation phases.
- Styling mistakes in the idea page voting and participatory budget boxes.
- The tooltip shown when hovering over a disabled idea posting button in the project page sticky top bar is no longer partially hidden

## 2020-12-01

### Changed

- Ideas are now still editable when idea posting is disabled for a project.

## 2020-11-30

### Added

- Ability to create new and edit existing idea statuses

### Fixed

- The page no longer refreshes when accepting the cookie policy

### Changed

- Segment is no longer used to connect other tools, instead following tools are integrated natively
  - Google Analytics
  - Google Tag Manager
  - Intercom
  - Satismeter
  - Segment, disabled by default
- Error messages for invitations, logins and password resets are now clearer.

## 2020-11-27

### Fixed

- Social authentication with Google when the user has no avatar.

### Changed

- Random user demographics on project copy.

## 2020-11-26

### Added

- Some specific copy for Vitry-sur-Seine

## 2020-11-25

### Fixed

- Sections with extra padding or funky widths in Admin were returned to normal
- Added missing copy from previous release
- Copy improvements in French

### Changed

- Proposal and idea descriptions now require 30 characters instead of the previous 500

## 2020-11-23

### Added

- Some specific copy for Sterling Council

### Fixed

- The Admin UI is no longer exposed to regular (and unauthenticated) users
- Clicking the toggle button of a custom registration field (in Admin > Settings > Registration fields) no longer duplicated the row
- Buttons added in the WYSIWYG editor now have the correct color when hovered
- The cookie policy and accessibility statement are not editable anymore from Admin > Settings > Pages

### Changed

**Project page:**

- Show all events at bottom of page instead of only upcoming events
- Reduced padding of sticky top bar
- Only show sticky top bar when an action button (e.g. 'Post an idea') is present, and you've scrolled past it.

**Project page right-hand sidebar:**

- Show 'See the ideas' button when the project has ended and the last phase was an ideation phase
- Show 'X ideas in the final phase' when the project has ended and the last phase was an ideation phase
- 'X phases' is now clickable and scrolls to the timeline when clicked
- 'X upcoming events' changed to 'X events', and event count now counts all events, not only upcoming events

**Admin project configuration page:**

- Replaced 'Project images' upload widget in back-office (Project > General) with 'Project card image', reduced the max count from 5 to 1 and updated the corresponding tooltip with new recommended image dimensions

**Idea page:**

- The map modal now shows address on top of the map when opened
- Share button copy change from "share idea" to "share"
- Right-hand sidebar is sticky now when its height allows it (= when the viewport is taller than the sidebar)
- Comment box now has an animation when it expands
- Adjusted scroll-to position when pressing 'Add a comment' to make sure the comment box is always fully visible in the viewport.

**Other:**

- Adjusted FileDisplay (downloadable files for a project or idea) link style to show underline by default, and increased contrast of hover color
- Reduced width of DateTimePicker, and always show arrows for time input

## 2020-11-20 (2)

### Fixed

- The project header image is screen reader friendly.
- The similar ideas feature doesn't make backend requests anymore when it's not enabled.

### Changed

- Areas are requested with a max. of 500 now, so more areas are visible in e.g. the admin dashboard.

## 2020-11-18

### Added

- Archived project folder cards on the homepage will now have an "Archived" label, the same way archived projects do\
- Improved support for right-to-left layout
- Experimental processing feature that allows admins and project managers to automatically assign tags to a set of ideas.

### Fixed

- Projects without idea sorting methods are no longer invalid.
- Surveys tab now shows for projects with survey phases.

### Changed

- Moved welcome email from cl2-emails to cl2-back

## 2020-11-16

### Added

- Admins can now select the default sort order for ideas in ideation and participatory budgeting projects, per project

### Changed

- The default sort order of ideas is now "Trending" instead of "Random" for every project if left unchanged
- Improved sign in/up loading speed
- Removed link to survey in the project page sidebar when not logged in. Instead it will show plain none-clickable text (e.g. '1 survey')

### Fixed

- Custom project slugs can now contain alphanumeric Arabic characters
- Project Topics table now updates if a topic is deleted or reordered.
- Empty lines with formatting (like bold or italic) in a Quill editor are now removed if not used as paragraphs.

## 2020-11-10

### Added

#### Integration of trial management into AdminHQ

- The lifecycle of the trials created from AdminHQ and from the website has been unified.
- After 14 days, a trial platform goes to Purgatory (`expired_trial`) and is no longer accessible. Fourteen days later, the expired trial will be removed altogether (at this point, there is no way back).
- The end date of a trial can be modified in AdminHQ (> Edit tenant > Internal tab).

## 2020-11-06

### Added

- Social sharing via WhatsApp
- Ability to edit the project URL
- Fragment to embed a form directly into the new proposal page, for regular users only

### Fixed

- The project about section is visibile in mobile view again
- Maps will no longer overflow on page resizes

## 2020-11-05

### Added

- Reordering of and cleaner interface for managing custom registration field options
- An 'add proposal' button in the proposals admin
- Fragment to user profile page to manage party membership settings (CD&V)
- "User not found" message when visiting a profile for a user that was deleted or could not be found

### Changed

- Proposal title max. length error message
- Moved delete functionality for projects and project folders to the admin overview

### Fixed

- The automatic scroll to the survey on survey project page

## 2020-11-03

### Fixed

- Fixed broken date picker for phase start and end date

## 2020-10-30

### Added

- Initial Right to left layout for Arabic language
- Idea description WYSIWYG editor now supports adding images and/or buttons

## 2020-10-27

### Added

- Support for Arabic

## 2020-10-22

### Added

- Project edit button on project page for admins/project manager
- Copy for Sterling Council

### Fixed

- Links will open in a new tab or stay on the same page depending on their context. Links to places on the platform will open on the same page, unless it breaks the flow (i.e. going to the T&C policy while signing up). Otherwise, they will open in a new tab.

### Changed

- In the project management rights no ambiguous 'no options' message will be shown anymore when you place your cursor in the search field

## 2020-10-16

### Added

- Ability to reorder geographic areas

### Fixed

- Stretched images in 'avatar bubbles'
- Input fields where other people can be @mentioned don't grow too wide anymore
- Linebar charts overlapping elements in the admin dashboard

## 2020-10-14

### Changed

- Project page redesign

## 2020-10-09

### Added

- Map configuration tool in AdminHQ (to configure maps and layers at the project level).

## 2020-10-08

### Added

- Project reports

### Changed

- Small styling fixes
- Smart group support multiple area codes
- Layout refinements for the new idea page
- More compact idea/proposal comment input
- Proposal 'how does it work' redesign

## 2020-10-01

### Changed

- Idea page redesign

## 2020-09-25

### Fixed

- The "Go to platform" button in custom email campaigns now works in Norwegian

### Added

- Granular permissions for proposals
- Possibility to restrict survey access to registered users only
- Logging project published events

### Changed

- Replaced `posting_enabled` in the proposal settings by the posting proposal granular permission
- Granular permissions are always granted to admins

## 2020-09-22

### Added

- Accessibility statement

## 2020-09-17

### Added

- Support for checkbox, number and (free) text values when initializing custom fields through excel invites.

### Changed

- Copy update for German, Romanian, Spanish (CL), and French (BE).

## 2020-09-15

### Added

- Support Enalyzer as a new survey provider
- Registration fields can now be hidden, meaning the user can't see or change them, typically controlled by an outside integration. They can still be used in smart groups.
- Registration fields can now be pre-populated using the invites excel

## 2020-09-08

### Fixed

- Custom buttons (e.g. in project descriptions) have correct styling in Safari.
- Horizontal bar chart overflow in Admin > Dashboard > Users tab
- User graphs for registration fields that are not used are not shown anymore in Admin > Dashboard > Users tab

### Added

- Pricing plan feature flags for smart groups and project access rights

## 2020-09-01

### Fixed

- IE11 no longer gives an error on places that use the intersection observer: project cards, most images, ...

### Added

- New platform setting: 'Abbreviated user names'. When enabled, user names are shown on the platform as first name + initial of last name (Jane D. instead of Jane Doe). This setting is intended for new platforms only. Once this options has been enabled, you MUST NOT change it back.
- You can now export all charts in the admin dashboard as xlsx or svg.
- Translation improvements (email nl...)

### Changed

- The about us (CitizenLab) section has been removed from the cookie policy

## 2020-08-27

### Added

- Support for rich text in field descriptions in the idea form.
- New "Proposed Budget" field in the idea form.

### Changed

- Passwords are checked against a list of common passwords before validation.
- Improving the security around xlsx exports (escaping formulas, enforcing access restrictions, etc.)
- Adding request throttling (rate-limiting) rules.
- Improving the consistency of the focus style.

## 2020-07-30

### Added

- Pricing plans in AdminHQ (Pricing plan limitations are not enforced).
- Showing the number of deviations from the pricing plan defaults in the tenant listing of AdminHQ.

### Changed

- Tidying up the form for creating new tenants in AdminHQ (removing unused features, adding titles and descriptions, reordering features, adding new feature flags, removing fields for non-relevant locales).

## 2020-07-10

### Added

- Project topics

### Changed

- Userid instead of email is used for hidden field in surveys (Leiden)
- New projects have 'draft' status by default

### Fixed

- Topics filter in ideas overview works again

## 2020-07-09 - Workshops

### Fixed

- Speps are scrollable

### Added

- Ability to export the inputs as an exel sheet
- Polish translations
- Portugese (pt-BR) translations

## 2020-06-26

### Fixed

- No longer possible to invite a project manager without selecting a project
- The button on the homepage now also respects the 'disable posting' setting in proposals
- Using project copy or a tenant template that contains a draft initiative no longer fails

### Added

- Romanian

## 2020-06-19

### Fixed

- Polish characters not being rendered correctly

### Added

- Back-office toggle to turn on/off the ability to add new proposals to the platform

## 2020-06-17

### Fixed

- It's no longer needed to manually refresh after deleting your account for a consistent UI
- It's no longer needed to manually refresh after using the admin toggle in the user overview
- The sign-in/up flow now correctly asks the user to verify if the smart group has other rules besides verification
-

demo`is no longer an available option for`organization_type` in admin HQ

- An error is shown when saving a typeform URL with `?email=xxxx` in the URL, which prevented emails to be linked to survey results
- On mobile, the info container in the proposal info page now has the right width
- A general issue with storing cookies if fixed, noticable by missing data in GA, Intercom not showing and the cookie consent repeatedly appearing
- Accessibility fix for the search field
- The `signup_helper_text` setting in admin HQ is again displayed in step 1 of the sign up flow

### Added

- There's a new field in admin HQ to configure custom copy in step 2 of the sign up flow called `custom_fields_signup_helper_text`
- `workshops` can be turned on/off in admin HQ, displayed as a new page in the admin interface

### Changed

- The copy for `project moderator` has changed to `project manager` everywhere
- The info image in the proposals header has changed

## 2020-06-03

### Fixed

- Maps with markers don't lose their center/zoom settings anymore
- English placeholders in idea form are gone for Spanish platforms

## 2020-05-26

### Changed

- Lots of small UI improvements throughout the platform
- Completely overhauled sign up/in flow:
  - Improved UI
  - Opens in a modal on top of existing page
  - Opens when an unauthenticaed user tries to perform an action that requires authentication (e.g. voting)
  - Automatically executes certain actions (e.g. voting) after the sign in/up flow has been completed (note: does not work for social sign-on, only email/password sign-on)
  - Includes a verification step in the sign up flow when the action requires it (e.g. voting is only allowed for verified users)

## 2020-05-20

### Fixed

- Budget field is shown again in idea form for participatory budget projects

## 2020-05-14

### Added

- Idea configurability: disabling/requiring certain fields in the idea form
- The footer has our new logo

### Changed

- Admins will receive a warning and need to confirm before sending a custom email to all users
- A survey project link in the top navigation will link to /info instead of to /survey

## 2020-04-29

### Fixed

- Folders are again shown in the navbar
- Adding an image to the description text now works when creating a project or a phase

### Added

- Support for Polish, Hungarian and Greenlandic

## 2020-04-23

### Fixed

- Long timeline phase names show properly

### Changed

- Redirect to project settings after creating the project
- Links to projects in the navigation menu link to the timeline for timeline projects

## 2020-04-21

### Fixed

- Fixed overlapping issue with idea vote bar on mobile
- Fixed an issue where images were used for which the filename contained special characters

### Added

- The overview (moderation) in the admin now has filters
  - Seen/not seen
  - Type: Comment/Idea/Proposal
  - Project
  - Search
- The idea xlsx export contains extra columns on location, number of comments and number of attachments

### Changed

- The permissions tab in the project settings has reordered content, to be more logical
- In German, the formal 'Sie' form has been replaced with the informal 'Du' form

## 2020-03-31

### Fixed

- Signing up with keyboard keys (Firefox)
- Composing manual emails with text images
- Exporting sheet of volunteers with long cause titles

### Added

- Folder attachments
- Publication status for folders

### Changed

- Show folder projects within admin project page

## 2020-03-20

### Added

- Volunteering as a new participation method

## 2020-03-16

### Fixed

- The project templates in the admin load again

## 2020-03-13

### Fixed

- The folder header image is not overly compressed when making changes to the folder settings
- The loading spinner on the idea page is centered

### Added

- Add images to folders, shown in cards.

### Changed

- Admins can now comment on ideas.

## 2020-03-10

### Fixed

- Fixed consent banner popping up every time you log in as admin
- Fixed back-office initiative status change 'Use latest official updates' radio button not working
- Fixed broken copy in Initiative page right-hand widget

### Added

- Add tooltip explaining what the city will do when the voting threshold is reached for a successful initiative
- Added verification step to the signup flow
- New continuous flow from vote button clicked to vote casted for unauthenticated, unverified users (click vote button -> account creation -> verification -> optional/required custom signup fields -> programmatically cast vote -> successfully voted message appears)
- The rich text editor in the admin now supports buttons

### Changed

- Admin HQ: new and improved list of timezones

## 2020-03-05

### Fixed

- Signup step 2 can no longer be skipped when there are required fields
- Correct tooltip link for support article on invitations
- Correct error messages when not filling in start/end date of a phase

### Added

- Setting to disable downvoting in a phase/project, feature flagged
- When a non-logged in visitor tries to vote on an idea that requires verification, the verification modal automatically appears after registering

## 2020-02-24

### Fixed

- Initiative image not found errors
- Templates generator out of disk space

### Added

- Folders i1
  - When enabled, an admin can create, edit, delete folders and move projects into and out of folders
  - Folders show in the project lists and can be ordered within projects

### Changed

- Initiative explanatory texts show on mobile views
- Existing platforms have a moderator@citizenlab.co admin user with a strong password in LastPass
- In the admin section, projects are no longer presented by publication status (Folders i1)

## 2020-02-19

### Fixed

- Loading more comments on the user profile page works again
- Accessibility improvements
- Adding an image no longer pops up the file dialog twice
- Changed to dedicated IP in mailgun to improve general deliverability of emails

### Added

- Improvements to the PB UI to make sure users confirm their basket at the end
- Ideation configurability i1
  - The idea form can be customized, on a project level, to display custom description texts for every field
- People filling out a poll are now included in the 'participated in' smart group rules
- Make me admin section in Admin HQ

### Changed

- When a platform no longer is available at a url, the application redirects to the CitizenLab website
- New platforms automatically get a moderator@citizenlab.co admin user with a strong password in LastPass

## 2020-01-29

### Fixed

- Rich text editor no longer allows non-video iframe content
- Smart groups that refer to a deleted project now get cleaned up when deleting a project
- All cookie consent buttons are now reachable on IE11
- More accessibility fixes
- The organization name is no longer missing in the password reset email

### Added

- CSAM verification
  - Users can authenticate and verify using BeID or itsme
  - User properties controlled by a verification method are locked in the user profile
  - Base layer of support for other similar verification methods in the future
- The order of project templates can now be changed in Templates HQ

### Changed

- Project templates overview no longer shows the filters

## 2020-01-17

### Fixed

- Further accesibility improvements:
  - Screen reader improvement for translations
  - Some color contrast improvements

### Added

- A hidden topics manager available at https://myfavouriteplatform.citizenlab.co/admin/topics

## 2020-01-15

### Fixed

- In the admin, the project title is now always displayed when editing a project
- Further accesibility improvements:
  - Site map improvements (navigation, clearer for screen readers)
  - Improved colors in several places for users with sight disability
  - Improved HTML to better inform screen reader users
  - Added keyboard functionality of password recovery
  - Improved forms (easier to use for users with motoric disabilities, better and more consistent validation, tips and tricks on mobile initiative form)
  - Improvements for screen reader in different languages (language picker, comment translations)
  - Added title (visible in your tab) for user settings page
  - Improved screen reader experience for comment posting, deleting, upvoting and idea voting

### Added

- The email notification settings on the user profile are now grouped in categories
- Unsubscribing through an email link now works without having to sign in first

### Changed

- The idea manager now shows all ideas by default, instead of filtered by the current user as assignee

## 2020-01-07

### Added

- Go to idea manager when clicking 'idea assigned to you' notification
- 2th iteration of the new admin moderation feature:
  - Not viewed/Viewed filtering
  - The ability to select one or more items and mark them as viewed/not viewed
  - 'Belongs to' table column, which shows the context that a piece of content belongs to (e.g. the idea and project that a comment belongs to)
  - 'Read more' expand mechanism for longer pieces of content
  - Language selector for multilingual content
  - 'Go to' link that will open a new tab and navigate you to the idea/iniative/comment that was posted

### Changed

- Improve layout (and more specifically width) of idea/iniatiatve forms on mobile
- Separate checkboxes for privacy policy and cookie policy
- Make the emails opt-in at registration

### Fixed

- Fix for unreadable password reset error message on Firefox
- Fix for project granular permission radio buttons not working

## 2019-12-12

### Added

- Polls now support questions for which a user can check multiple options, with a configurable maximum
- It's now possible to make a poll anonymous, which hides the user from the response excel export
- New verification method `id_card_lookup`, which supports the generic flow of verifying a user using a predined list of ID card numbers.
  - The copy can be configured in Admin HQ
  - The id cards CSV can be uploaded through Admin HQ

## 2019-12-11

### Added

- Admin moderation iteration 1 (feature flagged, turned on for a selected number of test clients)
- New verification onboarding campaign

### Changed

- Improved timeline composer
- Wysiwyg accessibility improvement

### Fixed

- English notifications when you have French as your language

## 2019-12-06

### Fixed

- Accessibility improvements:
  - Polls
  - Idea/initiative filter boxes
- Uploading a file in admin project page now shows the loading spinner when in progress
- Fixed English copy in notifications when other language selected
- Fixed project copy in Admin HQ not being saved

## 2019-12-05

### Fixed

- Small popups (popovers) no longer go off-screen on smaller screens
- Tooltips are no longer occluded by the checkbox in the idea manager
- The info icon on the initiatives voting box has improved alignment
- Project templates now display when there's only `en` is configured as a tenant locale
- When changing the lifecycle stage of a tenant, the update is now sent right away to segment
- When users accept an inivitation and are in a group, the group count is correctly updated
- Dropdowns in the registration flow can again support empty values
- Accessibility:
  - Various color changes to improve color contrasts
  - Color warning when picking too low contrast
  - Improvements to radio buttons, checkboxes, links and buttons for keyboard accessibility
  - Default built-in pages for new tenants have a better hierarchy for screen readers
- User posted an idea/initiative notification for admins will be in the correct language

## 2019-11-25

### Changed

- Updated translations
- Area filter not shown when no areas are configured
- Overall accessibility improvements for screen readers
- Improved accessibility of the select component, radio button, image upload and tooltip

### Fixed

- When adding a vote that triggers the voting limit on a project/phase, the other idea cards now automatically get updated with disabled vote buttons
- Fix for mobile bottom menu not being clickable when idea page was opened
- Navigating directly between projects via the menu no longer results in faulty idea card collections
- Display toggle (map or list view) of idea and initiative cards works again

## 2019-11-19

### Added

- New ideation project/phase setting called 'Idea location', which enables or disabled the ability to add a location to an idea and show the ideas on a map

### Changed

- Improved accessibility of the image upload component
- COW tooltipy copy
- Sharing modal layout improvement

### Fixed

- Checkboxes have unique ids to correctly identify their corresponding label, which improves screen reader friendliness when you have multiple checkboxes on one page.
- Avatar layout is back to the previous, smaller version

## 2019-11-15

### Fixed

- Fix for 'Click on map to add an idea' functionality not working
- Fix for notifications not showing

## 2019-11-12

### Fixed

- An email with subject `hihi` is no longer sent to admins that had their invite accepted
- Whe clicking the delete button in the file uploader, the page no longer refreshes
- Project templates no longer show with empty copy when the language is missing
- The countdown timer on initiatives now shows the correct value for days
- The radio buttons in the cookie manager are clickable again
- Changing the host of a tenant no longer breaks images embedded in texts
- It's possible again to unassign an idea in the idea manager
- The popup for adding a video or link URL is no longer invisible or unusable in some situations
- Uploading files is no longer failing for various filetypes we want to support
- Keyboard accessibility for modals

### Added

- ID Verification iteration 1
  - Users can verify their account by entering their ID card numbers (currently Chile only)
  - Verification is feature flagged and off by default
  - Smart groups can include the criterium 'is verified'
  - Users are prompted to verify their account when taking an actions that requires verification
- Total population for a tenant can now be entered in Admin HQ
- It's now possible to configure the word used for areas towards citizens from the areas admin
- Improvements to accessibility:
  - Idea and initiative forms: clearer for screen readers, keyboard accessibility, and more accessible input fields
  - Nav bar: clearer for screen readers and improved keyboard navigation
  - Project navigation and phases: clearer for screen readers
  - Sign-in, password reset and recovery pages: labeling of the input fields, clearer for screen readers
  - Participatory budgeting: clearer for screen readers

### Changed

- The organization name is now the default author in an official update

## 2019-10-22

### Fixed

- The sharing title on the idea page is now vertically aligned
- Improvements to the 'bad gateway' message sometimes affecting social sharing
- The map and markers are again visible in the admin dashboard
- First round of accessibility fixes and improvements
  - Dynamics of certain interactions are picked up by screen readers (PB, voting, ...)
  - Overall clarity for screen readers has improved
  - Improvements to information structure: HTML structure, W3C errors, head element with correct titles
  - Keyboard accessibility has generally improved: sign-up problems, login links, PB assignment, ...

### Added

- Initiatives iteration 3
  - Automatic status changes on threshold reached or time expired
  - When updating the status, official feedback needs to be provided simultaneously
  - Users receive emails and notifications related to (their) initiative
  - Initiatives support images in their body text
- Project templates
  - Admins can now create projects starting from a template
  - Templates contain images, a description and a timeline and let admin filter them by tags
  - Admins can share template descriptions with a publically accessible link
- It's now possible to configure the banner overlay color from the customize settings
- A custom email campaign now contains a CTA button by default

### Changed

- Complete copy overhaul of all emails

## 2019-10-03

### Fixed

- PB phase now has a basket button in the project navbar
- The datepicker in the timeline admin now works in IE11

### Changed

- For fragments (small pieces of UI that can be overridden per tenant) to work, they need to be enabled individually in admin HQ.

## 2019-09-25

### Fixed

- It's again possible to change a ideation/PB phase to something else when it contains no ideas
- Older browsers no longer crash when scrolling through comments (intersection observer error)
- Pagination controls are now correctly shown when there's multiple pages of users in the users manager
- The user count of groups in the users manager no longer includes invitees and matches the data shown
- Transition of timeline phases now happen at midnight, properly respecting the tenant timezone
- When looking at the map of an idea or initiative, the map marker is visible again
- The initiatives overview pages now uses the correct header and text colors
- The vote control on an initiative is no longer invisible on a tablet screen size
- The idea page in a budgeting context now shows the idea's budget
- The assign button on an idea card in a budgeting context behaves as expected when not logged in
- Project copy in Admin HQ that includes comments no longer fails
- Changing granular permissions by project moderator no longer fails

### Added

- Polling is now supported as a new participation method in a continuous project or a phase
  - A poll consists of multiple question with predefined answers
  - Users can only submit a poll once
  - Taking a poll can be restricted to certain groups, using granular permissions
  - The poll results can be exported to excel from the project settings
- It's now possible to disable Google Analytics, Google Tag Manager, Facebook Pixel and AdWords for specific tenants through Admin HQ

### Changed

- Large amount of copy improvements throughout to improve consistency and experience
- The ideas overview page is no longer enabled by default for new tenants
- The built-in 'Open idea project' can now be deleted in the project admin

## 2019-08-30

### Fixed

- The map preview box no longer overflows on mobile devices
- You're now correctly directed back to the idea/initiatives page after signing in/up through commenting

### Changed

- The height of the rich text editor is now limited to your screen height, to limit the scrolling when applying styles

## 2019-08-29

### Fixed

- Uploaded animated gifs are no longer displayed with weird artifacts
- Features that depend on NLP are less likely to be missing some parts of the data

### Added

- Citizen initiatives
  - Citizens can post view and post initiatives
  - Admins can manage initiatives, similar to how they manage ideas
  - Current limitation to be aware of, coming very soon:
    - No emails and notifications related to initiatives yet
    - No automated status changes when an initiative reaches enough votes or expires yet

## 2019-08-09

### Fixed

- Fixed a bug that sometimes prevented voting on comments
- When editing a comment, a mention in the comment no longer shows up as html
- In the dashboard, the domicile value 'outside' is now properly translated
- Some fixes were made to improve loading of the dashboard map with data edge cases
- Deleting a phase now still works when users that reveived notifications about the phase have deleted their account
- New releases should no longer require a hard refresh, avoiding landing page crashing issues we had

### Added

- File input on the idea form now works on mobile, if the device supports it

## 2019-07-26

### Fixed

- The project moderator email and notification now link to the admin idea manager instead of citizen side
- The widget no longer shows the `Multiloc`, but the real idea titles for some platforms

### Added

- Speed improvements to data requests to the backend throughout the whole paltform
- Changing the participation method from ideation to information/survey when there are ideas present is now prevented by the UI
- It's now possible to manually reorder archived projects
- There's new in-platform notifications for a status change on an idea you commented or voted on

## 2019-07-18

### Fixed

- It's no longer possible to change the participation method to information or survey if a phase/project already contains ideas
- The 'Share your idea modal' is now properly centered
- It's no longer possible to send out a manual email campaign when the author is not properly defined
- Invite emails are being sent out again
- Imported ideas no longer cause incomplete pages of idea cards
- Invited users who did not accept yet no longer receive any automated digest emails

## 2019-07-08

### Fixed

- When changing images like the project header, it's no longer needed to refresh to see the result
- The comments now display with a shorter date format to work better on smaller screens
- The code snippet from the widget will now work in some website that are strict on valid html
- The number of days in the assignee digest email is no longer 'null'
- The project preview description input is displayed again in the projects admin
- The idea status is no longer hidden when no vote buttons are displayed on the idea page
- Duplicate idea cards no longer appear when loading new pages

### Added

- Performance optimizations on the initial loading of the platform
- Performance optimizations on loading new pages of ideas and projects
- Newly uploaded images are automatically optimized to be smaller in filesize and load faster
- The 'Add an idea' button is now shown in every tab of the projects admin
- It's now possible to add videos to the idea body text
- E-mails are no longer sent out through Vero, but are using the internal cl2-emails server

### Changed

- The automated emails in the admin no longer show the time schedule, to work around the broken translations
- The rights for voting on comments now follow the same rights than commenting itself, instead of following the rights for idea voting
- On smaller desktop screens, 3 columns of idea cards are now shown instead of 2
- When adding an idea from the map, the idea will now be positioned on the exact location that was clicked instead of to the nearest detectable address
- Using the project copy tool in admin HQ is more tolerant about making copies of inconsistent source projects

## 2019-06-19

### Fixed

- Show 3-column instead of 2-column layout for ideas overview page on smaller desktop screens
- Don't hide status label on idea page when voting buttons are not shown

### Changed

- Small improvement in loading speed

## 2019-06-17

## Fixed

- The column titles in comments excel export are aligned with the content
- There's now enough space between voting anc translate links under a comment
- Vote button on an idea no longer stays active when a vote on that idea causes the voting treshold of the project to be reached

## Added

- The admin part of the new citizen initiatives is available (set initiatives feature on `allowed`)
  - Cities can configure how they plan to use initiatives
- A preview of how initiatives will look like city side is available, not yet ready for prime time (set initiatives feature on `allowed` and `enabled`)
- The ideas overview page has a new filtering sidebar, which will be used for other idea and initiative listings in the future
  - On idea status
  - On topic
  - Search
- Comments now load automatically while scrolling down, so the first comments appear faster

## 2019-06-05

### Fixed

- Fix an issue that when showing some ideas in an idea card would make the application crash

## 2019-05-21

### Fixed

- The idea page does no longer retain its previous scroll position when closing and reopening it
- The Similar Ideas box no longer has a problem with long idea titles not fitting inside of the box
- The Similar Ideas box content did not update when directly navigating from one idea page to the next
- The 'What were you looking for?' modal no longer gives an error when trying to open it

### Changed

- You now get redirected to the previously visited page instead of the landing page after you've completed the signup process

## 2019-05-20

### Fixed

- Closing the notification menu after scrolling no longer results in a navbar error
- When accessing the idea manager as a moderator, the assignee filter defaults to 'assigned to me'
- The idea and comment counts on the profile page now update as expected
- It's now possible to use a dropdown input in the 2nd registration step with a screen reader
- An invited user can no longer request a password reset, thereby becoming an inconsistent user that resulted in lots of problems

### Added

- Restyle of the idea page
  - Cleaner new style
  - Opening an idea no longer appears to be a modal
  - Properly styled similar ideas section
  - Showing comment count and avatars of contributors

### Changed

- When clicking the edit button in the idea manager, the edit form now opens in the sidemodal

## 2019-05-15

### Fixed

- Opening the projects dropdown no longer shows all menu items hovered when opened
- Users that can't contribute (post/comment/vote/survey) no longer get an email when a phase starts
- When a project has an ideation and a PB phase, the voting buttons are now shown during the ideation phase
- The admin navigation menu for moderators is now consistent with that for admins
- Moderators that try to access pages only accessible for admins, now get redirected to the dashboard
- The details tab in clustering doesn't cause the info panel to freeze anymore
- When writing an official update, the sbumit button now only becomes active when submission is possible
- The 'no options' copy in a dropdown without anything inside is now correctly translated
- Making a field empty in Admin HQ now correctly saves the empty value
- The active users graph no longer includes users that received an email as being active
- The translation button in an idea is no longer shown when there's only one platform language
- After changing granular permission, a refresh is no longer needed to see the results on ideas
- The sideview in the idea manager now shows the status dropdown in the correct language
- The layout of the sideview in the idea manager is now corrected
- A digest email to idea assignees is no longer sent out when no ideas are assigned to the admin/moderator
- Signing in with VUB Net ID works again
- Loading the insights map can no longer be infinite, it will now show an error message when the request fails

### Added

- The profile page of a user now also shows the comments by that user
- Users can now delete their own profile from their edit profile page
- Similar ideas, clustering and location detection now work in Spanish, German, Danish and Norwegian
- Facebooks bot coming from `tfbnw.net` are now blocked from signing up
- Moderators now also have a global idea manager, showing all the ideas from the projects they're moderating
- Loading the insights map, which can be slow, now shows a loading indicator

### Changed

- Voting buttons are no longer shown when voting is not enabled
- Improved and more granular copy text for several voting and commenting disabled messages

## 2019-04-30

### Fixed

- Time remaning on project card is no longer Capitalized
- Non-admin users no longer get pushed to intercom
- Improvements to the idea manager for IE11
- When filtering on a project in the idea manager, the selected project is highlighted again
- @citizenlab.cl admins can now also access churned platforms
- The user count in the user manager now includes migrated cl1 users
- Sending invitations will no longer fail on duplicate mixed-case email addresses

### Added

- Ideas can now be assigned to moderators and admins in the idea manager
  - Added filter on assignee, set by default to 'assigned to me'
  - Added filter to only show ideas that need feedback
  - When clicking an idea, it now opens in and can be partially edited from a half screen modal
  - Admins and moderators get a weekly digest email with their ideas that need feedback
- Completely new comments UI with support for comment upvotes
  - Comments are visually clearly grouped per parent comment
  - Sub-comments use @mentions to target which other subcomment they reply to
  - Comments can be sorted by time or by votes
- Ideas can now be sorted randomly, which is the new default
- New smart group rule for users that contributed to a specific topic
- New smart group rule for users that contributed to ideas with a specific status
- Clear error message when an invitee does a normal sign up

### Changed

- The idea grid no longer shows a 'post an idea' button when there are no ideas yet

## 2019-04-24

### Fixed

- Project cards now show correct time remaining until midnight

## 2019-04-23

### Fixed

- Closing the notification menu does not cause an error anymore
- The unread notifications count is now displayed correctly on IE11
- Clicking on an invite link will now show an immediate error if the invite is no longer valid

### Changed

- The admin guide is now under the Get Started link and the dashboards is the admin index
- The project cards give feedback CTA was removed
- An idea can now be deleted on the idea page
- The default border radius throughout the platform now is 3px instead of 5px
- The areas filter on the project cards is only shown when there is more than one area

## 2019-04-16

### Fixed

- The comment count of a project remains correct when moving an idea to a different project
- Fixed an issue when copying projects (through the admin HQ) to tenants with conflicting locales
- Only count people who posted/voted/commented/... as participants (this is perceived as a fix in the dashboards)
- Invites are still sent out when some emails correspond to existing users/invitees
- Phase started/upcoming notifications are only sent out for published projects

### Added

- Posting text with a URL will turn the URL part into a link
- Added smart group rules for topic and idea status participants

### Changed

- New configuration for which email campaigns are enabled by default
- Changed project image medium size to 575x575

## 2019-04-02

### Fixed

- The new idea button now shows the tooltip on focus
- The gender graph in clustering is now translated
- Tooltips on the right of the screen no longer fall off
- Text in tooltips no longer overflows the tooltip borders
- When there are no ideas, the 'post an idea' button is no longer shown on a user profile or the ideas overview page
- The project card no longer displays a line on the bottom when there is no meta information available
- Downloading the survey results now consistently triggers a browser download
- The bottom of the left sidebar of the idea manager can now be reached when there are a lot of projects
- The time control in the admin dashboard is now translated
- Various fixes to improve resilience of project copy tool

### Added

- The ideas overview page now has a project filter
- The various pages now support the `$|orgName|` variable, which is replaced by the organization name of the tenant
- Non-CitizenLab admins can no longer access the admin when the lifecycle stage is set to churned
- A new style variable controls the header opacity when signed in
- New email as a reminder to an invitee after 3 days
- New email when a project phase will start in a week
- New email when a new project phase has started
- The ideas link in the navbar is now feature flagged as `ideas_overview`

### Changed

- When filtering projects by multiple areas, all projects that have one of the areas or no area are now shown
- The user search box for adding a moderator now shows a better placeholder text, explaining the goal

## 2019-03-20

### Fixed

- Fixed mobile layout issues with cookie policy, idea image and idea title for small screens (IPhone 5S)
- Posting an idea in a timeline that hasn't started yet (as an admin) now puts the idea in the first phase
- Notifications menu renders properly in IE11
- The CTA on project cards is no longer shown for archived and finished projects
- Invited users that sign up with another authentication provider now automatically redeem their invitation
- When the tenant only has one locale, no language switcher is shown in the official feedback form

### Added

- Capabilities have been added to apply custom styling to the platform header
  - Styling can be changed through a new style tab in admin HQ
  - It's also possible to configure a different platform-wide font
  - Styling changes should only be done by a designer or front-end developer, as there are a lot of things that could go wrong
- The initial loading speed of the platform has increased noticably due to no longer loading things that are not immediately needed right away.
- Tenant templates are now automatically updated from the `.template` platforms every night
- The project copy tool in admin HQ now supports time shifting and automatically tries to solve language conflicts in the data
- New notifications and emails for upcoming (1 week before) and starting phases

### Changed

- Archived ieas are no longer displayed on the general ideas page
- The time remaining on project cards is no longer shown on 2 lines if there's enough space
- New platforms will show the 'manual project sorting' toggle by default
- Some changes were made to modals throughout to make them more consistent and responsiveness
- New ideas now have a minimal character limit of 10 for the title and 30 for the body
- User pages have a more elaborate meta title and description for SEO purposes

## 2019-03-11

### Fixed

- Notifications layout on IE11
- Errors due to loading the page during a deployment

## 2019-03-11

### Fixed

- Similar ideas is now fast enough to enable in production
- NLP insights will no longer keep on loading when creating a new clusgtering graph
- The comment count on project cards now correctly updates on deleted comments
- Various spacing issues with the new landing page on mobile are fixed
- When logging out, the avatars on the project card no longer disappear
- The widget no longer cuts off the title when it's too long
- In admin > settings > pages, all inputs are now correctly displayed using the rich text editor
- The notifications are no longer indented inconsistently
- Exporting typeform survey results now also work when the survey embed url contains `?source=xxxxx`
- When there's a dropdown with a lot of options during signup, these options are no longer unreachable when scrolling down
- The cookie policy no longer displays overlapping text on mobile
- The `isSuperAdmin`, `isProjectModerator` and `highestRole` user properties are now always named using camelCasing

### Added

- Official feedback
  - Admins and moderators can react to ideas with official feedback from the idea page
  - Users contributing to the idea receive a notification and email
  - Feedback can be posted using a free text name
  - Feedback can be updated later on
  - Admin and moderators can no longer write top-level comments
  - Comments by admins or moderators carry an `Official` badge
- When giving product feedback from the footer, a message and email can be provided for negative feedback
- CTA on project card now takes granular permissions into account
- CTA on project card is now also shown on mobile
- Projects for which the final phase has finished are marked as finished on their project card
- Projects on the landing page and all projects page can now be filtered on area through the URL

### Changed

- The avatars on a project card now include all users that posted, voted or commented
- Commenting is no longer possible on ideas not in the active phase

## 2019-03-03

### Fixed

- Manually sorting projects in the admin works as expected

### Added

- Support for Spanish
- The copy of 'x is currently working on' can be customized in admin HQ
- Extra caching layer in cl2-nlp speeds up similar ideas and creating clusters

## 2019-02-28

### Fixed

- In the dashboard, the labels on the users by gender donut chart are no longer cut off
- Adding file attachments with multiple consecutive spaces in the filename no longer fails
- Project copy in admin HQ no longer fails when users have mismatching locales with the new platform

### Added

- New landing page redesign
  - Project cards have a new layout and show the time remaining, a CTA and a metric related to the type of phase
  - The bottom of the landing page displays a new custom info text, configurable in the admin settings
  - New smarter project sorting algorithm, which can be changed to manual ordering in the projects admin
  - Ideas are no longer shown on the landing page
  - The `Show all projects` link is only shown when there are more than 10 projects
- New attributes are added to segment, available in all downstream tools:
  - `isSuperAdmin`: Set to true when the user is an admin with a citizenlab email
  - `isProjectModerator`
  - `highestRole`: Either `super_admin`, `admin`, `project_moderator` or `user`

### Changed

- Intercom now only receives users that are admin or project moderator (excluding citizenlab users)

## 2019-02-20

### Fixed

- User digest email events are sent out again
- The user statistics on the admin dashboard are back to the correct values
- Creating a new project page as an admin does not result in a blank page anymore
- Improved saving behaviour when saving images in a phase's description
- When logged in and visiting a url containing another locale than the one you previously picked, your locale choice is no longer overwritten

### Added

- Project copy feature (in admin HQ) now also supports copying ideas (including comments and votes) and allows you to specify a new slug for the project URL
- Unlogged users locale preference is saved in their browser

## 2019-02-14

### Fixed

- Project/new is no longer a blank page

## 2019-02-13

### Fixed

- Texts written with the rich text editor are shown more consistently in and outside of the editor
- Opening a dropdown of the smart group conditions form now scrolls down the modal
- When changing the sorting method in the ideas overview, the pagination now resets as expected
- Google login no longer uses the deprecated Google+ authentication API

### Added

- Typeform survey for typeform can now be downloaded as xlsx from a tab in the project settings
  - The Segment user token needs to be filled out in Admin HQ
  - New survey responses generate an event in segment
- Survey providers can be feature flagged individually
- New \*.template.citizenlab.co platforms now serve as definitions of the tenant template
- The registration fields overview in admin now shows a badge when fields are required

### Changed

- Surveymonkey is now feature-flagged off by default for new platforms

## 2019-01-30

### Fixed

- Long topic names no longer overlap in the admin dashboards
- Video no longer pops out of the phase description text
- Added event tracking for widget code copy and changing notification settings
- Saving admin settings no longer fails because of a mismatch between platform and user languages
- The password reset message now renders correctly on IE11
- It's easier to delete a selected image in the rich text editor
- The copy in the modal to create a new group now renders correctly in IE11
- Texts used in the the dashboard insights are no longer only shown in English
- Tracking of the 'Did you find what you're looking for?' footer not works correctly

### Added

- Tooltips have been added throughout the whole admin interface
- A new homepage custom text section can be configured in the admin settings, it will appear on the landing page in a future release
- New experimental notifications have been added that notify admins/moderators on every single idea and comment
- New tenant properties are being logged to Google Analytics

## 2019-01-19

### Fixed

- Registration fields of the type 'multiple select' can again be set in the 2nd step of the signup flow
- Creating invitations through an excel file no longer fails when there are multiple users with the same first and last name

## 2019-01-18

### Fixed

- Overflowing text in project header
- Fixed color overlay full opaque for non-updated tenant settings
- Fixed avatar layout in IE11
- Fixed idea page scrolling not working in some cases on iPad
- Pressing the enter key inside of a project settings page will no longer trigger a dialog to delet the project

### Changed

- Reduced the size of the avatars on the landing page header and footer
- Made 'alt' text inside avatar invisible
- Better cross-browser scaling of the background image of the header that's being shown to signed-in users
- Added more spacing underneath Survey, as not to overlap the new feedback buttons
- Increased width of author header inside of a comment to better accomodate long names
- Adjusted avatar hover effect to be inline with design spec￼

## 2019-01-17

### Added

- `header_overlay_opacity` in admin HQ allows to configure how transparent header color is when not signed in
- `custom_onboarding_fallback_message` in admin HQ allows to override the message shown in the header when signed in

## 2019-01-16

### Fixed

- The clustering prototype no longer shows labels behind other content
- Removing a project header image is again possible
- New active platforms get properly submitted to google search console again
- Scrolling issues with an iPad on the idea modal have been resolved
- Signing up through Google is working again
- The line underneath active elements in the project navbar now has the correct length
- A long location does no longer break the lay-out of an event card
- The dashboards are visible again by project moderators
- The admin toggle in the users manager is working again

### Added

- When logged in, a user gets to see a dynamic call to action, asking to
  - Complete their profile
  - Display a custom message configurable through admin HQ
  - Display the default fallback engagement motivator
- The landing page header now shows user avatars
- It's now possible to post an idea from the admin idea manager
- The footer now shows a feedback element for citizens
- A new 'map' dashboard now shows the ideas on their locations detected from the text using NLP
- The clustering prototype now shows the detected keywords when clustering is used

### Changed

- The navbar and landing page have a completely refreshed design
  - The font has changed all over the platform
  - 3 different colors (main, secondary, text) are configurable in Admin HQ
- The clustering prototype has been moved to its own dashboard tab
- Project cards for continuous projects now link to the information page instead of ideas

## 2018-12-26

### Fixed

- The rich text editor now formats more content the same way as they will be shown in the platform

### Added

- Admin onboarding guide
  - Shown as the first page in the admin, guiding users on steps to take
- The idea page now shows similar ideas, based on NLP
  - Feature flagged as `similar_ideas`, turned off by default
  - Experimental, intended to evaluate NLP similarity performance
- A user is now automatically signed out from FranceConnect when signing out of the platform

### Changed

- When a user signs in using FranceConnect, names and some signup fields can no longer be changed manually
- The FranceConnect button now has the official size and dimensions and no T&C
- SEO improvements to the "Powered by CitizenLab" logo

## 2018-12-13

### Fixed

- User digest email campaigns is sent out again
- IE11 UI fixes:
  - Project card text overflow bug
  - Project header text wrapping/centering bug
  - Timeline header broken layout bug
  - Dropdown not correctly positioned bug
- Creating new tenants and changing the host of existing tenants makes automatic DNS changes again

### Added

- SEO improvements: project pages and info pages are now included in sitemap
- Surveys now have Google Forms support

## 2018-12-11-2

### Fixed

- A required registration field of type number no longer blocks users on step 2 of the registration flow

## 2018-12-11

### Fixed

- Loading an idea page with a deleted comment no longer results in an error being shown
- Assigning a first bedget to a PB project as a new user no longer shows an infinite spinner
- Various dropdowns, most famously users group selection dropdown, no longer overlap menu items

## 2018-12-07

### Fixed

- It's again possible to write a comment to a comment on mobile
- When logged in and trying to log in again, the user is now redirected to the homepage
- A deleted user no longer generates a link going nowhere in the comments
- The dropdown menu for granular permissions no longer disappears behind the user search field
- After deleting an idea, the edit and delete buttons are no longer shown in the idea manager
- Long event title no longer pass out of the event box
- Notifications from a user that got deleted now show 'deleted user' instead of nothing

### Added

- Machine translations on the idea page
  - The idea body and every comment not in the user's language shows a button to translate
  - Feature flagged as `machine_translations`
  - Works for all languages
- Show the currency in the amount field for participatory budgeting in the admin
- Built-in registration fields can now be made required in the admin
- FranceConnect now shows a "What is FranceConnect?" link under the button

### Changed

- The picks column in the idea manager no longer shows a euro icon

## 2018-11-28

### Fixed

- IE11 graphical fixes in text editor, status badges and file drag&drop area fixed
- The idea tab is visible again within the admin of a continuous PB project
- The checkbox within 3rd party login buttons is now clickable in Firefox

## 2018-11-27

### Fixed

- When all registration fields are disabled, signing up through invite no longer blocks on the first step
- A moderator that has not yet accepted their invitation, is no longer shown as 'null null' in the moderators list
- Adding an idea by clicking on the map is possible again

### Changed

- When there are no events in a project, the events title is no longer shown
- The logo for Azure AD login (VUB Net ID) is shown as a larger image
- When logging in through a 3rd party login provider, the user needs to confirm that they've already accepted the terms and conditions

## 2018-11-22

### Fixed

- In the clustering prototype, comparing clusters using the CTRL key now also works on Mac
- Widget HTML code can now be copied again
- Long consequent lines of text now get broken up in multiple lines on the idea page
- Admin pages are no longer accessible for normal users
- Reduced problems with edge cases for uploading images and attachments

### Added

- Participatory budgeting (PB)
  - A new participation method in continuous and timeline projects
  - Admins and moderators can set budget on ideas and a maximum budget on the PB phase
  - Citizens can fill their basket with ideas, until they hit the limit
  - Citizens can submit their basket when they're done
  - Admins and moderators can process the results through the idea manager and excel export
- Advanced dashboards: iteration 1
  - The summary tab shows statistics on idea/comment/vote and registration activities
  - The users tab shows information on user demographics and a leaderboard
  - The time filter can be controller with the precision of a day
  - Project, group and topic filters are available when applicable
  - Project moderators can access the summary tabs with enforced project filter
- Social sharing through the modal is now separately trackable from sharing through the idea page
- The ideas excel export now contains the idea status
- A new smart group rule allows for filtering on project moderators and normal users

### Changed

- Project navigation is now shown in new navigation bar on top
- The content of the 'Open idea project' for new tenants has changed
- After posting an idea, the user is redirected towards the idea page of the new idea, instead of the landing page

## 2018-11-07

### Fixed

- The widget HTML snippet can be copied again

## 2018-11-05

### Fixed

- Clicking Terms & Conditions links during sign up now opens in a new tab

### Added

- Azure Active Directory login support, used for VUB Net ID

## 2018-10-25

### Fixed

- Resizing and alignment of images and video in the editor now works as expected
- Language selector is now updating the saved locale of a signed in user
- When clicking "view project" in the project admin in a new tab, the projects loads as expected
- The navbar user menu is now keyboard accessible
- Radio buttons in forms are now keyboard accessible
- The link to the terms and conditions from social sign in buttons is fixed
- In admin > settings > pages, the editors now have labels that show the language they're in
- Emails are no longer case sensitive, resolving recurring password reset issues
- The widget now renders properly in IE11
- Videos are no longer possible in the invitation editor

### Added

- Cookie consent manager
  - A cookie consent footer is shown when the user has not yet accepted cookies
  - The user can choose to accept all cookies, or open the manager and approve only some use cases
  - The consent settings are automatically derived from Segment
  - When the user starts using the platform, they silently accept cookies
- A new cookie policy page is easier to understand and can no longer be customized through the admin
- Granular permissions
  - In the project permissions, an admin or project moderator can choose which citizens can take which actions (posting/voting/comments/taking survey)
  - Feature flagged as 'granular_permissions', turned off by default
- Ideas excel export now contains links to the ideas
- Ideas and comments can now be exported from within a project, also by project moderators
- Ideas and comments can now be exported for a selection of ideas
- When signing up, a user gets to see which signup fields are optional

### Changed

- Published projects are now shown first in the admin projects overview
- It's now more clear that the brand color can not be changed through the initial input box
- All "Add <something>" buttons in the admin have moved to the top, for consistency
- The widget no longer shows the vote count when there are no votes
- When a project contains no ideas, the project card no longer shows "no ideas yet"

## 2018-10-09

### Fixed

- UTM tags are again present on social sharing
- Start an idea button is no longer shown in the navbar on mobile
- Exceptionally slow initial loading has been fixed
- Sharing on facebook is again able to (quite) consistently scrape the images
- When using the project copy tool in Admin HQ, attachments are now copied over as well

### Added

- Email engine in the admin (feature flagged)
  - Direct emails can be sent to specific groups by admins and moderators
  - Delivered/Opened/Clicked statistics can be seen for every campaign
  - An overview of all automated emails is shown and some can be disabled for the whole platform

## 2018-09-26

### Fixed

- Error messages are no longer cut off when they are longer than the red box
- The timeline dropdown on mobile shows the correct phase names again
- Adding an idea by clicking on the map works again
- Filip peeters is no longer sending out spam reports
- Reordering projects on the projects admin no longer behaves unexpectedly
- Fixes to the idea manager
  - Tabs on the left no longer overlap the idea table
  - Idea status tooltips no longer have an arrow that points too much to the right
  - When the screen in not wide enough, the preview panel on the right is no longer shown
  - Changing an idea status through the idea manager is possible again

### Added

- Social sharing modal is now shown after posting an idea
  - Feature flagged as `ideaflow_social_sharing`
  - Offers sharing buttons for facebook, twitter and email
- File attachments can now be added to
  - Ideas, shown on the idea page. Also works for citizens.
  - Projects, shown in the information page, for admins and moderators
  - Phases, shown under the phase description under the timeline, for admins and moderators
  - Events, shown under the event description, for admins and moderators
  - Pages, shown under the text, for admins
- Some limited rich text options can now be used in email invitation texts

### Changed

- The admin projects page now shows 3 seperate sections for published, draft and archived
- When there are no voting buttons, comment icon and count are now also aligned to the right
- It's now possible to remove your avatar

## 2018-09-07

### Fixed

- Submit idea button is now aligned with idea form
- An error caused by social sign in on French platforms not longer has an English error message
- Checkboxes are now keyboard navigable
- Projects that currently don't accept ideas can no longer be selected when posting an idea
- Deleting an idea no longer results in a blank page
- Deleting a comment no longer results in a blank page
- When sign in fails, the error message no longer says the user doesn't exist
- `null` is no longer shown as a lastname for migrated cl1 users without last name
- Clicking on the table headers in the idea managers again swaps the sorting order as expected
- Typeform Survey now is properly usable on mobile

### Added

- Email notification control
  - Every user can opt-out from all recurring types of e-mails sent out by the platform by editing their profile
  - Emails can be fully disabled per type and per tenant (through S&S ticket)
- An widget that shows platform ideas can now be embedded on external sites
  - The style and content of the widget can be configured through admin > settings > widgets
  - Widget functionality is feature flagged as "widgets", on by default

### Changed

- Initial loading speed of the platform has drastically improved, particulary noticable on mobile
- New tenants have custom signup fields and survey feature enabled by default

## 2018-08-20

### Fixed

- The idea sidepane on the map correctly displays HTML again
- Editing your own comment no longer turns the screen blank
- Page tracking to segment no longer tracks the previous page instead of the current one
- Some browsers no longer break because of missing internationalization support
- The options of a custom field are now shown in the correct order

### Added

- A major overhaul of all citizen-facing pages to have significantly better accessibility (almost WCAG2 Level A compliant)
  - Keyboard navigation supported everywhere
  - Forms and images will work better with screen readers
  - Color constrasts have been increased throughout
  - A warning is shown when the color in admin settings is too low on constrast
  - And a lot of very small changes to increase WCAG2 compliance
- Archived projects are visible by citizens
  - Citizens can filter to see all, active or archived projects
  - Projects and project cards show a badge indicating a project is archived
  - In the admin, active and archived projects are shown separately
- A favicon can now be configured at the hidden location `/admin/favicon`
  - On android in Chrome, the platform can be added to the Android homescreen and will use the favicon as an icon
- Visitors coming through Onze Stad App now are trackable in analytics

### Changed

- All dropdown menus now have the same style
- The style of all form select fields has changed
- Page tracking to segment no longer includes the url as the `name` property (salesmachine)
- Font sizes throughout the citizen-facing side are more consistent

## 2018-08-03

### Fixed

- The landingpage header layout is no longer broken on mobile devices
- Yet another bug related to the landingpage not correctly redirecting the user to the correct locale
- The Page not found page was not found when a page was not found

### Added

- The 'Create an account' call to action button on the landing page now gets tracked

## 2018-08-02

### Fixed

- The browser no longer goes blank when editing a comment
- Redirect to the correct locale in the URL no longer goes incorrectly to `en`

## 2018-07-31

### Fixed

- The locale in the URL no longer gets added twice in certain conditions
- Various fixes to the rich text editor
  - The controls are now translated
  - Line breaks in the editor and the resulting page are now consistent
  - The editor no longer breaks form keyboard accessibility
  - The images can no longer have inconsistent widht/height ratio wich used to happen in some cases
  - The toolbar buttons have a label for accessibility
- A new tenant created in French no longer contains some untranslated content
- The tenant lifecycle stage is now properly included in `group()` calls to segment
- Comment body and various dynamic titles are secured against XSS attacks

### Added

- Ideas published on CitizenLab can now also be pushed to Onze Stad App news stream
- The rich text editor
  - Now support copy/paste of images
- Event descriptions now also support rich text
- When not signed in, the header shows a CTA to create an account
- A new smart group rule allows you to specify members than have participated (vote, comment, idea) in a certain project
- The admin now shows a "Get started" link to the knowledge base on the bottom left
- The Dutch platforms show a "fake door" to Agenda Setting in the admin navigation

### Changed

- The idea card now shows name and date on 2 lines
- The navbar now shows the user name next to the avatar
- The user menu now shows "My ideas" instead of "Profile page"

## 2018-07-12

### Fixed

- New text editor fixes various bugs present in old editor:
  - Typing idea texts on Android phones now works as expected
  - Adding a link to a text field now opens the link in a new window
  - Resizing images now works as expected
  - When saving, the editor no longer causes extra whitespace to appear
- A (too) long list of IE11 fixes: The platform is now fully usable on IE11
- The group count in the smart groups now always shows the correct number
- The admin dashboard is no longer too wide on smaller screens
- The home button on mobile is no longer always active
- Fix for page crash when trying to navigate away from 2nd signup step when one or more required fields are present

### Added

- The language is now shown in the URL at all times (e.g. `/en/ideas`)
- The new text editor enables following extras:
  - It's now possible to upload images through the text editor
  - It's now possible to add youtube videos through the text editor
- `recruiter` has been added to the UTM campaign parameters

### Know issues

- The controls of the text editor are not yet translated
- Posting images through a URL in the text editor is no longer possible
- Images that have been resized by IE11 in the text editor, can subsequently no longer be resized by other browsers

## 2018-06-29

### Fixed

- Facebook now correctly shows the idea image on the very first share
- Signing up with a google account that has no avatar configured now works again
- Listing the projects and ideas for projects that have more than 1 group linked to them now works again

### Added

- Voting Insights [beta]: Get inisghts into who's voting for which content
  - Feature flagged as 'clustering', disabled by default
  - Admin dashboard shows a link to the prototype
- Social sharing buttons on the project info page
- Usage of `utm_` parameters on social sharing to track sharing performance
- Various improvements to meta tags throughout the platform
  - Page title shows the unread notification count
  - More descriptive page titles on home/projects/ideas
  - Engaging generic default texts when no meta title/description are provided
  - Search engines now understand what language and region the platform is targeting
- Optimized idea image size for facebook sharing
- Sharing button for facebook messenger on mobile
- When you receive admin rights, a notification is shown
- `tenantLifecycleStage` property is now present in all tracked events to segment

### Changed

- Meta tags can't be changed through the admin panel anymore
- Social sharing buttons changed aspect to be more visible

## 2018-06-20

### Fixed

- Visual fixes for IE11 (more to come)
  - The text on the homepage doesn't fall outside the text box anymore
  - The buttons on the project page are now in the right place
  - In the projects pages, the footer is no longer behaving like a header
- When trying to add a timeline phase that overlaps with another phase, a more descriptive error is shown
- larsseit font is now always being loaded

### Added

- Smart groups allow admins to automatically and continuously make users part of groups based on conditions
- New user manager allows
  - Navigating through users by group
  - Moving, adding and removing users from/to (manual) groups
  - Editing the group details from within the user manager
  - Creating groups from within the user manager
  - Exporting users to excel by group or by selection
- Custom registration fields now support the new type "number"
- The city website url can now be specified in admin settings, which is used as a link in the footer logo

### Changed

- The checkbox copy at signup has changed and now links to both privacy policy and terms and conditions
- Improved styling of usermenu dropdown (the menu that opens when you click on the avatar in the navigation bar)

### Removed

- The groups page is no longer a separate page, but the functionality is part of the user manager

## 2018-06-11

### Fixed

- Notifications that indicate a status change now show the correct status name
- The admin pages editors support changing content and creating new pages again
- When searching in the invites, filters still work as expected
- The font has changed again to larsseit

### Added

- Accessibility improvements:
  - All images have an 'alt' attributes
  - The whole navbar is now usable with a keyboard
  - Modals can be closed with the escape key
  - The contrast of labels on white backgrounds has increased
- New ideas will now immediately be scraped by facebook
- When inviting a user, you can now pick projects for which the user becomes a moderator

### Changed

- The language switcher is now shown on the top right in the navbar

## 2018-05-27

### Fixed

- Sitemap now has the correct date format
- Empty invitation rows are no longer created when the given excel file contains empty rows
- Hitting enter while editing a project no longer triggers the delete button
- Registration fields on signup and profile editing are now always shown in the correct language
- The dropdown menu for idea sorting no longer gets cut off by the edge of the screen on small screens
- Saving a phase or continuous project no longer fails when participation method is not ideation

### Added

- Language selection now also has a regional component (e.g. Dutch (Belgium) instead of Dutch)
- Added noindex tag on pages that should be shown in Google
- A new 'user created' event is now being tracked from the frontend side
- It's now possible to use HTML in the field description of custom fields (no editor, only for internal usage)

## 2018-05-16

### Fixed

- Phases are now correctly active during the day specified in their end date
- On the new idea page, the continue button is now shown at all resolutions
- On the idea list the order-by dropdown is now correctly displayed at all resolutions.

### Added

- Project moderators can be specified in project permissions, giving them admin and moderation capabilities within that project only
  - Moderators can access all admin settings of their projects
  - Moderators can see they are moderating certain projects through icons
  - Moderators can edit/delete ideas and delete comments in their projects
- A correct meta description tag for SEO is now rendered
- The platforms now render sitemaps at sitemap.xml
- It is now possible to define the default view (map/cards) for every phase individually
- The tenant can now be configured with an extra `lifecycle_stage` property, visible in Admin HQ.
- Downloading ideas and comments xlsx from admin is now tracked with events
- The fragment system, to experiment with custom content per tenant, now also covers custom project descriptions, pages and individual ideas

### Changed

- It is no longer possible to define phases with overlapping dates
- Initial loading speed of the platform has improved

## 2018-04-30

### Fixed

- When posting an idea and only afterward signing in, the content originally typed is no longer lost
- An error is no longer shown on the homepage when using Internet Explorer
- Deleting a user is possible again

### Changed

- The idea manager again shows 10 ideas on one page, instead of 5
- Submit buttons in the admin no longer show 'Error' on the buttons themselves

### Removed

- The project an idea belongs to can no longer be changed through the edit idea form, only through the idea manager

## 2018-04-26

### Added

- Areas can now be created, edited and deleted in the admin settings
- The order of projects can now be changed through drag&drop in the admin projects overview
- Before signing up, the user is requested to accept the terms and conditions
- It's possible to experiment with platform-specific content on the landing page footer, currently through setup & support
- Images are only loaded when they appear on screen, improving page loading speed

### Fixed

- You can no longer click a disabled "add an idea" button on the timeline
- When accessing a removed idea or project, a message is shown

### Known issues

- Posting an idea before logging in is currently broken; the user is redirected to an empty posting form
- Social sharing is not consistently showing all metadata

## 2018-04-18

### Fixed

- Adding an idea at a specific location by clicking on the map is fixed

## 2018-04-09

### Fixed

- An idea with a location now centers on that location
- Map markers far west or east (e.g. Vancouver) are now positioned as expected
- Links in comment now correctly break to a new line when they're too long
- Hitting enter in the idea search box no longer reloads the page
- A survey project no longer shows the amount of ideas on the project card
- The navbar no longer shows empty space above it on mobile
- The report as spam window no longer scrolls in a weird way
- The project listing on the homepage no longer repeats the same project for some non-admin users
- Google/Facebook login errors are captured and shown on an error page
- Some rendering issues were fixed for IE11 and Edge, some remain
- An idea body with very long words no longer overlaps the controls on the right
- Project cards no longer overlap the notification menu

### Added

- A user can now edit and delete its own comments
- An admin can now delete a user's comment and specify the reason, notifying the user by notification
- Invitations
  - Admins can invite users by specifying comma separated email addresses
  - Admins can invite users with extra information by uploading an excel file
  - Invited users can be placed in groups, made admin, and given a specific language
  - Admins can specify a message that will be included in the email to the invited users
  - Admins receive a notification when invited users sign up
- Users receive a notification and email when their idea changes status
- Idea titles are now limited to 80 characters

### Known issues

- Adding an idea through the map does not position it correctly

## 2018-03-23

### Fixed

- Fixed padding being added on top of navigation bar on mobile devices

## 2018-03-22

### Fixed

- Idea creation page would not load when no published projects where present. Instead of the loading indicator the page now shows a message telling the user there are no projects.

## 2018-03-20

### Fixed

- Various visual glitches on IE11 and Edge
- Scrolling behviour on mobile devices is back to normal
- The admin idea manager no longer shows an empty right column by default

### Added

- Experimental raw HTML editing for pages in the admin at `/admin/pages`

## 2018-03-14

### Fixed

- When making a registration field required, the user can't skip the second sign up step
- When adding a registration field of the "date" type, a date in the past can now be chosen
- The project listing on the landing page for logged in users that aren't admin is fixed

### Added

- When something goes wrong while authenticating through social networks, an error page is shown

## 2018-03-05

### Added

- Limited voting in timeline phases
- Facebook app id is included in the meta headers

### Known issues

- When hitting your maimum vote count as a citizen, other idea cards are not properly updating untill you try voting on them
- Changing the participation settings on a continuous project is impossible

## 2018-02-26

### Fixed

- Project pages
  - Fixed header image not being centered
- Project timeline page
  - Fixed currently active phase not being selected by default
  - Fixed 'start an idea' button not being shown insde the empty idea container
  - Fixed 'start an idea' button not linking to the correct idea creation step
- Ideas and Projects filter dropdown
  - Fixed the dropdown items not always being clickable
- Navigation bar
  - Fixed avatar and options menu not showing on mobile devices

### Added

- Responsive admin sidebar
- Top navigation menu stays in place when scrolling in admin section on mobile devices

### Changed

- Project timeline
  - Better word-breaking of phases titles in the timeline

## 2018-02-22

### Fixed

- Idea page
  - Fixed voting buttons not being displayed when page is accessed directly
- Edit profile form page
  - Fixed broken input fields (first name, last name, password, ...)
  - Fixed broken submit button behavior
- Admin project section
  - Fixed default view (map or card) not being saved
  - Fixed save button not being enabled when an image is added or removed
- Project page
  - Fixed header navigation button of the current page not being highlighted in certain scenarios
  - Fixed no phase selected in certain scenarios
  - Fixed mobile timeline phase selection not working
- Idea cards
  - Fixed 'Load more' button being shown when no more ideas
- Project cards
  - Fixed 'Load more' button being shown when no more projects
- Idea page
  - Fixed faulty link to project page
- Add an idea > project selection page
  - Fixed broken layout on mobile devices

### Added

- Landing page
  - Added 'load more' button to project and idea cards
  - Added search, sort and filter by topic to idea cards
- Project card
  - Added ideas count
- Idea card
  - Added author avatar
  - Added comment count and icon
- Idea page
  - Added loading indicator
- Project page
  - Added loading indicator
  - Added border to project header buttons to make them more visible
- Admin page section
  - Added header options in rich-text editors

### Changed

- Navigation bar
  - Removed 'ideas' menu item
  - Converted 'projects' menu item into dropdown
  - Changed style of the 'Start an idea' button
- Landing page
  - Header style changes (larger image dimensions, text centered)
  - Removed 'Projects' title on top of project cards
- Project card
  - Changed project image dimensions
  - Changed typography
- Idea card
  - Removed image placeholder
  - Reduced idea image height
- Filter dropdowns
  - Height, width and alignment changes for mobile version (to ensure the dropdown is fully visible on smaller screens)
- Idea page
  - Improved loading behavior
  - Relocated 'show on map' button to sidebar (above sharing buttons)
  - Automatically scroll to map when 'show on map' button is clicked
  - Larger font sizes and better overall typography for idea and comment text
  - Child comments style changes
  - Child commenting form style change
  - Comment options now only visible on hover on desktop
- Project page
  - Improved loading behavior
  - Timeline style changes to take into account longer project titles
  - Changed copy from 'timeline' to 'process'
  - Changed link from projects/<projectname>/timeline to projects/<projectname>/process
  - Events header button not being shown if there are no events
- Add an idea > project selection page
  - Improved project cards layout
  - Improved mobile page layout

## 2018-01-03

### Fixed

- Updating the bio on the profile page works again
- 2018 can be selected as the year of events/phases
- The project dropdown in the idea posting form no longer shows blank values
- Reset password email

### Added

- Ideas can be edited by admins and by their author
- An idea shows a changelog with its latest updates
- Improved admin idea manager
  - Bulk update project, topics and statuses of ideas
  - Bulk delete ideas
  - Preview the idea content
  - Links through to viewing and editing the idea
- When on a multi-lingual platform, the language can be changed in the footer
- The project pages now show previews of the project events in the footer
- The project card now shows a description preview text, which is changeable through the admin
- Images are automatically optimized after uploading, to reduce the file size

### Changed

- Image dimensions have changed to more optimal dimensions

## 2017-12-13

### Fixed

- The ideas of deleted users are properly shown
- Slider to make users admins is again functional

### Added

- The idea show page shows a project link
- Mentions are operational in comments
- Projects can be deleted in the admin

### Changed

- Ideas and projects sections switched positions on the landing page

## 2017-12-06

### Fixed

- Phases and events date-picker no longer overlaps with the description text
- No longer needed to hard refresh if you visited al old version of the platform
- Inconsistency when saving project permissions has been fixed
- Bullet lists are now working in project description, phases and events
- The notifications show the currect user as the one taking the action

### Added

- Translators can use `orgName` and `orgType` variables everywhere
- Previews of the correct image dimension when uploading images

### Changed

- Lots of styling tweaks to the admin interface
- Behaviour of image uploads has improved

## 2017-11-23

### Fixed

- Loading the customize tab in the admin no longer requires a hard refresh

## 2017-11-22

### Fixed

- When saving a phase in the admin, the spinner stops on success or errors
- Deleting a user no longer breaks the idea listing, idea page and comments
- Better error handling in the signup flow
- Various bug fixes to the projects admin
- The switches that control age, gender, ... now have an effect on the signup flow.
- For new visitors, hard reloading will no longer be required

### Added

- Social Sign In with facebook and google. (Needs to be setup individually per customer)
- Information pages are reachable through the navbar and editable through the admin
- A partner API that allows our partners to list ideas and projects programmatically
- Ideas with a location show a map on the idea show page
- Activation of welcome and reset password e-mails

### Changed

- Changes to mobile menu layout
- Changes to the style of switches
- Better overall mobile experience for citizen-facing site

### Known issues

- If you visited the site before and the page did not load, you need to hard refresh.
- If the "Customize" tab in the admin settings does not load, reload the browser on that page

## 2017-11-01

### Fixed

- Various copy added to the translation system
- Fixed bug where image was not shown after posting an idea
- Loading behaviour of the information pages
- Fixed bug where the app no longer worked after visiting some projects

### Added

- Added groups to the admin
- Added permissions to projects
- Social sharing of ideas on twitter and (if configured for the platform) facebook
- Projects can be linked to certain areas in the admin
- Projects can be filtered by area on the projects page
- Backend events are logged to segment

### Changed

- Improved the styling of the filters
- Project description in the admin has its own tab
- Restored the landing page header with an image and configurable text
- Improved responsiveness for idea show page
- Maximum allowed password length has increased to 72 characters
- Newest projects are list first

## 2017-10-09

### Fixed

- The male/female gender selection is no longer reversed after registration
- On firefox, the initial loading animation is properly scaled
- After signing in, the state of the vote buttons on idea cards is now correct for the current user
- Fixed bug were some text would disappear, because it was not available in the current language
- Fixed bug where adding an idea failed because of a wrongly stored user language
- Fixed bug where removing a language in the admin settings fails
- Graphical glitches on the project pages

### Added

- End-to-end test coverage for the happy flow of most of the citizen-facing app interaction
- Automated browser error logging to be proactive on bugs
- An idea can be removed through the admin

### Changed

- The modal that shows an idea is now fullscreen and has a new animation
- New design for the idea show page
- New design for the comments, with animation and better error handling
- The "Trending" sorting algorithm has changed to be more balanced and give new ideas a better chance
- Slightly improved design of the page that shows the user profile

## 2017-09-22

### Fixed

- Bug where multiple form inputs didn't accept typed input
- Issues blocking the login process
- The success message when commenting no longer blocks you from adding another comment
- Clicking an internal link from the idea modal didn't work
- Responsiveness of filters on the ideas page
- Updating an idea status through the admin failed

### Added

- Initial loading animation on page load
- Initial version of the legal pages (T&C, privacy policy, cookie policy)
- All forms give more detailed error information when something goes wrong
- Full caching and significant speed improvements for all data resources

### Changed

- Refactoring and restyling of the landing page, idea cards and project cards
- Added separate sign in and sign up components
- Cleaned up old and unused code
- The navbar is no longer shown when opening a modal
- Lots of little tweaks to styling, UX and responsiveness

## 2017-09-01

### Fixed

- Saving forms in the admin of Projects will now show success or error messages appropriately
- The link to the guide has been hidden from the admin sidebar until we have a guide to link to

### Added

- Adding an idea from a project page will pre-fill parts of the new idea form
- The landing page now prompts user to add an Idea if there are none
- The landing page will hide the Projects block if there are none

### Changed

- Under-the-hood optimizations to increase the loading speed of the platform

## 2017-08-27

### Fixed

- Changing the logo and background image in admin settings works
- Platform works for users with an unsupported OS language

### Added

- Admin dashboard
- Default topics and idea statuses for newly deployed platforms
- Proper UX for handling voting without being signed in
- Meta tags for SEO and social sharing
- Better error handling in project admin

### Changed

- Projects and user profile pages now use slugs in the URL

## 2017-08-18

### Fixed

- Changing idea status in admin
- Signing up
- Proper rending of menu bar within a project
- Admin settings are properly rendered within the tab container
- Lots of small tweaks to rendering on mobile
- Default sort ideas on trending on the ideas index page

### Added

- Admin section in projects to CRUD phases
- Admin section in projects to CRUD events
- New navbar on mobile
- Responsive version of idea show page

### Changed

- Navbar design updated
- One single login flow experience instead of 2 separate ones (posting idea/direct)
- Admins can only specify light/dark for menu color, not the exact color

### Removed

- Facebook login (Yet to be added to new login flow, will be back soon)

## 2017-08-13

### Fixed

- Voting on cards and in an idea page
- Idea modal loading speed
- Unread notification counter

### Added

- New improved flow for posting an idea
- Admin interface for projects
- New design for idea and project cards
- Consistenly applied modal, with new design, for ideas
- Segment.io integration, though not all events are tracked yet

### Changed

- Idea URls now using slugs for SEO<|MERGE_RESOLUTION|>--- conflicted
+++ resolved
@@ -2,7 +2,7 @@
 
 ## Next release
 
-/
+- Adds a feature flag to disable user biographies from adminHQ
 
 ## 2021-08-18
 
@@ -10,16 +10,12 @@
 
 - Added Italian to platform
 - Support for a new verification method specifically for Ghent, which lets users verify using their rijksregisternummer
-<<<<<<< HEAD
-- Adds a feature flag to disable user biographies from adminHQ
-=======
 - Improved participatory budgeting:
   - Support for new virtual currencies (TOK: tokens, CRE: credits)
   - A minimum budget limit can be configured per project, forcing citizens to fill up their basket to some extent (or specify a specific basket amount when minimum and maximum budget are the same)
   - Copy improvements
 
 ## 2021-08-11
->>>>>>> a1b6f51a
 
 ### Fixed
 
