# Changelog

<<<<<<< HEAD
## Next

### Changed

- When the locale of the current user is not present in a multiloc, fall back to the value for a locale of the same language (for example es-CL as picked language and a multiloc with es-ES).
=======

## 2022-03-11

### Fixed

- When viewing an idea in map view, "Go back" now returns to the map idea list instead of back to the project main page
- User profile page slug now anonymized when bulk inviting and Abbreviated User Names feature enabled.
- Rich text editor copy/paste issues should be resolved

## 2022-03-10

### Fixed

- Added informative message and sign in/sign up links to Idea Not Found page
- Added slight blur to logged-in header image. The logged-in header image is reused from the logged-out banner, and blur was added to make smaller banner images from the two-column layout look nice when fully stretched on the logged-in banner
>>>>>>> df0ab460

## 2022-03-08

### Added

- Filter projects by topics

### Fixed

- FranceConnect test login
- Fixed issue with folder page responsiveness where right hand side gets cropped.

### Changed

- Fixed issue with folder page responsiveness where right hand side gets cropped.
- Use only user name in FranceConnect instead of full profile scope

## 2022-03-04

### Fixed

- Can now re-use tenant host URL immediately the tenant is deleted.
- Relevant error(s) now returned when tenant creation fails, for example due to host URL already being in use.
- Added temporary fix for the project page without permissions error where it doesn't recover after sign in.

## 2022-02-28

### Changed

- Non-moderating users cannot visit a folder page, when none of the projects inside are visible to them (e.g. due to group permissions)
- Non-moderating users cannot visit a folder page, when there are no projects inside
- Non-moderating users cannot visit a folder page, when the folder is a draft

## 2022-02-25

### Added

- SAML Single-Sign on (Vienna)

### Changed

- Language parameter added in Typeform. Allows for question branching in surveys based on user's language.

## 2022-02-23

### Changed

- The ideas overview on project/user and ideas index (/ideas) pages are properly keyboard navigable, implemented as a full-fledged tab system.
- The timeline of a project is now fully keyboard navigable
- The proposal button has no tooltip anymore when submitting new proposals is disabled. Instead, a warning message is shown.

### Added

- Ensure `nofollow` is added to all links added through the rich text editor, which makes them useless for backlink generation by bots

## 2022-02-21

### Added

- Support added for custom font not on Adobe Fonts

### Fixed

- Improved area filter layout on frontpage on mobile (now has correct padding), and used a smaller breakpoint for when filter goes below topbar.
- Enalyzer URL validation now has greater flexibility

### Added

- Support added for email and user ID parameters in SmartSurvey

### Changed

- Icons don't have wrong/empty descriptions linked to them anymore, which improves the user experience for screen readers.
- Icons that work as button (like the vote button, the bell in the notification menu, etc.) all have accompanying descriptions so we provide more information about these buttons to people using screen readers.

## 2022-02-17

### Changed

- Removes support for category detection in Insights. \[IN-717\]

### Fixed

- Customizable navbar is now feature flagged, meaning it can be enabled or disabled in AdminHQ

## 2022-02-14

### Added

- It is now possible to add `alt` text to images in the Quill rich text editor

## 2022-02-11

### Changed

- More descriptive and consistent error messages in the sign up and sign in flow.

## 2022-02-08

### Fixed

- Typeform surveys now display properly on mobile devices
- Remove periods from non-Latin URL slugs

### Added

- Folder slugs (URLs) can now be customized

## 2022-02-07

### Changed

- Removes support for the (deprecated) Clustering feature. 💐 \[IN-688\]
- Remove the word 'del' from NL profanity list

### Fixed

- Always show color and opacity inputs
- Truncate user count in banner bubble if value is over 10k

## 2022-02-04

### Added

- Re-enable homepage filter tabs now that translations are working

### Fixed

- Color contrast issue (accessibility): the number of total votes needed for a proposal to be considered, shown on the proposal card, has a darker color. This makes it easier to see this information.

## 2022-02-02

### Added

- Projects on homepage can now be filtered by 'Active', 'Archived' or 'All' through a tab system

## 2022-02-01

### Changed

- Improved `alt` text for logo images on the platform
- Anonymization of users (using initials avatars, different set of face avatars, different set of first and last names, making anonymous users easier to identify through their email)
- Updated CC license in Vienna basemap attribution and increased maximum zoom level to 20.

# Fixed

- An issue that prevented Que from starting up was solved by updating the bootsnap gem to the latest version

## 2022-01-24

### Changed

- Insights Network Visualisation changes:
  - The network is now flat and shows all keywords at once
  - The colors of the keywords depend on the cluster they are part of
  - The more important links between keywords are shown in the network

## 2022-01-18

### Changed

- Removes support for the (deprecated) Tagging feature, the forerunner of today's Insights. 🕯 \[IN-661\]

## 2022-01-14

### Changed

- Dashboard and reports vertical bar charts are now sorted
- Automatic tagging in Insights also takes the title into account (instead of only the content).

### Fixed

- Resolution for basemap.at

## 2022-01-12

### Added

- Users are now able to cancel tag suggestion scan on the Insights Edit screen
- Added `secure` flag to cookies
- Support basemap.at as tile provider

### Fixed

- Fixed issue with exporting surveys as XLSX sheets, when the typeform survey URI includes a '#' character.
- Styling of the text above the avatar bubbles at the bottom of the landing page works again when there's a customized text.
- Styling bugs for the two-column layout
- Bug where tile provider of a project becomes unchangeable after the map config has been edited has been fixed.

### Changed

- Updated Cookie Policy page

## 2022-01-10

### Added

- Configure sign-up button (custom link) on homepage banner

### Changed

- Dashboard and report bar charts are now more easily readable - values appear on top or next to the bars instead of inside of them. Comparisons between project and platform values are now only visible in the report tooltips and do not break the chart itself.

### Fixed

- Using a custom tile provider should work now.
- Registration form with a date field doesn't crash anymore

## 2022-01-06

### Fixed

- Changing the values for Registration helper text and Account confirmation in Admin > Settings > Registration doesn't cause other values to be erased anymore.

## 2022-01-05

### Changed

- Improved the user interface of the Registration tab in the Admin settings

## 2021-12-23

### Added

- Adding pages in 'Navigation' tab in settings now possible, changing names of navbar items now works, removed 'secret pages-page'.
- Different layouts for the homepage banner (for signed-out users)
- Preview functionality for the image of the homepage banner in the back-office

### Fixed

- Saving of homepage banner image overlay color and opacity

## 2021-12-22

### Fixed

- Notifications of inappropriate content now link to the item containing the flagged content

## 2021-12-16

### Added

- Ability to scan all post, recently added posts and not tagged posts in Insights

## 2021-12-15

### Fixed

- Severe code-injection vulnerability
- More small copy changes for customizable navbar, made styling Navigation tab consistent with other tabs, re-enabled slug editing on secret pages-page.

## 2021-12-10

- Copy for customizable navbar

## 2021-12-09

### Added

- Customizable navbar

## 2021-12-08

### Changed

- Improved the structure and copy of the Admin > Settings > Customize page.

### Fixed

- Insights scan category button no longer appears when the insights nlp feature flag is disabled

## 2021-11-30

### Added

- Insights loading indicator on category scan

### Fixed

- Password reset emails sometimes took a long time to be send out, they are now processed much faster (even when the background job queue has lots of items).

## 2021-11-25

### Added

- New translations from Crowdin.
- Sign-up flow: Not activating any custom registration fields no longer breaks sign-up. Refreshing page during sign-up flow no longer creates an unregistered user.

## 2021-11-22

### Changed

- Enable/disable avatars in homepage banner
- Increased size of city logo in the footer

### Fixed

- Links to ideas in admin digest emails work again
- Votes statistics not showing up in the dashboard for some admins and project moderators.

## 2021-11-16

### Fixed

- Custom topics are not displayed as filters on the proposals overview page.

### Added

- Added a tooltip in the survey project settings with a link to a support article that explains how to embed links in Google forms
- Input count to Insights View screen

### Changed

- Add clarification tooltips to Insights View screen
- When a user account is deleted, visits data associated to that account are now removed from Matomo.

## 2021-11-11

### Changed

- Improvements to the loading speed of the landing page and some items with dropdown menus in the navigation bar.

## 2021-11-05

### Fixed

- Dashboard issue where the current month did not appear for certain time zones

## 2021-11-04

### Added

- New translations from Crowdin.

## 2021-11-03

### Fixed

- Microsoft Form survey iframes no longer auto-focus on the form
- Stop confusing Serbian Latin and Cyrillic in back locales.

## 2021-11-01

### Changed

- The whole input card in Insight View screen is now clickable
- Inputs list component in Insights View screen now shows active filters at all times
- Insights Network Visualisation changes:
  - Reduced space between clusters
  - Increased font size for keywords labels
  - It is now possible to de-select keywords by clicking on them twice

### Fixed

- If there's an error message related to the project title, it goes away if the title is edited (and only shows again if we submit and the error isn't fixed).

## 2021-10-27

### Changed

- Removed the unused '/ideas/new' route

### Fixed

- Sorting order and list/map view settings of ideas are available again if voting is disabled.
- Project phase started emails and notifications.

## 2021-10-26

### Added

- Limit number of downvotes.

### Changed

- Improved quality of Idea and App Header Images
- Idea cards in the map view only show the downvote icon when downvoting is enabled or when it's disabled and it's disabled for a different reason than explicit turning off of the downvoting functionality.
- Now also for idea cards on the map view: the comment icon on an idea card is only shown when commenting in the project is enabled or there's at least one idea with a comment.

### Fixed

- The event cards now rearrange themselves vertically on mobile / small screens. Before they were always arranged horizontally. This fixed the issue of them going off-screen when there is not enough screen space.

## 2021-10-25

### Changed

- The comment icon on an idea card is only shown when commenting in the project is enabled or there's at least one idea with a comment.
- Increased Microsoft Forms survey width

### Fixed

- Insights table approve button no longer appears when there are no suggested tags
- Insights tags are now truncated when they are too long
- Insights posts cards on View screen no longer display text with different font-sizes
- Insights posts in table are no longer sorted by default

## 2021-10-20

### Changed

- PII (Personally Identifiable Information) data, if any, are now removed from Segment when a user account is deleted.

## 2021-10-19

### Changed

- Tags which do not contain any inputs are no longer visible on the Insights View screen
- PII (Personally Identifiable Information) data, if any, are now removed from Intercom when a user account is deleted.

### Added

- Added export functionality to Insights View screen inputs list

## 2021-10-15

### Changed

- Project reports are no longer available in the dashboard section. Instread, they can be found in the Reporting section of tha admin.

### Fixed

- Platform is now accepting valid Microsoft Form survey links with custom subdomains
- When user goes to the url of an Insight that no longer exist, they get redirected to the Insights List screen.

## 2021-10-14

### Fixed

- File uploads for ideas, projects, events, folders

## 2021-10-13 (2)

### Fixed

- Validation and functioning of page forms are fixed (forms to change the fixed/legal pages such as the FAQ, T&C, privacy policy, etc.).

## 2021-10-13

### Added

- Users can now change their name after validation with FranceConnect
- Permit embedding of videos from dreambroker in rich-text editor content.
- Possibility to create an Insights tag from selected filters in the Insights View screen

## 2021-10-12

### Added

- Added Serbian (Cyrillic) to platform

## 2021-10-11

### Added

- Insights View screen and visualization
- Users can now change their name after validation with FranceConnect

## 2021-10-06

### Fixed

- Issue with user deletion

### Added

- Initial blocked words lists for Luxembourgish and Italian.
- Added Luxembourgish translations.

## 2021-10-05

### Added

- Blocked words lists for Luxembourgish and Italian (which allows the profanity blocker feature).

### Changed

- Removed 'FAQ' and 'About' from the footer.
- Removed links to other pages at the bottom of the fixed and legal pages (Cookie policy, T&C, etc.)
- Removed the YES/NO short feedback form in the footer (as it wasn't working)

## 2021-10-01

### Fixed

- Typeform export from the platform shows the answers to all questions again.

## 2021-09-29

### Changed

- Insights Edit screen improvements
  - Added tooltip in the tags sidebar
  - Added quick delete action to category button in the categories sidebar
  - "Detect tags" button only shows if there are tags detected
  - "Reset tags" button is moved to a menu
  - Removed "add" button from input sidebar and improved select hover state
- Split 'Pages' tab in admin/settings into the 'Pages' and 'Policies' tabs. 'Pages' contains the about, FAQ and a11y statement pages, while 'Policies' contains the terms and conditions, privacy- and cookie policy. The 'Pages' tab will soon be replaced by a 'Navigation' tab with more customizability options as part of the upcoming nav-bar customization functionality. This is just a temporary in-between solution.

## 2021-09-24

### Added

- SmartSurvey integration

## 2021-09-22

### Changed

- Very short phases are now shown slightly bigger in the timeline, and projects with many phases will display the timeline correctly.

### Fixed

- Cookie popup can be closed again.

## 2021-09-21

### Added

- Permit embedding of videos from videotool.dk in rich-text editor content.

### Changed

- Project moderators have access to the 'Reporting' tab of the admin panel for their projects.

### Fixed

- The category columns in input `xlsx` exports (insights) are now ordered as presented in the application.

## 2021-09-14

### Changed

- Mobile navbar got redesigned. We now have a 'More' button in the default menu that opens up a full mobile menu.

## 2021-09-13

### Added

- Insights table export button. Adds the ability to export the inputs as xlsx for all categories or a selected one.

### Fixed

- Fixes issue where user name will sometimes appear as "undefined"

## 2021-09-06

### Added

- Keyboard navigation improvements for the Insights Edit view
- Added the internal machinery to support text network analyses in the end-to-end flow.

### Fixed

- '&' character now displays correctly in Idea description and Project preview description.
- Fixes user export with custom fields

## 2021-09-03

### Fixed

- Ghent now supports mapping 25 instead of 24 neighbourhouds

## 2021-09-02

### Fixed

- Setting DNS records when the host is changed.
- Smart group rules for participation in project, topic or idea status are now applied in one continuous SQL query.

### Changed

- The rule values for participation in project, topic or idea status, with predicates that are not a negation, are now represented as arrays of IDs in order to support specifying multiple projects, topics or idea statuses (the rule applies when satisfied for one of the values).

## 2021-09-01

### Fixed

- When voting is disabled, the reason is shown again

## 2021-08-31

### Added

- When signing up with another service (e.g. Google), the platform will now remember a prior language selection.

### Fixed

- Accessibility: voting buttons (thumbs) have a darker color when disabled. There's also more visual distinction between voting buttons on input cards when they are enabled and disabled.
- Accessibility: The default background color of the last "bubble" of the avatars showing on e.g. the landing page top banner is darker, so the contrast with its content (number of remaining users) is clearer.
- Accessibility: the text colors of the currently selected phase in a timeline project are darker to improve color contrast to meet WCAG 2.1 AA requirements.
- Accessibility: the status and topics on an input (idea) page are more distinctive compared to its background, meeting WCAG 2.1 AA criteria.
- Verification using Auth0 method no longer fails for everyone but the first user

## 2021-08-30

### Added

- New Insights module containing Insights end-to-end flow

## 2021-08-26

### Added

- Microsoft Forms integration

## 2021-08-20

### Fixed

- Survey options now appear as expected when creating a new survey project
- Adds a feature flag to disable user biographies from adminHQ

## 2021-08-18

### Added

- Added Italian to platform
- Support for a new verification method specifically for Ghent, which lets users verify using their rijksregisternummer
- Improved participatory budgeting:
  - Support for new virtual currencies (TOK: tokens, CRE: credits)
  - A minimum budget limit can be configured per project, forcing citizens to fill up their basket to some extent (or specify a specific basket amount when minimum and maximum budget are the same)
  - Copy improvements

## 2021-08-11

### Fixed

- When considering to remove a flag after updating content, all relevant attributes are re-evaluated.
- Issues with viewing notifications and marking them as read.

## 2021-08-09

### Fixed

- The preheader with a missing translation has been removed from user confirmation email

### Fixed

- When you sign up with Google, the platform will now automatically use the language of your profile whenever possible
- Fixed invalid SQL queries that were causing various issues throughout the platforms (Part I). (IN-510)

## 2021-08-05

### Added

- Added message logging to monitor tenant creation status (shown in admin HQ).

### Changed

- No default value for the lifecycle stage is prefilled, a value must be explicitly specified.
- Changing the lifecycle stage from/to demo is prohibited.
- Only tenant templates that apply without issues are released.
- On create validation for authors was replaced by publication context, to allow templates to successfully create content without authors.

## 2021-08-04

### Fixed

- Certain characters in Volunteer Cause titles prevented exporting lists of volunteers to Excel from admin/projects/.../volunteering view.
- Limit of 10 events under projects and in back office
- Events widget switch being shown in non-commercial plans

## 2021-07-30

### Added

- Configured dependabot for the frontend, a tool that helps keeping dependencies up to date.
- Added events overview page to navigation menu, which can be enabled or disabled.
- Added events widget to front page, which can be enabled or disabled (commercial feature).

## 2021-07-16

### Added

- Auto-detection of inappropriate content (in beta for certain languages). Flagged content can be inspected on the admin Activity page. The setting can be toggled in the General settings tab.

### Fixed

- On the admin activity page (/admin/moderation), items about proposals now correctly link to proposals (instead of to projects). Also, the copy of the links at the end of the item rows is now correct for different types of content (correct conjugation of 'this post', 'this project', etc. for all languages).

## 2021-07-14

### Added

- Project phases now have their own URLs, which makes it possible to link to a specific phase

### Fixed

- Blocked words for content that can contain HTML
- Searching users after sorting (e.g. by role)

## 2021-07-09

### Changed

- The admin Guide link goes to the support center now instead of to /admin/guide

## 2021-07-02

### Fixed

- Instances where the user name was "unknown author"

### Changed

- Removed the slogan from the homepage footer

## 2021-06-30

### Changed

- Users can no longer leave registration before confirming their account. This should prevent bugs relative to unconfirmed users navigating the platform.

## 2021-06-29

### Fixed

- Map: Fix for ideas that only have coordinates but no address not being shown on the map
- Map: Fix for 'click on the map to add your input' message wrongfully being shown when idea posting is not allowed
- Sign-up flow: Fix for bug that could cause the browser to freeze when the user tried to complete the custom fields step
- Project description: Fix for numbered and unnumbered lists being cut off
- Project Managers can now upload map layers.

### Changed

- Map: When an idea is selected that is hidden behind a cluster the map now zooms in to show that marker
- Map: Idea marker gets centered on map when clicked
- Map: Larger idea box on bigger desktop screens (width > 1440 pixels)
- Idea location: Display idea location in degrees (°) minutes (') seconds ('') when the idea only has coordinates but no address
- Sign-up flow: Show loading spinner when the user clicks on 'skip this step' in the sign-up custom fields step
- Image upload: The default max allowed file size for an image is now 10 Mb instead of 5 Mb

### Added

- 'Go back' button from project to project folder (if appropriate).

## 2021-06-22

### Changed

- Project managers that are assigned to a project and/or its input now lose those assignments when losing project management rights over that project.

### Fixed

- Input manager side modal scroll.

## 2021-06-18

### Fixed

- Privacy policy now opens in new tab.
- Landing page custom section now uses theme colors.
- Buttons and links in project description now open internal links in the same tab, and external links in a new tab.

## 2021-06-16

### Fixed

- Project moderators can no longer see draft projects they don't moderate in the project listing.
- The content and subject of the emails used to share an input (idea/issue/option/contribution/...) do now include the correct input title and URL.
- Sharing new ideas on Facebook goes faster
- Manual campaigns now have the layout content in all available languages.

## 2021-06-11

### Fixed

- Facebook button no longer shows when not configured.

## 2021-06-10

### Fixed

- Creating invites on a platform with many heavy custom registration fields is no longer unworkably slow

## 2021-06-09

### Added

- New citizen-facing map view

## 2021-06-08

### Fixed

- Ordering by ideas by trending is now working.
- Ordering by ideas votes in the input manager is now working.

## 2021-06-07

### Added

- Qualtrics surveys integration.

### Changed

- Project Events are now ordered chronologically from latest to soonest.

### Fixed

- Visibility Labels in the admin projects list are now visible.
- Tagged ideas export is fixed.
- Updating an idea in one locale does not overwrite other locales anymore

## 2021-05-28

### Fixed

- Project Events are now ordered chronologically from soonest to latest.

## 2021-05-27

### Fixed

- Project access rights management are now visible again.

## 2021-05-21

### Added

- Profanity blocker: when posting comments, input, proposals that contain profane words, posting will not be possible and a warning will be shown.

## 2021-05-20

### Fixed

- Excel exports of ideas without author

## 2021-05-19

### Added

- Support for Auth0 as a verification method

## 2021-05-18

### Fixed

- Active users no longer need confirmation

## 2021-05-14

### Fixed

- Fixed an issue causing already registered users to be prompted with the post-registration welcome screen.

## 2021-05-11

### Added

- Added polls to the reporting section of the dashboards

## 2021-05-10

### Changed

- Invited or verified users no longer require confirmation.

## 2021-05-07

### Fixed

- Spreasheet exports throughout the platform are improved.

### Added

- City Admins can now assign any user as the author of an idea when creating or updating.
- Email confirmation now happens in survey and signup page sign up forms.

## 2021-05-06

### Fixed

- Idea export to excel is no longer limited to 250 ideas.

## 2021-05-04

### Fixed

- Fixed issues causing email campaigns not to be sent.

## 2021-05-03

### Changed

- Users are now prompted to confirm their account after creating it, by receiving a confirmation code in their email address.

### Added

- SurveyXact Integration.

## 2021-05-01

### Added

- New module to plug email confirmation to users.

## 2021-04-29

### Fixed

- Editing the banner header in Admin > Settings > General, doesn't cause the other header fields to be cleared anymore

## 2021-04-22

### Fixed

- After the project title error appears, it disappears again after you start correcting the error

## 2021-03-31

### Fixed

- Customizable Banner Fields no longer get emptied/reset when changing another.

### Added

- When a client-side validation error happens for the project title in the admin, there will be an error next to the submit button in addition to the error message next to the input field.

## 2021-03-25

### Fixed

- The input fields for multiple locales provides an error messages when there's an error for at least one of the languages.

## 2021-03-23

### Fixed

- Fix for broken sign-up flow when signing-up through social sign-on

## 2021-03-19

### Fixed

- Admin>Dashboard>Users tab is no longer hidden for admins that manage projects.
- The password input no longer shows the password when hitting ENTER.
- Admin > Settings displays the tabs again

### Changed

- Empty folders are now shown in the landing page, navbar, projects page and sitemap.
- The sitemap no longer shows all projects and folder under each folder.
- Images added to folder descriptions are now compressed, reducing load times in project and folder pages.

### Added

- Allows for sending front-end events to our self-hosted matomo analytics tool

## 2021-03-16

### Changed

- Automatic tagging is functional for all clusters, and enabled for all premium customers

### Added

- Matomo is enabled for all platforms, tracking page views and front-end events (no workshops or back-end events yet)

## 2021-03-11

### Changed

- Tenants are now ordered alphabetically in AdminHQ
- Serbian (Latin) is now a language option.

## 2021-03-10

### Added

- CitizenLab admins can now change the link to the accessibility statement via AdminHQ.
- "Reply-to" field in emails from campaigns can be customized for each platform
- Customizable minimal required password length for each platform

## 2021-03-09

### Fixed

- Fixed a crash that would occur when tring to add tags to an idea

## 2021-03-08

### Fixed

- Phase pages now display the correct count of ideas (not retroactive - will only affect phases modified from today onwards).

## 2021-03-05

### Changed

- Changed the default style of the map
- Proposals/Initiatives are now sorted by most recent by default

### Added

- Custom maps (Project settings > Map): Admins now have the capability to customize the map shown inside of a project. They can do so by uploading geoJson files as layers on the map, and customizing those layers through the back-office UI (e.g. changing colors, marker icons, tooltip text, sort order, map legend, default zoom level, default center point).

### Fixed

- Fixed a crash that could potentially occur when opening an idea page and afterwards going back to the project page

## 2021-03-04

### Added

- In the admin (Settings > Registration tab), admins can now directly set the helper texts on top of the sign-up form (both for step 1 and 2).
- The admin Settings > Homepage and style tab has two new fields: one to allow customization for copy of the banner signed-in users see (on the landing page) and one to set the copy that's shown underneath this banner and above the projects/folders (also on the landing page).
- Copy to clarify sign up/log in possibilities with phone number

### Changed

- The admin Settings > Homepage and style tab has undergone copy improvements and has been rearranged
- The FranceConnect button to login, signup or verify your account now displays the messages required by the vendor.
- Updated the look of the FranceConnect button to login, signup or verify your account to feature the latests changes required by the vendor.

### Fixed

- Downvote button (thumbs down) on input card is displayed for archived projects

## 2021-03-03

### Added

- Users are now notified in app and via email when they're assigned as folder administrators.

## 2021-03-02

### Fixed

- Don't show empty space inside of the idea card when no avatar is present

### Added

- Maori as languages option

### Changed

- Improved layout of project event listings on mobile devices

## 2021-02-26

### Fixed

- France Connect button hover state now complies with the vendor's guidelines.

## 2021-02-24

### Fixed

- The project page no longer shows an eternal spinner when the user has no access to see the project

## 2021-02-18

### Added

- The password fields show an error when the password is too short
- The password fields have a 'show password' button to let people check their password while typing
- The password fields have a strength checker with appropriate informative message on how to increase the strength
- France Connect as a verification method.

### Fixed

- Notifications for started phases are no longer triggered for unpublished projects and folders.

## 2021-02-17

### Changed

- All input fields for multiple locales now use the components with locale switchers, resulting in a cleaner and more compact UI.
- Copy improvements

## 2021-02-12

### Fixed

- Fixed Azure AD login for some Azure setups (Schagen)

### Changed

- When searching for an idea, the search operation no longer searches on the author's name. This was causing severe performance issues and slowness of the paltforms.

## 2021-02-10

### Added

- Automatic tagging

## 2021-02-08

### Fixed

- Fixed a bug preventing registration fields and poll questions from reordering correctly.
- Fixed a bug causing errors in new platforms.

## 2021-02-04

### Fixed

- Fixed a bug causing the projects list in the navbar and projects page to display projects outside of folders when they're contained within them.

## 2021-01-29

### Added

- Ability to redirect URLs through AdminHQ
- Accessibility statement link in the footer

### Fixed

- Fixed issue affecting project managers that blocked access to their managed projects, when these are placed inside a folder.

## 2021-01-28

### Fixed

- A bug in Admin project edit page that did not allow a user to Go Back to the projects list after switching tabs
- Scrolling on the admin users page

## 2021-01-26

### Added

- Folder admin rights. Folder admins or 'managers' can be assigned per folder. They can create projects inside folders they have rights for, and moderate/change the folder and all projects that are inside.
- The 'from' and 'reply-to' emails can be customized by cluster (by our developers, not in Admin HQ). E.g. Benelux notification emails could be sent out by notifications@citizenlab.eu, US emails could be sent out by notifications@citizenlab.us etc., as long as those emails are owned by us. We can choose any email for "reply-to", so also email addresses we don't own. This means "reply-to" could potentially be configured to be an email address of the city, e.g. support@leuven.be. It is currently not possible to customize the reply-to (except for manual campaigns) and from fields for individual tenants.
- When a survey requires the user to be signed-in, we now show the sign in/up form directly on the page when not logged in (instead of the green infobox with a link to the sign-up popup)

### Fixed

- The 'reply-to' field of our emails showed up twice in recipient's email clients, now only once.

### Changed

- Added the recipient first and last name to the 'to' email field in their email client, so not only their email adress is shown.
- The links in the footer can now expand to multiple lines, and therefore accomodate more items (e.g. soon the addition of a link to the accesibility statement)

## 2021-01-21

### Added

- Added right-to-left rendering to emails

## 2021-01-18

### Fixed

- Access rights tab for participatory budget projects
- Admin moderation page access

## 2021-01-15

### Changed

- Copy improvements across different languages

## 2021-01-14

### Added

- Ability to customize the input term for a project

### Changed

- The word 'idea' was removed from as many places as possible from the platform, replaced with more generic copy.

## 2021-01-13

### Changed

- Idea cards redesign
- Project folder page redesign
- Project folders now have a single folder card image instead of 5 folder images in the admin settings
- By default 24 instead of 12 ideas or shown now on the project page

## 2020-12-17

### Fixed

- When creating a project from a template, only templates that are supported by the tenant's locale will show up
- Fixed several layout, interaction and data issues in the manual tagging feature of the Admin Processing page, making it ready for external use.
- Fixed project managers access of the Admin Processing page.

### Added

- Admin activity feed access for project managers
- Added empty state to processing list when no project is selected
- Keyboard shortcut tooltip for navigation buttons of the Admin Processing page

### Changed

- Reduced spacing in sidebar menu, allowing for more items to be displayed
- Style changes on the Admin Processing page

## 2020-12-08

### Fixed

- Issues with password reset and invitation emails
- No more idea duplicates showing up on idea overview pages
- Images no longer disappear from a body of an idea, or description of a project on phase, if placed at the bottom.

### Changed

- Increased color contrast of inactive timeline phases text to meet accesibility standard
- Increased color contrast of event card left-hand event dates to meet accesibility standard
- Increased color contrast of List/Map toggle component to meet accesibility standard

### Added

- Ability to tag ideas manually and automatically in the admin.

## 2020-12-02

### Changed

- By default the last active phase instead of the last phase is now selected when a timeline project has no active phase

### Fixed

- The empty white popup box won't pop up anymore after clicking the map view in non-ideation phases.
- Styling mistakes in the idea page voting and participatory budget boxes.
- The tooltip shown when hovering over a disabled idea posting button in the project page sticky top bar is no longer partially hidden

## 2020-12-01

### Changed

- Ideas are now still editable when idea posting is disabled for a project.

## 2020-11-30

### Added

- Ability to create new and edit existing idea statuses

### Fixed

- The page no longer refreshes when accepting the cookie policy

### Changed

- Segment is no longer used to connect other tools, instead following tools are integrated natively
  - Google Analytics
  - Google Tag Manager
  - Intercom
  - Satismeter
  - Segment, disabled by default
- Error messages for invitations, logins and password resets are now clearer.

## 2020-11-27

### Fixed

- Social authentication with Google when the user has no avatar.

### Changed

- Random user demographics on project copy.

## 2020-11-26

### Added

- Some specific copy for Vitry-sur-Seine

## 2020-11-25

### Fixed

- Sections with extra padding or funky widths in Admin were returned to normal
- Added missing copy from previous release
- Copy improvements in French

### Changed

- Proposal and idea descriptions now require 30 characters instead of the previous 500

## 2020-11-23

### Added

- Some specific copy for Sterling Council

### Fixed

- The Admin UI is no longer exposed to regular (and unauthenticated) users
- Clicking the toggle button of a custom registration field (in Admin > Settings > Registration fields) no longer duplicated the row
- Buttons added in the WYSIWYG editor now have the correct color when hovered
- The cookie policy and accessibility statement are not editable anymore from Admin > Settings > Pages

### Changed

**Project page:**

- Show all events at bottom of page instead of only upcoming events
- Reduced padding of sticky top bar
- Only show sticky top bar when an action button (e.g. 'Post an idea') is present, and you've scrolled past it.

**Project page right-hand sidebar:**

- Show 'See the ideas' button when the project has ended and the last phase was an ideation phase
- Show 'X ideas in the final phase' when the project has ended and the last phase was an ideation phase
- 'X phases' is now clickable and scrolls to the timeline when clicked
- 'X upcoming events' changed to 'X events', and event count now counts all events, not only upcoming events

**Admin project configuration page:**

- Replaced 'Project images' upload widget in back-office (Project > General) with 'Project card image', reduced the max count from 5 to 1 and updated the corresponding tooltip with new recommended image dimensions

**Idea page:**

- The map modal now shows address on top of the map when opened
- Share button copy change from "share idea" to "share"
- Right-hand sidebar is sticky now when its height allows it (= when the viewport is taller than the sidebar)
- Comment box now has an animation when it expands
- Adjusted scroll-to position when pressing 'Add a comment' to make sure the comment box is always fully visible in the viewport.

**Other:**

- Adjusted FileDisplay (downloadable files for a project or idea) link style to show underline by default, and increased contrast of hover color
- Reduced width of DateTimePicker, and always show arrows for time input

## 2020-11-20 (2)

### Fixed

- The project header image is screen reader friendly.
- The similar ideas feature doesn't make backend requests anymore when it's not enabled.

### Changed

- Areas are requested with a max. of 500 now, so more areas are visible in e.g. the admin dashboard.

## 2020-11-18

### Added

- Archived project folder cards on the homepage will now have an "Archived" label, the same way archived projects do\
- Improved support for right-to-left layout
- Experimental processing feature that allows admins and project managers to automatically assign tags to a set of ideas.

### Fixed

- Projects without idea sorting methods are no longer invalid.
- Surveys tab now shows for projects with survey phases.

### Changed

- Moved welcome email from cl2-emails to cl2-back

## 2020-11-16

### Added

- Admins can now select the default sort order for ideas in ideation and participatory budgeting projects, per project

### Changed

- The default sort order of ideas is now "Trending" instead of "Random" for every project if left unchanged
- Improved sign in/up loading speed
- Removed link to survey in the project page sidebar when not logged in. Instead it will show plain none-clickable text (e.g. '1 survey')

### Fixed

- Custom project slugs can now contain alphanumeric Arabic characters
- Project Topics table now updates if a topic is deleted or reordered.
- Empty lines with formatting (like bold or italic) in a Quill editor are now removed if not used as paragraphs.

## 2020-11-10

### Added

#### Integration of trial management into AdminHQ

- The lifecycle of the trials created from AdminHQ and from the website has been unified.
- After 14 days, a trial platform goes to Purgatory (`expired_trial`) and is no longer accessible. Fourteen days later, the expired trial will be removed altogether (at this point, there is no way back).
- The end date of a trial can be modified in AdminHQ (> Edit tenant > Internal tab).

## 2020-11-06

### Added

- Social sharing via WhatsApp
- Ability to edit the project URL
- Fragment to embed a form directly into the new proposal page, for regular users only

### Fixed

- The project about section is visibile in mobile view again
- Maps will no longer overflow on page resizes

## 2020-11-05

### Added

- Reordering of and cleaner interface for managing custom registration field options
- An 'add proposal' button in the proposals admin
- Fragment to user profile page to manage party membership settings (CD&V)
- "User not found" message when visiting a profile for a user that was deleted or could not be found

### Changed

- Proposal title max. length error message
- Moved delete functionality for projects and project folders to the admin overview

### Fixed

- The automatic scroll to the survey on survey project page

## 2020-11-03

### Fixed

- Fixed broken date picker for phase start and end date

## 2020-10-30

### Added

- Initial Right to left layout for Arabic language
- Idea description WYSIWYG editor now supports adding images and/or buttons

## 2020-10-27

### Added

- Support for Arabic

## 2020-10-22

### Added

- Project edit button on project page for admins/project manager
- Copy for Sterling Council

### Fixed

- Links will open in a new tab or stay on the same page depending on their context. Links to places on the platform will open on the same page, unless it breaks the flow (i.e. going to the T&C policy while signing up). Otherwise, they will open in a new tab.

### Changed

- In the project management rights no ambiguous 'no options' message will be shown anymore when you place your cursor in the search field

## 2020-10-16

### Added

- Ability to reorder geographic areas

### Fixed

- Stretched images in 'avatar bubbles'
- Input fields where other people can be @mentioned don't grow too wide anymore
- Linebar charts overlapping elements in the admin dashboard

## 2020-10-14

### Changed

- Project page redesign

## 2020-10-09

### Added

- Map configuration tool in AdminHQ (to configure maps and layers at the project level).

## 2020-10-08

### Added

- Project reports

### Changed

- Small styling fixes
- Smart group support multiple area codes
- Layout refinements for the new idea page
- More compact idea/proposal comment input
- Proposal 'how does it work' redesign

## 2020-10-01

### Changed

- Idea page redesign

## 2020-09-25

### Fixed

- The "Go to platform" button in custom email campaigns now works in Norwegian

### Added

- Granular permissions for proposals
- Possibility to restrict survey access to registered users only
- Logging project published events

### Changed

- Replaced `posting_enabled` in the proposal settings by the posting proposal granular permission
- Granular permissions are always granted to admins

## 2020-09-22

### Added

- Accessibility statement

## 2020-09-17

### Added

- Support for checkbox, number and (free) text values when initializing custom fields through excel invites.

### Changed

- Copy update for German, Romanian, Spanish (CL), and French (BE).

## 2020-09-15

### Added

- Support Enalyzer as a new survey provider
- Registration fields can now be hidden, meaning the user can't see or change them, typically controlled by an outside integration. They can still be used in smart groups.
- Registration fields can now be pre-populated using the invites excel

## 2020-09-08

### Fixed

- Custom buttons (e.g. in project descriptions) have correct styling in Safari.
- Horizontal bar chart overflow in Admin > Dashboard > Users tab
- User graphs for registration fields that are not used are not shown anymore in Admin > Dashboard > Users tab

### Added

- Pricing plan feature flags for smart groups and project access rights

## 2020-09-01

### Fixed

- IE11 no longer gives an error on places that use the intersection observer: project cards, most images, ...

### Added

- New platform setting: 'Abbreviated user names'. When enabled, user names are shown on the platform as first name + initial of last name (Jane D. instead of Jane Doe). This setting is intended for new platforms only. Once this options has been enabled, you MUST NOT change it back.
- You can now export all charts in the admin dashboard as xlsx or svg.
- Translation improvements (email nl...)

### Changed

- The about us (CitizenLab) section has been removed from the cookie policy

## 2020-08-27

### Added

- Support for rich text in field descriptions in the idea form.
- New "Proposed Budget" field in the idea form.

### Changed

- Passwords are checked against a list of common passwords before validation.
- Improving the security around xlsx exports (escaping formulas, enforcing access restrictions, etc.)
- Adding request throttling (rate-limiting) rules.
- Improving the consistency of the focus style.

## 2020-07-30

### Added

- Pricing plans in AdminHQ (Pricing plan limitations are not enforced).
- Showing the number of deviations from the pricing plan defaults in the tenant listing of AdminHQ.

### Changed

- Tidying up the form for creating new tenants in AdminHQ (removing unused features, adding titles and descriptions, reordering features, adding new feature flags, removing fields for non-relevant locales).

## 2020-07-10

### Added

- Project topics

### Changed

- Userid instead of email is used for hidden field in surveys (Leiden)
- New projects have 'draft' status by default

### Fixed

- Topics filter in ideas overview works again

## 2020-07-09 - Workshops

### Fixed

- Speps are scrollable

### Added

- Ability to export the inputs as an exel sheet
- Polish translations
- Portugese (pt-BR) translations

## 2020-06-26

### Fixed

- No longer possible to invite a project manager without selecting a project
- The button on the homepage now also respects the 'disable posting' setting in proposals
- Using project copy or a tenant template that contains a draft initiative no longer fails

### Added

- Romanian

## 2020-06-19

### Fixed

- Polish characters not being rendered correctly

### Added

- Back-office toggle to turn on/off the ability to add new proposals to the platform

## 2020-06-17

### Fixed

- It's no longer needed to manually refresh after deleting your account for a consistent UI
- It's no longer needed to manually refresh after using the admin toggle in the user overview
- The sign-in/up flow now correctly asks the user to verify if the smart group has other rules besides verification
-

demo`is no longer an available option for`organization_type` in admin HQ

- An error is shown when saving a typeform URL with `?email=xxxx` in the URL, which prevented emails to be linked to survey results
- On mobile, the info container in the proposal info page now has the right width
- A general issue with storing cookies if fixed, noticable by missing data in GA, Intercom not showing and the cookie consent repeatedly appearing
- Accessibility fix for the search field
- The `signup_helper_text` setting in admin HQ is again displayed in step 1 of the sign up flow

### Added

- There's a new field in admin HQ to configure custom copy in step 2 of the sign up flow called `custom_fields_signup_helper_text`
- `workshops` can be turned on/off in admin HQ, displayed as a new page in the admin interface

### Changed

- The copy for `project moderator` has changed to `project manager` everywhere
- The info image in the proposals header has changed

## 2020-06-03

### Fixed

- Maps with markers don't lose their center/zoom settings anymore
- English placeholders in idea form are gone for Spanish platforms

## 2020-05-26

### Changed

- Lots of small UI improvements throughout the platform
- Completely overhauled sign up/in flow:
  - Improved UI
  - Opens in a modal on top of existing page
  - Opens when an unauthenticaed user tries to perform an action that requires authentication (e.g. voting)
  - Automatically executes certain actions (e.g. voting) after the sign in/up flow has been completed (note: does not work for social sign-on, only email/password sign-on)
  - Includes a verification step in the sign up flow when the action requires it (e.g. voting is only allowed for verified users)

## 2020-05-20

### Fixed

- Budget field is shown again in idea form for participatory budget projects

## 2020-05-14

### Added

- Idea configurability: disabling/requiring certain fields in the idea form
- The footer has our new logo

### Changed

- Admins will receive a warning and need to confirm before sending a custom email to all users
- A survey project link in the top navigation will link to /info instead of to /survey

## 2020-04-29

### Fixed

- Folders are again shown in the navbar
- Adding an image to the description text now works when creating a project or a phase

### Added

- Support for Polish, Hungarian and Greenlandic

## 2020-04-23

### Fixed

- Long timeline phase names show properly

### Changed

- Redirect to project settings after creating the project
- Links to projects in the navigation menu link to the timeline for timeline projects

## 2020-04-21

### Fixed

- Fixed overlapping issue with idea vote bar on mobile
- Fixed an issue where images were used for which the filename contained special characters

### Added

- The overview (moderation) in the admin now has filters
  - Seen/not seen
  - Type: Comment/Idea/Proposal
  - Project
  - Search
- The idea xlsx export contains extra columns on location, number of comments and number of attachments

### Changed

- The permissions tab in the project settings has reordered content, to be more logical
- In German, the formal 'Sie' form has been replaced with the informal 'Du' form

## 2020-03-31

### Fixed

- Signing up with keyboard keys (Firefox)
- Composing manual emails with text images
- Exporting sheet of volunteers with long cause titles

### Added

- Folder attachments
- Publication status for folders

### Changed

- Show folder projects within admin project page

## 2020-03-20

### Added

- Volunteering as a new participation method

## 2020-03-16

### Fixed

- The project templates in the admin load again

## 2020-03-13

### Fixed

- The folder header image is not overly compressed when making changes to the folder settings
- The loading spinner on the idea page is centered

### Added

- Add images to folders, shown in cards.

### Changed

- Admins can now comment on ideas.

## 2020-03-10

### Fixed

- Fixed consent banner popping up every time you log in as admin
- Fixed back-office initiative status change 'Use latest official updates' radio button not working
- Fixed broken copy in Initiative page right-hand widget

### Added

- Add tooltip explaining what the city will do when the voting threshold is reached for a successful initiative
- Added verification step to the signup flow
- New continuous flow from vote button clicked to vote casted for unauthenticated, unverified users (click vote button -> account creation -> verification -> optional/required custom signup fields -> programmatically cast vote -> successfully voted message appears)
- The rich text editor in the admin now supports buttons

### Changed

- Admin HQ: new and improved list of timezones

## 2020-03-05

### Fixed

- Signup step 2 can no longer be skipped when there are required fields
- Correct tooltip link for support article on invitations
- Correct error messages when not filling in start/end date of a phase

### Added

- Setting to disable downvoting in a phase/project, feature flagged
- When a non-logged in visitor tries to vote on an idea that requires verification, the verification modal automatically appears after registering

## 2020-02-24

### Fixed

- Initiative image not found errors
- Templates generator out of disk space

### Added

- Folders i1
  - When enabled, an admin can create, edit, delete folders and move projects into and out of folders
  - Folders show in the project lists and can be ordered within projects

### Changed

- Initiative explanatory texts show on mobile views
- Existing platforms have a moderator@citizenlab.co admin user with a strong password in LastPass
- In the admin section, projects are no longer presented by publication status (Folders i1)

## 2020-02-19

### Fixed

- Loading more comments on the user profile page works again
- Accessibility improvements
- Adding an image no longer pops up the file dialog twice
- Changed to dedicated IP in mailgun to improve general deliverability of emails

### Added

- Improvements to the PB UI to make sure users confirm their basket at the end
- Ideation configurability i1
  - The idea form can be customized, on a project level, to display custom description texts for every field
- People filling out a poll are now included in the 'participated in' smart group rules
- Make me admin section in Admin HQ

### Changed

- When a platform no longer is available at a url, the application redirects to the CitizenLab website
- New platforms automatically get a moderator@citizenlab.co admin user with a strong password in LastPass

## 2020-01-29

### Fixed

- Rich text editor no longer allows non-video iframe content
- Smart groups that refer to a deleted project now get cleaned up when deleting a project
- All cookie consent buttons are now reachable on IE11
- More accessibility fixes
- The organization name is no longer missing in the password reset email

### Added

- CSAM verification
  - Users can authenticate and verify using BeID or itsme
  - User properties controlled by a verification method are locked in the user profile
  - Base layer of support for other similar verification methods in the future
- The order of project templates can now be changed in Templates HQ

### Changed

- Project templates overview no longer shows the filters

## 2020-01-17

### Fixed

- Further accesibility improvements:
  - Screen reader improvement for translations
  - Some color contrast improvements

### Added

- A hidden topics manager available at https://myfavouriteplatform.citizenlab.co/admin/topics

## 2020-01-15

### Fixed

- In the admin, the project title is now always displayed when editing a project
- Further accesibility improvements:
  - Site map improvements (navigation, clearer for screen readers)
  - Improved colors in several places for users with sight disability
  - Improved HTML to better inform screen reader users
  - Added keyboard functionality of password recovery
  - Improved forms (easier to use for users with motoric disabilities, better and more consistent validation, tips and tricks on mobile initiative form)
  - Improvements for screen reader in different languages (language picker, comment translations)
  - Added title (visible in your tab) for user settings page
  - Improved screen reader experience for comment posting, deleting, upvoting and idea voting

### Added

- The email notification settings on the user profile are now grouped in categories
- Unsubscribing through an email link now works without having to sign in first

### Changed

- The idea manager now shows all ideas by default, instead of filtered by the current user as assignee

## 2020-01-07

### Added

- Go to idea manager when clicking 'idea assigned to you' notification
- 2th iteration of the new admin moderation feature:
  - Not viewed/Viewed filtering
  - The ability to select one or more items and mark them as viewed/not viewed
  - 'Belongs to' table column, which shows the context that a piece of content belongs to (e.g. the idea and project that a comment belongs to)
  - 'Read more' expand mechanism for longer pieces of content
  - Language selector for multilingual content
  - 'Go to' link that will open a new tab and navigate you to the idea/iniative/comment that was posted

### Changed

- Improve layout (and more specifically width) of idea/iniatiatve forms on mobile
- Separate checkboxes for privacy policy and cookie policy
- Make the emails opt-in at registration

### Fixed

- Fix for unreadable password reset error message on Firefox
- Fix for project granular permission radio buttons not working

## 2019-12-12

### Added

- Polls now support questions for which a user can check multiple options, with a configurable maximum
- It's now possible to make a poll anonymous, which hides the user from the response excel export
- New verification method `id_card_lookup`, which supports the generic flow of verifying a user using a predined list of ID card numbers.
  - The copy can be configured in Admin HQ
  - The id cards CSV can be uploaded through Admin HQ

## 2019-12-11

### Added

- Admin moderation iteration 1 (feature flagged, turned on for a selected number of test clients)
- New verification onboarding campaign

### Changed

- Improved timeline composer
- Wysiwyg accessibility improvement

### Fixed

- English notifications when you have French as your language

## 2019-12-06

### Fixed

- Accessibility improvements:
  - Polls
  - Idea/initiative filter boxes
- Uploading a file in admin project page now shows the loading spinner when in progress
- Fixed English copy in notifications when other language selected
- Fixed project copy in Admin HQ not being saved

## 2019-12-05

### Fixed

- Small popups (popovers) no longer go off-screen on smaller screens
- Tooltips are no longer occluded by the checkbox in the idea manager
- The info icon on the initiatives voting box has improved alignment
- Project templates now display when there's only `en` is configured as a tenant locale
- When changing the lifecycle stage of a tenant, the update is now sent right away to segment
- When users accept an inivitation and are in a group, the group count is correctly updated
- Dropdowns in the registration flow can again support empty values
- Accessibility:
  - Various color changes to improve color contrasts
  - Color warning when picking too low contrast
  - Improvements to radio buttons, checkboxes, links and buttons for keyboard accessibility
  - Default built-in pages for new tenants have a better hierarchy for screen readers
- User posted an idea/initiative notification for admins will be in the correct language

## 2019-11-25

### Changed

- Updated translations
- Area filter not shown when no areas are configured
- Overall accessibility improvements for screen readers
- Improved accessibility of the select component, radio button, image upload and tooltip

### Fixed

- When adding a vote that triggers the voting limit on a project/phase, the other idea cards now automatically get updated with disabled vote buttons
- Fix for mobile bottom menu not being clickable when idea page was opened
- Navigating directly between projects via the menu no longer results in faulty idea card collections
- Display toggle (map or list view) of idea and initiative cards works again

## 2019-11-19

### Added

- New ideation project/phase setting called 'Idea location', which enables or disabled the ability to add a location to an idea and show the ideas on a map

### Changed

- Improved accessibility of the image upload component
- COW tooltipy copy
- Sharing modal layout improvement

### Fixed

- Checkboxes have unique ids to correctly identify their corresponding label, which improves screen reader friendliness when you have multiple checkboxes on one page.
- Avatar layout is back to the previous, smaller version

## 2019-11-15

### Fixed

- Fix for 'Click on map to add an idea' functionality not working
- Fix for notifications not showing

## 2019-11-12

### Fixed

- An email with subject `hihi` is no longer sent to admins that had their invite accepted
- Whe clicking the delete button in the file uploader, the page no longer refreshes
- Project templates no longer show with empty copy when the language is missing
- The countdown timer on initiatives now shows the correct value for days
- The radio buttons in the cookie manager are clickable again
- Changing the host of a tenant no longer breaks images embedded in texts
- It's possible again to unassign an idea in the idea manager
- The popup for adding a video or link URL is no longer invisible or unusable in some situations
- Uploading files is no longer failing for various filetypes we want to support
- Keyboard accessibility for modals

### Added

- ID Verification iteration 1
  - Users can verify their account by entering their ID card numbers (currently Chile only)
  - Verification is feature flagged and off by default
  - Smart groups can include the criterium 'is verified'
  - Users are prompted to verify their account when taking an actions that requires verification
- Total population for a tenant can now be entered in Admin HQ
- It's now possible to configure the word used for areas towards citizens from the areas admin
- Improvements to accessibility:
  - Idea and initiative forms: clearer for screen readers, keyboard accessibility, and more accessible input fields
  - Nav bar: clearer for screen readers and improved keyboard navigation
  - Project navigation and phases: clearer for screen readers
  - Sign-in, password reset and recovery pages: labeling of the input fields, clearer for screen readers
  - Participatory budgeting: clearer for screen readers

### Changed

- The organization name is now the default author in an official update

## 2019-10-22

### Fixed

- The sharing title on the idea page is now vertically aligned
- Improvements to the 'bad gateway' message sometimes affecting social sharing
- The map and markers are again visible in the admin dashboard
- First round of accessibility fixes and improvements
  - Dynamics of certain interactions are picked up by screen readers (PB, voting, ...)
  - Overall clarity for screen readers has improved
  - Improvements to information structure: HTML structure, W3C errors, head element with correct titles
  - Keyboard accessibility has generally improved: sign-up problems, login links, PB assignment, ...

### Added

- Initiatives iteration 3
  - Automatic status changes on threshold reached or time expired
  - When updating the status, official feedback needs to be provided simultaneously
  - Users receive emails and notifications related to (their) initiative
  - Initiatives support images in their body text
- Project templates
  - Admins can now create projects starting from a template
  - Templates contain images, a description and a timeline and let admin filter them by tags
  - Admins can share template descriptions with a publically accessible link
- It's now possible to configure the banner overlay color from the customize settings
- A custom email campaign now contains a CTA button by default

### Changed

- Complete copy overhaul of all emails

## 2019-10-03

### Fixed

- PB phase now has a basket button in the project navbar
- The datepicker in the timeline admin now works in IE11

### Changed

- For fragments (small pieces of UI that can be overridden per tenant) to work, they need to be enabled individually in admin HQ.

## 2019-09-25

### Fixed

- It's again possible to change a ideation/PB phase to something else when it contains no ideas
- Older browsers no longer crash when scrolling through comments (intersection observer error)
- Pagination controls are now correctly shown when there's multiple pages of users in the users manager
- The user count of groups in the users manager no longer includes invitees and matches the data shown
- Transition of timeline phases now happen at midnight, properly respecting the tenant timezone
- When looking at the map of an idea or initiative, the map marker is visible again
- The initiatives overview pages now uses the correct header and text colors
- The vote control on an initiative is no longer invisible on a tablet screen size
- The idea page in a budgeting context now shows the idea's budget
- The assign button on an idea card in a budgeting context behaves as expected when not logged in
- Project copy in Admin HQ that includes comments no longer fails
- Changing granular permissions by project moderator no longer fails

### Added

- Polling is now supported as a new participation method in a continuous project or a phase
  - A poll consists of multiple question with predefined answers
  - Users can only submit a poll once
  - Taking a poll can be restricted to certain groups, using granular permissions
  - The poll results can be exported to excel from the project settings
- It's now possible to disable Google Analytics, Google Tag Manager, Facebook Pixel and AdWords for specific tenants through Admin HQ

### Changed

- Large amount of copy improvements throughout to improve consistency and experience
- The ideas overview page is no longer enabled by default for new tenants
- The built-in 'Open idea project' can now be deleted in the project admin

## 2019-08-30

### Fixed

- The map preview box no longer overflows on mobile devices
- You're now correctly directed back to the idea/initiatives page after signing in/up through commenting

### Changed

- The height of the rich text editor is now limited to your screen height, to limit the scrolling when applying styles

## 2019-08-29

### Fixed

- Uploaded animated gifs are no longer displayed with weird artifacts
- Features that depend on NLP are less likely to be missing some parts of the data

### Added

- Citizen initiatives
  - Citizens can post view and post initiatives
  - Admins can manage initiatives, similar to how they manage ideas
  - Current limitation to be aware of, coming very soon:
    - No emails and notifications related to initiatives yet
    - No automated status changes when an initiative reaches enough votes or expires yet

## 2019-08-09

### Fixed

- Fixed a bug that sometimes prevented voting on comments
- When editing a comment, a mention in the comment no longer shows up as html
- In the dashboard, the domicile value 'outside' is now properly translated
- Some fixes were made to improve loading of the dashboard map with data edge cases
- Deleting a phase now still works when users that reveived notifications about the phase have deleted their account
- New releases should no longer require a hard refresh, avoiding landing page crashing issues we had

### Added

- File input on the idea form now works on mobile, if the device supports it

## 2019-07-26

### Fixed

- The project moderator email and notification now link to the admin idea manager instead of citizen side
- The widget no longer shows the `Multiloc`, but the real idea titles for some platforms

### Added

- Speed improvements to data requests to the backend throughout the whole paltform
- Changing the participation method from ideation to information/survey when there are ideas present is now prevented by the UI
- It's now possible to manually reorder archived projects
- There's new in-platform notifications for a status change on an idea you commented or voted on

## 2019-07-18

### Fixed

- It's no longer possible to change the participation method to information or survey if a phase/project already contains ideas
- The 'Share your idea modal' is now properly centered
- It's no longer possible to send out a manual email campaign when the author is not properly defined
- Invite emails are being sent out again
- Imported ideas no longer cause incomplete pages of idea cards
- Invited users who did not accept yet no longer receive any automated digest emails

## 2019-07-08

### Fixed

- When changing images like the project header, it's no longer needed to refresh to see the result
- The comments now display with a shorter date format to work better on smaller screens
- The code snippet from the widget will now work in some website that are strict on valid html
- The number of days in the assignee digest email is no longer 'null'
- The project preview description input is displayed again in the projects admin
- The idea status is no longer hidden when no vote buttons are displayed on the idea page
- Duplicate idea cards no longer appear when loading new pages

### Added

- Performance optimizations on the initial loading of the platform
- Performance optimizations on loading new pages of ideas and projects
- Newly uploaded images are automatically optimized to be smaller in filesize and load faster
- The 'Add an idea' button is now shown in every tab of the projects admin
- It's now possible to add videos to the idea body text
- E-mails are no longer sent out through Vero, but are using the internal cl2-emails server

### Changed

- The automated emails in the admin no longer show the time schedule, to work around the broken translations
- The rights for voting on comments now follow the same rights than commenting itself, instead of following the rights for idea voting
- On smaller desktop screens, 3 columns of idea cards are now shown instead of 2
- When adding an idea from the map, the idea will now be positioned on the exact location that was clicked instead of to the nearest detectable address
- Using the project copy tool in admin HQ is more tolerant about making copies of inconsistent source projects

## 2019-06-19

### Fixed

- Show 3-column instead of 2-column layout for ideas overview page on smaller desktop screens
- Don't hide status label on idea page when voting buttons are not shown

### Changed

- Small improvement in loading speed

## 2019-06-17

## Fixed

- The column titles in comments excel export are aligned with the content
- There's now enough space between voting anc translate links under a comment
- Vote button on an idea no longer stays active when a vote on that idea causes the voting treshold of the project to be reached

## Added

- The admin part of the new citizen initiatives is available (set initiatives feature on `allowed`)
  - Cities can configure how they plan to use initiatives
- A preview of how initiatives will look like city side is available, not yet ready for prime time (set initiatives feature on `allowed` and `enabled`)
- The ideas overview page has a new filtering sidebar, which will be used for other idea and initiative listings in the future
  - On idea status
  - On topic
  - Search
- Comments now load automatically while scrolling down, so the first comments appear faster

## 2019-06-05

### Fixed

- Fix an issue that when showing some ideas in an idea card would make the application crash

## 2019-05-21

### Fixed

- The idea page does no longer retain its previous scroll position when closing and reopening it
- The Similar Ideas box no longer has a problem with long idea titles not fitting inside of the box
- The Similar Ideas box content did not update when directly navigating from one idea page to the next
- The 'What were you looking for?' modal no longer gives an error when trying to open it

### Changed

- You now get redirected to the previously visited page instead of the landing page after you've completed the signup process

## 2019-05-20

### Fixed

- Closing the notification menu after scrolling no longer results in a navbar error
- When accessing the idea manager as a moderator, the assignee filter defaults to 'assigned to me'
- The idea and comment counts on the profile page now update as expected
- It's now possible to use a dropdown input in the 2nd registration step with a screen reader
- An invited user can no longer request a password reset, thereby becoming an inconsistent user that resulted in lots of problems

### Added

- Restyle of the idea page
  - Cleaner new style
  - Opening an idea no longer appears to be a modal
  - Properly styled similar ideas section
  - Showing comment count and avatars of contributors

### Changed

- When clicking the edit button in the idea manager, the edit form now opens in the sidemodal

## 2019-05-15

### Fixed

- Opening the projects dropdown no longer shows all menu items hovered when opened
- Users that can't contribute (post/comment/vote/survey) no longer get an email when a phase starts
- When a project has an ideation and a PB phase, the voting buttons are now shown during the ideation phase
- The admin navigation menu for moderators is now consistent with that for admins
- Moderators that try to access pages only accessible for admins, now get redirected to the dashboard
- The details tab in clustering doesn't cause the info panel to freeze anymore
- When writing an official update, the sbumit button now only becomes active when submission is possible
- The 'no options' copy in a dropdown without anything inside is now correctly translated
- Making a field empty in Admin HQ now correctly saves the empty value
- The active users graph no longer includes users that received an email as being active
- The translation button in an idea is no longer shown when there's only one platform language
- After changing granular permission, a refresh is no longer needed to see the results on ideas
- The sideview in the idea manager now shows the status dropdown in the correct language
- The layout of the sideview in the idea manager is now corrected
- A digest email to idea assignees is no longer sent out when no ideas are assigned to the admin/moderator
- Signing in with VUB Net ID works again
- Loading the insights map can no longer be infinite, it will now show an error message when the request fails

### Added

- The profile page of a user now also shows the comments by that user
- Users can now delete their own profile from their edit profile page
- Similar ideas, clustering and location detection now work in Spanish, German, Danish and Norwegian
- Facebooks bot coming from `tfbnw.net` are now blocked from signing up
- Moderators now also have a global idea manager, showing all the ideas from the projects they're moderating
- Loading the insights map, which can be slow, now shows a loading indicator

### Changed

- Voting buttons are no longer shown when voting is not enabled
- Improved and more granular copy text for several voting and commenting disabled messages

## 2019-04-30

### Fixed

- Time remaning on project card is no longer Capitalized
- Non-admin users no longer get pushed to intercom
- Improvements to the idea manager for IE11
- When filtering on a project in the idea manager, the selected project is highlighted again
- @citizenlab.cl admins can now also access churned platforms
- The user count in the user manager now includes migrated cl1 users
- Sending invitations will no longer fail on duplicate mixed-case email addresses

### Added

- Ideas can now be assigned to moderators and admins in the idea manager
  - Added filter on assignee, set by default to 'assigned to me'
  - Added filter to only show ideas that need feedback
  - When clicking an idea, it now opens in and can be partially edited from a half screen modal
  - Admins and moderators get a weekly digest email with their ideas that need feedback
- Completely new comments UI with support for comment upvotes
  - Comments are visually clearly grouped per parent comment
  - Sub-comments use @mentions to target which other subcomment they reply to
  - Comments can be sorted by time or by votes
- Ideas can now be sorted randomly, which is the new default
- New smart group rule for users that contributed to a specific topic
- New smart group rule for users that contributed to ideas with a specific status
- Clear error message when an invitee does a normal sign up

### Changed

- The idea grid no longer shows a 'post an idea' button when there are no ideas yet

## 2019-04-24

### Fixed

- Project cards now show correct time remaining until midnight

## 2019-04-23

### Fixed

- Closing the notification menu does not cause an error anymore
- The unread notifications count is now displayed correctly on IE11
- Clicking on an invite link will now show an immediate error if the invite is no longer valid

### Changed

- The admin guide is now under the Get Started link and the dashboards is the admin index
- The project cards give feedback CTA was removed
- An idea can now be deleted on the idea page
- The default border radius throughout the platform now is 3px instead of 5px
- The areas filter on the project cards is only shown when there is more than one area

## 2019-04-16

### Fixed

- The comment count of a project remains correct when moving an idea to a different project
- Fixed an issue when copying projects (through the admin HQ) to tenants with conflicting locales
- Only count people who posted/voted/commented/... as participants (this is perceived as a fix in the dashboards)
- Invites are still sent out when some emails correspond to existing users/invitees
- Phase started/upcoming notifications are only sent out for published projects

### Added

- Posting text with a URL will turn the URL part into a link
- Added smart group rules for topic and idea status participants

### Changed

- New configuration for which email campaigns are enabled by default
- Changed project image medium size to 575x575

## 2019-04-02

### Fixed

- The new idea button now shows the tooltip on focus
- The gender graph in clustering is now translated
- Tooltips on the right of the screen no longer fall off
- Text in tooltips no longer overflows the tooltip borders
- When there are no ideas, the 'post an idea' button is no longer shown on a user profile or the ideas overview page
- The project card no longer displays a line on the bottom when there is no meta information available
- Downloading the survey results now consistently triggers a browser download
- The bottom of the left sidebar of the idea manager can now be reached when there are a lot of projects
- The time control in the admin dashboard is now translated
- Various fixes to improve resilience of project copy tool

### Added

- The ideas overview page now has a project filter
- The various pages now support the `$|orgName|` variable, which is replaced by the organization name of the tenant
- Non-CitizenLab admins can no longer access the admin when the lifecycle stage is set to churned
- A new style variable controls the header opacity when signed in
- New email as a reminder to an invitee after 3 days
- New email when a project phase will start in a week
- New email when a new project phase has started
- The ideas link in the navbar is now feature flagged as `ideas_overview`

### Changed

- When filtering projects by multiple areas, all projects that have one of the areas or no area are now shown
- The user search box for adding a moderator now shows a better placeholder text, explaining the goal

## 2019-03-20

### Fixed

- Fixed mobile layout issues with cookie policy, idea image and idea title for small screens (IPhone 5S)
- Posting an idea in a timeline that hasn't started yet (as an admin) now puts the idea in the first phase
- Notifications menu renders properly in IE11
- The CTA on project cards is no longer shown for archived and finished projects
- Invited users that sign up with another authentication provider now automatically redeem their invitation
- When the tenant only has one locale, no language switcher is shown in the official feedback form

### Added

- Capabilities have been added to apply custom styling to the platform header
  - Styling can be changed through a new style tab in admin HQ
  - It's also possible to configure a different platform-wide font
  - Styling changes should only be done by a designer or front-end developer, as there are a lot of things that could go wrong
- The initial loading speed of the platform has increased noticably due to no longer loading things that are not immediately needed right away.
- Tenant templates are now automatically updated from the `.template` platforms every night
- The project copy tool in admin HQ now supports time shifting and automatically tries to solve language conflicts in the data
- New notifications and emails for upcoming (1 week before) and starting phases

### Changed

- Archived ieas are no longer displayed on the general ideas page
- The time remaining on project cards is no longer shown on 2 lines if there's enough space
- New platforms will show the 'manual project sorting' toggle by default
- Some changes were made to modals throughout to make them more consistent and responsiveness
- New ideas now have a minimal character limit of 10 for the title and 30 for the body
- User pages have a more elaborate meta title and description for SEO purposes

## 2019-03-11

### Fixed

- Notifications layout on IE11
- Errors due to loading the page during a deployment

## 2019-03-11

### Fixed

- Similar ideas is now fast enough to enable in production
- NLP insights will no longer keep on loading when creating a new clusgtering graph
- The comment count on project cards now correctly updates on deleted comments
- Various spacing issues with the new landing page on mobile are fixed
- When logging out, the avatars on the project card no longer disappear
- The widget no longer cuts off the title when it's too long
- In admin > settings > pages, all inputs are now correctly displayed using the rich text editor
- The notifications are no longer indented inconsistently
- Exporting typeform survey results now also work when the survey embed url contains `?source=xxxxx`
- When there's a dropdown with a lot of options during signup, these options are no longer unreachable when scrolling down
- The cookie policy no longer displays overlapping text on mobile
- The `isSuperAdmin`, `isProjectModerator` and `highestRole` user properties are now always named using camelCasing

### Added

- Official feedback
  - Admins and moderators can react to ideas with official feedback from the idea page
  - Users contributing to the idea receive a notification and email
  - Feedback can be posted using a free text name
  - Feedback can be updated later on
  - Admin and moderators can no longer write top-level comments
  - Comments by admins or moderators carry an `Official` badge
- When giving product feedback from the footer, a message and email can be provided for negative feedback
- CTA on project card now takes granular permissions into account
- CTA on project card is now also shown on mobile
- Projects for which the final phase has finished are marked as finished on their project card
- Projects on the landing page and all projects page can now be filtered on area through the URL

### Changed

- The avatars on a project card now include all users that posted, voted or commented
- Commenting is no longer possible on ideas not in the active phase

## 2019-03-03

### Fixed

- Manually sorting projects in the admin works as expected

### Added

- Support for Spanish
- The copy of 'x is currently working on' can be customized in admin HQ
- Extra caching layer in cl2-nlp speeds up similar ideas and creating clusters

## 2019-02-28

### Fixed

- In the dashboard, the labels on the users by gender donut chart are no longer cut off
- Adding file attachments with multiple consecutive spaces in the filename no longer fails
- Project copy in admin HQ no longer fails when users have mismatching locales with the new platform

### Added

- New landing page redesign
  - Project cards have a new layout and show the time remaining, a CTA and a metric related to the type of phase
  - The bottom of the landing page displays a new custom info text, configurable in the admin settings
  - New smarter project sorting algorithm, which can be changed to manual ordering in the projects admin
  - Ideas are no longer shown on the landing page
  - The `Show all projects` link is only shown when there are more than 10 projects
- New attributes are added to segment, available in all downstream tools:
  - `isSuperAdmin`: Set to true when the user is an admin with a citizenlab email
  - `isProjectModerator`
  - `highestRole`: Either `super_admin`, `admin`, `project_moderator` or `user`

### Changed

- Intercom now only receives users that are admin or project moderator (excluding citizenlab users)

## 2019-02-20

### Fixed

- User digest email events are sent out again
- The user statistics on the admin dashboard are back to the correct values
- Creating a new project page as an admin does not result in a blank page anymore
- Improved saving behaviour when saving images in a phase's description
- When logged in and visiting a url containing another locale than the one you previously picked, your locale choice is no longer overwritten

### Added

- Project copy feature (in admin HQ) now also supports copying ideas (including comments and votes) and allows you to specify a new slug for the project URL
- Unlogged users locale preference is saved in their browser

## 2019-02-14

### Fixed

- Project/new is no longer a blank page

## 2019-02-13

### Fixed

- Texts written with the rich text editor are shown more consistently in and outside of the editor
- Opening a dropdown of the smart group conditions form now scrolls down the modal
- When changing the sorting method in the ideas overview, the pagination now resets as expected
- Google login no longer uses the deprecated Google+ authentication API

### Added

- Typeform survey for typeform can now be downloaded as xlsx from a tab in the project settings
  - The Segment user token needs to be filled out in Admin HQ
  - New survey responses generate an event in segment
- Survey providers can be feature flagged individually
- New \*.template.citizenlab.co platforms now serve as definitions of the tenant template
- The registration fields overview in admin now shows a badge when fields are required

### Changed

- Surveymonkey is now feature-flagged off by default for new platforms

## 2019-01-30

### Fixed

- Long topic names no longer overlap in the admin dashboards
- Video no longer pops out of the phase description text
- Added event tracking for widget code copy and changing notification settings
- Saving admin settings no longer fails because of a mismatch between platform and user languages
- The password reset message now renders correctly on IE11
- It's easier to delete a selected image in the rich text editor
- The copy in the modal to create a new group now renders correctly in IE11
- Texts used in the the dashboard insights are no longer only shown in English
- Tracking of the 'Did you find what you're looking for?' footer not works correctly

### Added

- Tooltips have been added throughout the whole admin interface
- A new homepage custom text section can be configured in the admin settings, it will appear on the landing page in a future release
- New experimental notifications have been added that notify admins/moderators on every single idea and comment
- New tenant properties are being logged to Google Analytics

## 2019-01-19

### Fixed

- Registration fields of the type 'multiple select' can again be set in the 2nd step of the signup flow
- Creating invitations through an excel file no longer fails when there are multiple users with the same first and last name

## 2019-01-18

### Fixed

- Overflowing text in project header
- Fixed color overlay full opaque for non-updated tenant settings
- Fixed avatar layout in IE11
- Fixed idea page scrolling not working in some cases on iPad
- Pressing the enter key inside of a project settings page will no longer trigger a dialog to delet the project

### Changed

- Reduced the size of the avatars on the landing page header and footer
- Made 'alt' text inside avatar invisible
- Better cross-browser scaling of the background image of the header that's being shown to signed-in users
- Added more spacing underneath Survey, as not to overlap the new feedback buttons
- Increased width of author header inside of a comment to better accomodate long names
- Adjusted avatar hover effect to be inline with design spec￼

## 2019-01-17

### Added

- `header_overlay_opacity` in admin HQ allows to configure how transparent header color is when not signed in
- `custom_onboarding_fallback_message` in admin HQ allows to override the message shown in the header when signed in

## 2019-01-16

### Fixed

- The clustering prototype no longer shows labels behind other content
- Removing a project header image is again possible
- New active platforms get properly submitted to google search console again
- Scrolling issues with an iPad on the idea modal have been resolved
- Signing up through Google is working again
- The line underneath active elements in the project navbar now has the correct length
- A long location does no longer break the lay-out of an event card
- The dashboards are visible again by project moderators
- The admin toggle in the users manager is working again

### Added

- When logged in, a user gets to see a dynamic call to action, asking to
  - Complete their profile
  - Display a custom message configurable through admin HQ
  - Display the default fallback engagement motivator
- The landing page header now shows user avatars
- It's now possible to post an idea from the admin idea manager
- The footer now shows a feedback element for citizens
- A new 'map' dashboard now shows the ideas on their locations detected from the text using NLP
- The clustering prototype now shows the detected keywords when clustering is used

### Changed

- The navbar and landing page have a completely refreshed design
  - The font has changed all over the platform
  - 3 different colors (main, secondary, text) are configurable in Admin HQ
- The clustering prototype has been moved to its own dashboard tab
- Project cards for continuous projects now link to the information page instead of ideas

## 2018-12-26

### Fixed

- The rich text editor now formats more content the same way as they will be shown in the platform

### Added

- Admin onboarding guide
  - Shown as the first page in the admin, guiding users on steps to take
- The idea page now shows similar ideas, based on NLP
  - Feature flagged as `similar_ideas`, turned off by default
  - Experimental, intended to evaluate NLP similarity performance
- A user is now automatically signed out from FranceConnect when signing out of the platform

### Changed

- When a user signs in using FranceConnect, names and some signup fields can no longer be changed manually
- The FranceConnect button now has the official size and dimensions and no T&C
- SEO improvements to the "Powered by CitizenLab" logo

## 2018-12-13

### Fixed

- User digest email campaigns is sent out again
- IE11 UI fixes:
  - Project card text overflow bug
  - Project header text wrapping/centering bug
  - Timeline header broken layout bug
  - Dropdown not correctly positioned bug
- Creating new tenants and changing the host of existing tenants makes automatic DNS changes again

### Added

- SEO improvements: project pages and info pages are now included in sitemap
- Surveys now have Google Forms support

## 2018-12-11-2

### Fixed

- A required registration field of type number no longer blocks users on step 2 of the registration flow

## 2018-12-11

### Fixed

- Loading an idea page with a deleted comment no longer results in an error being shown
- Assigning a first bedget to a PB project as a new user no longer shows an infinite spinner
- Various dropdowns, most famously users group selection dropdown, no longer overlap menu items

## 2018-12-07

### Fixed

- It's again possible to write a comment to a comment on mobile
- When logged in and trying to log in again, the user is now redirected to the homepage
- A deleted user no longer generates a link going nowhere in the comments
- The dropdown menu for granular permissions no longer disappears behind the user search field
- After deleting an idea, the edit and delete buttons are no longer shown in the idea manager
- Long event title no longer pass out of the event box
- Notifications from a user that got deleted now show 'deleted user' instead of nothing

### Added

- Machine translations on the idea page
  - The idea body and every comment not in the user's language shows a button to translate
  - Feature flagged as `machine_translations`
  - Works for all languages
- Show the currency in the amount field for participatory budgeting in the admin
- Built-in registration fields can now be made required in the admin
- FranceConnect now shows a "What is FranceConnect?" link under the button

### Changed

- The picks column in the idea manager no longer shows a euro icon

## 2018-11-28

### Fixed

- IE11 graphical fixes in text editor, status badges and file drag&drop area fixed
- The idea tab is visible again within the admin of a continuous PB project
- The checkbox within 3rd party login buttons is now clickable in Firefox

## 2018-11-27

### Fixed

- When all registration fields are disabled, signing up through invite no longer blocks on the first step
- A moderator that has not yet accepted their invitation, is no longer shown as 'null null' in the moderators list
- Adding an idea by clicking on the map is possible again

### Changed

- When there are no events in a project, the events title is no longer shown
- The logo for Azure AD login (VUB Net ID) is shown as a larger image
- When logging in through a 3rd party login provider, the user needs to confirm that they've already accepted the terms and conditions

## 2018-11-22

### Fixed

- In the clustering prototype, comparing clusters using the CTRL key now also works on Mac
- Widget HTML code can now be copied again
- Long consequent lines of text now get broken up in multiple lines on the idea page
- Admin pages are no longer accessible for normal users
- Reduced problems with edge cases for uploading images and attachments

### Added

- Participatory budgeting (PB)
  - A new participation method in continuous and timeline projects
  - Admins and moderators can set budget on ideas and a maximum budget on the PB phase
  - Citizens can fill their basket with ideas, until they hit the limit
  - Citizens can submit their basket when they're done
  - Admins and moderators can process the results through the idea manager and excel export
- Advanced dashboards: iteration 1
  - The summary tab shows statistics on idea/comment/vote and registration activities
  - The users tab shows information on user demographics and a leaderboard
  - The time filter can be controller with the precision of a day
  - Project, group and topic filters are available when applicable
  - Project moderators can access the summary tabs with enforced project filter
- Social sharing through the modal is now separately trackable from sharing through the idea page
- The ideas excel export now contains the idea status
- A new smart group rule allows for filtering on project moderators and normal users

### Changed

- Project navigation is now shown in new navigation bar on top
- The content of the 'Open idea project' for new tenants has changed
- After posting an idea, the user is redirected towards the idea page of the new idea, instead of the landing page

## 2018-11-07

### Fixed

- The widget HTML snippet can be copied again

## 2018-11-05

### Fixed

- Clicking Terms & Conditions links during sign up now opens in a new tab

### Added

- Azure Active Directory login support, used for VUB Net ID

## 2018-10-25

### Fixed

- Resizing and alignment of images and video in the editor now works as expected
- Language selector is now updating the saved locale of a signed in user
- When clicking "view project" in the project admin in a new tab, the projects loads as expected
- The navbar user menu is now keyboard accessible
- Radio buttons in forms are now keyboard accessible
- The link to the terms and conditions from social sign in buttons is fixed
- In admin > settings > pages, the editors now have labels that show the language they're in
- Emails are no longer case sensitive, resolving recurring password reset issues
- The widget now renders properly in IE11
- Videos are no longer possible in the invitation editor

### Added

- Cookie consent manager
  - A cookie consent footer is shown when the user has not yet accepted cookies
  - The user can choose to accept all cookies, or open the manager and approve only some use cases
  - The consent settings are automatically derived from Segment
  - When the user starts using the platform, they silently accept cookies
- A new cookie policy page is easier to understand and can no longer be customized through the admin
- Granular permissions
  - In the project permissions, an admin or project moderator can choose which citizens can take which actions (posting/voting/comments/taking survey)
  - Feature flagged as 'granular_permissions', turned off by default
- Ideas excel export now contains links to the ideas
- Ideas and comments can now be exported from within a project, also by project moderators
- Ideas and comments can now be exported for a selection of ideas
- When signing up, a user gets to see which signup fields are optional

### Changed

- Published projects are now shown first in the admin projects overview
- It's now more clear that the brand color can not be changed through the initial input box
- All "Add <something>" buttons in the admin have moved to the top, for consistency
- The widget no longer shows the vote count when there are no votes
- When a project contains no ideas, the project card no longer shows "no ideas yet"

## 2018-10-09

### Fixed

- UTM tags are again present on social sharing
- Start an idea button is no longer shown in the navbar on mobile
- Exceptionally slow initial loading has been fixed
- Sharing on facebook is again able to (quite) consistently scrape the images
- When using the project copy tool in Admin HQ, attachments are now copied over as well

### Added

- Email engine in the admin (feature flagged)
  - Direct emails can be sent to specific groups by admins and moderators
  - Delivered/Opened/Clicked statistics can be seen for every campaign
  - An overview of all automated emails is shown and some can be disabled for the whole platform

## 2018-09-26

### Fixed

- Error messages are no longer cut off when they are longer than the red box
- The timeline dropdown on mobile shows the correct phase names again
- Adding an idea by clicking on the map works again
- Filip peeters is no longer sending out spam reports
- Reordering projects on the projects admin no longer behaves unexpectedly
- Fixes to the idea manager
  - Tabs on the left no longer overlap the idea table
  - Idea status tooltips no longer have an arrow that points too much to the right
  - When the screen in not wide enough, the preview panel on the right is no longer shown
  - Changing an idea status through the idea manager is possible again

### Added

- Social sharing modal is now shown after posting an idea
  - Feature flagged as `ideaflow_social_sharing`
  - Offers sharing buttons for facebook, twitter and email
- File attachments can now be added to
  - Ideas, shown on the idea page. Also works for citizens.
  - Projects, shown in the information page, for admins and moderators
  - Phases, shown under the phase description under the timeline, for admins and moderators
  - Events, shown under the event description, for admins and moderators
  - Pages, shown under the text, for admins
- Some limited rich text options can now be used in email invitation texts

### Changed

- The admin projects page now shows 3 seperate sections for published, draft and archived
- When there are no voting buttons, comment icon and count are now also aligned to the right
- It's now possible to remove your avatar

## 2018-09-07

### Fixed

- Submit idea button is now aligned with idea form
- An error caused by social sign in on French platforms not longer has an English error message
- Checkboxes are now keyboard navigable
- Projects that currently don't accept ideas can no longer be selected when posting an idea
- Deleting an idea no longer results in a blank page
- Deleting a comment no longer results in a blank page
- When sign in fails, the error message no longer says the user doesn't exist
- `null` is no longer shown as a lastname for migrated cl1 users without last name
- Clicking on the table headers in the idea managers again swaps the sorting order as expected
- Typeform Survey now is properly usable on mobile

### Added

- Email notification control
  - Every user can opt-out from all recurring types of e-mails sent out by the platform by editing their profile
  - Emails can be fully disabled per type and per tenant (through S&S ticket)
- An widget that shows platform ideas can now be embedded on external sites
  - The style and content of the widget can be configured through admin > settings > widgets
  - Widget functionality is feature flagged as "widgets", on by default

### Changed

- Initial loading speed of the platform has drastically improved, particulary noticable on mobile
- New tenants have custom signup fields and survey feature enabled by default

## 2018-08-20

### Fixed

- The idea sidepane on the map correctly displays HTML again
- Editing your own comment no longer turns the screen blank
- Page tracking to segment no longer tracks the previous page instead of the current one
- Some browsers no longer break because of missing internationalization support
- The options of a custom field are now shown in the correct order

### Added

- A major overhaul of all citizen-facing pages to have significantly better accessibility (almost WCAG2 Level A compliant)
  - Keyboard navigation supported everywhere
  - Forms and images will work better with screen readers
  - Color constrasts have been increased throughout
  - A warning is shown when the color in admin settings is too low on constrast
  - And a lot of very small changes to increase WCAG2 compliance
- Archived projects are visible by citizens
  - Citizens can filter to see all, active or archived projects
  - Projects and project cards show a badge indicating a project is archived
  - In the admin, active and archived projects are shown separately
- A favicon can now be configured at the hidden location `/admin/favicon`
  - On android in Chrome, the platform can be added to the Android homescreen and will use the favicon as an icon
- Visitors coming through Onze Stad App now are trackable in analytics

### Changed

- All dropdown menus now have the same style
- The style of all form select fields has changed
- Page tracking to segment no longer includes the url as the `name` property (salesmachine)
- Font sizes throughout the citizen-facing side are more consistent

## 2018-08-03

### Fixed

- The landingpage header layout is no longer broken on mobile devices
- Yet another bug related to the landingpage not correctly redirecting the user to the correct locale
- The Page not found page was not found when a page was not found

### Added

- The 'Create an account' call to action button on the landing page now gets tracked

## 2018-08-02

### Fixed

- The browser no longer goes blank when editing a comment
- Redirect to the correct locale in the URL no longer goes incorrectly to `en`

## 2018-07-31

### Fixed

- The locale in the URL no longer gets added twice in certain conditions
- Various fixes to the rich text editor
  - The controls are now translated
  - Line breaks in the editor and the resulting page are now consistent
  - The editor no longer breaks form keyboard accessibility
  - The images can no longer have inconsistent widht/height ratio wich used to happen in some cases
  - The toolbar buttons have a label for accessibility
- A new tenant created in French no longer contains some untranslated content
- The tenant lifecycle stage is now properly included in `group()` calls to segment
- Comment body and various dynamic titles are secured against XSS attacks

### Added

- Ideas published on CitizenLab can now also be pushed to Onze Stad App news stream
- The rich text editor
  - Now support copy/paste of images
- Event descriptions now also support rich text
- When not signed in, the header shows a CTA to create an account
- A new smart group rule allows you to specify members than have participated (vote, comment, idea) in a certain project
- The admin now shows a "Get started" link to the knowledge base on the bottom left
- The Dutch platforms show a "fake door" to Agenda Setting in the admin navigation

### Changed

- The idea card now shows name and date on 2 lines
- The navbar now shows the user name next to the avatar
- The user menu now shows "My ideas" instead of "Profile page"

## 2018-07-12

### Fixed

- New text editor fixes various bugs present in old editor:
  - Typing idea texts on Android phones now works as expected
  - Adding a link to a text field now opens the link in a new window
  - Resizing images now works as expected
  - When saving, the editor no longer causes extra whitespace to appear
- A (too) long list of IE11 fixes: The platform is now fully usable on IE11
- The group count in the smart groups now always shows the correct number
- The admin dashboard is no longer too wide on smaller screens
- The home button on mobile is no longer always active
- Fix for page crash when trying to navigate away from 2nd signup step when one or more required fields are present

### Added

- The language is now shown in the URL at all times (e.g. `/en/ideas`)
- The new text editor enables following extras:
  - It's now possible to upload images through the text editor
  - It's now possible to add youtube videos through the text editor
- `recruiter` has been added to the UTM campaign parameters

### Know issues

- The controls of the text editor are not yet translated
- Posting images through a URL in the text editor is no longer possible
- Images that have been resized by IE11 in the text editor, can subsequently no longer be resized by other browsers

## 2018-06-29

### Fixed

- Facebook now correctly shows the idea image on the very first share
- Signing up with a google account that has no avatar configured now works again
- Listing the projects and ideas for projects that have more than 1 group linked to them now works again

### Added

- Voting Insights [beta]: Get inisghts into who's voting for which content
  - Feature flagged as 'clustering', disabled by default
  - Admin dashboard shows a link to the prototype
- Social sharing buttons on the project info page
- Usage of `utm_` parameters on social sharing to track sharing performance
- Various improvements to meta tags throughout the platform
  - Page title shows the unread notification count
  - More descriptive page titles on home/projects/ideas
  - Engaging generic default texts when no meta title/description are provided
  - Search engines now understand what language and region the platform is targeting
- Optimized idea image size for facebook sharing
- Sharing button for facebook messenger on mobile
- When you receive admin rights, a notification is shown
- `tenantLifecycleStage` property is now present in all tracked events to segment

### Changed

- Meta tags can't be changed through the admin panel anymore
- Social sharing buttons changed aspect to be more visible

## 2018-06-20

### Fixed

- Visual fixes for IE11 (more to come)
  - The text on the homepage doesn't fall outside the text box anymore
  - The buttons on the project page are now in the right place
  - In the projects pages, the footer is no longer behaving like a header
- When trying to add a timeline phase that overlaps with another phase, a more descriptive error is shown
- larsseit font is now always being loaded

### Added

- Smart groups allow admins to automatically and continuously make users part of groups based on conditions
- New user manager allows
  - Navigating through users by group
  - Moving, adding and removing users from/to (manual) groups
  - Editing the group details from within the user manager
  - Creating groups from within the user manager
  - Exporting users to excel by group or by selection
- Custom registration fields now support the new type "number"
- The city website url can now be specified in admin settings, which is used as a link in the footer logo

### Changed

- The checkbox copy at signup has changed and now links to both privacy policy and terms and conditions
- Improved styling of usermenu dropdown (the menu that opens when you click on the avatar in the navigation bar)

### Removed

- The groups page is no longer a separate page, but the functionality is part of the user manager

## 2018-06-11

### Fixed

- Notifications that indicate a status change now show the correct status name
- The admin pages editors support changing content and creating new pages again
- When searching in the invites, filters still work as expected
- The font has changed again to larsseit

### Added

- Accessibility improvements:
  - All images have an 'alt' attributes
  - The whole navbar is now usable with a keyboard
  - Modals can be closed with the escape key
  - The contrast of labels on white backgrounds has increased
- New ideas will now immediately be scraped by facebook
- When inviting a user, you can now pick projects for which the user becomes a moderator

### Changed

- The language switcher is now shown on the top right in the navbar

## 2018-05-27

### Fixed

- Sitemap now has the correct date format
- Empty invitation rows are no longer created when the given excel file contains empty rows
- Hitting enter while editing a project no longer triggers the delete button
- Registration fields on signup and profile editing are now always shown in the correct language
- The dropdown menu for idea sorting no longer gets cut off by the edge of the screen on small screens
- Saving a phase or continuous project no longer fails when participation method is not ideation

### Added

- Language selection now also has a regional component (e.g. Dutch (Belgium) instead of Dutch)
- Added noindex tag on pages that should be shown in Google
- A new 'user created' event is now being tracked from the frontend side
- It's now possible to use HTML in the field description of custom fields (no editor, only for internal usage)

## 2018-05-16

### Fixed

- Phases are now correctly active during the day specified in their end date
- On the new idea page, the continue button is now shown at all resolutions
- On the idea list the order-by dropdown is now correctly displayed at all resolutions.

### Added

- Project moderators can be specified in project permissions, giving them admin and moderation capabilities within that project only
  - Moderators can access all admin settings of their projects
  - Moderators can see they are moderating certain projects through icons
  - Moderators can edit/delete ideas and delete comments in their projects
- A correct meta description tag for SEO is now rendered
- The platforms now render sitemaps at sitemap.xml
- It is now possible to define the default view (map/cards) for every phase individually
- The tenant can now be configured with an extra `lifecycle_stage` property, visible in Admin HQ.
- Downloading ideas and comments xlsx from admin is now tracked with events
- The fragment system, to experiment with custom content per tenant, now also covers custom project descriptions, pages and individual ideas

### Changed

- It is no longer possible to define phases with overlapping dates
- Initial loading speed of the platform has improved

## 2018-04-30

### Fixed

- When posting an idea and only afterward signing in, the content originally typed is no longer lost
- An error is no longer shown on the homepage when using Internet Explorer
- Deleting a user is possible again

### Changed

- The idea manager again shows 10 ideas on one page, instead of 5
- Submit buttons in the admin no longer show 'Error' on the buttons themselves

### Removed

- The project an idea belongs to can no longer be changed through the edit idea form, only through the idea manager

## 2018-04-26

### Added

- Areas can now be created, edited and deleted in the admin settings
- The order of projects can now be changed through drag&drop in the admin projects overview
- Before signing up, the user is requested to accept the terms and conditions
- It's possible to experiment with platform-specific content on the landing page footer, currently through setup & support
- Images are only loaded when they appear on screen, improving page loading speed

### Fixed

- You can no longer click a disabled "add an idea" button on the timeline
- When accessing a removed idea or project, a message is shown

### Known issues

- Posting an idea before logging in is currently broken; the user is redirected to an empty posting form
- Social sharing is not consistently showing all metadata

## 2018-04-18

### Fixed

- Adding an idea at a specific location by clicking on the map is fixed

## 2018-04-09

### Fixed

- An idea with a location now centers on that location
- Map markers far west or east (e.g. Vancouver) are now positioned as expected
- Links in comment now correctly break to a new line when they're too long
- Hitting enter in the idea search box no longer reloads the page
- A survey project no longer shows the amount of ideas on the project card
- The navbar no longer shows empty space above it on mobile
- The report as spam window no longer scrolls in a weird way
- The project listing on the homepage no longer repeats the same project for some non-admin users
- Google/Facebook login errors are captured and shown on an error page
- Some rendering issues were fixed for IE11 and Edge, some remain
- An idea body with very long words no longer overlaps the controls on the right
- Project cards no longer overlap the notification menu

### Added

- A user can now edit and delete its own comments
- An admin can now delete a user's comment and specify the reason, notifying the user by notification
- Invitations
  - Admins can invite users by specifying comma separated email addresses
  - Admins can invite users with extra information by uploading an excel file
  - Invited users can be placed in groups, made admin, and given a specific language
  - Admins can specify a message that will be included in the email to the invited users
  - Admins receive a notification when invited users sign up
- Users receive a notification and email when their idea changes status
- Idea titles are now limited to 80 characters

### Known issues

- Adding an idea through the map does not position it correctly

## 2018-03-23

### Fixed

- Fixed padding being added on top of navigation bar on mobile devices

## 2018-03-22

### Fixed

- Idea creation page would not load when no published projects where present. Instead of the loading indicator the page now shows a message telling the user there are no projects.

## 2018-03-20

### Fixed

- Various visual glitches on IE11 and Edge
- Scrolling behviour on mobile devices is back to normal
- The admin idea manager no longer shows an empty right column by default

### Added

- Experimental raw HTML editing for pages in the admin at `/admin/pages`

## 2018-03-14

### Fixed

- When making a registration field required, the user can't skip the second sign up step
- When adding a registration field of the "date" type, a date in the past can now be chosen
- The project listing on the landing page for logged in users that aren't admin is fixed

### Added

- When something goes wrong while authenticating through social networks, an error page is shown

## 2018-03-05

### Added

- Limited voting in timeline phases
- Facebook app id is included in the meta headers

### Known issues

- When hitting your maimum vote count as a citizen, other idea cards are not properly updating untill you try voting on them
- Changing the participation settings on a continuous project is impossible

## 2018-02-26

### Fixed

- Project pages
  - Fixed header image not being centered
- Project timeline page
  - Fixed currently active phase not being selected by default
  - Fixed 'start an idea' button not being shown insde the empty idea container
  - Fixed 'start an idea' button not linking to the correct idea creation step
- Ideas and Projects filter dropdown
  - Fixed the dropdown items not always being clickable
- Navigation bar
  - Fixed avatar and options menu not showing on mobile devices

### Added

- Responsive admin sidebar
- Top navigation menu stays in place when scrolling in admin section on mobile devices

### Changed

- Project timeline
  - Better word-breaking of phases titles in the timeline

## 2018-02-22

### Fixed

- Idea page
  - Fixed voting buttons not being displayed when page is accessed directly
- Edit profile form page
  - Fixed broken input fields (first name, last name, password, ...)
  - Fixed broken submit button behavior
- Admin project section
  - Fixed default view (map or card) not being saved
  - Fixed save button not being enabled when an image is added or removed
- Project page
  - Fixed header navigation button of the current page not being highlighted in certain scenarios
  - Fixed no phase selected in certain scenarios
  - Fixed mobile timeline phase selection not working
- Idea cards
  - Fixed 'Load more' button being shown when no more ideas
- Project cards
  - Fixed 'Load more' button being shown when no more projects
- Idea page
  - Fixed faulty link to project page
- Add an idea > project selection page
  - Fixed broken layout on mobile devices

### Added

- Landing page
  - Added 'load more' button to project and idea cards
  - Added search, sort and filter by topic to idea cards
- Project card
  - Added ideas count
- Idea card
  - Added author avatar
  - Added comment count and icon
- Idea page
  - Added loading indicator
- Project page
  - Added loading indicator
  - Added border to project header buttons to make them more visible
- Admin page section
  - Added header options in rich-text editors

### Changed

- Navigation bar
  - Removed 'ideas' menu item
  - Converted 'projects' menu item into dropdown
  - Changed style of the 'Start an idea' button
- Landing page
  - Header style changes (larger image dimensions, text centered)
  - Removed 'Projects' title on top of project cards
- Project card
  - Changed project image dimensions
  - Changed typography
- Idea card
  - Removed image placeholder
  - Reduced idea image height
- Filter dropdowns
  - Height, width and alignment changes for mobile version (to ensure the dropdown is fully visible on smaller screens)
- Idea page
  - Improved loading behavior
  - Relocated 'show on map' button to sidebar (above sharing buttons)
  - Automatically scroll to map when 'show on map' button is clicked
  - Larger font sizes and better overall typography for idea and comment text
  - Child comments style changes
  - Child commenting form style change
  - Comment options now only visible on hover on desktop
- Project page
  - Improved loading behavior
  - Timeline style changes to take into account longer project titles
  - Changed copy from 'timeline' to 'process'
  - Changed link from projects/<projectname>/timeline to projects/<projectname>/process
  - Events header button not being shown if there are no events
- Add an idea > project selection page
  - Improved project cards layout
  - Improved mobile page layout

## 2018-01-03

### Fixed

- Updating the bio on the profile page works again
- 2018 can be selected as the year of events/phases
- The project dropdown in the idea posting form no longer shows blank values
- Reset password email

### Added

- Ideas can be edited by admins and by their author
- An idea shows a changelog with its latest updates
- Improved admin idea manager
  - Bulk update project, topics and statuses of ideas
  - Bulk delete ideas
  - Preview the idea content
  - Links through to viewing and editing the idea
- When on a multi-lingual platform, the language can be changed in the footer
- The project pages now show previews of the project events in the footer
- The project card now shows a description preview text, which is changeable through the admin
- Images are automatically optimized after uploading, to reduce the file size

### Changed

- Image dimensions have changed to more optimal dimensions

## 2017-12-13

### Fixed

- The ideas of deleted users are properly shown
- Slider to make users admins is again functional

### Added

- The idea show page shows a project link
- Mentions are operational in comments
- Projects can be deleted in the admin

### Changed

- Ideas and projects sections switched positions on the landing page

## 2017-12-06

### Fixed

- Phases and events date-picker no longer overlaps with the description text
- No longer needed to hard refresh if you visited al old version of the platform
- Inconsistency when saving project permissions has been fixed
- Bullet lists are now working in project description, phases and events
- The notifications show the currect user as the one taking the action

### Added

- Translators can use `orgName` and `orgType` variables everywhere
- Previews of the correct image dimension when uploading images

### Changed

- Lots of styling tweaks to the admin interface
- Behaviour of image uploads has improved

## 2017-11-23

### Fixed

- Loading the customize tab in the admin no longer requires a hard refresh

## 2017-11-22

### Fixed

- When saving a phase in the admin, the spinner stops on success or errors
- Deleting a user no longer breaks the idea listing, idea page and comments
- Better error handling in the signup flow
- Various bug fixes to the projects admin
- The switches that control age, gender, ... now have an effect on the signup flow.
- For new visitors, hard reloading will no longer be required

### Added

- Social Sign In with facebook and google. (Needs to be setup individually per customer)
- Information pages are reachable through the navbar and editable through the admin
- A partner API that allows our partners to list ideas and projects programmatically
- Ideas with a location show a map on the idea show page
- Activation of welcome and reset password e-mails

### Changed

- Changes to mobile menu layout
- Changes to the style of switches
- Better overall mobile experience for citizen-facing site

### Known issues

- If you visited the site before and the page did not load, you need to hard refresh.
- If the "Customize" tab in the admin settings does not load, reload the browser on that page

## 2017-11-01

### Fixed

- Various copy added to the translation system
- Fixed bug where image was not shown after posting an idea
- Loading behaviour of the information pages
- Fixed bug where the app no longer worked after visiting some projects

### Added

- Added groups to the admin
- Added permissions to projects
- Social sharing of ideas on twitter and (if configured for the platform) facebook
- Projects can be linked to certain areas in the admin
- Projects can be filtered by area on the projects page
- Backend events are logged to segment

### Changed

- Improved the styling of the filters
- Project description in the admin has its own tab
- Restored the landing page header with an image and configurable text
- Improved responsiveness for idea show page
- Maximum allowed password length has increased to 72 characters
- Newest projects are list first

## 2017-10-09

### Fixed

- The male/female gender selection is no longer reversed after registration
- On firefox, the initial loading animation is properly scaled
- After signing in, the state of the vote buttons on idea cards is now correct for the current user
- Fixed bug were some text would disappear, because it was not available in the current language
- Fixed bug where adding an idea failed because of a wrongly stored user language
- Fixed bug where removing a language in the admin settings fails
- Graphical glitches on the project pages

### Added

- End-to-end test coverage for the happy flow of most of the citizen-facing app interaction
- Automated browser error logging to be proactive on bugs
- An idea can be removed through the admin

### Changed

- The modal that shows an idea is now fullscreen and has a new animation
- New design for the idea show page
- New design for the comments, with animation and better error handling
- The "Trending" sorting algorithm has changed to be more balanced and give new ideas a better chance
- Slightly improved design of the page that shows the user profile

## 2017-09-22

### Fixed

- Bug where multiple form inputs didn't accept typed input
- Issues blocking the login process
- The success message when commenting no longer blocks you from adding another comment
- Clicking an internal link from the idea modal didn't work
- Responsiveness of filters on the ideas page
- Updating an idea status through the admin failed

### Added

- Initial loading animation on page load
- Initial version of the legal pages (T&C, privacy policy, cookie policy)
- All forms give more detailed error information when something goes wrong
- Full caching and significant speed improvements for all data resources

### Changed

- Refactoring and restyling of the landing page, idea cards and project cards
- Added separate sign in and sign up components
- Cleaned up old and unused code
- The navbar is no longer shown when opening a modal
- Lots of little tweaks to styling, UX and responsiveness

## 2017-09-01

### Fixed

- Saving forms in the admin of Projects will now show success or error messages appropriately
- The link to the guide has been hidden from the admin sidebar until we have a guide to link to

### Added

- Adding an idea from a project page will pre-fill parts of the new idea form
- The landing page now prompts user to add an Idea if there are none
- The landing page will hide the Projects block if there are none

### Changed

- Under-the-hood optimizations to increase the loading speed of the platform

## 2017-08-27

### Fixed

- Changing the logo and background image in admin settings works
- Platform works for users with an unsupported OS language

### Added

- Admin dashboard
- Default topics and idea statuses for newly deployed platforms
- Proper UX for handling voting without being signed in
- Meta tags for SEO and social sharing
- Better error handling in project admin

### Changed

- Projects and user profile pages now use slugs in the URL

## 2017-08-18

### Fixed

- Changing idea status in admin
- Signing up
- Proper rending of menu bar within a project
- Admin settings are properly rendered within the tab container
- Lots of small tweaks to rendering on mobile
- Default sort ideas on trending on the ideas index page

### Added

- Admin section in projects to CRUD phases
- Admin section in projects to CRUD events
- New navbar on mobile
- Responsive version of idea show page

### Changed

- Navbar design updated
- One single login flow experience instead of 2 separate ones (posting idea/direct)
- Admins can only specify light/dark for menu color, not the exact color

### Removed

- Facebook login (Yet to be added to new login flow, will be back soon)

## 2017-08-13

### Fixed

- Voting on cards and in an idea page
- Idea modal loading speed
- Unread notification counter

### Added

- New improved flow for posting an idea
- Admin interface for projects
- New design for idea and project cards
- Consistenly applied modal, with new design, for ideas
- Segment.io integration, though not all events are tracked yet

### Changed

- Idea URls now using slugs for SEO<|MERGE_RESOLUTION|>--- conflicted
+++ resolved
@@ -1,12 +1,10 @@
 # Changelog
 
-<<<<<<< HEAD
 ## Next
 
 ### Changed
 
 - When the locale of the current user is not present in a multiloc, fall back to the value for a locale of the same language (for example es-CL as picked language and a multiloc with es-ES).
-=======
 
 ## 2022-03-11
 
@@ -22,7 +20,6 @@
 
 - Added informative message and sign in/sign up links to Idea Not Found page
 - Added slight blur to logged-in header image. The logged-in header image is reused from the logged-out banner, and blur was added to make smaller banner images from the two-column layout look nice when fully stretched on the logged-in banner
->>>>>>> df0ab460
 
 ## 2022-03-08
 
