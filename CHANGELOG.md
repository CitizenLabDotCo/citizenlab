# Changelog

## Next

<<<<<<< HEAD
### Changed

- [CL-2159] Do not allow registered user to take a native survey twice
=======
## 2022-12-07

### Fixed

- [CL-2184] Fixed project status dashboard widget to show correct stats

## 2022-12-06

### Changed

- [CL-2168] Removed support for many old image formats, and added support for webp images. The supported formats are now jpg, jpeg, gif, png, webp, svg.

## 2022-12-05

### Changed

- [CL-2156] Notifications of Project Phase Started now sent only to Users who have participated in the relevant Project.
>>>>>>> 65924a67

## 2022-12-02 (2)

### Fixed

- [CL-2188] Fix chart filters in dashboards looking weird

## 2022-12-02

### Fixed

- [CL-2171] Fix excel export of visitor data for Dutch clients
- [CL-2172] Fix visitor data not updating when switching projects
- [CL-2178] Hide various cards on overview dashboard if user is project moderator

## 2022-12-01

### Changed

- [CL-2109] Events display on Project page now matches the Events page. I.e. Events on Project page now displayed under "Current" and "Past" headers, and nearest event is displayed at the top of the list.
- [CL-1933] Update overview dashboard layout and new charts

## 2022-11-30

### Fixed

- [CL-2147] Do not trigger emails, notifications and toxicity detection when submitting survey responses.
- [CL-2164] Phase upcoming notifications and emails were not arriving.

## 2022-11-29

### Fixed

- [CL-1845] The responsiveness of the signed-in banner got fixed.

## 2022-11-28

### Fixed

- Verification during sign up is fixed.

## 2022-11-25

### Added

- [CL-1483] Add “Remember me” checkbox to login form to not persist cookies

## 2022-11-24

### Added

- [CL-1483] Let tenants configure their Authentication token lifetime

## 2022-11-22

### Added

- [CL-573] The proposals feature toggle in the admin settings.

### Fixed

- [CL-2076] When a user needs to verify before assigning an idea to their participatory budget basket, they now see the right verification modal, not the sign up modal.

## 2022-11-18

### Fixed

- [CL-2052] Fix Sentry error related to failed authentication
- [CL-2030] Vienna SSO UI & UX changes
- [CL-2053] Minor color fixes

## 2022-11-16

### Fixed

- [CL-1763] Norwegian translations of navbar & default pages now applied
- [CL-2036] Fixed new vs returning visitors Matomo import

## 2022-11-14

### Fixed

- [CL-1811] Correct copy for Oostende verification tooltip

## 2022-11-11

### Changed

- [CL-1839] Merge FranceConnect account based on names

## 2022-11-10

### Changed

- [CL-1101] Make the login and signup flows fullscreen for platforms with FranceConnect login enabled

## 2022-11-08

### Changed

- [CL-1776] Remove feedback icon in Bottom Right

### Added

- Added support for Balancing Act embed in content builder

### Fixed

- [CL-1923] Disabled switching from existing participation method to in-platform survey. Warning message added for additional clarity.

## 2022-11-04

### Fixed

- [CL-1817] Show 'page not found' on initiatives routes if initiatives are disabled

## 2022-11-03

### Fixed

- [CL-1841] Show project attachments in content builder project description

### Fixed

- [CL-1929] Fix gender pie chart and update user pie charts style

### Added

- [CL-1955] Fixed bug where admins were not able to add ideas via the map in non-active ideation phases
- [CL-1790] Add back to idea link on the idea edit page
- [CL-1721] It is now possible to create a project from a template inside a folder (by anyone).

## 2022-11-01

### Fixed

- [CL-1765] Resize new icons used in 3 email campaigns
- [CL-1765] Replace missing icon and resize new icons used in 3 email campaigns

### Changed

- [CL-1700] Native surveys: create a default form when creating new native survey projects or phases

## 2022-10-28

### Added

- [CL-1800] It is now possible to disable email + password registration while logins are still allowed for existing users.

## 2022-10-27

### Added

- [CL-1786] Latvian language capabilities
- [CL-1786] Catalan language capabilities
- [CL-1786] Greek language capabilities

### Changed

- [CL-1611] Improved layout & content of Project Phase Started & Project Phase Upcoming emails.
- [CL-1744] Visitors dashboard: add referrers table to traffic sources card

## 2022-10-25

### Added

- [CL-1811] New Oostende verification method
- [CL-1558] Native surveys

## 2022-10-20

### Fixed

- [CL-1814] Fixed bug when opening the verification model after having a verification error

## 2022-10-18

### Fixed

- [CL-1825] Made tables more visually consistent.

## 2022-10-14

### Fixed

- Fixed bug where subtitle in some admin pages would appear above the main header.

## 2022-10-13

### Fixed

- [CL-1835] Fixed missing verification button icon, which caused the verification modal to not open.

## 2022-10-11

### Fixed

- [CL-1544] Fixed banner images and attachments being deleted in the back-office when a form is submitted via keyboard Enter press

## 2022-10-06

### Added

- [CL-1328] New visitors dashboard released behind feature flag

### Fixed

- Some colors used in the charts were replaced wrongly during the design system refactor. Now they're correct again.

## 2022-10-03

### Fixed

- [CL-1762] Default pages titles and content, and default navbar items, now display in Swedish for newly created platforms with the Swedish locale.

## 2022-09-30

### Added

- [CL-1553] Basic privacy-friendly session counting for all visitors and users, for now not exposed in the product

## 2022-09-29

- [CL-1757] Don't show proposals in site map when proposals feature is disabled.

## 2022-09-23

### Fixed

- [DISP-185] Fix 'Age group' copy not being translated

## 2022-09-20

## Added

- Vienna citizen Single sign-on (StandardPortal)

### Fixed

- [CL-1586] Fix deleting folder and cause images

## 2022-09-08

### Fixed

- Save button text in representation data input interface is now translated.

## 2022-09-07_2

### Changed

- Custom forms can be associated with projects and phases.
- Survey form builder improvements.

### 2022-09-07

### Fixed

- Input status dashboard card now updates immediately (not just after refresh) when changing idea status in input manager

## 2022-09-06

### Added

- [CL-423] Added input feedback dashboard card with new analytics endpoint

## 2022-09-05

### Added

- [CL-1157] Added domicile fields to representation dashboard

## 2022-09-02

### Fixed

- [CL-1580] Do not show full admin panel to moderators

## 2022-08-30

### Fixed

- [CL-1308] Do not allow editing page slug when custom navbar is disabled

## 2022-08-29

### Fixed

- [SLS-65] Fixed issue in citizenlab-ee to allow bulk import of custom field options

## 2022-08-24

### Fixed

- [CL-1505] Posting ideas when there is no current phase
- [CL-1509] Bulk idea import works for special date cells

## 2022-08-23

### Added

- The public API now supports phases, as well as additional project properties
- The project search now also searches through content builder content

## 2022-08-18

### Fixed

- [CL-1407] Quickfix for critical bug that made the 'Submit your idea' button disappear for projects with a timeline

### Added

- [CL-1097] Added the ability for users to search for projects and folders by keyword on the main projects index page

### Changed

- Improve error handling and user feedback in the forms for creating pages and custom navigation items
- [CL-854] Added tooltip to admin budget field in idea form for clarity

## 2022-08-11

### Fixed

- [CL-1302] Added topics column to bulk idea import example sheet

## 2022-08-09

### Fixed

- [CL-1289] Fix 'Submit base data' button width (representation dashboard)

### Added

- [CL-1273] Enable age graphs in representation dashboard

## 2022-08-04

### Added

-[CL-5] Customizable Pages iteration 1

## 2022-08-03

### Added

- [CL-1189] Added Turkish locale to platform

## 2022-07-28_2

### Fixed

- [CL-1256] Fix verification using Belgian eID or Itsme application

## 2022-07-28

### Added

- [CL-1118] Native survey feature
- [CL-1128] Feature to bulk import ideas from an XLSX sheet

## 2022-07-22

### Fixed

- [CL-1216] Fix slow insights export

### Changed

- [CL-1205] Change see less copy to read less in read more on project info and phase description
- [CL-1140] Show sign up modal when a logged user clicks the take survey button

## 2022-07-19

### Fixed

- [CL-1160] Fix blank insights tag detail view

## 2022-07-14 (2)

### Added

- [CL-1077] Add PNG export to graph export dropdown

## 2022-07-14

### Fixed

- [CL-1113] Fixed sharing button styling when copy link text is long

### Changed

- [CL-474] Update existing accessibility statement, following re-certification

### Added

- [CL-1088] Add link to academy. Update link to guides
- [CL-972] Add a 'read more' expand/collapse feature to timeline phases

## 2022-07-11

### Fixed

- Project publication status now defaults to draft on creation but remains published if it was already published

### Added

- [CL-1058] - Add desktop preview in content builder
- [CL-1096] Add representativeness score to header of representativeness chart card

## 2022-07-07

### Fixed

- [TEC-198] Various permission issues
  - Route access for project folder moderators now works correctly
  - Project folder moderators can now create a project and select the appropriate folder for it
  - Route access for admins is now checked correctly
  - Project/folder moderators now see the dashboard data correctly

## 2022-07-06

### Added

- [CL-1085] Add link to support article when there are errors during embed in the content builder

### Changed

- [CL-875] "en" locale is shown as "en-US" in admin HQ

## 2022-07-05

### Added

- [CL-1058] Add desktop preview in content builder
- [CL-1001] Added noindex meta tag to user profile pages to reduce the SEO effectiveness of external spam links

### Fixed

- [CL-1083] XLSX export issues with custom fields

## 2022-07-04

### Added

- [CL-504] Dynamic idea form has limited support for extra fields
- [CL-1034] Add support for more URLs in the embed component whitelist
- [CL-851] Create interface to add representativeness reference data (feature flagged for now).

### Fixed

- [CL-1074] Fix missing options check in user graph
- [CL-1076] Fix failed request check on bar chart

## 2022-06-30

### Fixed

- [CL-1051] When a new project is published, its default publication status is now draft
- [CL-993] Fixed bug on idea form where fields were reset to empty state after changing description

## 2022-06-29_2

### Added

- [CL-949] Adds explanation of the implications for project filtering when selecting all areas / no areas / a selection of areas in the Admin project creation / editing form.

## 2022-06-29

### Added

- [CL-1028] Add Swedish locale

### Changed

- [CL-1024] Shows respective CTA buttons in the About component of the content builder

## 2022-06-22

### Fixed

- [CL-926] The ideas count never exceeded 250 due to a bug in the `ideas_count` endpoint.

### Changed

- [CL-975] Social sharing options are now consistent across the platform, and a general "Copy link" option has been added.

## 2022-06-21

### Fixed

- [CL-1026] Fix moderator access to conent builder

## 2022-06-20

### Fixed

- [CL-903] Fix admin input manager crash on Safari

## 2022-06-16

### Added

- [CL-979] Add description to embed component in content builder and restricts height to only take in numbers
- [CL-951] The search field used in several places now notifies screen readers when new search results have loaded.

### Fixed

- [CL-966] Fixed issue with tabs stretching off the screen
- [CL-908] Fix sheet names in excel exports.

## 2022-06-15

### Fixed

- [CL-967] Fixed issue with map displaying off screen on Android
- [CL-667] Next batch of RuboCop fixes

## 2022-06-14

### Added

- [CL-767] Add data from backend to representative dashboard

### Fixed

- [CL-915] Show "Messaging" menu item only if any of 3 messaging features enabled
- [CL-940] Graph excel export was not always giving the same numbers as the graph itself if a time period was selected. This is fixed now.
- [CL-888] Fixed issue with folders page layout. Project cards are now displayed in two columns (instead of one) on large screens.
- [CL-953] Fixed issue with expanding and collapsing custom idea fields after initial save.
- Fixed issue where users were unable to moderate projects and project folders correctly

## 2022-06-13

### Changed

- [TEC-11] Upgraded react-router frontend dependency

## 2022-06-08_2

### Fixed

- [CL-717] Ongoing events now shown along with Upcoming events in the Home Page Events Widget and on the Events Page.

## 2022-06-08

### Changed

- [CL-667] Fixed several RuboCop offences

### Added

- [CL-774] Add new option when adding areas to a project: "No areas"
- [CL-906] Added support for Snap Survey

## 2022-05-31

### Changed

- [CL-667] Fixed many RuboCop offences

### Fixed

- [CL-845] Fixed an issue with the Sign Up modal where it was impossible to scroll down on smaller screens, which made registration on certain Android devices impossible

## 2022-05-30

### Changed

- [CL-830] 'Accept' button now before 'Manage' button on cookie banner, and both buttons now the same style.

### Fixed

- [CL-835] Roll back CL-99 ("Add slight blur to logged-in header image")
- [CL-790] Events date picker now has the correct date format for US-based tenants
- [CL-832] Remove enable/disable toggle from title and description fields in the idea form
- [CL-833] Fix creating a new registration field in FR and AR-MA

### Added

- [CL-729] Do not show proposals navbar item if corresponding feature is disabled

## 2022-05-26_2

### Fixed

- [CL-758] Fix custom field option ordering for dashboard charts

## 2022-05-26

### Fixed

- [CL-788] Fixed issue with different URL when sharing idea from map vs list view

## 2022-05-20

### Fixed

- [CL-836] Repaired the /invite URL, which should now open a signup modal with a spot for the user to enter the invite code they received via email

## 2022-05-17

### Added

- [CL-292] Log an activity when an insights category is created, updated or deleted

## 17-05-22

### Fixed

- [CL-776] Button in weekly moderator digest email now links to correct page

## 2022-05-16_2

### Changed

- [CL-667] Fixed RuboCop Style/FrozenStringLiteralComment offences

### Fixed

- [CL-775] Use correct link to conditions page
- [CL-776] Button in weekly moderator digest email now links to correct page
- [CL-814] Faster user XLSX export.

## 2022-05-16

### Fixed

- Using the rich text editor in a right-to-left language no longer mislaligns puctuation
- Fixed right-to-left alignment and margin issues for avatars, checkboxes, event, page headers, project card and form labels

## 2022-05-13

### Added

- [CL-750] Add feature to remove CL branding

## 2022-05-11

### Fixed

- [CL-711] Title text looking weird on insights start page

## 2022-05-10_3

### Fixed

- [CL-764] Empty navbar item titles in backoffice.

## 2022-05-10_2

### Changed

- Added RuboCop on CI and corrected many offences

## 2022-05-10

### Changed

- [CL-716] The new phase started emails/notifications are also sent out for information phases or when it's possible to take a poll.

### Fixed

- [CL-387] The folder show page is better readable on narrow screens now

## 2022-05-06_3

### Changed

- When a navbar item's title is customized for one locale, the other locales remain up to date with the latest translations.

### Fixed

- Titles of navbar items of demo platforms created with external templates, remain up to date with the latest translations.
- [CL-730] Changed confirmation email DOM to make lives of spam bots a bit harder

### Fixed

- [CL-181] Prevent forms from trying to save on clicking label
- The "send" button on the email campaign send page is now disabled after a single click, to prevent users from clicking it multiple times and potentially sending a campaign more than once

## 2022-05-06

### Added

- Pages can now be translated 'live' via Weglot
- It's now possible to escape the sign-up flow at any point. If a user account has already been created but not completed (due to e.g. missing email confirmation, verification, ...), the user will be signed out and can continue on signing in.

## 2022-05-05

### Fixed

- Fix timeline for Arabic languages ('right-to-left')
- Fix language selector cropping for Arabic languages ('right-to-left')

## 2022-05-04_3

### Changed

- Changed language-picker label text for Moroccan Arabic

## 2022-05-04_2

### Changed

- Security update: Rails 6.1.5.1

## 2022-05-04

### Changed

- City logo now in higher resolution.

### Fixed

- Fixed issue with budget field not showing in input form

### Fixed

- Make it possible to add a new language to the platform with configured banner custom button.

### Fixed

- Fixed accessibility issue with idea card filtering

## 2022-05-02

### Added

- Added more autocompletion to the password reset and profile settings form which assist in filling out information faster.
- Validation of content builder layouts: whitelist of URLs for video iframes.
- Sanitization of content builder layouts: HTML of text elements.

### Fixed

- Updated registration custom field copies to the latest values from Crowdin for all the tenants and templates.

## 2022-04-28

### Added

- Added support for the Moroccan Arabic language to the platform

### Fixed

- Start and end times for project phases now account for the user's local timezone, making sure users can still access and engage with projects when the start/end dates are valid for them locally. The default used UTC, so it was not a big issue in Europe (where we're mostly very close to UTC time), but could be a bigger issue in e.g. North and South America, where UTC offset could be 4 or 5 hours and this could cause projects to display as ended even if they should have been valid on the user's current local date.
- Fixed breakpoint issues in `admin/insights` and `admin/users`, where content would disappear under the sidebar for certain screen sizes.
- Added primary and secondary aria-labels to header and footer navigation elements to more clearly differentiate them to screen readers and other accessability tools

## 2022-04-25

### Changed

- 'Summary' dashboard: the 'Participation per project' and 'Participation per tag' work a little bit different. Now, if a project filter is active, the former will stay the same but highlight the selected project instead of showing the differences with other projects which were hard to interpret (analogous for 'Participation per tag').

## 2022-04-20

### Changed

- Changed titles on the admin messaging page to accomodate both SMS and email campaigns

### Fixed

- Added dynamic functionality to prevent a user from using the tab key to select images/videos/buttons that are currently hidden behind "show more" buttons. Those elements can now be tabbed to only when the text is expanded and they are visible visually
- Fixed accessibility issue regarding element order for screen readers in volunteer card
- Removed unnecessary additional alt text describing city logos in header, navbar, and delete account modal. The remaining alt tags are now more concise for users who use screen readers
- Properly disable SMS create/edit button if the message is empty
- In the verification step of the sign-up flow, the form inputs are now connected to the correct labels, which makes it easier to select the input fields (also possible by clicking the input labels now)
- Fixed a bug in the password signup flow where a user could skip accepting terms and conditions and privacy policy

## 2022-04-11

### Added

- Added support for the Croatian language to the platform

### Fixed

- Added additional areas of focus and outline to scroll-to links and buttons in editing Comments, Ideas display, and Events display for a11y compatability
- Added a tabIndex so the cookie consent banner will have a visual outline around it when focused, for a11y compatibility
- Fixed accessibility issue in modal window used to report a proposal as spam
- Fixed accessibility contrast issue for social media buttons
- Fixed accessibility issue regarding missing screen reader labels on text boxes
- Fixed bug in idea form for missing Proposed Budget field even when enabled
- Fixed accessibility issue in map ideas search
- The widget no longer links to ideas with the wrong domain

## 2022-04-04

### Fixed

- Fixed SurveyMonkey container height so survey questions are visible

## 2022-04-01

### Fixed

- Fixed bug in Ideas Map view that caused an infinite loop of requests when Idea sort order was changed

## 2022-04-04

### Fixed

- Fixed SurveyMonkey container height so survey questions are visible

## 2022-03-29

### Changed

- Vienna Saml button is temporarily disactivated

## 2022-03-24

### Added

- When phone sign in/up is enabled, email/phone field in the sign in/up forms now have validation of the email address/phone number and provides an error message when this validation fails.

### Fixed

- When you need to verify to comment on proposals, an error message with link to the sign in form is now shown again.
- Status labels are visible again in manual email campaigns list (Admin : Messaging : Custom)
- Custom email campaigns list properly accomodates longer translations in labels and buttons.

## 2022-03-23

### Added

- Add new topic/tag filter on homepage.

## 2022-03-22

### Fixed

- 'View' button sometimes freezing page in Navigation settings: should be fixed now.
- Bulk invites of invitees using only emails (no names specified) now succeeds again.

## 2022-03-21

### Added

- Put back secret pages-page

### Changed

- Project and folder moderators are allowed to list users (for the projects they moderate). This means that project and folder moderators are now also able to assignee assignees to ideas.
- 'Emails' tab in the admin sidebar renamed to 'Messaging' in anticipation of new SMS/texting functionality
- Removed 'most active users' graph
- When the locale of the current user is not present in a multiloc, fall back to the value for a locale of the same language (for example es-CL as picked language and a multiloc with es-ES).

### Fixed

- Insights with multiple projects: projects in topbar are now displayed in dropdown if there is more than one (before they were just displayed next to each other).
- HTML is fixed when machine translating HTML content returns bad HTML.

## 2022-03-15 (2)

### Fixed

- Idea forms and other things not rendering on various platforms

## 2022-03-15 (1)

### Fixed

- Fixed spacing issue between field name and 'optional' in input form

## 2022-03-14

### Fixed

- Rich text editor now works correctly with custom emails - the image description box no longer appears on the preview and image alignment works as expected.
- Fixed a performance issue that causes the users export to time out when there are lots of users registered on the platform

## 2022-03-11

### Fixed

- When viewing an idea in map view, "Go back" now returns to the map idea list instead of back to the project main page
- User profile page slug now anonymized when bulk inviting and Abbreviated User Names feature enabled.
- Rich text editor copy/paste issues should be resolved

## 2022-03-10

### Fixed

- Added informative message and sign in/sign up links to Idea Not Found page
- Added slight blur to logged-in header image. The logged-in header image is reused from the logged-out banner, and blur was added to make smaller banner images from the two-column layout look nice when fully stretched on the logged-in banner

## 2022-03-08

### Added

- Filter projects by topics

### Fixed

- FranceConnect test login
- Fixed issue with folder page responsiveness where right hand side gets cropped.

### Changed

- Fixed issue with folder page responsiveness where right hand side gets cropped.
- Use only user name in FranceConnect instead of full profile scope

## 2022-03-04

### Fixed

- Can now re-use tenant host URL immediately the tenant is deleted.
- Relevant error(s) now returned when tenant creation fails, for example due to host URL already being in use.
- Added temporary fix for the project page without permissions error where it doesn't recover after sign in.

## 2022-02-28

### Changed

- Non-moderating users cannot visit a folder page, when none of the projects inside are visible to them (e.g. due to group permissions)
- Non-moderating users cannot visit a folder page, when there are no projects inside
- Non-moderating users cannot visit a folder page, when the folder is a draft

## 2022-02-25

### Added

- SAML Single-Sign on (Vienna)

### Changed

- Language parameter added in Typeform. Allows for question branching in surveys based on user's language.

## 2022-02-23

### Changed

- The ideas overview on project/user and ideas index (/ideas) pages are properly keyboard navigable, implemented as a full-fledged tab system.
- The timeline of a project is now fully keyboard navigable
- The proposal button has no tooltip anymore when submitting new proposals is disabled. Instead, a warning message is shown.

### Added

- Ensure `nofollow` is added to all links added through the rich text editor, which makes them useless for backlink generation by bots

## 2022-02-21

### Added

- Support added for custom font not on Adobe Fonts

### Fixed

- Improved area filter layout on frontpage on mobile (now has correct padding), and used a smaller breakpoint for when filter goes below topbar.
- Enalyzer URL validation now has greater flexibility

### Added

- Support added for email and user ID parameters in SmartSurvey

### Changed

- Icons don't have wrong/empty descriptions linked to them anymore, which improves the user experience for screen readers.
- Icons that work as button (like the vote button, the bell in the notification menu, etc.) all have accompanying descriptions so we provide more information about these buttons to people using screen readers.

## 2022-02-17

### Changed

- Removes support for category detection in Insights. \[IN-717\]

### Fixed

- Customizable navbar is now feature flagged, meaning it can be enabled or disabled in AdminHQ

## 2022-02-14

### Added

- It is now possible to add `alt` text to images in the Quill rich text editor

## 2022-02-11

### Changed

- More descriptive and consistent error messages in the sign up and sign in flow.

## 2022-02-08

### Fixed

- Typeform surveys now display properly on mobile devices
- Remove periods from non-Latin URL slugs

### Added

- Folder slugs (URLs) can now be customized

## 2022-02-07

### Changed

- Removes support for the (deprecated) Clustering feature. 💐 \[IN-688\]
- Remove the word 'del' from NL profanity list

### Fixed

- Always show color and opacity inputs
- Truncate user count in banner bubble if value is over 10k

## 2022-02-04

### Added

- Re-enable homepage filter tabs now that translations are working

### Fixed

- Color contrast issue (accessibility): the number of total votes needed for a proposal to be considered, shown on the proposal card, has a darker color. This makes it easier to see this information.

## 2022-02-02

### Added

- Projects on homepage can now be filtered by 'Active', 'Archived' or 'All' through a tab system

## 2022-02-01

### Changed

- Improved `alt` text for logo images on the platform
- Anonymization of users (using initials avatars, different set of face avatars, different set of first and last names, making anonymous users easier to identify through their email)
- Updated CC license in Vienna basemap attribution and increased maximum zoom level to 20.

# Fixed

- An issue that prevented Que from starting up was solved by updating the bootsnap gem to the latest version

## 2022-01-24

### Changed

- Insights Network Visualisation changes:
  - The network is now flat and shows all keywords at once
  - The colors of the keywords depend on the cluster they are part of
  - The more important links between keywords are shown in the network

## 2022-01-18

### Changed

- Removes support for the (deprecated) Tagging feature, the forerunner of today's Insights. 🕯 \[IN-661\]

## 2022-01-14

### Changed

- Dashboard and reports vertical bar charts are now sorted
- Automatic tagging in Insights also takes the title into account (instead of only the content).

### Fixed

- Resolution for basemap.at

## 2022-01-12

### Added

- Users are now able to cancel tag suggestion scan on the Insights Edit screen
- Added `secure` flag to cookies
- Support basemap.at as tile provider

### Fixed

- Fixed issue with exporting surveys as XLSX sheets, when the typeform survey URI includes a '#' character.
- Styling of the text above the avatar bubbles at the bottom of the landing page works again when there's a customized text.
- Styling bugs for the two-column layout
- Bug where tile provider of a project becomes unchangeable after the map config has been edited has been fixed.

### Changed

- Updated Cookie Policy page

## 2022-01-10

### Added

- Configure sign-up button (custom link) on homepage banner

### Changed

- Dashboard and report bar charts are now more easily readable - values appear on top or next to the bars instead of inside of them. Comparisons between project and platform values are now only visible in the report tooltips and do not break the chart itself.

### Fixed

- Using a custom tile provider should work now.
- Registration form with a date field doesn't crash anymore

## 2022-01-06

### Fixed

- Changing the values for Registration helper text and Account confirmation in Admin > Settings > Registration doesn't cause other values to be erased anymore.

## 2022-01-05

### Changed

- Improved the user interface of the Registration tab in the Admin settings

## 2021-12-23

### Added

- Adding pages in 'Navigation' tab in settings now possible, changing names of navbar items now works, removed 'secret pages-page'.
- Different layouts for the homepage banner (for signed-out users)
- Preview functionality for the image of the homepage banner in the back-office

### Fixed

- Saving of homepage banner image overlay color and opacity

## 2021-12-22

### Fixed

- Notifications of inappropriate content now link to the item containing the flagged content

## 2021-12-16

### Added

- Ability to scan all post, recently added posts and not tagged posts in Insights

## 2021-12-15

### Fixed

- Severe code-injection vulnerability
- More small copy changes for customizable navbar, made styling Navigation tab consistent with other tabs, re-enabled slug editing on secret pages-page.

## 2021-12-10

- Copy for customizable navbar

## 2021-12-09

### Added

- Customizable navbar

## 2021-12-08

### Changed

- Improved the structure and copy of the Admin > Settings > Customize page.

### Fixed

- Insights scan category button no longer appears when the insights nlp feature flag is disabled

## 2021-11-30

### Added

- Insights loading indicator on category scan

### Fixed

- Password reset emails sometimes took a long time to be send out, they are now processed much faster (even when the background job queue has lots of items).

## 2021-11-25

### Added

- New translations from Crowdin.
- Sign-up flow: Not activating any custom registration fields no longer breaks sign-up. Refreshing page during sign-up flow no longer creates an unregistered user.

## 2021-11-22

### Changed

- Enable/disable avatars in homepage banner
- Increased size of city logo in the footer

### Fixed

- Links to ideas in admin digest emails work again
- Votes statistics not showing up in the dashboard for some admins and project moderators.

## 2021-11-16

### Fixed

- Custom topics are not displayed as filters on the proposals overview page.

### Added

- Added a tooltip in the survey project settings with a link to a support article that explains how to embed links in Google forms
- Input count to Insights View screen

### Changed

- Add clarification tooltips to Insights View screen
- When a user account is deleted, visits data associated to that account are now removed from Matomo.

## 2021-11-11

### Changed

- Improvements to the loading speed of the landing page and some items with dropdown menus in the navigation bar.

## 2021-11-05

### Fixed

- Dashboard issue where the current month did not appear for certain time zones

## 2021-11-04

### Added

- New translations from Crowdin.

## 2021-11-03

### Fixed

- Microsoft Form survey iframes no longer auto-focus on the form
- Stop confusing Serbian Latin and Cyrillic in back locales.

## 2021-11-01

### Changed

- The whole input card in Insight View screen is now clickable
- Inputs list component in Insights View screen now shows active filters at all times
- Insights Network Visualisation changes:
  - Reduced space between clusters
  - Increased font size for keywords labels
  - It is now possible to de-select keywords by clicking on them twice

### Fixed

- If there's an error message related to the project title, it goes away if the title is edited (and only shows again if we submit and the error isn't fixed).

## 2021-10-27

### Changed

- Removed the unused '/ideas/new' route

### Fixed

- Sorting order and list/map view settings of ideas are available again if voting is disabled.
- Project phase started emails and notifications.

## 2021-10-26

### Added

- Limit number of downvotes.

### Changed

- Improved quality of Idea and App Header Images
- Idea cards in the map view only show the downvote icon when downvoting is enabled or when it's disabled and it's disabled for a different reason than explicit turning off of the downvoting functionality.
- Now also for idea cards on the map view: the comment icon on an idea card is only shown when commenting in the project is enabled or there's at least one idea with a comment.

### Fixed

- The event cards now rearrange themselves vertically on mobile / small screens. Before they were always arranged horizontally. This fixed the issue of them going off-screen when there is not enough screen space.

## 2021-10-25

### Changed

- The comment icon on an idea card is only shown when commenting in the project is enabled or there's at least one idea with a comment.
- Increased Microsoft Forms survey width

### Fixed

- Insights table approve button no longer appears when there are no suggested tags
- Insights tags are now truncated when they are too long
- Insights posts cards on View screen no longer display text with different font-sizes
- Insights posts in table are no longer sorted by default

## 2021-10-20

### Changed

- PII (Personally Identifiable Information) data, if any, are now removed from Segment when a user account is deleted.

## 2021-10-19

### Changed

- Tags which do not contain any inputs are no longer visible on the Insights View screen
- PII (Personally Identifiable Information) data, if any, are now removed from Intercom when a user account is deleted.

### Added

- Added export functionality to Insights View screen inputs list

## 2021-10-15

### Changed

- Project reports are no longer available in the dashboard section. Instread, they can be found in the Reporting section of tha admin.

### Fixed

- Platform is now accepting valid Microsoft Form survey links with custom subdomains
- When user goes to the url of an Insight that no longer exist, they get redirected to the Insights List screen.

## 2021-10-14

### Fixed

- File uploads for ideas, projects, events, folders

## 2021-10-13 (2)

### Fixed

- Validation and functioning of page forms are fixed (forms to change the fixed/legal pages such as the FAQ, T&C, privacy policy, etc.).

## 2021-10-13

### Added

- Users can now change their name after validation with FranceConnect
- Permit embedding of videos from dreambroker in rich-text editor content.
- Possibility to create an Insights tag from selected filters in the Insights View screen

## 2021-10-12

### Added

- Added Serbian (Cyrillic) to platform

## 2021-10-11

### Added

- Insights View screen and visualization
- Users can now change their name after validation with FranceConnect

## 2021-10-06

### Fixed

- Issue with user deletion

### Added

- Initial blocked words lists for Luxembourgish and Italian.
- Added Luxembourgish translations.

## 2021-10-05

### Added

- Blocked words lists for Luxembourgish and Italian (which allows the profanity blocker feature).

### Changed

- Removed 'FAQ' and 'About' from the footer.
- Removed links to other pages at the bottom of the fixed and legal pages (Cookie policy, T&C, etc.)
- Removed the YES/NO short feedback form in the footer (as it wasn't working)

## 2021-10-01

### Fixed

- Typeform export from the platform shows the answers to all questions again.

## 2021-09-29

### Changed

- Insights Edit screen improvements
  - Added tooltip in the tags sidebar
  - Added quick delete action to category button in the categories sidebar
  - "Detect tags" button only shows if there are tags detected
  - "Reset tags" button is moved to a menu
  - Removed "add" button from input sidebar and improved select hover state
- Split 'Pages' tab in admin/settings into the 'Pages' and 'Policies' tabs. 'Pages' contains the about, FAQ and a11y statement pages, while 'Policies' contains the terms and conditions, privacy- and cookie policy. The 'Pages' tab will soon be replaced by a 'Navigation' tab with more customizability options as part of the upcoming nav-bar customization functionality. This is just a temporary in-between solution.

## 2021-09-24

### Added

- SmartSurvey integration

## 2021-09-22

### Changed

- Very short phases are now shown slightly bigger in the timeline, and projects with many phases will display the timeline correctly.

### Fixed

- Cookie popup can be closed again.

## 2021-09-21

### Added

- Permit embedding of videos from videotool.dk in rich-text editor content.

### Changed

- Project moderators have access to the 'Reporting' tab of the admin panel for their projects.

### Fixed

- The category columns in input `xlsx` exports (insights) are now ordered as presented in the application.

## 2021-09-14

### Changed

- Mobile navbar got redesigned. We now have a 'More' button in the default menu that opens up a full mobile menu.

## 2021-09-13

### Added

- Insights table export button. Adds the ability to export the inputs as xlsx for all categories or a selected one.

### Fixed

- Fixes issue where user name will sometimes appear as "undefined"

## 2021-09-06

### Added

- Keyboard navigation improvements for the Insights Edit view
- Added the internal machinery to support text network analyses in the end-to-end flow.

### Fixed

- '&' character now displays correctly in Idea description and Project preview description.
- Fixes user export with custom fields

## 2021-09-03

### Fixed

- Ghent now supports mapping 25 instead of 24 neighbourhouds

## 2021-09-02

### Fixed

- Setting DNS records when the host is changed.
- Smart group rules for participation in project, topic or idea status are now applied in one continuous SQL query.

### Changed

- The rule values for participation in project, topic or idea status, with predicates that are not a negation, are now represented as arrays of IDs in order to support specifying multiple projects, topics or idea statuses (the rule applies when satisfied for one of the values).

## 2021-09-01

### Fixed

- When voting is disabled, the reason is shown again

## 2021-08-31

### Added

- When signing up with another service (e.g. Google), the platform will now remember a prior language selection.

### Fixed

- Accessibility: voting buttons (thumbs) have a darker color when disabled. There's also more visual distinction between voting buttons on input cards when they are enabled and disabled.
- Accessibility: The default background color of the last "bubble" of the avatars showing on e.g. the landing page top banner is darker, so the contrast with its content (number of remaining users) is clearer.
- Accessibility: the text colors of the currently selected phase in a timeline project are darker to improve color contrast to meet WCAG 2.1 AA requirements.
- Accessibility: the status and topics on an input (idea) page are more distinctive compared to its background, meeting WCAG 2.1 AA criteria.
- Verification using Auth0 method no longer fails for everyone but the first user

## 2021-08-30

### Added

- New Insights module containing Insights end-to-end flow

## 2021-08-26

### Added

- Microsoft Forms integration

## 2021-08-20

### Fixed

- Survey options now appear as expected when creating a new survey project
- Adds a feature flag to disable user biographies from adminHQ

## 2021-08-18

### Added

- Added Italian to platform
- Support for a new verification method specifically for Ghent, which lets users verify using their rijksregisternummer
- Improved participatory budgeting:
  - Support for new virtual currencies (TOK: tokens, CRE: credits)
  - A minimum budget limit can be configured per project, forcing citizens to fill up their basket to some extent (or specify a specific basket amount when minimum and maximum budget are the same)
  - Copy improvements

## 2021-08-11

### Fixed

- When considering to remove a flag after updating content, all relevant attributes are re-evaluated.
- Issues with viewing notifications and marking them as read.

## 2021-08-09

### Fixed

- The preheader with a missing translation has been removed from user confirmation email

### Fixed

- When you sign up with Google, the platform will now automatically use the language of your profile whenever possible
- Fixed invalid SQL queries that were causing various issues throughout the platforms (Part I). (IN-510)

## 2021-08-05

### Added

- Added message logging to monitor tenant creation status (shown in admin HQ).

### Changed

- No default value for the lifecycle stage is prefilled, a value must be explicitly specified.
- Changing the lifecycle stage from/to demo is prohibited.
- Only tenant templates that apply without issues are released.
- On create validation for authors was replaced by publication context, to allow templates to successfully create content without authors.

## 2021-08-04

### Fixed

- Certain characters in Volunteer Cause titles prevented exporting lists of volunteers to Excel from admin/projects/.../volunteering view.
- Limit of 10 events under projects and in back office
- Events widget switch being shown in non-commercial plans

## 2021-07-30

### Added

- Configured dependabot for the frontend, a tool that helps keeping dependencies up to date.
- Added events overview page to navigation menu, which can be enabled or disabled.
- Added events widget to front page, which can be enabled or disabled (commercial feature).

## 2021-07-16

### Added

- Auto-detection of inappropriate content (in beta for certain languages). Flagged content can be inspected on the admin Activity page. The setting can be toggled in the General settings tab.

### Fixed

- On the admin activity page (/admin/moderation), items about proposals now correctly link to proposals (instead of to projects). Also, the copy of the links at the end of the item rows is now correct for different types of content (correct conjugation of 'this post', 'this project', etc. for all languages).

## 2021-07-14

### Added

- Project phases now have their own URLs, which makes it possible to link to a specific phase

### Fixed

- Blocked words for content that can contain HTML
- Searching users after sorting (e.g. by role)

## 2021-07-09

### Changed

- The admin Guide link goes to the support center now instead of to /admin/guide

## 2021-07-02

### Fixed

- Instances where the user name was "unknown author"

### Changed

- Removed the slogan from the homepage footer

## 2021-06-30

### Changed

- Users can no longer leave registration before confirming their account. This should prevent bugs relative to unconfirmed users navigating the platform.

## 2021-06-29

### Fixed

- Map: Fix for ideas that only have coordinates but no address not being shown on the map
- Map: Fix for 'click on the map to add your input' message wrongfully being shown when idea posting is not allowed
- Sign-up flow: Fix for bug that could cause the browser to freeze when the user tried to complete the custom fields step
- Project description: Fix for numbered and unnumbered lists being cut off
- Project Managers can now upload map layers.

### Changed

- Map: When an idea is selected that is hidden behind a cluster the map now zooms in to show that marker
- Map: Idea marker gets centered on map when clicked
- Map: Larger idea box on bigger desktop screens (width > 1440 pixels)
- Idea location: Display idea location in degrees (°) minutes (') seconds ('') when the idea only has coordinates but no address
- Sign-up flow: Show loading spinner when the user clicks on 'skip this step' in the sign-up custom fields step
- Image upload: The default max allowed file size for an image is now 10 Mb instead of 5 Mb

### Added

- 'Go back' button from project to project folder (if appropriate).

## 2021-06-22

### Changed

- Project managers that are assigned to a project and/or its input now lose those assignments when losing project management rights over that project.

### Fixed

- Input manager side modal scroll.

## 2021-06-18

### Fixed

- Privacy policy now opens in new tab.
- Landing page custom section now uses theme colors.
- Buttons and links in project description now open internal links in the same tab, and external links in a new tab.

## 2021-06-16

### Fixed

- Project moderators can no longer see draft projects they don't moderate in the project listing.
- The content and subject of the emails used to share an input (idea/issue/option/contribution/...) do now include the correct input title and URL.
- Sharing new ideas on Facebook goes faster
- Manual campaigns now have the layout content in all available languages.

## 2021-06-11

### Fixed

- Facebook button no longer shows when not configured.

## 2021-06-10

### Fixed

- Creating invites on a platform with many heavy custom registration fields is no longer unworkably slow

## 2021-06-09

### Added

- New citizen-facing map view

## 2021-06-08

### Fixed

- Ordering by ideas by trending is now working.
- Ordering by ideas votes in the input manager is now working.

## 2021-06-07

### Added

- Qualtrics surveys integration.

### Changed

- Project Events are now ordered chronologically from latest to soonest.

### Fixed

- Visibility Labels in the admin projects list are now visible.
- Tagged ideas export is fixed.
- Updating an idea in one locale does not overwrite other locales anymore

## 2021-05-28

### Fixed

- Project Events are now ordered chronologically from soonest to latest.

## 2021-05-27

### Fixed

- Project access rights management are now visible again.

## 2021-05-21

### Added

- Profanity blocker: when posting comments, input, proposals that contain profane words, posting will not be possible and a warning will be shown.

## 2021-05-20

### Fixed

- Excel exports of ideas without author

## 2021-05-19

### Added

- Support for Auth0 as a verification method

## 2021-05-18

### Fixed

- Active users no longer need confirmation

## 2021-05-14

### Fixed

- Fixed an issue causing already registered users to be prompted with the post-registration welcome screen.

## 2021-05-11

### Added

- Added polls to the reporting section of the dashboards

## 2021-05-10

### Changed

- Invited or verified users no longer require confirmation.

## 2021-05-07

### Fixed

- Spreasheet exports throughout the platform are improved.

### Added

- City Admins can now assign any user as the author of an idea when creating or updating.
- Email confirmation now happens in survey and signup page sign up forms.

## 2021-05-06

### Fixed

- Idea export to excel is no longer limited to 250 ideas.

## 2021-05-04

### Fixed

- Fixed issues causing email campaigns not to be sent.

## 2021-05-03

### Changed

- Users are now prompted to confirm their account after creating it, by receiving a confirmation code in their email address.

### Added

- SurveyXact Integration.

## 2021-05-01

### Added

- New module to plug email confirmation to users.

## 2021-04-29

### Fixed

- Editing the banner header in Admin > Settings > General, doesn't cause the other header fields to be cleared anymore

## 2021-04-22

### Fixed

- After the project title error appears, it disappears again after you start correcting the error

## 2021-03-31

### Fixed

- Customizable Banner Fields no longer get emptied/reset when changing another.

### Added

- When a client-side validation error happens for the project title in the admin, there will be an error next to the submit button in addition to the error message next to the input field.

## 2021-03-25

### Fixed

- The input fields for multiple locales provides an error messages when there's an error for at least one of the languages.

## 2021-03-23

### Fixed

- Fix for broken sign-up flow when signing-up through social sign-on

## 2021-03-19

### Fixed

- Admin>Dashboard>Users tab is no longer hidden for admins that manage projects.
- The password input no longer shows the password when hitting ENTER.
- Admin > Settings displays the tabs again

### Changed

- Empty folders are now shown in the landing page, navbar, projects page and sitemap.
- The sitemap no longer shows all projects and folder under each folder.
- Images added to folder descriptions are now compressed, reducing load times in project and folder pages.

### Added

- Allows for sending front-end events to our self-hosted matomo analytics tool

## 2021-03-16

### Changed

- Automatic tagging is functional for all clusters, and enabled for all premium customers

### Added

- Matomo is enabled for all platforms, tracking page views and front-end events (no workshops or back-end events yet)

## 2021-03-11

### Changed

- Tenants are now ordered alphabetically in AdminHQ
- Serbian (Latin) is now a language option.

## 2021-03-10

### Added

- CitizenLab admins can now change the link to the accessibility statement via AdminHQ.
- "Reply-to" field in emails from campaigns can be customized for each platform
- Customizable minimal required password length for each platform

## 2021-03-09

### Fixed

- Fixed a crash that would occur when tring to add tags to an idea

## 2021-03-08

### Fixed

- Phase pages now display the correct count of ideas (not retroactive - will only affect phases modified from today onwards).

## 2021-03-05

### Changed

- Changed the default style of the map
- Proposals/Initiatives are now sorted by most recent by default

### Added

- Custom maps (Project settings > Map): Admins now have the capability to customize the map shown inside of a project. They can do so by uploading geoJson files as layers on the map, and customizing those layers through the back-office UI (e.g. changing colors, marker icons, tooltip text, sort order, map legend, default zoom level, default center point).

### Fixed

- Fixed a crash that could potentially occur when opening an idea page and afterwards going back to the project page

## 2021-03-04

### Added

- In the admin (Settings > Registration tab), admins can now directly set the helper texts on top of the sign-up form (both for step 1 and 2).
- The admin Settings > Homepage and style tab has two new fields: one to allow customization for copy of the banner signed-in users see (on the landing page) and one to set the copy that's shown underneath this banner and above the projects/folders (also on the landing page).
- Copy to clarify sign up/log in possibilities with phone number

### Changed

- The admin Settings > Homepage and style tab has undergone copy improvements and has been rearranged
- The FranceConnect button to login, signup or verify your account now displays the messages required by the vendor.
- Updated the look of the FranceConnect button to login, signup or verify your account to feature the latests changes required by the vendor.

### Fixed

- Downvote button (thumbs down) on input card is displayed for archived projects

## 2021-03-03

### Added

- Users are now notified in app and via email when they're assigned as folder administrators.

## 2021-03-02

### Fixed

- Don't show empty space inside of the idea card when no avatar is present

### Added

- Maori as languages option

### Changed

- Improved layout of project event listings on mobile devices

## 2021-02-26

### Fixed

- France Connect button hover state now complies with the vendor's guidelines.

## 2021-02-24

### Fixed

- The project page no longer shows an eternal spinner when the user has no access to see the project

## 2021-02-18

### Added

- The password fields show an error when the password is too short
- The password fields have a 'show password' button to let people check their password while typing
- The password fields have a strength checker with appropriate informative message on how to increase the strength
- France Connect as a verification method.

### Fixed

- Notifications for started phases are no longer triggered for unpublished projects and folders.

## 2021-02-17

### Changed

- All input fields for multiple locales now use the components with locale switchers, resulting in a cleaner and more compact UI.
- Copy improvements

## 2021-02-12

### Fixed

- Fixed Azure AD login for some Azure setups (Schagen)

### Changed

- When searching for an idea, the search operation no longer searches on the author's name. This was causing severe performance issues and slowness of the paltforms.

## 2021-02-10

### Added

- Automatic tagging

## 2021-02-08

### Fixed

- Fixed a bug preventing registration fields and poll questions from reordering correctly.
- Fixed a bug causing errors in new platforms.

## 2021-02-04

### Fixed

- Fixed a bug causing the projects list in the navbar and projects page to display projects outside of folders when they're contained within them.

## 2021-01-29

### Added

- Ability to redirect URLs through AdminHQ
- Accessibility statement link in the footer

### Fixed

- Fixed issue affecting project managers that blocked access to their managed projects, when these are placed inside a folder.

## 2021-01-28

### Fixed

- A bug in Admin project edit page that did not allow a user to Go Back to the projects list after switching tabs
- Scrolling on the admin users page

## 2021-01-26

### Added

- Folder admin rights. Folder admins or 'managers' can be assigned per folder. They can create projects inside folders they have rights for, and moderate/change the folder and all projects that are inside.
- The 'from' and 'reply-to' emails can be customized by cluster (by our developers, not in Admin HQ). E.g. Benelux notification emails could be sent out by notifications@citizenlab.eu, US emails could be sent out by notifications@citizenlab.us etc., as long as those emails are owned by us. We can choose any email for "reply-to", so also email addresses we don't own. This means "reply-to" could potentially be configured to be an email address of the city, e.g. support@leuven.be. It is currently not possible to customize the reply-to (except for manual campaigns) and from fields for individual tenants.
- When a survey requires the user to be signed-in, we now show the sign in/up form directly on the page when not logged in (instead of the green infobox with a link to the sign-up popup)

### Fixed

- The 'reply-to' field of our emails showed up twice in recipient's email clients, now only once.

### Changed

- Added the recipient first and last name to the 'to' email field in their email client, so not only their email adress is shown.
- The links in the footer can now expand to multiple lines, and therefore accomodate more items (e.g. soon the addition of a link to the accesibility statement)

## 2021-01-21

### Added

- Added right-to-left rendering to emails

## 2021-01-18

### Fixed

- Access rights tab for participatory budget projects
- Admin moderation page access

## 2021-01-15

### Changed

- Copy improvements across different languages

## 2021-01-14

### Added

- Ability to customize the input term for a project

### Changed

- The word 'idea' was removed from as many places as possible from the platform, replaced with more generic copy.

## 2021-01-13

### Changed

- Idea cards redesign
- Project folder page redesign
- Project folders now have a single folder card image instead of 5 folder images in the admin settings
- By default 24 instead of 12 ideas or shown now on the project page

## 2020-12-17

### Fixed

- When creating a project from a template, only templates that are supported by the tenant's locale will show up
- Fixed several layout, interaction and data issues in the manual tagging feature of the Admin Processing page, making it ready for external use.
- Fixed project managers access of the Admin Processing page.

### Added

- Admin activity feed access for project managers
- Added empty state to processing list when no project is selected
- Keyboard shortcut tooltip for navigation buttons of the Admin Processing page

### Changed

- Reduced spacing in sidebar menu, allowing for more items to be displayed
- Style changes on the Admin Processing page

## 2020-12-08

### Fixed

- Issues with password reset and invitation emails
- No more idea duplicates showing up on idea overview pages
- Images no longer disappear from a body of an idea, or description of a project on phase, if placed at the bottom.

### Changed

- Increased color contrast of inactive timeline phases text to meet accesibility standard
- Increased color contrast of event card left-hand event dates to meet accesibility standard
- Increased color contrast of List/Map toggle component to meet accesibility standard

### Added

- Ability to tag ideas manually and automatically in the admin.

## 2020-12-02

### Changed

- By default the last active phase instead of the last phase is now selected when a timeline project has no active phase

### Fixed

- The empty white popup box won't pop up anymore after clicking the map view in non-ideation phases.
- Styling mistakes in the idea page voting and participatory budget boxes.
- The tooltip shown when hovering over a disabled idea posting button in the project page sticky top bar is no longer partially hidden

## 2020-12-01

### Changed

- Ideas are now still editable when idea posting is disabled for a project.

## 2020-11-30

### Added

- Ability to create new and edit existing idea statuses

### Fixed

- The page no longer refreshes when accepting the cookie policy

### Changed

- Segment is no longer used to connect other tools, instead following tools are integrated natively
  - Google Analytics
  - Google Tag Manager
  - Intercom
  - Satismeter
  - Segment, disabled by default
- Error messages for invitations, logins and password resets are now clearer.

## 2020-11-27

### Fixed

- Social authentication with Google when the user has no avatar.

### Changed

- Random user demographics on project copy.

## 2020-11-26

### Added

- Some specific copy for Vitry-sur-Seine

## 2020-11-25

### Fixed

- Sections with extra padding or funky widths in Admin were returned to normal
- Added missing copy from previous release
- Copy improvements in French

### Changed

- Proposal and idea descriptions now require 30 characters instead of the previous 500

## 2020-11-23

### Added

- Some specific copy for Sterling Council

### Fixed

- The Admin UI is no longer exposed to regular (and unauthenticated) users
- Clicking the toggle button of a custom registration field (in Admin > Settings > Registration fields) no longer duplicated the row
- Buttons added in the WYSIWYG editor now have the correct color when hovered
- The cookie policy and accessibility statement are not editable anymore from Admin > Settings > Pages

### Changed

**Project page:**

- Show all events at bottom of page instead of only upcoming events
- Reduced padding of sticky top bar
- Only show sticky top bar when an action button (e.g. 'Post an idea') is present, and you've scrolled past it.

**Project page right-hand sidebar:**

- Show 'See the ideas' button when the project has ended and the last phase was an ideation phase
- Show 'X ideas in the final phase' when the project has ended and the last phase was an ideation phase
- 'X phases' is now clickable and scrolls to the timeline when clicked
- 'X upcoming events' changed to 'X events', and event count now counts all events, not only upcoming events

**Admin project configuration page:**

- Replaced 'Project images' upload widget in back-office (Project > General) with 'Project card image', reduced the max count from 5 to 1 and updated the corresponding tooltip with new recommended image dimensions

**Idea page:**

- The map modal now shows address on top of the map when opened
- Share button copy change from "share idea" to "share"
- Right-hand sidebar is sticky now when its height allows it (= when the viewport is taller than the sidebar)
- Comment box now has an animation when it expands
- Adjusted scroll-to position when pressing 'Add a comment' to make sure the comment box is always fully visible in the viewport.

**Other:**

- Adjusted FileDisplay (downloadable files for a project or idea) link style to show underline by default, and increased contrast of hover color
- Reduced width of DateTimePicker, and always show arrows for time input

## 2020-11-20 (2)

### Fixed

- The project header image is screen reader friendly.
- The similar ideas feature doesn't make backend requests anymore when it's not enabled.

### Changed

- Areas are requested with a max. of 500 now, so more areas are visible in e.g. the admin dashboard.

## 2020-11-18

### Added

- Archived project folder cards on the homepage will now have an "Archived" label, the same way archived projects do\
- Improved support for right-to-left layout
- Experimental processing feature that allows admins and project managers to automatically assign tags to a set of ideas.

### Fixed

- Projects without idea sorting methods are no longer invalid.
- Surveys tab now shows for projects with survey phases.

### Changed

- Moved welcome email from cl2-emails to cl2-back

## 2020-11-16

### Added

- Admins can now select the default sort order for ideas in ideation and participatory budgeting projects, per project

### Changed

- The default sort order of ideas is now "Trending" instead of "Random" for every project if left unchanged
- Improved sign in/up loading speed
- Removed link to survey in the project page sidebar when not logged in. Instead it will show plain none-clickable text (e.g. '1 survey')

### Fixed

- Custom project slugs can now contain alphanumeric Arabic characters
- Project Topics table now updates if a topic is deleted or reordered.
- Empty lines with formatting (like bold or italic) in a Quill editor are now removed if not used as paragraphs.

## 2020-11-10

### Added

#### Integration of trial management into AdminHQ

- The lifecycle of the trials created from AdminHQ and from the website has been unified.
- After 14 days, a trial platform goes to Purgatory (`expired_trial`) and is no longer accessible. Fourteen days later, the expired trial will be removed altogether (at this point, there is no way back).
- The end date of a trial can be modified in AdminHQ (> Edit tenant > Internal tab).

## 2020-11-06

### Added

- Social sharing via WhatsApp
- Ability to edit the project URL
- Fragment to embed a form directly into the new proposal page, for regular users only

### Fixed

- The project about section is visibile in mobile view again
- Maps will no longer overflow on page resizes

## 2020-11-05

### Added

- Reordering of and cleaner interface for managing custom registration field options
- An 'add proposal' button in the proposals admin
- Fragment to user profile page to manage party membership settings (CD&V)
- "User not found" message when visiting a profile for a user that was deleted or could not be found

### Changed

- Proposal title max. length error message
- Moved delete functionality for projects and project folders to the admin overview

### Fixed

- The automatic scroll to the survey on survey project page

## 2020-11-03

### Fixed

- Fixed broken date picker for phase start and end date

## 2020-10-30

### Added

- Initial Right to left layout for Arabic language
- Idea description WYSIWYG editor now supports adding images and/or buttons

## 2020-10-27

### Added

- Support for Arabic

## 2020-10-22

### Added

- Project edit button on project page for admins/project manager
- Copy for Sterling Council

### Fixed

- Links will open in a new tab or stay on the same page depending on their context. Links to places on the platform will open on the same page, unless it breaks the flow (i.e. going to the T&C policy while signing up). Otherwise, they will open in a new tab.

### Changed

- In the project management rights no ambiguous 'no options' message will be shown anymore when you place your cursor in the search field

## 2020-10-16

### Added

- Ability to reorder geographic areas

### Fixed

- Stretched images in 'avatar bubbles'
- Input fields where other people can be @mentioned don't grow too wide anymore
- Linebar charts overlapping elements in the admin dashboard

## 2020-10-14

### Changed

- Project page redesign

## 2020-10-09

### Added

- Map configuration tool in AdminHQ (to configure maps and layers at the project level).

## 2020-10-08

### Added

- Project reports

### Changed

- Small styling fixes
- Smart group support multiple area codes
- Layout refinements for the new idea page
- More compact idea/proposal comment input
- Proposal 'how does it work' redesign

## 2020-10-01

### Changed

- Idea page redesign

## 2020-09-25

### Fixed

- The "Go to platform" button in custom email campaigns now works in Norwegian

### Added

- Granular permissions for proposals
- Possibility to restrict survey access to registered users only
- Logging project published events

### Changed

- Replaced `posting_enabled` in the proposal settings by the posting proposal granular permission
- Granular permissions are always granted to admins

## 2020-09-22

### Added

- Accessibility statement

## 2020-09-17

### Added

- Support for checkbox, number and (free) text values when initializing custom fields through excel invites.

### Changed

- Copy update for German, Romanian, Spanish (CL), and French (BE).

## 2020-09-15

### Added

- Support Enalyzer as a new survey provider
- Registration fields can now be hidden, meaning the user can't see or change them, typically controlled by an outside integration. They can still be used in smart groups.
- Registration fields can now be pre-populated using the invites excel

## 2020-09-08

### Fixed

- Custom buttons (e.g. in project descriptions) have correct styling in Safari.
- Horizontal bar chart overflow in Admin > Dashboard > Users tab
- User graphs for registration fields that are not used are not shown anymore in Admin > Dashboard > Users tab

### Added

- Pricing plan feature flags for smart groups and project access rights

## 2020-09-01

### Fixed

- IE11 no longer gives an error on places that use the intersection observer: project cards, most images, ...

### Added

- New platform setting: 'Abbreviated user names'. When enabled, user names are shown on the platform as first name + initial of last name (Jane D. instead of Jane Doe). This setting is intended for new platforms only. Once this options has been enabled, you MUST NOT change it back.
- You can now export all charts in the admin dashboard as xlsx or svg.
- Translation improvements (email nl...)

### Changed

- The about us (CitizenLab) section has been removed from the cookie policy

## 2020-08-27

### Added

- Support for rich text in field descriptions in the idea form.
- New "Proposed Budget" field in the idea form.

### Changed

- Passwords are checked against a list of common passwords before validation.
- Improving the security around xlsx exports (escaping formulas, enforcing access restrictions, etc.)
- Adding request throttling (rate-limiting) rules.
- Improving the consistency of the focus style.

## 2020-07-30

### Added

- Pricing plans in AdminHQ (Pricing plan limitations are not enforced).
- Showing the number of deviations from the pricing plan defaults in the tenant listing of AdminHQ.

### Changed

- Tidying up the form for creating new tenants in AdminHQ (removing unused features, adding titles and descriptions, reordering features, adding new feature flags, removing fields for non-relevant locales).

## 2020-07-10

### Added

- Project topics

### Changed

- Userid instead of email is used for hidden field in surveys (Leiden)
- New projects have 'draft' status by default

### Fixed

- Topics filter in ideas overview works again

## 2020-07-09 - Workshops

### Fixed

- Speps are scrollable

### Added

- Ability to export the inputs as an exel sheet
- Polish translations
- Portugese (pt-BR) translations

## 2020-06-26

### Fixed

- No longer possible to invite a project manager without selecting a project
- The button on the homepage now also respects the 'disable posting' setting in proposals
- Using project copy or a tenant template that contains a draft initiative no longer fails

### Added

- Romanian

## 2020-06-19

### Fixed

- Polish characters not being rendered correctly

### Added

- Back-office toggle to turn on/off the ability to add new proposals to the platform

## 2020-06-17

### Fixed

- It's no longer needed to manually refresh after deleting your account for a consistent UI
- It's no longer needed to manually refresh after using the admin toggle in the user overview
- The sign-in/up flow now correctly asks the user to verify if the smart group has other rules besides verification
-

demo`is no longer an available option for`organization_type` in admin HQ

- An error is shown when saving a typeform URL with `?email=xxxx` in the URL, which prevented emails to be linked to survey results
- On mobile, the info container in the proposal info page now has the right width
- A general issue with storing cookies if fixed, noticable by missing data in GA, Intercom not showing and the cookie consent repeatedly appearing
- Accessibility fix for the search field
- The `signup_helper_text` setting in admin HQ is again displayed in step 1 of the sign up flow

### Added

- There's a new field in admin HQ to configure custom copy in step 2 of the sign up flow called `custom_fields_signup_helper_text`
- `workshops` can be turned on/off in admin HQ, displayed as a new page in the admin interface

### Changed

- The copy for `project moderator` has changed to `project manager` everywhere
- The info image in the proposals header has changed

## 2020-06-03

### Fixed

- Maps with markers don't lose their center/zoom settings anymore
- English placeholders in idea form are gone for Spanish platforms

## 2020-05-26

### Changed

- Lots of small UI improvements throughout the platform
- Completely overhauled sign up/in flow:
  - Improved UI
  - Opens in a modal on top of existing page
  - Opens when an unauthenticaed user tries to perform an action that requires authentication (e.g. voting)
  - Automatically executes certain actions (e.g. voting) after the sign in/up flow has been completed (note: does not work for social sign-on, only email/password sign-on)
  - Includes a verification step in the sign up flow when the action requires it (e.g. voting is only allowed for verified users)

## 2020-05-20

### Fixed

- Budget field is shown again in idea form for participatory budget projects

## 2020-05-14

### Added

- Idea configurability: disabling/requiring certain fields in the idea form
- The footer has our new logo

### Changed

- Admins will receive a warning and need to confirm before sending a custom email to all users
- A survey project link in the top navigation will link to /info instead of to /survey

## 2020-04-29

### Fixed

- Folders are again shown in the navbar
- Adding an image to the description text now works when creating a project or a phase

### Added

- Support for Polish, Hungarian and Greenlandic

## 2020-04-23

### Fixed

- Long timeline phase names show properly

### Changed

- Redirect to project settings after creating the project
- Links to projects in the navigation menu link to the timeline for timeline projects

## 2020-04-21

### Fixed

- Fixed overlapping issue with idea vote bar on mobile
- Fixed an issue where images were used for which the filename contained special characters

### Added

- The overview (moderation) in the admin now has filters
  - Seen/not seen
  - Type: Comment/Idea/Proposal
  - Project
  - Search
- The idea xlsx export contains extra columns on location, number of comments and number of attachments

### Changed

- The permissions tab in the project settings has reordered content, to be more logical
- In German, the formal 'Sie' form has been replaced with the informal 'Du' form

## 2020-03-31

### Fixed

- Signing up with keyboard keys (Firefox)
- Composing manual emails with text images
- Exporting sheet of volunteers with long cause titles

### Added

- Folder attachments
- Publication status for folders

### Changed

- Show folder projects within admin project page

## 2020-03-20

### Added

- Volunteering as a new participation method

## 2020-03-16

### Fixed

- The project templates in the admin load again

## 2020-03-13

### Fixed

- The folder header image is not overly compressed when making changes to the folder settings
- The loading spinner on the idea page is centered

### Added

- Add images to folders, shown in cards.

### Changed

- Admins can now comment on ideas.

## 2020-03-10

### Fixed

- Fixed consent banner popping up every time you log in as admin
- Fixed back-office initiative status change 'Use latest official updates' radio button not working
- Fixed broken copy in Initiative page right-hand widget

### Added

- Add tooltip explaining what the city will do when the voting threshold is reached for a successful initiative
- Added verification step to the signup flow
- New continuous flow from vote button clicked to vote casted for unauthenticated, unverified users (click vote button -> account creation -> verification -> optional/required custom signup fields -> programmatically cast vote -> successfully voted message appears)
- The rich text editor in the admin now supports buttons

### Changed

- Admin HQ: new and improved list of timezones

## 2020-03-05

### Fixed

- Signup step 2 can no longer be skipped when there are required fields
- Correct tooltip link for support article on invitations
- Correct error messages when not filling in start/end date of a phase

### Added

- Setting to disable downvoting in a phase/project, feature flagged
- When a non-logged in visitor tries to vote on an idea that requires verification, the verification modal automatically appears after registering

## 2020-02-24

### Fixed

- Initiative image not found errors
- Templates generator out of disk space

### Added

- Folders i1
  - When enabled, an admin can create, edit, delete folders and move projects into and out of folders
  - Folders show in the project lists and can be ordered within projects

### Changed

- Initiative explanatory texts show on mobile views
- Existing platforms have a moderator@citizenlab.co admin user with a strong password in LastPass
- In the admin section, projects are no longer presented by publication status (Folders i1)

## 2020-02-19

### Fixed

- Loading more comments on the user profile page works again
- Accessibility improvements
- Adding an image no longer pops up the file dialog twice
- Changed to dedicated IP in mailgun to improve general deliverability of emails

### Added

- Improvements to the PB UI to make sure users confirm their basket at the end
- Ideation configurability i1
  - The idea form can be customized, on a project level, to display custom description texts for every field
- People filling out a poll are now included in the 'participated in' smart group rules
- Make me admin section in Admin HQ

### Changed

- When a platform no longer is available at a url, the application redirects to the CitizenLab website
- New platforms automatically get a moderator@citizenlab.co admin user with a strong password in LastPass

## 2020-01-29

### Fixed

- Rich text editor no longer allows non-video iframe content
- Smart groups that refer to a deleted project now get cleaned up when deleting a project
- All cookie consent buttons are now reachable on IE11
- More accessibility fixes
- The organization name is no longer missing in the password reset email

### Added

- CSAM verification
  - Users can authenticate and verify using BeID or itsme
  - User properties controlled by a verification method are locked in the user profile
  - Base layer of support for other similar verification methods in the future
- The order of project templates can now be changed in Templates HQ

### Changed

- Project templates overview no longer shows the filters

## 2020-01-17

### Fixed

- Further accesibility improvements:
  - Screen reader improvement for translations
  - Some color contrast improvements

### Added

- A hidden topics manager available at https://myfavouriteplatform.citizenlab.co/admin/topics

## 2020-01-15

### Fixed

- In the admin, the project title is now always displayed when editing a project
- Further accesibility improvements:
  - Site map improvements (navigation, clearer for screen readers)
  - Improved colors in several places for users with sight disability
  - Improved HTML to better inform screen reader users
  - Added keyboard functionality of password recovery
  - Improved forms (easier to use for users with motoric disabilities, better and more consistent validation, tips and tricks on mobile initiative form)
  - Improvements for screen reader in different languages (language picker, comment translations)
  - Added title (visible in your tab) for user settings page
  - Improved screen reader experience for comment posting, deleting, upvoting and idea voting

### Added

- The email notification settings on the user profile are now grouped in categories
- Unsubscribing through an email link now works without having to sign in first

### Changed

- The idea manager now shows all ideas by default, instead of filtered by the current user as assignee

## 2020-01-07

### Added

- Go to idea manager when clicking 'idea assigned to you' notification
- 2th iteration of the new admin moderation feature:
  - Not viewed/Viewed filtering
  - The ability to select one or more items and mark them as viewed/not viewed
  - 'Belongs to' table column, which shows the context that a piece of content belongs to (e.g. the idea and project that a comment belongs to)
  - 'Read more' expand mechanism for longer pieces of content
  - Language selector for multilingual content
  - 'Go to' link that will open a new tab and navigate you to the idea/iniative/comment that was posted

### Changed

- Improve layout (and more specifically width) of idea/iniatiatve forms on mobile
- Separate checkboxes for privacy policy and cookie policy
- Make the emails opt-in at registration

### Fixed

- Fix for unreadable password reset error message on Firefox
- Fix for project granular permission radio buttons not working

## 2019-12-12

### Added

- Polls now support questions for which a user can check multiple options, with a configurable maximum
- It's now possible to make a poll anonymous, which hides the user from the response excel export
- New verification method `id_card_lookup`, which supports the generic flow of verifying a user using a predined list of ID card numbers.
  - The copy can be configured in Admin HQ
  - The id cards CSV can be uploaded through Admin HQ

## 2019-12-11

### Added

- Admin moderation iteration 1 (feature flagged, turned on for a selected number of test clients)
- New verification onboarding campaign

### Changed

- Improved timeline composer
- Wysiwyg accessibility improvement

### Fixed

- English notifications when you have French as your language

## 2019-12-06

### Fixed

- Accessibility improvements:
  - Polls
  - Idea/initiative filter boxes
- Uploading a file in admin project page now shows the loading spinner when in progress
- Fixed English copy in notifications when other language selected
- Fixed project copy in Admin HQ not being saved

## 2019-12-05

### Fixed

- Small popups (popovers) no longer go off-screen on smaller screens
- Tooltips are no longer occluded by the checkbox in the idea manager
- The info icon on the initiatives voting box has improved alignment
- Project templates now display when there's only `en` is configured as a tenant locale
- When changing the lifecycle stage of a tenant, the update is now sent right away to segment
- When users accept an inivitation and are in a group, the group count is correctly updated
- Dropdowns in the registration flow can again support empty values
- Accessibility:
  - Various color changes to improve color contrasts
  - Color warning when picking too low contrast
  - Improvements to radio buttons, checkboxes, links and buttons for keyboard accessibility
  - Default built-in pages for new tenants have a better hierarchy for screen readers
- User posted an idea/initiative notification for admins will be in the correct language

## 2019-11-25

### Changed

- Updated translations
- Area filter not shown when no areas are configured
- Overall accessibility improvements for screen readers
- Improved accessibility of the select component, radio button, image upload and tooltip

### Fixed

- When adding a vote that triggers the voting limit on a project/phase, the other idea cards now automatically get updated with disabled vote buttons
- Fix for mobile bottom menu not being clickable when idea page was opened
- Navigating directly between projects via the menu no longer results in faulty idea card collections
- Display toggle (map or list view) of idea and initiative cards works again

## 2019-11-19

### Added

- New ideation project/phase setting called 'Idea location', which enables or disabled the ability to add a location to an idea and show the ideas on a map

### Changed

- Improved accessibility of the image upload component
- COW tooltipy copy
- Sharing modal layout improvement

### Fixed

- Checkboxes have unique ids to correctly identify their corresponding label, which improves screen reader friendliness when you have multiple checkboxes on one page.
- Avatar layout is back to the previous, smaller version

## 2019-11-15

### Fixed

- Fix for 'Click on map to add an idea' functionality not working
- Fix for notifications not showing

## 2019-11-12

### Fixed

- An email with subject `hihi` is no longer sent to admins that had their invite accepted
- Whe clicking the delete button in the file uploader, the page no longer refreshes
- Project templates no longer show with empty copy when the language is missing
- The countdown timer on initiatives now shows the correct value for days
- The radio buttons in the cookie manager are clickable again
- Changing the host of a tenant no longer breaks images embedded in texts
- It's possible again to unassign an idea in the idea manager
- The popup for adding a video or link URL is no longer invisible or unusable in some situations
- Uploading files is no longer failing for various filetypes we want to support
- Keyboard accessibility for modals

### Added

- ID Verification iteration 1
  - Users can verify their account by entering their ID card numbers (currently Chile only)
  - Verification is feature flagged and off by default
  - Smart groups can include the criterium 'is verified'
  - Users are prompted to verify their account when taking an actions that requires verification
- Total population for a tenant can now be entered in Admin HQ
- It's now possible to configure the word used for areas towards citizens from the areas admin
- Improvements to accessibility:
  - Idea and initiative forms: clearer for screen readers, keyboard accessibility, and more accessible input fields
  - Nav bar: clearer for screen readers and improved keyboard navigation
  - Project navigation and phases: clearer for screen readers
  - Sign-in, password reset and recovery pages: labeling of the input fields, clearer for screen readers
  - Participatory budgeting: clearer for screen readers

### Changed

- The organization name is now the default author in an official update

## 2019-10-22

### Fixed

- The sharing title on the idea page is now vertically aligned
- Improvements to the 'bad gateway' message sometimes affecting social sharing
- The map and markers are again visible in the admin dashboard
- First round of accessibility fixes and improvements
  - Dynamics of certain interactions are picked up by screen readers (PB, voting, ...)
  - Overall clarity for screen readers has improved
  - Improvements to information structure: HTML structure, W3C errors, head element with correct titles
  - Keyboard accessibility has generally improved: sign-up problems, login links, PB assignment, ...

### Added

- Initiatives iteration 3
  - Automatic status changes on threshold reached or time expired
  - When updating the status, official feedback needs to be provided simultaneously
  - Users receive emails and notifications related to (their) initiative
  - Initiatives support images in their body text
- Project templates
  - Admins can now create projects starting from a template
  - Templates contain images, a description and a timeline and let admin filter them by tags
  - Admins can share template descriptions with a publically accessible link
- It's now possible to configure the banner overlay color from the customize settings
- A custom email campaign now contains a CTA button by default

### Changed

- Complete copy overhaul of all emails

## 2019-10-03

### Fixed

- PB phase now has a basket button in the project navbar
- The datepicker in the timeline admin now works in IE11

### Changed

- For fragments (small pieces of UI that can be overridden per tenant) to work, they need to be enabled individually in admin HQ.

## 2019-09-25

### Fixed

- It's again possible to change a ideation/PB phase to something else when it contains no ideas
- Older browsers no longer crash when scrolling through comments (intersection observer error)
- Pagination controls are now correctly shown when there's multiple pages of users in the users manager
- The user count of groups in the users manager no longer includes invitees and matches the data shown
- Transition of timeline phases now happen at midnight, properly respecting the tenant timezone
- When looking at the map of an idea or initiative, the map marker is visible again
- The initiatives overview pages now uses the correct header and text colors
- The vote control on an initiative is no longer invisible on a tablet screen size
- The idea page in a budgeting context now shows the idea's budget
- The assign button on an idea card in a budgeting context behaves as expected when not logged in
- Project copy in Admin HQ that includes comments no longer fails
- Changing granular permissions by project moderator no longer fails

### Added

- Polling is now supported as a new participation method in a continuous project or a phase
  - A poll consists of multiple question with predefined answers
  - Users can only submit a poll once
  - Taking a poll can be restricted to certain groups, using granular permissions
  - The poll results can be exported to excel from the project settings
- It's now possible to disable Google Analytics, Google Tag Manager, Facebook Pixel and AdWords for specific tenants through Admin HQ

### Changed

- Large amount of copy improvements throughout to improve consistency and experience
- The ideas overview page is no longer enabled by default for new tenants
- The built-in 'Open idea project' can now be deleted in the project admin

## 2019-08-30

### Fixed

- The map preview box no longer overflows on mobile devices
- You're now correctly directed back to the idea/initiatives page after signing in/up through commenting

### Changed

- The height of the rich text editor is now limited to your screen height, to limit the scrolling when applying styles

## 2019-08-29

### Fixed

- Uploaded animated gifs are no longer displayed with weird artifacts
- Features that depend on NLP are less likely to be missing some parts of the data

### Added

- Citizen initiatives
  - Citizens can post view and post initiatives
  - Admins can manage initiatives, similar to how they manage ideas
  - Current limitation to be aware of, coming very soon:
    - No emails and notifications related to initiatives yet
    - No automated status changes when an initiative reaches enough votes or expires yet

## 2019-08-09

### Fixed

- Fixed a bug that sometimes prevented voting on comments
- When editing a comment, a mention in the comment no longer shows up as html
- In the dashboard, the domicile value 'outside' is now properly translated
- Some fixes were made to improve loading of the dashboard map with data edge cases
- Deleting a phase now still works when users that reveived notifications about the phase have deleted their account
- New releases should no longer require a hard refresh, avoiding landing page crashing issues we had

### Added

- File input on the idea form now works on mobile, if the device supports it

## 2019-07-26

### Fixed

- The project moderator email and notification now link to the admin idea manager instead of citizen side
- The widget no longer shows the `Multiloc`, but the real idea titles for some platforms

### Added

- Speed improvements to data requests to the backend throughout the whole paltform
- Changing the participation method from ideation to information/survey when there are ideas present is now prevented by the UI
- It's now possible to manually reorder archived projects
- There's new in-platform notifications for a status change on an idea you commented or voted on

## 2019-07-18

### Fixed

- It's no longer possible to change the participation method to information or survey if a phase/project already contains ideas
- The 'Share your idea modal' is now properly centered
- It's no longer possible to send out a manual email campaign when the author is not properly defined
- Invite emails are being sent out again
- Imported ideas no longer cause incomplete pages of idea cards
- Invited users who did not accept yet no longer receive any automated digest emails

## 2019-07-08

### Fixed

- When changing images like the project header, it's no longer needed to refresh to see the result
- The comments now display with a shorter date format to work better on smaller screens
- The code snippet from the widget will now work in some website that are strict on valid html
- The number of days in the assignee digest email is no longer 'null'
- The project preview description input is displayed again in the projects admin
- The idea status is no longer hidden when no vote buttons are displayed on the idea page
- Duplicate idea cards no longer appear when loading new pages

### Added

- Performance optimizations on the initial loading of the platform
- Performance optimizations on loading new pages of ideas and projects
- Newly uploaded images are automatically optimized to be smaller in filesize and load faster
- The 'Add an idea' button is now shown in every tab of the projects admin
- It's now possible to add videos to the idea body text
- E-mails are no longer sent out through Vero, but are using the internal cl2-emails server

### Changed

- The automated emails in the admin no longer show the time schedule, to work around the broken translations
- The rights for voting on comments now follow the same rights than commenting itself, instead of following the rights for idea voting
- On smaller desktop screens, 3 columns of idea cards are now shown instead of 2
- When adding an idea from the map, the idea will now be positioned on the exact location that was clicked instead of to the nearest detectable address
- Using the project copy tool in admin HQ is more tolerant about making copies of inconsistent source projects

## 2019-06-19

### Fixed

- Show 3-column instead of 2-column layout for ideas overview page on smaller desktop screens
- Don't hide status label on idea page when voting buttons are not shown

### Changed

- Small improvement in loading speed

## 2019-06-17

## Fixed

- The column titles in comments excel export are aligned with the content
- There's now enough space between voting anc translate links under a comment
- Vote button on an idea no longer stays active when a vote on that idea causes the voting treshold of the project to be reached

## Added

- The admin part of the new citizen initiatives is available (set initiatives feature on `allowed`)
  - Cities can configure how they plan to use initiatives
- A preview of how initiatives will look like city side is available, not yet ready for prime time (set initiatives feature on `allowed` and `enabled`)
- The ideas overview page has a new filtering sidebar, which will be used for other idea and initiative listings in the future
  - On idea status
  - On topic
  - Search
- Comments now load automatically while scrolling down, so the first comments appear faster

## 2019-06-05

### Fixed

- Fix an issue that when showing some ideas in an idea card would make the application crash

## 2019-05-21

### Fixed

- The idea page does no longer retain its previous scroll position when closing and reopening it
- The Similar Ideas box no longer has a problem with long idea titles not fitting inside of the box
- The Similar Ideas box content did not update when directly navigating from one idea page to the next
- The 'What were you looking for?' modal no longer gives an error when trying to open it

### Changed

- You now get redirected to the previously visited page instead of the landing page after you've completed the signup process

## 2019-05-20

### Fixed

- Closing the notification menu after scrolling no longer results in a navbar error
- When accessing the idea manager as a moderator, the assignee filter defaults to 'assigned to me'
- The idea and comment counts on the profile page now update as expected
- It's now possible to use a dropdown input in the 2nd registration step with a screen reader
- An invited user can no longer request a password reset, thereby becoming an inconsistent user that resulted in lots of problems

### Added

- Restyle of the idea page
  - Cleaner new style
  - Opening an idea no longer appears to be a modal
  - Properly styled similar ideas section
  - Showing comment count and avatars of contributors

### Changed

- When clicking the edit button in the idea manager, the edit form now opens in the sidemodal

## 2019-05-15

### Fixed

- Opening the projects dropdown no longer shows all menu items hovered when opened
- Users that can't contribute (post/comment/vote/survey) no longer get an email when a phase starts
- When a project has an ideation and a PB phase, the voting buttons are now shown during the ideation phase
- The admin navigation menu for moderators is now consistent with that for admins
- Moderators that try to access pages only accessible for admins, now get redirected to the dashboard
- The details tab in clustering doesn't cause the info panel to freeze anymore
- When writing an official update, the sbumit button now only becomes active when submission is possible
- The 'no options' copy in a dropdown without anything inside is now correctly translated
- Making a field empty in Admin HQ now correctly saves the empty value
- The active users graph no longer includes users that received an email as being active
- The translation button in an idea is no longer shown when there's only one platform language
- After changing granular permission, a refresh is no longer needed to see the results on ideas
- The sideview in the idea manager now shows the status dropdown in the correct language
- The layout of the sideview in the idea manager is now corrected
- A digest email to idea assignees is no longer sent out when no ideas are assigned to the admin/moderator
- Signing in with VUB Net ID works again
- Loading the insights map can no longer be infinite, it will now show an error message when the request fails

### Added

- The profile page of a user now also shows the comments by that user
- Users can now delete their own profile from their edit profile page
- Similar ideas, clustering and location detection now work in Spanish, German, Danish and Norwegian
- Facebooks bot coming from `tfbnw.net` are now blocked from signing up
- Moderators now also have a global idea manager, showing all the ideas from the projects they're moderating
- Loading the insights map, which can be slow, now shows a loading indicator

### Changed

- Voting buttons are no longer shown when voting is not enabled
- Improved and more granular copy text for several voting and commenting disabled messages

## 2019-04-30

### Fixed

- Time remaning on project card is no longer Capitalized
- Non-admin users no longer get pushed to intercom
- Improvements to the idea manager for IE11
- When filtering on a project in the idea manager, the selected project is highlighted again
- @citizenlab.cl admins can now also access churned platforms
- The user count in the user manager now includes migrated cl1 users
- Sending invitations will no longer fail on duplicate mixed-case email addresses

### Added

- Ideas can now be assigned to moderators and admins in the idea manager
  - Added filter on assignee, set by default to 'assigned to me'
  - Added filter to only show ideas that need feedback
  - When clicking an idea, it now opens in and can be partially edited from a half screen modal
  - Admins and moderators get a weekly digest email with their ideas that need feedback
- Completely new comments UI with support for comment upvotes
  - Comments are visually clearly grouped per parent comment
  - Sub-comments use @mentions to target which other subcomment they reply to
  - Comments can be sorted by time or by votes
- Ideas can now be sorted randomly, which is the new default
- New smart group rule for users that contributed to a specific topic
- New smart group rule for users that contributed to ideas with a specific status
- Clear error message when an invitee does a normal sign up

### Changed

- The idea grid no longer shows a 'post an idea' button when there are no ideas yet

## 2019-04-24

### Fixed

- Project cards now show correct time remaining until midnight

## 2019-04-23

### Fixed

- Closing the notification menu does not cause an error anymore
- The unread notifications count is now displayed correctly on IE11
- Clicking on an invite link will now show an immediate error if the invite is no longer valid

### Changed

- The admin guide is now under the Get Started link and the dashboards is the admin index
- The project cards give feedback CTA was removed
- An idea can now be deleted on the idea page
- The default border radius throughout the platform now is 3px instead of 5px
- The areas filter on the project cards is only shown when there is more than one area

## 2019-04-16

### Fixed

- The comment count of a project remains correct when moving an idea to a different project
- Fixed an issue when copying projects (through the admin HQ) to tenants with conflicting locales
- Only count people who posted/voted/commented/... as participants (this is perceived as a fix in the dashboards)
- Invites are still sent out when some emails correspond to existing users/invitees
- Phase started/upcoming notifications are only sent out for published projects

### Added

- Posting text with a URL will turn the URL part into a link
- Added smart group rules for topic and idea status participants

### Changed

- New configuration for which email campaigns are enabled by default
- Changed project image medium size to 575x575

## 2019-04-02

### Fixed

- The new idea button now shows the tooltip on focus
- The gender graph in clustering is now translated
- Tooltips on the right of the screen no longer fall off
- Text in tooltips no longer overflows the tooltip borders
- When there are no ideas, the 'post an idea' button is no longer shown on a user profile or the ideas overview page
- The project card no longer displays a line on the bottom when there is no meta information available
- Downloading the survey results now consistently triggers a browser download
- The bottom of the left sidebar of the idea manager can now be reached when there are a lot of projects
- The time control in the admin dashboard is now translated
- Various fixes to improve resilience of project copy tool

### Added

- The ideas overview page now has a project filter
- The various pages now support the `$|orgName|` variable, which is replaced by the organization name of the tenant
- Non-CitizenLab admins can no longer access the admin when the lifecycle stage is set to churned
- A new style variable controls the header opacity when signed in
- New email as a reminder to an invitee after 3 days
- New email when a project phase will start in a week
- New email when a new project phase has started
- The ideas link in the navbar is now feature flagged as `ideas_overview`

### Changed

- When filtering projects by multiple areas, all projects that have one of the areas or no area are now shown
- The user search box for adding a moderator now shows a better placeholder text, explaining the goal

## 2019-03-20

### Fixed

- Fixed mobile layout issues with cookie policy, idea image and idea title for small screens (IPhone 5S)
- Posting an idea in a timeline that hasn't started yet (as an admin) now puts the idea in the first phase
- Notifications menu renders properly in IE11
- The CTA on project cards is no longer shown for archived and finished projects
- Invited users that sign up with another authentication provider now automatically redeem their invitation
- When the tenant only has one locale, no language switcher is shown in the official feedback form

### Added

- Capabilities have been added to apply custom styling to the platform header
  - Styling can be changed through a new style tab in admin HQ
  - It's also possible to configure a different platform-wide font
  - Styling changes should only be done by a designer or front-end developer, as there are a lot of things that could go wrong
- The initial loading speed of the platform has increased noticably due to no longer loading things that are not immediately needed right away.
- Tenant templates are now automatically updated from the `.template` platforms every night
- The project copy tool in admin HQ now supports time shifting and automatically tries to solve language conflicts in the data
- New notifications and emails for upcoming (1 week before) and starting phases

### Changed

- Archived ieas are no longer displayed on the general ideas page
- The time remaining on project cards is no longer shown on 2 lines if there's enough space
- New platforms will show the 'manual project sorting' toggle by default
- Some changes were made to modals throughout to make them more consistent and responsiveness
- New ideas now have a minimal character limit of 10 for the title and 30 for the body
- User pages have a more elaborate meta title and description for SEO purposes

## 2019-03-11

### Fixed

- Notifications layout on IE11
- Errors due to loading the page during a deployment

## 2019-03-11

### Fixed

- Similar ideas is now fast enough to enable in production
- NLP insights will no longer keep on loading when creating a new clusgtering graph
- The comment count on project cards now correctly updates on deleted comments
- Various spacing issues with the new landing page on mobile are fixed
- When logging out, the avatars on the project card no longer disappear
- The widget no longer cuts off the title when it's too long
- In admin > settings > pages, all inputs are now correctly displayed using the rich text editor
- The notifications are no longer indented inconsistently
- Exporting typeform survey results now also work when the survey embed url contains `?source=xxxxx`
- When there's a dropdown with a lot of options during signup, these options are no longer unreachable when scrolling down
- The cookie policy no longer displays overlapping text on mobile
- The `isSuperAdmin`, `isProjectModerator` and `highestRole` user properties are now always named using camelCasing

### Added

- Official feedback
  - Admins and moderators can react to ideas with official feedback from the idea page
  - Users contributing to the idea receive a notification and email
  - Feedback can be posted using a free text name
  - Feedback can be updated later on
  - Admin and moderators can no longer write top-level comments
  - Comments by admins or moderators carry an `Official` badge
- When giving product feedback from the footer, a message and email can be provided for negative feedback
- CTA on project card now takes granular permissions into account
- CTA on project card is now also shown on mobile
- Projects for which the final phase has finished are marked as finished on their project card
- Projects on the landing page and all projects page can now be filtered on area through the URL

### Changed

- The avatars on a project card now include all users that posted, voted or commented
- Commenting is no longer possible on ideas not in the active phase

## 2019-03-03

### Fixed

- Manually sorting projects in the admin works as expected

### Added

- Support for Spanish
- The copy of 'x is currently working on' can be customized in admin HQ
- Extra caching layer in cl2-nlp speeds up similar ideas and creating clusters

## 2019-02-28

### Fixed

- In the dashboard, the labels on the users by gender donut chart are no longer cut off
- Adding file attachments with multiple consecutive spaces in the filename no longer fails
- Project copy in admin HQ no longer fails when users have mismatching locales with the new platform

### Added

- New landing page redesign
  - Project cards have a new layout and show the time remaining, a CTA and a metric related to the type of phase
  - The bottom of the landing page displays a new custom info text, configurable in the admin settings
  - New smarter project sorting algorithm, which can be changed to manual ordering in the projects admin
  - Ideas are no longer shown on the landing page
  - The `Show all projects` link is only shown when there are more than 10 projects
- New attributes are added to segment, available in all downstream tools:
  - `isSuperAdmin`: Set to true when the user is an admin with a citizenlab email
  - `isProjectModerator`
  - `highestRole`: Either `super_admin`, `admin`, `project_moderator` or `user`

### Changed

- Intercom now only receives users that are admin or project moderator (excluding citizenlab users)

## 2019-02-20

### Fixed

- User digest email events are sent out again
- The user statistics on the admin dashboard are back to the correct values
- Creating a new project page as an admin does not result in a blank page anymore
- Improved saving behaviour when saving images in a phase's description
- When logged in and visiting a url containing another locale than the one you previously picked, your locale choice is no longer overwritten

### Added

- Project copy feature (in admin HQ) now also supports copying ideas (including comments and votes) and allows you to specify a new slug for the project URL
- Unlogged users locale preference is saved in their browser

## 2019-02-14

### Fixed

- Project/new is no longer a blank page

## 2019-02-13

### Fixed

- Texts written with the rich text editor are shown more consistently in and outside of the editor
- Opening a dropdown of the smart group conditions form now scrolls down the modal
- When changing the sorting method in the ideas overview, the pagination now resets as expected
- Google login no longer uses the deprecated Google+ authentication API

### Added

- Typeform survey for typeform can now be downloaded as xlsx from a tab in the project settings
  - The Segment user token needs to be filled out in Admin HQ
  - New survey responses generate an event in segment
- Survey providers can be feature flagged individually
- New \*.template.citizenlab.co platforms now serve as definitions of the tenant template
- The registration fields overview in admin now shows a badge when fields are required

### Changed

- Surveymonkey is now feature-flagged off by default for new platforms

## 2019-01-30

### Fixed

- Long topic names no longer overlap in the admin dashboards
- Video no longer pops out of the phase description text
- Added event tracking for widget code copy and changing notification settings
- Saving admin settings no longer fails because of a mismatch between platform and user languages
- The password reset message now renders correctly on IE11
- It's easier to delete a selected image in the rich text editor
- The copy in the modal to create a new group now renders correctly in IE11
- Texts used in the the dashboard insights are no longer only shown in English
- Tracking of the 'Did you find what you're looking for?' footer not works correctly

### Added

- Tooltips have been added throughout the whole admin interface
- A new homepage custom text section can be configured in the admin settings, it will appear on the landing page in a future release
- New experimental notifications have been added that notify admins/moderators on every single idea and comment
- New tenant properties are being logged to Google Analytics

## 2019-01-19

### Fixed

- Registration fields of the type 'multiple select' can again be set in the 2nd step of the signup flow
- Creating invitations through an excel file no longer fails when there are multiple users with the same first and last name

## 2019-01-18

### Fixed

- Overflowing text in project header
- Fixed color overlay full opaque for non-updated tenant settings
- Fixed avatar layout in IE11
- Fixed idea page scrolling not working in some cases on iPad
- Pressing the enter key inside of a project settings page will no longer trigger a dialog to delet the project

### Changed

- Reduced the size of the avatars on the landing page header and footer
- Made 'alt' text inside avatar invisible
- Better cross-browser scaling of the background image of the header that's being shown to signed-in users
- Added more spacing underneath Survey, as not to overlap the new feedback buttons
- Increased width of author header inside of a comment to better accomodate long names
- Adjusted avatar hover effect to be inline with design spec￼

## 2019-01-17

### Added

- `header_overlay_opacity` in admin HQ allows to configure how transparent header color is when not signed in
- `custom_onboarding_fallback_message` in admin HQ allows to override the message shown in the header when signed in

## 2019-01-16

### Fixed

- The clustering prototype no longer shows labels behind other content
- Removing a project header image is again possible
- New active platforms get properly submitted to google search console again
- Scrolling issues with an iPad on the idea modal have been resolved
- Signing up through Google is working again
- The line underneath active elements in the project navbar now has the correct length
- A long location does no longer break the lay-out of an event card
- The dashboards are visible again by project moderators
- The admin toggle in the users manager is working again

### Added

- When logged in, a user gets to see a dynamic call to action, asking to
  - Complete their profile
  - Display a custom message configurable through admin HQ
  - Display the default fallback engagement motivator
- The landing page header now shows user avatars
- It's now possible to post an idea from the admin idea manager
- The footer now shows a feedback element for citizens
- A new 'map' dashboard now shows the ideas on their locations detected from the text using NLP
- The clustering prototype now shows the detected keywords when clustering is used

### Changed

- The navbar and landing page have a completely refreshed design
  - The font has changed all over the platform
  - 3 different colors (main, secondary, text) are configurable in Admin HQ
- The clustering prototype has been moved to its own dashboard tab
- Project cards for continuous projects now link to the information page instead of ideas

## 2018-12-26

### Fixed

- The rich text editor now formats more content the same way as they will be shown in the platform

### Added

- Admin onboarding guide
  - Shown as the first page in the admin, guiding users on steps to take
- The idea page now shows similar ideas, based on NLP
  - Feature flagged as `similar_ideas`, turned off by default
  - Experimental, intended to evaluate NLP similarity performance
- A user is now automatically signed out from FranceConnect when signing out of the platform

### Changed

- When a user signs in using FranceConnect, names and some signup fields can no longer be changed manually
- The FranceConnect button now has the official size and dimensions and no T&C
- SEO improvements to the "Powered by CitizenLab" logo

## 2018-12-13

### Fixed

- User digest email campaigns is sent out again
- IE11 UI fixes:
  - Project card text overflow bug
  - Project header text wrapping/centering bug
  - Timeline header broken layout bug
  - Dropdown not correctly positioned bug
- Creating new tenants and changing the host of existing tenants makes automatic DNS changes again

### Added

- SEO improvements: project pages and info pages are now included in sitemap
- Surveys now have Google Forms support

## 2018-12-11-2

### Fixed

- A required registration field of type number no longer blocks users on step 2 of the registration flow

## 2018-12-11

### Fixed

- Loading an idea page with a deleted comment no longer results in an error being shown
- Assigning a first bedget to a PB project as a new user no longer shows an infinite spinner
- Various dropdowns, most famously users group selection dropdown, no longer overlap menu items

## 2018-12-07

### Fixed

- It's again possible to write a comment to a comment on mobile
- When logged in and trying to log in again, the user is now redirected to the homepage
- A deleted user no longer generates a link going nowhere in the comments
- The dropdown menu for granular permissions no longer disappears behind the user search field
- After deleting an idea, the edit and delete buttons are no longer shown in the idea manager
- Long event title no longer pass out of the event box
- Notifications from a user that got deleted now show 'deleted user' instead of nothing

### Added

- Machine translations on the idea page
  - The idea body and every comment not in the user's language shows a button to translate
  - Feature flagged as `machine_translations`
  - Works for all languages
- Show the currency in the amount field for participatory budgeting in the admin
- Built-in registration fields can now be made required in the admin
- FranceConnect now shows a "What is FranceConnect?" link under the button

### Changed

- The picks column in the idea manager no longer shows a euro icon

## 2018-11-28

### Fixed

- IE11 graphical fixes in text editor, status badges and file drag&drop area fixed
- The idea tab is visible again within the admin of a continuous PB project
- The checkbox within 3rd party login buttons is now clickable in Firefox

## 2018-11-27

### Fixed

- When all registration fields are disabled, signing up through invite no longer blocks on the first step
- A moderator that has not yet accepted their invitation, is no longer shown as 'null null' in the moderators list
- Adding an idea by clicking on the map is possible again

### Changed

- When there are no events in a project, the events title is no longer shown
- The logo for Azure AD login (VUB Net ID) is shown as a larger image
- When logging in through a 3rd party login provider, the user needs to confirm that they've already accepted the terms and conditions

## 2018-11-22

### Fixed

- In the clustering prototype, comparing clusters using the CTRL key now also works on Mac
- Widget HTML code can now be copied again
- Long consequent lines of text now get broken up in multiple lines on the idea page
- Admin pages are no longer accessible for normal users
- Reduced problems with edge cases for uploading images and attachments

### Added

- Participatory budgeting (PB)
  - A new participation method in continuous and timeline projects
  - Admins and moderators can set budget on ideas and a maximum budget on the PB phase
  - Citizens can fill their basket with ideas, until they hit the limit
  - Citizens can submit their basket when they're done
  - Admins and moderators can process the results through the idea manager and excel export
- Advanced dashboards: iteration 1
  - The summary tab shows statistics on idea/comment/vote and registration activities
  - The users tab shows information on user demographics and a leaderboard
  - The time filter can be controller with the precision of a day
  - Project, group and topic filters are available when applicable
  - Project moderators can access the summary tabs with enforced project filter
- Social sharing through the modal is now separately trackable from sharing through the idea page
- The ideas excel export now contains the idea status
- A new smart group rule allows for filtering on project moderators and normal users

### Changed

- Project navigation is now shown in new navigation bar on top
- The content of the 'Open idea project' for new tenants has changed
- After posting an idea, the user is redirected towards the idea page of the new idea, instead of the landing page

## 2018-11-07

### Fixed

- The widget HTML snippet can be copied again

## 2018-11-05

### Fixed

- Clicking Terms & Conditions links during sign up now opens in a new tab

### Added

- Azure Active Directory login support, used for VUB Net ID

## 2018-10-25

### Fixed

- Resizing and alignment of images and video in the editor now works as expected
- Language selector is now updating the saved locale of a signed in user
- When clicking "view project" in the project admin in a new tab, the projects loads as expected
- The navbar user menu is now keyboard accessible
- Radio buttons in forms are now keyboard accessible
- The link to the terms and conditions from social sign in buttons is fixed
- In admin > settings > pages, the editors now have labels that show the language they're in
- Emails are no longer case sensitive, resolving recurring password reset issues
- The widget now renders properly in IE11
- Videos are no longer possible in the invitation editor

### Added

- Cookie consent manager
  - A cookie consent footer is shown when the user has not yet accepted cookies
  - The user can choose to accept all cookies, or open the manager and approve only some use cases
  - The consent settings are automatically derived from Segment
  - When the user starts using the platform, they silently accept cookies
- A new cookie policy page is easier to understand and can no longer be customized through the admin
- Granular permissions
  - In the project permissions, an admin or project moderator can choose which citizens can take which actions (posting/voting/comments/taking survey)
  - Feature flagged as 'granular_permissions', turned off by default
- Ideas excel export now contains links to the ideas
- Ideas and comments can now be exported from within a project, also by project moderators
- Ideas and comments can now be exported for a selection of ideas
- When signing up, a user gets to see which signup fields are optional

### Changed

- Published projects are now shown first in the admin projects overview
- It's now more clear that the brand color can not be changed through the initial input box
- All "Add <something>" buttons in the admin have moved to the top, for consistency
- The widget no longer shows the vote count when there are no votes
- When a project contains no ideas, the project card no longer shows "no ideas yet"

## 2018-10-09

### Fixed

- UTM tags are again present on social sharing
- Start an idea button is no longer shown in the navbar on mobile
- Exceptionally slow initial loading has been fixed
- Sharing on facebook is again able to (quite) consistently scrape the images
- When using the project copy tool in Admin HQ, attachments are now copied over as well

### Added

- Email engine in the admin (feature flagged)
  - Direct emails can be sent to specific groups by admins and moderators
  - Delivered/Opened/Clicked statistics can be seen for every campaign
  - An overview of all automated emails is shown and some can be disabled for the whole platform

## 2018-09-26

### Fixed

- Error messages are no longer cut off when they are longer than the red box
- The timeline dropdown on mobile shows the correct phase names again
- Adding an idea by clicking on the map works again
- Filip peeters is no longer sending out spam reports
- Reordering projects on the projects admin no longer behaves unexpectedly
- Fixes to the idea manager
  - Tabs on the left no longer overlap the idea table
  - Idea status tooltips no longer have an arrow that points too much to the right
  - When the screen in not wide enough, the preview panel on the right is no longer shown
  - Changing an idea status through the idea manager is possible again

### Added

- Social sharing modal is now shown after posting an idea
  - Feature flagged as `ideaflow_social_sharing`
  - Offers sharing buttons for facebook, twitter and email
- File attachments can now be added to
  - Ideas, shown on the idea page. Also works for citizens.
  - Projects, shown in the information page, for admins and moderators
  - Phases, shown under the phase description under the timeline, for admins and moderators
  - Events, shown under the event description, for admins and moderators
  - Pages, shown under the text, for admins
- Some limited rich text options can now be used in email invitation texts

### Changed

- The admin projects page now shows 3 seperate sections for published, draft and archived
- When there are no voting buttons, comment icon and count are now also aligned to the right
- It's now possible to remove your avatar

## 2018-09-07

### Fixed

- Submit idea button is now aligned with idea form
- An error caused by social sign in on French platforms not longer has an English error message
- Checkboxes are now keyboard navigable
- Projects that currently don't accept ideas can no longer be selected when posting an idea
- Deleting an idea no longer results in a blank page
- Deleting a comment no longer results in a blank page
- When sign in fails, the error message no longer says the user doesn't exist
- `null` is no longer shown as a lastname for migrated cl1 users without last name
- Clicking on the table headers in the idea managers again swaps the sorting order as expected
- Typeform Survey now is properly usable on mobile

### Added

- Email notification control
  - Every user can opt-out from all recurring types of e-mails sent out by the platform by editing their profile
  - Emails can be fully disabled per type and per tenant (through S&S ticket)
- An widget that shows platform ideas can now be embedded on external sites
  - The style and content of the widget can be configured through admin > settings > widgets
  - Widget functionality is feature flagged as "widgets", on by default

### Changed

- Initial loading speed of the platform has drastically improved, particulary noticable on mobile
- New tenants have custom signup fields and survey feature enabled by default

## 2018-08-20

### Fixed

- The idea sidepane on the map correctly displays HTML again
- Editing your own comment no longer turns the screen blank
- Page tracking to segment no longer tracks the previous page instead of the current one
- Some browsers no longer break because of missing internationalization support
- The options of a custom field are now shown in the correct order

### Added

- A major overhaul of all citizen-facing pages to have significantly better accessibility (almost WCAG2 Level A compliant)
  - Keyboard navigation supported everywhere
  - Forms and images will work better with screen readers
  - Color constrasts have been increased throughout
  - A warning is shown when the color in admin settings is too low on constrast
  - And a lot of very small changes to increase WCAG2 compliance
- Archived projects are visible by citizens
  - Citizens can filter to see all, active or archived projects
  - Projects and project cards show a badge indicating a project is archived
  - In the admin, active and archived projects are shown separately
- A favicon can now be configured at the hidden location `/admin/favicon`
  - On android in Chrome, the platform can be added to the Android homescreen and will use the favicon as an icon
- Visitors coming through Onze Stad App now are trackable in analytics

### Changed

- All dropdown menus now have the same style
- The style of all form select fields has changed
- Page tracking to segment no longer includes the url as the `name` property (salesmachine)
- Font sizes throughout the citizen-facing side are more consistent

## 2018-08-03

### Fixed

- The landingpage header layout is no longer broken on mobile devices
- Yet another bug related to the landingpage not correctly redirecting the user to the correct locale
- The Page not found page was not found when a page was not found

### Added

- The 'Create an account' call to action button on the landing page now gets tracked

## 2018-08-02

### Fixed

- The browser no longer goes blank when editing a comment
- Redirect to the correct locale in the URL no longer goes incorrectly to `en`

## 2018-07-31

### Fixed

- The locale in the URL no longer gets added twice in certain conditions
- Various fixes to the rich text editor
  - The controls are now translated
  - Line breaks in the editor and the resulting page are now consistent
  - The editor no longer breaks form keyboard accessibility
  - The images can no longer have inconsistent widht/height ratio wich used to happen in some cases
  - The toolbar buttons have a label for accessibility
- A new tenant created in French no longer contains some untranslated content
- The tenant lifecycle stage is now properly included in `group()` calls to segment
- Comment body and various dynamic titles are secured against XSS attacks

### Added

- Ideas published on CitizenLab can now also be pushed to Onze Stad App news stream
- The rich text editor
  - Now support copy/paste of images
- Event descriptions now also support rich text
- When not signed in, the header shows a CTA to create an account
- A new smart group rule allows you to specify members than have participated (vote, comment, idea) in a certain project
- The admin now shows a "Get started" link to the knowledge base on the bottom left
- The Dutch platforms show a "fake door" to Agenda Setting in the admin navigation

### Changed

- The idea card now shows name and date on 2 lines
- The navbar now shows the user name next to the avatar
- The user menu now shows "My ideas" instead of "Profile page"

## 2018-07-12

### Fixed

- New text editor fixes various bugs present in old editor:
  - Typing idea texts on Android phones now works as expected
  - Adding a link to a text field now opens the link in a new window
  - Resizing images now works as expected
  - When saving, the editor no longer causes extra whitespace to appear
- A (too) long list of IE11 fixes: The platform is now fully usable on IE11
- The group count in the smart groups now always shows the correct number
- The admin dashboard is no longer too wide on smaller screens
- The home button on mobile is no longer always active
- Fix for page crash when trying to navigate away from 2nd signup step when one or more required fields are present

### Added

- The language is now shown in the URL at all times (e.g. `/en/ideas`)
- The new text editor enables following extras:
  - It's now possible to upload images through the text editor
  - It's now possible to add youtube videos through the text editor
- `recruiter` has been added to the UTM campaign parameters

### Know issues

- The controls of the text editor are not yet translated
- Posting images through a URL in the text editor is no longer possible
- Images that have been resized by IE11 in the text editor, can subsequently no longer be resized by other browsers

## 2018-06-29

### Fixed

- Facebook now correctly shows the idea image on the very first share
- Signing up with a google account that has no avatar configured now works again
- Listing the projects and ideas for projects that have more than 1 group linked to them now works again

### Added

- Voting Insights [beta]: Get inisghts into who's voting for which content
  - Feature flagged as 'clustering', disabled by default
  - Admin dashboard shows a link to the prototype
- Social sharing buttons on the project info page
- Usage of `utm_` parameters on social sharing to track sharing performance
- Various improvements to meta tags throughout the platform
  - Page title shows the unread notification count
  - More descriptive page titles on home/projects/ideas
  - Engaging generic default texts when no meta title/description are provided
  - Search engines now understand what language and region the platform is targeting
- Optimized idea image size for facebook sharing
- Sharing button for facebook messenger on mobile
- When you receive admin rights, a notification is shown
- `tenantLifecycleStage` property is now present in all tracked events to segment

### Changed

- Meta tags can't be changed through the admin panel anymore
- Social sharing buttons changed aspect to be more visible

## 2018-06-20

### Fixed

- Visual fixes for IE11 (more to come)
  - The text on the homepage doesn't fall outside the text box anymore
  - The buttons on the project page are now in the right place
  - In the projects pages, the footer is no longer behaving like a header
- When trying to add a timeline phase that overlaps with another phase, a more descriptive error is shown
- larsseit font is now always being loaded

### Added

- Smart groups allow admins to automatically and continuously make users part of groups based on conditions
- New user manager allows
  - Navigating through users by group
  - Moving, adding and removing users from/to (manual) groups
  - Editing the group details from within the user manager
  - Creating groups from within the user manager
  - Exporting users to excel by group or by selection
- Custom registration fields now support the new type "number"
- The city website url can now be specified in admin settings, which is used as a link in the footer logo

### Changed

- The checkbox copy at signup has changed and now links to both privacy policy and terms and conditions
- Improved styling of usermenu dropdown (the menu that opens when you click on the avatar in the navigation bar)

### Removed

- The groups page is no longer a separate page, but the functionality is part of the user manager

## 2018-06-11

### Fixed

- Notifications that indicate a status change now show the correct status name
- The admin pages editors support changing content and creating new pages again
- When searching in the invites, filters still work as expected
- The font has changed again to larsseit

### Added

- Accessibility improvements:
  - All images have an 'alt' attributes
  - The whole navbar is now usable with a keyboard
  - Modals can be closed with the escape key
  - The contrast of labels on white backgrounds has increased
- New ideas will now immediately be scraped by facebook
- When inviting a user, you can now pick projects for which the user becomes a moderator

### Changed

- The language switcher is now shown on the top right in the navbar

## 2018-05-27

### Fixed

- Sitemap now has the correct date format
- Empty invitation rows are no longer created when the given excel file contains empty rows
- Hitting enter while editing a project no longer triggers the delete button
- Registration fields on signup and profile editing are now always shown in the correct language
- The dropdown menu for idea sorting no longer gets cut off by the edge of the screen on small screens
- Saving a phase or continuous project no longer fails when participation method is not ideation

### Added

- Language selection now also has a regional component (e.g. Dutch (Belgium) instead of Dutch)
- Added noindex tag on pages that should be shown in Google
- A new 'user created' event is now being tracked from the frontend side
- It's now possible to use HTML in the field description of custom fields (no editor, only for internal usage)

## 2018-05-16

### Fixed

- Phases are now correctly active during the day specified in their end date
- On the new idea page, the continue button is now shown at all resolutions
- On the idea list the order-by dropdown is now correctly displayed at all resolutions.

### Added

- Project moderators can be specified in project permissions, giving them admin and moderation capabilities within that project only
  - Moderators can access all admin settings of their projects
  - Moderators can see they are moderating certain projects through icons
  - Moderators can edit/delete ideas and delete comments in their projects
- A correct meta description tag for SEO is now rendered
- The platforms now render sitemaps at sitemap.xml
- It is now possible to define the default view (map/cards) for every phase individually
- The tenant can now be configured with an extra `lifecycle_stage` property, visible in Admin HQ.
- Downloading ideas and comments xlsx from admin is now tracked with events
- The fragment system, to experiment with custom content per tenant, now also covers custom project descriptions, pages and individual ideas

### Changed

- It is no longer possible to define phases with overlapping dates
- Initial loading speed of the platform has improved

## 2018-04-30

### Fixed

- When posting an idea and only afterward signing in, the content originally typed is no longer lost
- An error is no longer shown on the homepage when using Internet Explorer
- Deleting a user is possible again

### Changed

- The idea manager again shows 10 ideas on one page, instead of 5
- Submit buttons in the admin no longer show 'Error' on the buttons themselves

### Removed

- The project an idea belongs to can no longer be changed through the edit idea form, only through the idea manager

## 2018-04-26

### Added

- Areas can now be created, edited and deleted in the admin settings
- The order of projects can now be changed through drag&drop in the admin projects overview
- Before signing up, the user is requested to accept the terms and conditions
- It's possible to experiment with platform-specific content on the landing page footer, currently through setup & support
- Images are only loaded when they appear on screen, improving page loading speed

### Fixed

- You can no longer click a disabled "add an idea" button on the timeline
- When accessing a removed idea or project, a message is shown

### Known issues

- Posting an idea before logging in is currently broken; the user is redirected to an empty posting form
- Social sharing is not consistently showing all metadata

## 2018-04-18

### Fixed

- Adding an idea at a specific location by clicking on the map is fixed

## 2018-04-09

### Fixed

- An idea with a location now centers on that location
- Map markers far west or east (e.g. Vancouver) are now positioned as expected
- Links in comment now correctly break to a new line when they're too long
- Hitting enter in the idea search box no longer reloads the page
- A survey project no longer shows the amount of ideas on the project card
- The navbar no longer shows empty space above it on mobile
- The report as spam window no longer scrolls in a weird way
- The project listing on the homepage no longer repeats the same project for some non-admin users
- Google/Facebook login errors are captured and shown on an error page
- Some rendering issues were fixed for IE11 and Edge, some remain
- An idea body with very long words no longer overlaps the controls on the right
- Project cards no longer overlap the notification menu

### Added

- A user can now edit and delete its own comments
- An admin can now delete a user's comment and specify the reason, notifying the user by notification
- Invitations
  - Admins can invite users by specifying comma separated email addresses
  - Admins can invite users with extra information by uploading an excel file
  - Invited users can be placed in groups, made admin, and given a specific language
  - Admins can specify a message that will be included in the email to the invited users
  - Admins receive a notification when invited users sign up
- Users receive a notification and email when their idea changes status
- Idea titles are now limited to 80 characters

### Known issues

- Adding an idea through the map does not position it correctly

## 2018-03-23

### Fixed

- Fixed padding being added on top of navigation bar on mobile devices

## 2018-03-22

### Fixed

- Idea creation page would not load when no published projects where present. Instead of the loading indicator the page now shows a message telling the user there are no projects.

## 2018-03-20

### Fixed

- Various visual glitches on IE11 and Edge
- Scrolling behviour on mobile devices is back to normal
- The admin idea manager no longer shows an empty right column by default

### Added

- Experimental raw HTML editing for pages in the admin at `/admin/pages`

## 2018-03-14

### Fixed

- When making a registration field required, the user can't skip the second sign up step
- When adding a registration field of the "date" type, a date in the past can now be chosen
- The project listing on the landing page for logged in users that aren't admin is fixed

### Added

- When something goes wrong while authenticating through social networks, an error page is shown

## 2018-03-05

### Added

- Limited voting in timeline phases
- Facebook app id is included in the meta headers

### Known issues

- When hitting your maimum vote count as a citizen, other idea cards are not properly updating untill you try voting on them
- Changing the participation settings on a continuous project is impossible

## 2018-02-26

### Fixed

- Project pages
  - Fixed header image not being centered
- Project timeline page
  - Fixed currently active phase not being selected by default
  - Fixed 'start an idea' button not being shown insde the empty idea container
  - Fixed 'start an idea' button not linking to the correct idea creation step
- Ideas and Projects filter dropdown
  - Fixed the dropdown items not always being clickable
- Navigation bar
  - Fixed avatar and options menu not showing on mobile devices

### Added

- Responsive admin sidebar
- Top navigation menu stays in place when scrolling in admin section on mobile devices

### Changed

- Project timeline
  - Better word-breaking of phases titles in the timeline

## 2018-02-22

### Fixed

- Idea page
  - Fixed voting buttons not being displayed when page is accessed directly
- Edit profile form page
  - Fixed broken input fields (first name, last name, password, ...)
  - Fixed broken submit button behavior
- Admin project section
  - Fixed default view (map or card) not being saved
  - Fixed save button not being enabled when an image is added or removed
- Project page
  - Fixed header navigation button of the current page not being highlighted in certain scenarios
  - Fixed no phase selected in certain scenarios
  - Fixed mobile timeline phase selection not working
- Idea cards
  - Fixed 'Load more' button being shown when no more ideas
- Project cards
  - Fixed 'Load more' button being shown when no more projects
- Idea page
  - Fixed faulty link to project page
- Add an idea > project selection page
  - Fixed broken layout on mobile devices

### Added

- Landing page
  - Added 'load more' button to project and idea cards
  - Added search, sort and filter by topic to idea cards
- Project card
  - Added ideas count
- Idea card
  - Added author avatar
  - Added comment count and icon
- Idea page
  - Added loading indicator
- Project page
  - Added loading indicator
  - Added border to project header buttons to make them more visible
- Admin page section
  - Added header options in rich-text editors

### Changed

- Navigation bar
  - Removed 'ideas' menu item
  - Converted 'projects' menu item into dropdown
  - Changed style of the 'Start an idea' button
- Landing page
  - Header style changes (larger image dimensions, text centered)
  - Removed 'Projects' title on top of project cards
- Project card
  - Changed project image dimensions
  - Changed typography
- Idea card
  - Removed image placeholder
  - Reduced idea image height
- Filter dropdowns
  - Height, width and alignment changes for mobile version (to ensure the dropdown is fully visible on smaller screens)
- Idea page
  - Improved loading behavior
  - Relocated 'show on map' button to sidebar (above sharing buttons)
  - Automatically scroll to map when 'show on map' button is clicked
  - Larger font sizes and better overall typography for idea and comment text
  - Child comments style changes
  - Child commenting form style change
  - Comment options now only visible on hover on desktop
- Project page
  - Improved loading behavior
  - Timeline style changes to take into account longer project titles
  - Changed copy from 'timeline' to 'process'
  - Changed link from projects/<projectname>/timeline to projects/<projectname>/process
  - Events header button not being shown if there are no events
- Add an idea > project selection page
  - Improved project cards layout
  - Improved mobile page layout

## 2018-01-03

### Fixed

- Updating the bio on the profile page works again
- 2018 can be selected as the year of events/phases
- The project dropdown in the idea posting form no longer shows blank values
- Reset password email

### Added

- Ideas can be edited by admins and by their author
- An idea shows a changelog with its latest updates
- Improved admin idea manager
  - Bulk update project, topics and statuses of ideas
  - Bulk delete ideas
  - Preview the idea content
  - Links through to viewing and editing the idea
- When on a multi-lingual platform, the language can be changed in the footer
- The project pages now show previews of the project events in the footer
- The project card now shows a description preview text, which is changeable through the admin
- Images are automatically optimized after uploading, to reduce the file size

### Changed

- Image dimensions have changed to more optimal dimensions

## 2017-12-13

### Fixed

- The ideas of deleted users are properly shown
- Slider to make users admins is again functional

### Added

- The idea show page shows a project link
- Mentions are operational in comments
- Projects can be deleted in the admin

### Changed

- Ideas and projects sections switched positions on the landing page

## 2017-12-06

### Fixed

- Phases and events date-picker no longer overlaps with the description text
- No longer needed to hard refresh if you visited al old version of the platform
- Inconsistency when saving project permissions has been fixed
- Bullet lists are now working in project description, phases and events
- The notifications show the currect user as the one taking the action

### Added

- Translators can use `orgName` and `orgType` variables everywhere
- Previews of the correct image dimension when uploading images

### Changed

- Lots of styling tweaks to the admin interface
- Behaviour of image uploads has improved

## 2017-11-23

### Fixed

- Loading the customize tab in the admin no longer requires a hard refresh

## 2017-11-22

### Fixed

- When saving a phase in the admin, the spinner stops on success or errors
- Deleting a user no longer breaks the idea listing, idea page and comments
- Better error handling in the signup flow
- Various bug fixes to the projects admin
- The switches that control age, gender, ... now have an effect on the signup flow.
- For new visitors, hard reloading will no longer be required

### Added

- Social Sign In with facebook and google. (Needs to be setup individually per customer)
- Information pages are reachable through the navbar and editable through the admin
- A partner API that allows our partners to list ideas and projects programmatically
- Ideas with a location show a map on the idea show page
- Activation of welcome and reset password e-mails

### Changed

- Changes to mobile menu layout
- Changes to the style of switches
- Better overall mobile experience for citizen-facing site

### Known issues

- If you visited the site before and the page did not load, you need to hard refresh.
- If the "Customize" tab in the admin settings does not load, reload the browser on that page

## 2017-11-01

### Fixed

- Various copy added to the translation system
- Fixed bug where image was not shown after posting an idea
- Loading behaviour of the information pages
- Fixed bug where the app no longer worked after visiting some projects

### Added

- Added groups to the admin
- Added permissions to projects
- Social sharing of ideas on twitter and (if configured for the platform) facebook
- Projects can be linked to certain areas in the admin
- Projects can be filtered by area on the projects page
- Backend events are logged to segment

### Changed

- Improved the styling of the filters
- Project description in the admin has its own tab
- Restored the landing page header with an image and configurable text
- Improved responsiveness for idea show page
- Maximum allowed password length has increased to 72 characters
- Newest projects are list first

## 2017-10-09

### Fixed

- The male/female gender selection is no longer reversed after registration
- On firefox, the initial loading animation is properly scaled
- After signing in, the state of the vote buttons on idea cards is now correct for the current user
- Fixed bug were some text would disappear, because it was not available in the current language
- Fixed bug where adding an idea failed because of a wrongly stored user language
- Fixed bug where removing a language in the admin settings fails
- Graphical glitches on the project pages

### Added

- End-to-end test coverage for the happy flow of most of the citizen-facing app interaction
- Automated browser error logging to be proactive on bugs
- An idea can be removed through the admin

### Changed

- The modal that shows an idea is now fullscreen and has a new animation
- New design for the idea show page
- New design for the comments, with animation and better error handling
- The "Trending" sorting algorithm has changed to be more balanced and give new ideas a better chance
- Slightly improved design of the page that shows the user profile

## 2017-09-22

### Fixed

- Bug where multiple form inputs didn't accept typed input
- Issues blocking the login process
- The success message when commenting no longer blocks you from adding another comment
- Clicking an internal link from the idea modal didn't work
- Responsiveness of filters on the ideas page
- Updating an idea status through the admin failed

### Added

- Initial loading animation on page load
- Initial version of the legal pages (T&C, privacy policy, cookie policy)
- All forms give more detailed error information when something goes wrong
- Full caching and significant speed improvements for all data resources

### Changed

- Refactoring and restyling of the landing page, idea cards and project cards
- Added separate sign in and sign up components
- Cleaned up old and unused code
- The navbar is no longer shown when opening a modal
- Lots of little tweaks to styling, UX and responsiveness

## 2017-09-01

### Fixed

- Saving forms in the admin of Projects will now show success or error messages appropriately
- The link to the guide has been hidden from the admin sidebar until we have a guide to link to

### Added

- Adding an idea from a project page will pre-fill parts of the new idea form
- The landing page now prompts user to add an Idea if there are none
- The landing page will hide the Projects block if there are none

### Changed

- Under-the-hood optimizations to increase the loading speed of the platform

## 2017-08-27

### Fixed

- Changing the logo and background image in admin settings works
- Platform works for users with an unsupported OS language

### Added

- Admin dashboard
- Default topics and idea statuses for newly deployed platforms
- Proper UX for handling voting without being signed in
- Meta tags for SEO and social sharing
- Better error handling in project admin

### Changed

- Projects and user profile pages now use slugs in the URL

## 2017-08-18

### Fixed

- Changing idea status in admin
- Signing up
- Proper rending of menu bar within a project
- Admin settings are properly rendered within the tab container
- Lots of small tweaks to rendering on mobile
- Default sort ideas on trending on the ideas index page

### Added

- Admin section in projects to CRUD phases
- Admin section in projects to CRUD events
- New navbar on mobile
- Responsive version of idea show page

### Changed

- Navbar design updated
- One single login flow experience instead of 2 separate ones (posting idea/direct)
- Admins can only specify light/dark for menu color, not the exact color

### Removed

- Facebook login (Yet to be added to new login flow, will be back soon)

## 2017-08-13

### Fixed

- Voting on cards and in an idea page
- Idea modal loading speed
- Unread notification counter

### Added

- New improved flow for posting an idea
- Admin interface for projects
- New design for idea and project cards
- Consistenly applied modal, with new design, for ideas
- Segment.io integration, though not all events are tracked yet

### Changed

- Idea URls now using slugs for SEO<|MERGE_RESOLUTION|>--- conflicted
+++ resolved
@@ -2,11 +2,10 @@
 
 ## Next
 
-<<<<<<< HEAD
 ### Changed
 
 - [CL-2159] Do not allow registered user to take a native survey twice
-=======
+
 ## 2022-12-07
 
 ### Fixed
@@ -24,7 +23,6 @@
 ### Changed
 
 - [CL-2156] Notifications of Project Phase Started now sent only to Users who have participated in the relevant Project.
->>>>>>> 65924a67
 
 ## 2022-12-02 (2)
 
