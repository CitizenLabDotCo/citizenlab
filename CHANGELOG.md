# Changelog

## Next release

### Fixed

- 'View' button sometimes freezing page in Navigation settings: should be fixed now.

## 2022-03-21

### Added

- Put back secret pages-page

### Changed

- Project and folder moderators are allowed to list users (for the projects they moderate). This means that project and folder moderators are now also able to assignee assignees to ideas.
- 'Emails' tab in the admin sidebar renamed to 'Messaging' in anticipation of new SMS/texting functionality
- Removed 'most active users' graph
- When the locale of the current user is not present in a multiloc, fall back to the value for a locale of the same language (for example es-CL as picked language and a multiloc with es-ES).

### Fixed

- Insights with multiple projects: projects in topbar are now displayed in dropdown if there is more than one (before they were just displayed next to each other).
<<<<<<< HEAD
- Bulk invites of invitees using only emails (no names specified) now succeeds again.
=======
- HTML is fixed when machine translating HTML content returns bad HTML.
>>>>>>> 9c228c6a

## 2022-03-15 (2)

### Fixed

- Idea forms and other things not rendering on various platforms

## 2022-03-15 (1)

### Fixed

- Fixed spacing issue between field name and 'optional' in input form

## 2022-03-14

### Fixed

- Rich text editor now works correctly with custom emails - the image description box no longer appears on the preview and image alignment works as expected.
- Fixed a performance issue that causes the users export to time out when there are lots of users registered on the platform

## 2022-03-11

### Fixed

- When viewing an idea in map view, "Go back" now returns to the map idea list instead of back to the project main page
- User profile page slug now anonymized when bulk inviting and Abbreviated User Names feature enabled.
- Rich text editor copy/paste issues should be resolved

## 2022-03-10

### Fixed

- Added informative message and sign in/sign up links to Idea Not Found page
- Added slight blur to logged-in header image. The logged-in header image is reused from the logged-out banner, and blur was added to make smaller banner images from the two-column layout look nice when fully stretched on the logged-in banner

## 2022-03-08

### Added

- Filter projects by topics

### Fixed

- FranceConnect test login
- Fixed issue with folder page responsiveness where right hand side gets cropped.

### Changed

- Fixed issue with folder page responsiveness where right hand side gets cropped.
- Use only user name in FranceConnect instead of full profile scope

## 2022-03-04

### Fixed

- Can now re-use tenant host URL immediately the tenant is deleted.
- Relevant error(s) now returned when tenant creation fails, for example due to host URL already being in use.
- Added temporary fix for the project page without permissions error where it doesn't recover after sign in.

## 2022-02-28

### Changed

- Non-moderating users cannot visit a folder page, when none of the projects inside are visible to them (e.g. due to group permissions)
- Non-moderating users cannot visit a folder page, when there are no projects inside
- Non-moderating users cannot visit a folder page, when the folder is a draft

## 2022-02-25

### Added

- SAML Single-Sign on (Vienna)

### Changed

- Language parameter added in Typeform. Allows for question branching in surveys based on user's language.

## 2022-02-23

### Changed

- The ideas overview on project/user and ideas index (/ideas) pages are properly keyboard navigable, implemented as a full-fledged tab system.
- The timeline of a project is now fully keyboard navigable
- The proposal button has no tooltip anymore when submitting new proposals is disabled. Instead, a warning message is shown.

### Added

- Ensure `nofollow` is added to all links added through the rich text editor, which makes them useless for backlink generation by bots

## 2022-02-21

### Added

- Support added for custom font not on Adobe Fonts

### Fixed

- Improved area filter layout on frontpage on mobile (now has correct padding), and used a smaller breakpoint for when filter goes below topbar.
- Enalyzer URL validation now has greater flexibility

### Added

- Support added for email and user ID parameters in SmartSurvey

### Changed

- Icons don't have wrong/empty descriptions linked to them anymore, which improves the user experience for screen readers.
- Icons that work as button (like the vote button, the bell in the notification menu, etc.) all have accompanying descriptions so we provide more information about these buttons to people using screen readers.

## 2022-02-17

### Changed

- Removes support for category detection in Insights. \[IN-717\]

### Fixed

- Customizable navbar is now feature flagged, meaning it can be enabled or disabled in AdminHQ

## 2022-02-14

### Added

- It is now possible to add `alt` text to images in the Quill rich text editor

## 2022-02-11

### Changed

- More descriptive and consistent error messages in the sign up and sign in flow.

## 2022-02-08

### Fixed

- Typeform surveys now display properly on mobile devices
- Remove periods from non-Latin URL slugs

### Added

- Folder slugs (URLs) can now be customized

## 2022-02-07

### Changed

- Removes support for the (deprecated) Clustering feature. 💐 \[IN-688\]
- Remove the word 'del' from NL profanity list

### Fixed

- Always show color and opacity inputs
- Truncate user count in banner bubble if value is over 10k

## 2022-02-04

### Added

- Re-enable homepage filter tabs now that translations are working

### Fixed

- Color contrast issue (accessibility): the number of total votes needed for a proposal to be considered, shown on the proposal card, has a darker color. This makes it easier to see this information.

## 2022-02-02

### Added

- Projects on homepage can now be filtered by 'Active', 'Archived' or 'All' through a tab system

## 2022-02-01

### Changed

- Improved `alt` text for logo images on the platform
- Anonymization of users (using initials avatars, different set of face avatars, different set of first and last names, making anonymous users easier to identify through their email)
- Updated CC license in Vienna basemap attribution and increased maximum zoom level to 20.

# Fixed

- An issue that prevented Que from starting up was solved by updating the bootsnap gem to the latest version

## 2022-01-24

### Changed

- Insights Network Visualisation changes:
  - The network is now flat and shows all keywords at once
  - The colors of the keywords depend on the cluster they are part of
  - The more important links between keywords are shown in the network

## 2022-01-18

### Changed

- Removes support for the (deprecated) Tagging feature, the forerunner of today's Insights. 🕯 \[IN-661\]

## 2022-01-14

### Changed

- Dashboard and reports vertical bar charts are now sorted
- Automatic tagging in Insights also takes the title into account (instead of only the content).

### Fixed

- Resolution for basemap.at

## 2022-01-12

### Added

- Users are now able to cancel tag suggestion scan on the Insights Edit screen
- Added `secure` flag to cookies
- Support basemap.at as tile provider

### Fixed

- Fixed issue with exporting surveys as XLSX sheets, when the typeform survey URI includes a '#' character.
- Styling of the text above the avatar bubbles at the bottom of the landing page works again when there's a customized text.
- Styling bugs for the two-column layout
- Bug where tile provider of a project becomes unchangeable after the map config has been edited has been fixed.

### Changed

- Updated Cookie Policy page

## 2022-01-10

### Added

- Configure sign-up button (custom link) on homepage banner

### Changed

- Dashboard and report bar charts are now more easily readable - values appear on top or next to the bars instead of inside of them. Comparisons between project and platform values are now only visible in the report tooltips and do not break the chart itself.

### Fixed

- Using a custom tile provider should work now.
- Registration form with a date field doesn't crash anymore

## 2022-01-06

### Fixed

- Changing the values for Registration helper text and Account confirmation in Admin > Settings > Registration doesn't cause other values to be erased anymore.

## 2022-01-05

### Changed

- Improved the user interface of the Registration tab in the Admin settings

## 2021-12-23

### Added

- Adding pages in 'Navigation' tab in settings now possible, changing names of navbar items now works, removed 'secret pages-page'.
- Different layouts for the homepage banner (for signed-out users)
- Preview functionality for the image of the homepage banner in the back-office

### Fixed

- Saving of homepage banner image overlay color and opacity

## 2021-12-22

### Fixed

- Notifications of inappropriate content now link to the item containing the flagged content

## 2021-12-16

### Added

- Ability to scan all post, recently added posts and not tagged posts in Insights

## 2021-12-15

### Fixed

- Severe code-injection vulnerability
- More small copy changes for customizable navbar, made styling Navigation tab consistent with other tabs, re-enabled slug editing on secret pages-page.

## 2021-12-10

- Copy for customizable navbar

## 2021-12-09

### Added

- Customizable navbar

## 2021-12-08

### Changed

- Improved the structure and copy of the Admin > Settings > Customize page.

### Fixed

- Insights scan category button no longer appears when the insights nlp feature flag is disabled

## 2021-11-30

### Added

- Insights loading indicator on category scan

### Fixed

- Password reset emails sometimes took a long time to be send out, they are now processed much faster (even when the background job queue has lots of items).

## 2021-11-25

### Added

- New translations from Crowdin.
- Sign-up flow: Not activating any custom registration fields no longer breaks sign-up. Refreshing page during sign-up flow no longer creates an unregistered user.

## 2021-11-22

### Changed

- Enable/disable avatars in homepage banner
- Increased size of city logo in the footer

### Fixed

- Links to ideas in admin digest emails work again
- Votes statistics not showing up in the dashboard for some admins and project moderators.

## 2021-11-16

### Fixed

- Custom topics are not displayed as filters on the proposals overview page.

### Added

- Added a tooltip in the survey project settings with a link to a support article that explains how to embed links in Google forms
- Input count to Insights View screen

### Changed

- Add clarification tooltips to Insights View screen
- When a user account is deleted, visits data associated to that account are now removed from Matomo.

## 2021-11-11

### Changed

- Improvements to the loading speed of the landing page and some items with dropdown menus in the navigation bar.

## 2021-11-05

### Fixed

- Dashboard issue where the current month did not appear for certain time zones

## 2021-11-04

### Added

- New translations from Crowdin.

## 2021-11-03

### Fixed

- Microsoft Form survey iframes no longer auto-focus on the form
- Stop confusing Serbian Latin and Cyrillic in back locales.

## 2021-11-01

### Changed

- The whole input card in Insight View screen is now clickable
- Inputs list component in Insights View screen now shows active filters at all times
- Insights Network Visualisation changes:
  - Reduced space between clusters
  - Increased font size for keywords labels
  - It is now possible to de-select keywords by clicking on them twice

### Fixed

- If there's an error message related to the project title, it goes away if the title is edited (and only shows again if we submit and the error isn't fixed).

## 2021-10-27

### Changed

- Removed the unused '/ideas/new' route

### Fixed

- Sorting order and list/map view settings of ideas are available again if voting is disabled.
- Project phase started emails and notifications.

## 2021-10-26

### Added

- Limit number of downvotes.

### Changed

- Improved quality of Idea and App Header Images
- Idea cards in the map view only show the downvote icon when downvoting is enabled or when it's disabled and it's disabled for a different reason than explicit turning off of the downvoting functionality.
- Now also for idea cards on the map view: the comment icon on an idea card is only shown when commenting in the project is enabled or there's at least one idea with a comment.

### Fixed

- The event cards now rearrange themselves vertically on mobile / small screens. Before they were always arranged horizontally. This fixed the issue of them going off-screen when there is not enough screen space.

## 2021-10-25

### Changed

- The comment icon on an idea card is only shown when commenting in the project is enabled or there's at least one idea with a comment.
- Increased Microsoft Forms survey width

### Fixed

- Insights table approve button no longer appears when there are no suggested tags
- Insights tags are now truncated when they are too long
- Insights posts cards on View screen no longer display text with different font-sizes
- Insights posts in table are no longer sorted by default

## 2021-10-20

### Changed

- PII (Personally Identifiable Information) data, if any, are now removed from Segment when a user account is deleted.

## 2021-10-19

### Changed

- Tags which do not contain any inputs are no longer visible on the Insights View screen
- PII (Personally Identifiable Information) data, if any, are now removed from Intercom when a user account is deleted.

### Added

- Added export functionality to Insights View screen inputs list

## 2021-10-15

### Changed

- Project reports are no longer available in the dashboard section. Instread, they can be found in the Reporting section of tha admin.

### Fixed

- Platform is now accepting valid Microsoft Form survey links with custom subdomains
- When user goes to the url of an Insight that no longer exist, they get redirected to the Insights List screen.

## 2021-10-14

### Fixed

- File uploads for ideas, projects, events, folders

## 2021-10-13 (2)

### Fixed

- Validation and functioning of page forms are fixed (forms to change the fixed/legal pages such as the FAQ, T&C, privacy policy, etc.).

## 2021-10-13

### Added

- Users can now change their name after validation with FranceConnect
- Permit embedding of videos from dreambroker in rich-text editor content.
- Possibility to create an Insights tag from selected filters in the Insights View screen

## 2021-10-12

### Added

- Added Serbian (Cyrillic) to platform

## 2021-10-11

### Added

- Insights View screen and visualization
- Users can now change their name after validation with FranceConnect

## 2021-10-06

### Fixed

- Issue with user deletion

### Added

- Initial blocked words lists for Luxembourgish and Italian.
- Added Luxembourgish translations.

## 2021-10-05

### Added

- Blocked words lists for Luxembourgish and Italian (which allows the profanity blocker feature).

### Changed

- Removed 'FAQ' and 'About' from the footer.
- Removed links to other pages at the bottom of the fixed and legal pages (Cookie policy, T&C, etc.)
- Removed the YES/NO short feedback form in the footer (as it wasn't working)

## 2021-10-01

### Fixed

- Typeform export from the platform shows the answers to all questions again.

## 2021-09-29

### Changed

- Insights Edit screen improvements
  - Added tooltip in the tags sidebar
  - Added quick delete action to category button in the categories sidebar
  - "Detect tags" button only shows if there are tags detected
  - "Reset tags" button is moved to a menu
  - Removed "add" button from input sidebar and improved select hover state
- Split 'Pages' tab in admin/settings into the 'Pages' and 'Policies' tabs. 'Pages' contains the about, FAQ and a11y statement pages, while 'Policies' contains the terms and conditions, privacy- and cookie policy. The 'Pages' tab will soon be replaced by a 'Navigation' tab with more customizability options as part of the upcoming nav-bar customization functionality. This is just a temporary in-between solution.

## 2021-09-24

### Added

- SmartSurvey integration

## 2021-09-22

### Changed

- Very short phases are now shown slightly bigger in the timeline, and projects with many phases will display the timeline correctly.

### Fixed

- Cookie popup can be closed again.

## 2021-09-21

### Added

- Permit embedding of videos from videotool.dk in rich-text editor content.

### Changed

- Project moderators have access to the 'Reporting' tab of the admin panel for their projects.

### Fixed

- The category columns in input `xlsx` exports (insights) are now ordered as presented in the application.

## 2021-09-14

### Changed

- Mobile navbar got redesigned. We now have a 'More' button in the default menu that opens up a full mobile menu.

## 2021-09-13

### Added

- Insights table export button. Adds the ability to export the inputs as xlsx for all categories or a selected one.

### Fixed

- Fixes issue where user name will sometimes appear as "undefined"

## 2021-09-06

### Added

- Keyboard navigation improvements for the Insights Edit view
- Added the internal machinery to support text network analyses in the end-to-end flow.

### Fixed

- '&' character now displays correctly in Idea description and Project preview description.
- Fixes user export with custom fields

## 2021-09-03

### Fixed

- Ghent now supports mapping 25 instead of 24 neighbourhouds

## 2021-09-02

### Fixed

- Setting DNS records when the host is changed.
- Smart group rules for participation in project, topic or idea status are now applied in one continuous SQL query.

### Changed

- The rule values for participation in project, topic or idea status, with predicates that are not a negation, are now represented as arrays of IDs in order to support specifying multiple projects, topics or idea statuses (the rule applies when satisfied for one of the values).

## 2021-09-01

### Fixed

- When voting is disabled, the reason is shown again

## 2021-08-31

### Added

- When signing up with another service (e.g. Google), the platform will now remember a prior language selection.

### Fixed

- Accessibility: voting buttons (thumbs) have a darker color when disabled. There's also more visual distinction between voting buttons on input cards when they are enabled and disabled.
- Accessibility: The default background color of the last "bubble" of the avatars showing on e.g. the landing page top banner is darker, so the contrast with its content (number of remaining users) is clearer.
- Accessibility: the text colors of the currently selected phase in a timeline project are darker to improve color contrast to meet WCAG 2.1 AA requirements.
- Accessibility: the status and topics on an input (idea) page are more distinctive compared to its background, meeting WCAG 2.1 AA criteria.
- Verification using Auth0 method no longer fails for everyone but the first user

## 2021-08-30

### Added

- New Insights module containing Insights end-to-end flow

## 2021-08-26

### Added

- Microsoft Forms integration

## 2021-08-20

### Fixed

- Survey options now appear as expected when creating a new survey project
- Adds a feature flag to disable user biographies from adminHQ

## 2021-08-18

### Added

- Added Italian to platform
- Support for a new verification method specifically for Ghent, which lets users verify using their rijksregisternummer
- Improved participatory budgeting:
  - Support for new virtual currencies (TOK: tokens, CRE: credits)
  - A minimum budget limit can be configured per project, forcing citizens to fill up their basket to some extent (or specify a specific basket amount when minimum and maximum budget are the same)
  - Copy improvements

## 2021-08-11

### Fixed

- When considering to remove a flag after updating content, all relevant attributes are re-evaluated.
- Issues with viewing notifications and marking them as read.

## 2021-08-09

### Fixed

- The preheader with a missing translation has been removed from user confirmation email

### Fixed

- When you sign up with Google, the platform will now automatically use the language of your profile whenever possible
- Fixed invalid SQL queries that were causing various issues throughout the platforms (Part I). (IN-510)

## 2021-08-05

### Added

- Added message logging to monitor tenant creation status (shown in admin HQ).

### Changed

- No default value for the lifecycle stage is prefilled, a value must be explicitly specified.
- Changing the lifecycle stage from/to demo is prohibited.
- Only tenant templates that apply without issues are released.
- On create validation for authors was replaced by publication context, to allow templates to successfully create content without authors.

## 2021-08-04

### Fixed

- Certain characters in Volunteer Cause titles prevented exporting lists of volunteers to Excel from admin/projects/.../volunteering view.
- Limit of 10 events under projects and in back office
- Events widget switch being shown in non-commercial plans

## 2021-07-30

### Added

- Configured dependabot for the frontend, a tool that helps keeping dependencies up to date.
- Added events overview page to navigation menu, which can be enabled or disabled.
- Added events widget to front page, which can be enabled or disabled (commercial feature).

## 2021-07-16

### Added

- Auto-detection of inappropriate content (in beta for certain languages). Flagged content can be inspected on the admin Activity page. The setting can be toggled in the General settings tab.

### Fixed

- On the admin activity page (/admin/moderation), items about proposals now correctly link to proposals (instead of to projects). Also, the copy of the links at the end of the item rows is now correct for different types of content (correct conjugation of 'this post', 'this project', etc. for all languages).

## 2021-07-14

### Added

- Project phases now have their own URLs, which makes it possible to link to a specific phase

### Fixed

- Blocked words for content that can contain HTML
- Searching users after sorting (e.g. by role)

## 2021-07-09

### Changed

- The admin Guide link goes to the support center now instead of to /admin/guide

## 2021-07-02

### Fixed

- Instances where the user name was "unknown author"

### Changed

- Removed the slogan from the homepage footer

## 2021-06-30

### Changed

- Users can no longer leave registration before confirming their account. This should prevent bugs relative to unconfirmed users navigating the platform.

## 2021-06-29

### Fixed

- Map: Fix for ideas that only have coordinates but no address not being shown on the map
- Map: Fix for 'click on the map to add your input' message wrongfully being shown when idea posting is not allowed
- Sign-up flow: Fix for bug that could cause the browser to freeze when the user tried to complete the custom fields step
- Project description: Fix for numbered and unnumbered lists being cut off
- Project Managers can now upload map layers.

### Changed

- Map: When an idea is selected that is hidden behind a cluster the map now zooms in to show that marker
- Map: Idea marker gets centered on map when clicked
- Map: Larger idea box on bigger desktop screens (width > 1440 pixels)
- Idea location: Display idea location in degrees (°) minutes (') seconds ('') when the idea only has coordinates but no address
- Sign-up flow: Show loading spinner when the user clicks on 'skip this step' in the sign-up custom fields step
- Image upload: The default max allowed file size for an image is now 10 Mb instead of 5 Mb

### Added

- 'Go back' button from project to project folder (if appropriate).

## 2021-06-22

### Changed

- Project managers that are assigned to a project and/or its input now lose those assignments when losing project management rights over that project.

### Fixed

- Input manager side modal scroll.

## 2021-06-18

### Fixed

- Privacy policy now opens in new tab.
- Landing page custom section now uses theme colors.
- Buttons and links in project description now open internal links in the same tab, and external links in a new tab.

## 2021-06-16

### Fixed

- Project moderators can no longer see draft projects they don't moderate in the project listing.
- The content and subject of the emails used to share an input (idea/issue/option/contribution/...) do now include the correct input title and URL.
- Sharing new ideas on Facebook goes faster
- Manual campaigns now have the layout content in all available languages.

## 2021-06-11

### Fixed

- Facebook button no longer shows when not configured.

## 2021-06-10

### Fixed

- Creating invites on a platform with many heavy custom registration fields is no longer unworkably slow

## 2021-06-09

### Added

- New citizen-facing map view

## 2021-06-08

### Fixed

- Ordering by ideas by trending is now working.
- Ordering by ideas votes in the input manager is now working.

## 2021-06-07

### Added

- Qualtrics surveys integration.

### Changed

- Project Events are now ordered chronologically from latest to soonest.

### Fixed

- Visibility Labels in the admin projects list are now visible.
- Tagged ideas export is fixed.
- Updating an idea in one locale does not overwrite other locales anymore

## 2021-05-28

### Fixed

- Project Events are now ordered chronologically from soonest to latest.

## 2021-05-27

### Fixed

- Project access rights management are now visible again.

## 2021-05-21

### Added

- Profanity blocker: when posting comments, input, proposals that contain profane words, posting will not be possible and a warning will be shown.

## 2021-05-20

### Fixed

- Excel exports of ideas without author

## 2021-05-19

### Added

- Support for Auth0 as a verification method

## 2021-05-18

### Fixed

- Active users no longer need confirmation

## 2021-05-14

### Fixed

- Fixed an issue causing already registered users to be prompted with the post-registration welcome screen.

## 2021-05-11

### Added

- Added polls to the reporting section of the dashboards

## 2021-05-10

### Changed

- Invited or verified users no longer require confirmation.

## 2021-05-07

### Fixed

- Spreasheet exports throughout the platform are improved.

### Added

- City Admins can now assign any user as the author of an idea when creating or updating.
- Email confirmation now happens in survey and signup page sign up forms.

## 2021-05-06

### Fixed

- Idea export to excel is no longer limited to 250 ideas.

## 2021-05-04

### Fixed

- Fixed issues causing email campaigns not to be sent.

## 2021-05-03

### Changed

- Users are now prompted to confirm their account after creating it, by receiving a confirmation code in their email address.

### Added

- SurveyXact Integration.

## 2021-05-01

### Added

- New module to plug email confirmation to users.

## 2021-04-29

### Fixed

- Editing the banner header in Admin > Settings > General, doesn't cause the other header fields to be cleared anymore

## 2021-04-22

### Fixed

- After the project title error appears, it disappears again after you start correcting the error

## 2021-03-31

### Fixed

- Customizable Banner Fields no longer get emptied/reset when changing another.

### Added

- When a client-side validation error happens for the project title in the admin, there will be an error next to the submit button in addition to the error message next to the input field.

## 2021-03-25

### Fixed

- The input fields for multiple locales provides an error messages when there's an error for at least one of the languages.

## 2021-03-23

### Fixed

- Fix for broken sign-up flow when signing-up through social sign-on

## 2021-03-19

### Fixed

- Admin>Dashboard>Users tab is no longer hidden for admins that manage projects.
- The password input no longer shows the password when hitting ENTER.
- Admin > Settings displays the tabs again

### Changed

- Empty folders are now shown in the landing page, navbar, projects page and sitemap.
- The sitemap no longer shows all projects and folder under each folder.
- Images added to folder descriptions are now compressed, reducing load times in project and folder pages.

### Added

- Allows for sending front-end events to our self-hosted matomo analytics tool

## 2021-03-16

### Changed

- Automatic tagging is functional for all clusters, and enabled for all premium customers

### Added

- Matomo is enabled for all platforms, tracking page views and front-end events (no workshops or back-end events yet)

## 2021-03-11

### Changed

- Tenants are now ordered alphabetically in AdminHQ
- Serbian (Latin) is now a language option.

## 2021-03-10

### Added

- CitizenLab admins can now change the link to the accessibility statement via AdminHQ.
- "Reply-to" field in emails from campaigns can be customized for each platform
- Customizable minimal required password length for each platform

## 2021-03-09

### Fixed

- Fixed a crash that would occur when tring to add tags to an idea

## 2021-03-08

### Fixed

- Phase pages now display the correct count of ideas (not retroactive - will only affect phases modified from today onwards).

## 2021-03-05

### Changed

- Changed the default style of the map
- Proposals/Initiatives are now sorted by most recent by default

### Added

- Custom maps (Project settings > Map): Admins now have the capability to customize the map shown inside of a project. They can do so by uploading geoJson files as layers on the map, and customizing those layers through the back-office UI (e.g. changing colors, marker icons, tooltip text, sort order, map legend, default zoom level, default center point).

### Fixed

- Fixed a crash that could potentially occur when opening an idea page and afterwards going back to the project page

## 2021-03-04

### Added

- In the admin (Settings > Registration tab), admins can now directly set the helper texts on top of the sign-up form (both for step 1 and 2).
- The admin Settings > Homepage and style tab has two new fields: one to allow customization for copy of the banner signed-in users see (on the landing page) and one to set the copy that's shown underneath this banner and above the projects/folders (also on the landing page).
- Copy to clarify sign up/log in possibilities with phone number

### Changed

- The admin Settings > Homepage and style tab has undergone copy improvements and has been rearranged
- The FranceConnect button to login, signup or verify your account now displays the messages required by the vendor.
- Updated the look of the FranceConnect button to login, signup or verify your account to feature the latests changes required by the vendor.

### Fixed

- Downvote button (thumbs down) on input card is displayed for archived projects

## 2021-03-03

### Added

- Users are now notified in app and via email when they're assigned as folder administrators.

## 2021-03-02

### Fixed

- Don't show empty space inside of the idea card when no avatar is present

### Added

- Maori as languages option

### Changed

- Improved layout of project event listings on mobile devices

## 2021-02-26

### Fixed

- France Connect button hover state now complies with the vendor's guidelines.

## 2021-02-24

### Fixed

- The project page no longer shows an eternal spinner when the user has no access to see the project

## 2021-02-18

### Added

- The password fields show an error when the password is too short
- The password fields have a 'show password' button to let people check their password while typing
- The password fields have a strength checker with appropriate informative message on how to increase the strength
- France Connect as a verification method.

### Fixed

- Notifications for started phases are no longer triggered for unpublished projects and folders.

## 2021-02-17

### Changed

- All input fields for multiple locales now use the components with locale switchers, resulting in a cleaner and more compact UI.
- Copy improvements

## 2021-02-12

### Fixed

- Fixed Azure AD login for some Azure setups (Schagen)

### Changed

- When searching for an idea, the search operation no longer searches on the author's name. This was causing severe performance issues and slowness of the paltforms.

## 2021-02-10

### Added

- Automatic tagging

## 2021-02-08

### Fixed

- Fixed a bug preventing registration fields and poll questions from reordering correctly.
- Fixed a bug causing errors in new platforms.

## 2021-02-04

### Fixed

- Fixed a bug causing the projects list in the navbar and projects page to display projects outside of folders when they're contained within them.

## 2021-01-29

### Added

- Ability to redirect URLs through AdminHQ
- Accessibility statement link in the footer

### Fixed

- Fixed issue affecting project managers that blocked access to their managed projects, when these are placed inside a folder.

## 2021-01-28

### Fixed

- A bug in Admin project edit page that did not allow a user to Go Back to the projects list after switching tabs
- Scrolling on the admin users page

## 2021-01-26

### Added

- Folder admin rights. Folder admins or 'managers' can be assigned per folder. They can create projects inside folders they have rights for, and moderate/change the folder and all projects that are inside.
- The 'from' and 'reply-to' emails can be customized by cluster (by our developers, not in Admin HQ). E.g. Benelux notification emails could be sent out by notifications@citizenlab.eu, US emails could be sent out by notifications@citizenlab.us etc., as long as those emails are owned by us. We can choose any email for "reply-to", so also email addresses we don't own. This means "reply-to" could potentially be configured to be an email address of the city, e.g. support@leuven.be. It is currently not possible to customize the reply-to (except for manual campaigns) and from fields for individual tenants.
- When a survey requires the user to be signed-in, we now show the sign in/up form directly on the page when not logged in (instead of the green infobox with a link to the sign-up popup)

### Fixed

- The 'reply-to' field of our emails showed up twice in recipient's email clients, now only once.

### Changed

- Added the recipient first and last name to the 'to' email field in their email client, so not only their email adress is shown.
- The links in the footer can now expand to multiple lines, and therefore accomodate more items (e.g. soon the addition of a link to the accesibility statement)

## 2021-01-21

### Added

- Added right-to-left rendering to emails

## 2021-01-18

### Fixed

- Access rights tab for participatory budget projects
- Admin moderation page access

## 2021-01-15

### Changed

- Copy improvements across different languages

## 2021-01-14

### Added

- Ability to customize the input term for a project

### Changed

- The word 'idea' was removed from as many places as possible from the platform, replaced with more generic copy.

## 2021-01-13

### Changed

- Idea cards redesign
- Project folder page redesign
- Project folders now have a single folder card image instead of 5 folder images in the admin settings
- By default 24 instead of 12 ideas or shown now on the project page

## 2020-12-17

### Fixed

- When creating a project from a template, only templates that are supported by the tenant's locale will show up
- Fixed several layout, interaction and data issues in the manual tagging feature of the Admin Processing page, making it ready for external use.
- Fixed project managers access of the Admin Processing page.

### Added

- Admin activity feed access for project managers
- Added empty state to processing list when no project is selected
- Keyboard shortcut tooltip for navigation buttons of the Admin Processing page

### Changed

- Reduced spacing in sidebar menu, allowing for more items to be displayed
- Style changes on the Admin Processing page

## 2020-12-08

### Fixed

- Issues with password reset and invitation emails
- No more idea duplicates showing up on idea overview pages
- Images no longer disappear from a body of an idea, or description of a project on phase, if placed at the bottom.

### Changed

- Increased color contrast of inactive timeline phases text to meet accesibility standard
- Increased color contrast of event card left-hand event dates to meet accesibility standard
- Increased color contrast of List/Map toggle component to meet accesibility standard

### Added

- Ability to tag ideas manually and automatically in the admin.

## 2020-12-02

### Changed

- By default the last active phase instead of the last phase is now selected when a timeline project has no active phase

### Fixed

- The empty white popup box won't pop up anymore after clicking the map view in non-ideation phases.
- Styling mistakes in the idea page voting and participatory budget boxes.
- The tooltip shown when hovering over a disabled idea posting button in the project page sticky top bar is no longer partially hidden

## 2020-12-01

### Changed

- Ideas are now still editable when idea posting is disabled for a project.

## 2020-11-30

### Added

- Ability to create new and edit existing idea statuses

### Fixed

- The page no longer refreshes when accepting the cookie policy

### Changed

- Segment is no longer used to connect other tools, instead following tools are integrated natively
  - Google Analytics
  - Google Tag Manager
  - Intercom
  - Satismeter
  - Segment, disabled by default
- Error messages for invitations, logins and password resets are now clearer.

## 2020-11-27

### Fixed

- Social authentication with Google when the user has no avatar.

### Changed

- Random user demographics on project copy.

## 2020-11-26

### Added

- Some specific copy for Vitry-sur-Seine

## 2020-11-25

### Fixed

- Sections with extra padding or funky widths in Admin were returned to normal
- Added missing copy from previous release
- Copy improvements in French

### Changed

- Proposal and idea descriptions now require 30 characters instead of the previous 500

## 2020-11-23

### Added

- Some specific copy for Sterling Council

### Fixed

- The Admin UI is no longer exposed to regular (and unauthenticated) users
- Clicking the toggle button of a custom registration field (in Admin > Settings > Registration fields) no longer duplicated the row
- Buttons added in the WYSIWYG editor now have the correct color when hovered
- The cookie policy and accessibility statement are not editable anymore from Admin > Settings > Pages

### Changed

**Project page:**

- Show all events at bottom of page instead of only upcoming events
- Reduced padding of sticky top bar
- Only show sticky top bar when an action button (e.g. 'Post an idea') is present, and you've scrolled past it.

**Project page right-hand sidebar:**

- Show 'See the ideas' button when the project has ended and the last phase was an ideation phase
- Show 'X ideas in the final phase' when the project has ended and the last phase was an ideation phase
- 'X phases' is now clickable and scrolls to the timeline when clicked
- 'X upcoming events' changed to 'X events', and event count now counts all events, not only upcoming events

**Admin project configuration page:**

- Replaced 'Project images' upload widget in back-office (Project > General) with 'Project card image', reduced the max count from 5 to 1 and updated the corresponding tooltip with new recommended image dimensions

**Idea page:**

- The map modal now shows address on top of the map when opened
- Share button copy change from "share idea" to "share"
- Right-hand sidebar is sticky now when its height allows it (= when the viewport is taller than the sidebar)
- Comment box now has an animation when it expands
- Adjusted scroll-to position when pressing 'Add a comment' to make sure the comment box is always fully visible in the viewport.

**Other:**

- Adjusted FileDisplay (downloadable files for a project or idea) link style to show underline by default, and increased contrast of hover color
- Reduced width of DateTimePicker, and always show arrows for time input

## 2020-11-20 (2)

### Fixed

- The project header image is screen reader friendly.
- The similar ideas feature doesn't make backend requests anymore when it's not enabled.

### Changed

- Areas are requested with a max. of 500 now, so more areas are visible in e.g. the admin dashboard.

## 2020-11-18

### Added

- Archived project folder cards on the homepage will now have an "Archived" label, the same way archived projects do\
- Improved support for right-to-left layout
- Experimental processing feature that allows admins and project managers to automatically assign tags to a set of ideas.

### Fixed

- Projects without idea sorting methods are no longer invalid.
- Surveys tab now shows for projects with survey phases.

### Changed

- Moved welcome email from cl2-emails to cl2-back

## 2020-11-16

### Added

- Admins can now select the default sort order for ideas in ideation and participatory budgeting projects, per project

### Changed

- The default sort order of ideas is now "Trending" instead of "Random" for every project if left unchanged
- Improved sign in/up loading speed
- Removed link to survey in the project page sidebar when not logged in. Instead it will show plain none-clickable text (e.g. '1 survey')

### Fixed

- Custom project slugs can now contain alphanumeric Arabic characters
- Project Topics table now updates if a topic is deleted or reordered.
- Empty lines with formatting (like bold or italic) in a Quill editor are now removed if not used as paragraphs.

## 2020-11-10

### Added

#### Integration of trial management into AdminHQ

- The lifecycle of the trials created from AdminHQ and from the website has been unified.
- After 14 days, a trial platform goes to Purgatory (`expired_trial`) and is no longer accessible. Fourteen days later, the expired trial will be removed altogether (at this point, there is no way back).
- The end date of a trial can be modified in AdminHQ (> Edit tenant > Internal tab).

## 2020-11-06

### Added

- Social sharing via WhatsApp
- Ability to edit the project URL
- Fragment to embed a form directly into the new proposal page, for regular users only

### Fixed

- The project about section is visibile in mobile view again
- Maps will no longer overflow on page resizes

## 2020-11-05

### Added

- Reordering of and cleaner interface for managing custom registration field options
- An 'add proposal' button in the proposals admin
- Fragment to user profile page to manage party membership settings (CD&V)
- "User not found" message when visiting a profile for a user that was deleted or could not be found

### Changed

- Proposal title max. length error message
- Moved delete functionality for projects and project folders to the admin overview

### Fixed

- The automatic scroll to the survey on survey project page

## 2020-11-03

### Fixed

- Fixed broken date picker for phase start and end date

## 2020-10-30

### Added

- Initial Right to left layout for Arabic language
- Idea description WYSIWYG editor now supports adding images and/or buttons

## 2020-10-27

### Added

- Support for Arabic

## 2020-10-22

### Added

- Project edit button on project page for admins/project manager
- Copy for Sterling Council

### Fixed

- Links will open in a new tab or stay on the same page depending on their context. Links to places on the platform will open on the same page, unless it breaks the flow (i.e. going to the T&C policy while signing up). Otherwise, they will open in a new tab.

### Changed

- In the project management rights no ambiguous 'no options' message will be shown anymore when you place your cursor in the search field

## 2020-10-16

### Added

- Ability to reorder geographic areas

### Fixed

- Stretched images in 'avatar bubbles'
- Input fields where other people can be @mentioned don't grow too wide anymore
- Linebar charts overlapping elements in the admin dashboard

## 2020-10-14

### Changed

- Project page redesign

## 2020-10-09

### Added

- Map configuration tool in AdminHQ (to configure maps and layers at the project level).

## 2020-10-08

### Added

- Project reports

### Changed

- Small styling fixes
- Smart group support multiple area codes
- Layout refinements for the new idea page
- More compact idea/proposal comment input
- Proposal 'how does it work' redesign

## 2020-10-01

### Changed

- Idea page redesign

## 2020-09-25

### Fixed

- The "Go to platform" button in custom email campaigns now works in Norwegian

### Added

- Granular permissions for proposals
- Possibility to restrict survey access to registered users only
- Logging project published events

### Changed

- Replaced `posting_enabled` in the proposal settings by the posting proposal granular permission
- Granular permissions are always granted to admins

## 2020-09-22

### Added

- Accessibility statement

## 2020-09-17

### Added

- Support for checkbox, number and (free) text values when initializing custom fields through excel invites.

### Changed

- Copy update for German, Romanian, Spanish (CL), and French (BE).

## 2020-09-15

### Added

- Support Enalyzer as a new survey provider
- Registration fields can now be hidden, meaning the user can't see or change them, typically controlled by an outside integration. They can still be used in smart groups.
- Registration fields can now be pre-populated using the invites excel

## 2020-09-08

### Fixed

- Custom buttons (e.g. in project descriptions) have correct styling in Safari.
- Horizontal bar chart overflow in Admin > Dashboard > Users tab
- User graphs for registration fields that are not used are not shown anymore in Admin > Dashboard > Users tab

### Added

- Pricing plan feature flags for smart groups and project access rights

## 2020-09-01

### Fixed

- IE11 no longer gives an error on places that use the intersection observer: project cards, most images, ...

### Added

- New platform setting: 'Abbreviated user names'. When enabled, user names are shown on the platform as first name + initial of last name (Jane D. instead of Jane Doe). This setting is intended for new platforms only. Once this options has been enabled, you MUST NOT change it back.
- You can now export all charts in the admin dashboard as xlsx or svg.
- Translation improvements (email nl...)

### Changed

- The about us (CitizenLab) section has been removed from the cookie policy

## 2020-08-27

### Added

- Support for rich text in field descriptions in the idea form.
- New "Proposed Budget" field in the idea form.

### Changed

- Passwords are checked against a list of common passwords before validation.
- Improving the security around xlsx exports (escaping formulas, enforcing access restrictions, etc.)
- Adding request throttling (rate-limiting) rules.
- Improving the consistency of the focus style.

## 2020-07-30

### Added

- Pricing plans in AdminHQ (Pricing plan limitations are not enforced).
- Showing the number of deviations from the pricing plan defaults in the tenant listing of AdminHQ.

### Changed

- Tidying up the form for creating new tenants in AdminHQ (removing unused features, adding titles and descriptions, reordering features, adding new feature flags, removing fields for non-relevant locales).

## 2020-07-10

### Added

- Project topics

### Changed

- Userid instead of email is used for hidden field in surveys (Leiden)
- New projects have 'draft' status by default

### Fixed

- Topics filter in ideas overview works again

## 2020-07-09 - Workshops

### Fixed

- Speps are scrollable

### Added

- Ability to export the inputs as an exel sheet
- Polish translations
- Portugese (pt-BR) translations

## 2020-06-26

### Fixed

- No longer possible to invite a project manager without selecting a project
- The button on the homepage now also respects the 'disable posting' setting in proposals
- Using project copy or a tenant template that contains a draft initiative no longer fails

### Added

- Romanian

## 2020-06-19

### Fixed

- Polish characters not being rendered correctly

### Added

- Back-office toggle to turn on/off the ability to add new proposals to the platform

## 2020-06-17

### Fixed

- It's no longer needed to manually refresh after deleting your account for a consistent UI
- It's no longer needed to manually refresh after using the admin toggle in the user overview
- The sign-in/up flow now correctly asks the user to verify if the smart group has other rules besides verification
-

demo`is no longer an available option for`organization_type` in admin HQ

- An error is shown when saving a typeform URL with `?email=xxxx` in the URL, which prevented emails to be linked to survey results
- On mobile, the info container in the proposal info page now has the right width
- A general issue with storing cookies if fixed, noticable by missing data in GA, Intercom not showing and the cookie consent repeatedly appearing
- Accessibility fix for the search field
- The `signup_helper_text` setting in admin HQ is again displayed in step 1 of the sign up flow

### Added

- There's a new field in admin HQ to configure custom copy in step 2 of the sign up flow called `custom_fields_signup_helper_text`
- `workshops` can be turned on/off in admin HQ, displayed as a new page in the admin interface

### Changed

- The copy for `project moderator` has changed to `project manager` everywhere
- The info image in the proposals header has changed

## 2020-06-03

### Fixed

- Maps with markers don't lose their center/zoom settings anymore
- English placeholders in idea form are gone for Spanish platforms

## 2020-05-26

### Changed

- Lots of small UI improvements throughout the platform
- Completely overhauled sign up/in flow:
  - Improved UI
  - Opens in a modal on top of existing page
  - Opens when an unauthenticaed user tries to perform an action that requires authentication (e.g. voting)
  - Automatically executes certain actions (e.g. voting) after the sign in/up flow has been completed (note: does not work for social sign-on, only email/password sign-on)
  - Includes a verification step in the sign up flow when the action requires it (e.g. voting is only allowed for verified users)

## 2020-05-20

### Fixed

- Budget field is shown again in idea form for participatory budget projects

## 2020-05-14

### Added

- Idea configurability: disabling/requiring certain fields in the idea form
- The footer has our new logo

### Changed

- Admins will receive a warning and need to confirm before sending a custom email to all users
- A survey project link in the top navigation will link to /info instead of to /survey

## 2020-04-29

### Fixed

- Folders are again shown in the navbar
- Adding an image to the description text now works when creating a project or a phase

### Added

- Support for Polish, Hungarian and Greenlandic

## 2020-04-23

### Fixed

- Long timeline phase names show properly

### Changed

- Redirect to project settings after creating the project
- Links to projects in the navigation menu link to the timeline for timeline projects

## 2020-04-21

### Fixed

- Fixed overlapping issue with idea vote bar on mobile
- Fixed an issue where images were used for which the filename contained special characters

### Added

- The overview (moderation) in the admin now has filters
  - Seen/not seen
  - Type: Comment/Idea/Proposal
  - Project
  - Search
- The idea xlsx export contains extra columns on location, number of comments and number of attachments

### Changed

- The permissions tab in the project settings has reordered content, to be more logical
- In German, the formal 'Sie' form has been replaced with the informal 'Du' form

## 2020-03-31

### Fixed

- Signing up with keyboard keys (Firefox)
- Composing manual emails with text images
- Exporting sheet of volunteers with long cause titles

### Added

- Folder attachments
- Publication status for folders

### Changed

- Show folder projects within admin project page

## 2020-03-20

### Added

- Volunteering as a new participation method

## 2020-03-16

### Fixed

- The project templates in the admin load again

## 2020-03-13

### Fixed

- The folder header image is not overly compressed when making changes to the folder settings
- The loading spinner on the idea page is centered

### Added

- Add images to folders, shown in cards.

### Changed

- Admins can now comment on ideas.

## 2020-03-10

### Fixed

- Fixed consent banner popping up every time you log in as admin
- Fixed back-office initiative status change 'Use latest official updates' radio button not working
- Fixed broken copy in Initiative page right-hand widget

### Added

- Add tooltip explaining what the city will do when the voting threshold is reached for a successful initiative
- Added verification step to the signup flow
- New continuous flow from vote button clicked to vote casted for unauthenticated, unverified users (click vote button -> account creation -> verification -> optional/required custom signup fields -> programmatically cast vote -> successfully voted message appears)
- The rich text editor in the admin now supports buttons

### Changed

- Admin HQ: new and improved list of timezones

## 2020-03-05

### Fixed

- Signup step 2 can no longer be skipped when there are required fields
- Correct tooltip link for support article on invitations
- Correct error messages when not filling in start/end date of a phase

### Added

- Setting to disable downvoting in a phase/project, feature flagged
- When a non-logged in visitor tries to vote on an idea that requires verification, the verification modal automatically appears after registering

## 2020-02-24

### Fixed

- Initiative image not found errors
- Templates generator out of disk space

### Added

- Folders i1
  - When enabled, an admin can create, edit, delete folders and move projects into and out of folders
  - Folders show in the project lists and can be ordered within projects

### Changed

- Initiative explanatory texts show on mobile views
- Existing platforms have a moderator@citizenlab.co admin user with a strong password in LastPass
- In the admin section, projects are no longer presented by publication status (Folders i1)

## 2020-02-19

### Fixed

- Loading more comments on the user profile page works again
- Accessibility improvements
- Adding an image no longer pops up the file dialog twice
- Changed to dedicated IP in mailgun to improve general deliverability of emails

### Added

- Improvements to the PB UI to make sure users confirm their basket at the end
- Ideation configurability i1
  - The idea form can be customized, on a project level, to display custom description texts for every field
- People filling out a poll are now included in the 'participated in' smart group rules
- Make me admin section in Admin HQ

### Changed

- When a platform no longer is available at a url, the application redirects to the CitizenLab website
- New platforms automatically get a moderator@citizenlab.co admin user with a strong password in LastPass

## 2020-01-29

### Fixed

- Rich text editor no longer allows non-video iframe content
- Smart groups that refer to a deleted project now get cleaned up when deleting a project
- All cookie consent buttons are now reachable on IE11
- More accessibility fixes
- The organization name is no longer missing in the password reset email

### Added

- CSAM verification
  - Users can authenticate and verify using BeID or itsme
  - User properties controlled by a verification method are locked in the user profile
  - Base layer of support for other similar verification methods in the future
- The order of project templates can now be changed in Templates HQ

### Changed

- Project templates overview no longer shows the filters

## 2020-01-17

### Fixed

- Further accesibility improvements:
  - Screen reader improvement for translations
  - Some color contrast improvements

### Added

- A hidden topics manager available at https://myfavouriteplatform.citizenlab.co/admin/topics

## 2020-01-15

### Fixed

- In the admin, the project title is now always displayed when editing a project
- Further accesibility improvements:
  - Site map improvements (navigation, clearer for screen readers)
  - Improved colors in several places for users with sight disability
  - Improved HTML to better inform screen reader users
  - Added keyboard functionality of password recovery
  - Improved forms (easier to use for users with motoric disabilities, better and more consistent validation, tips and tricks on mobile initiative form)
  - Improvements for screen reader in different languages (language picker, comment translations)
  - Added title (visible in your tab) for user settings page
  - Improved screen reader experience for comment posting, deleting, upvoting and idea voting

### Added

- The email notification settings on the user profile are now grouped in categories
- Unsubscribing through an email link now works without having to sign in first

### Changed

- The idea manager now shows all ideas by default, instead of filtered by the current user as assignee

## 2020-01-07

### Added

- Go to idea manager when clicking 'idea assigned to you' notification
- 2th iteration of the new admin moderation feature:
  - Not viewed/Viewed filtering
  - The ability to select one or more items and mark them as viewed/not viewed
  - 'Belongs to' table column, which shows the context that a piece of content belongs to (e.g. the idea and project that a comment belongs to)
  - 'Read more' expand mechanism for longer pieces of content
  - Language selector for multilingual content
  - 'Go to' link that will open a new tab and navigate you to the idea/iniative/comment that was posted

### Changed

- Improve layout (and more specifically width) of idea/iniatiatve forms on mobile
- Separate checkboxes for privacy policy and cookie policy
- Make the emails opt-in at registration

### Fixed

- Fix for unreadable password reset error message on Firefox
- Fix for project granular permission radio buttons not working

## 2019-12-12

### Added

- Polls now support questions for which a user can check multiple options, with a configurable maximum
- It's now possible to make a poll anonymous, which hides the user from the response excel export
- New verification method `id_card_lookup`, which supports the generic flow of verifying a user using a predined list of ID card numbers.
  - The copy can be configured in Admin HQ
  - The id cards CSV can be uploaded through Admin HQ

## 2019-12-11

### Added

- Admin moderation iteration 1 (feature flagged, turned on for a selected number of test clients)
- New verification onboarding campaign

### Changed

- Improved timeline composer
- Wysiwyg accessibility improvement

### Fixed

- English notifications when you have French as your language

## 2019-12-06

### Fixed

- Accessibility improvements:
  - Polls
  - Idea/initiative filter boxes
- Uploading a file in admin project page now shows the loading spinner when in progress
- Fixed English copy in notifications when other language selected
- Fixed project copy in Admin HQ not being saved

## 2019-12-05

### Fixed

- Small popups (popovers) no longer go off-screen on smaller screens
- Tooltips are no longer occluded by the checkbox in the idea manager
- The info icon on the initiatives voting box has improved alignment
- Project templates now display when there's only `en` is configured as a tenant locale
- When changing the lifecycle stage of a tenant, the update is now sent right away to segment
- When users accept an inivitation and are in a group, the group count is correctly updated
- Dropdowns in the registration flow can again support empty values
- Accessibility:
  - Various color changes to improve color contrasts
  - Color warning when picking too low contrast
  - Improvements to radio buttons, checkboxes, links and buttons for keyboard accessibility
  - Default built-in pages for new tenants have a better hierarchy for screen readers
- User posted an idea/initiative notification for admins will be in the correct language

## 2019-11-25

### Changed

- Updated translations
- Area filter not shown when no areas are configured
- Overall accessibility improvements for screen readers
- Improved accessibility of the select component, radio button, image upload and tooltip

### Fixed

- When adding a vote that triggers the voting limit on a project/phase, the other idea cards now automatically get updated with disabled vote buttons
- Fix for mobile bottom menu not being clickable when idea page was opened
- Navigating directly between projects via the menu no longer results in faulty idea card collections
- Display toggle (map or list view) of idea and initiative cards works again

## 2019-11-19

### Added

- New ideation project/phase setting called 'Idea location', which enables or disabled the ability to add a location to an idea and show the ideas on a map

### Changed

- Improved accessibility of the image upload component
- COW tooltipy copy
- Sharing modal layout improvement

### Fixed

- Checkboxes have unique ids to correctly identify their corresponding label, which improves screen reader friendliness when you have multiple checkboxes on one page.
- Avatar layout is back to the previous, smaller version

## 2019-11-15

### Fixed

- Fix for 'Click on map to add an idea' functionality not working
- Fix for notifications not showing

## 2019-11-12

### Fixed

- An email with subject `hihi` is no longer sent to admins that had their invite accepted
- Whe clicking the delete button in the file uploader, the page no longer refreshes
- Project templates no longer show with empty copy when the language is missing
- The countdown timer on initiatives now shows the correct value for days
- The radio buttons in the cookie manager are clickable again
- Changing the host of a tenant no longer breaks images embedded in texts
- It's possible again to unassign an idea in the idea manager
- The popup for adding a video or link URL is no longer invisible or unusable in some situations
- Uploading files is no longer failing for various filetypes we want to support
- Keyboard accessibility for modals

### Added

- ID Verification iteration 1
  - Users can verify their account by entering their ID card numbers (currently Chile only)
  - Verification is feature flagged and off by default
  - Smart groups can include the criterium 'is verified'
  - Users are prompted to verify their account when taking an actions that requires verification
- Total population for a tenant can now be entered in Admin HQ
- It's now possible to configure the word used for areas towards citizens from the areas admin
- Improvements to accessibility:
  - Idea and initiative forms: clearer for screen readers, keyboard accessibility, and more accessible input fields
  - Nav bar: clearer for screen readers and improved keyboard navigation
  - Project navigation and phases: clearer for screen readers
  - Sign-in, password reset and recovery pages: labeling of the input fields, clearer for screen readers
  - Participatory budgeting: clearer for screen readers

### Changed

- The organization name is now the default author in an official update

## 2019-10-22

### Fixed

- The sharing title on the idea page is now vertically aligned
- Improvements to the 'bad gateway' message sometimes affecting social sharing
- The map and markers are again visible in the admin dashboard
- First round of accessibility fixes and improvements
  - Dynamics of certain interactions are picked up by screen readers (PB, voting, ...)
  - Overall clarity for screen readers has improved
  - Improvements to information structure: HTML structure, W3C errors, head element with correct titles
  - Keyboard accessibility has generally improved: sign-up problems, login links, PB assignment, ...

### Added

- Initiatives iteration 3
  - Automatic status changes on threshold reached or time expired
  - When updating the status, official feedback needs to be provided simultaneously
  - Users receive emails and notifications related to (their) initiative
  - Initiatives support images in their body text
- Project templates
  - Admins can now create projects starting from a template
  - Templates contain images, a description and a timeline and let admin filter them by tags
  - Admins can share template descriptions with a publically accessible link
- It's now possible to configure the banner overlay color from the customize settings
- A custom email campaign now contains a CTA button by default

### Changed

- Complete copy overhaul of all emails

## 2019-10-03

### Fixed

- PB phase now has a basket button in the project navbar
- The datepicker in the timeline admin now works in IE11

### Changed

- For fragments (small pieces of UI that can be overridden per tenant) to work, they need to be enabled individually in admin HQ.

## 2019-09-25

### Fixed

- It's again possible to change a ideation/PB phase to something else when it contains no ideas
- Older browsers no longer crash when scrolling through comments (intersection observer error)
- Pagination controls are now correctly shown when there's multiple pages of users in the users manager
- The user count of groups in the users manager no longer includes invitees and matches the data shown
- Transition of timeline phases now happen at midnight, properly respecting the tenant timezone
- When looking at the map of an idea or initiative, the map marker is visible again
- The initiatives overview pages now uses the correct header and text colors
- The vote control on an initiative is no longer invisible on a tablet screen size
- The idea page in a budgeting context now shows the idea's budget
- The assign button on an idea card in a budgeting context behaves as expected when not logged in
- Project copy in Admin HQ that includes comments no longer fails
- Changing granular permissions by project moderator no longer fails

### Added

- Polling is now supported as a new participation method in a continuous project or a phase
  - A poll consists of multiple question with predefined answers
  - Users can only submit a poll once
  - Taking a poll can be restricted to certain groups, using granular permissions
  - The poll results can be exported to excel from the project settings
- It's now possible to disable Google Analytics, Google Tag Manager, Facebook Pixel and AdWords for specific tenants through Admin HQ

### Changed

- Large amount of copy improvements throughout to improve consistency and experience
- The ideas overview page is no longer enabled by default for new tenants
- The built-in 'Open idea project' can now be deleted in the project admin

## 2019-08-30

### Fixed

- The map preview box no longer overflows on mobile devices
- You're now correctly directed back to the idea/initiatives page after signing in/up through commenting

### Changed

- The height of the rich text editor is now limited to your screen height, to limit the scrolling when applying styles

## 2019-08-29

### Fixed

- Uploaded animated gifs are no longer displayed with weird artifacts
- Features that depend on NLP are less likely to be missing some parts of the data

### Added

- Citizen initiatives
  - Citizens can post view and post initiatives
  - Admins can manage initiatives, similar to how they manage ideas
  - Current limitation to be aware of, coming very soon:
    - No emails and notifications related to initiatives yet
    - No automated status changes when an initiative reaches enough votes or expires yet

## 2019-08-09

### Fixed

- Fixed a bug that sometimes prevented voting on comments
- When editing a comment, a mention in the comment no longer shows up as html
- In the dashboard, the domicile value 'outside' is now properly translated
- Some fixes were made to improve loading of the dashboard map with data edge cases
- Deleting a phase now still works when users that reveived notifications about the phase have deleted their account
- New releases should no longer require a hard refresh, avoiding landing page crashing issues we had

### Added

- File input on the idea form now works on mobile, if the device supports it

## 2019-07-26

### Fixed

- The project moderator email and notification now link to the admin idea manager instead of citizen side
- The widget no longer shows the `Multiloc`, but the real idea titles for some platforms

### Added

- Speed improvements to data requests to the backend throughout the whole paltform
- Changing the participation method from ideation to information/survey when there are ideas present is now prevented by the UI
- It's now possible to manually reorder archived projects
- There's new in-platform notifications for a status change on an idea you commented or voted on

## 2019-07-18

### Fixed

- It's no longer possible to change the participation method to information or survey if a phase/project already contains ideas
- The 'Share your idea modal' is now properly centered
- It's no longer possible to send out a manual email campaign when the author is not properly defined
- Invite emails are being sent out again
- Imported ideas no longer cause incomplete pages of idea cards
- Invited users who did not accept yet no longer receive any automated digest emails

## 2019-07-08

### Fixed

- When changing images like the project header, it's no longer needed to refresh to see the result
- The comments now display with a shorter date format to work better on smaller screens
- The code snippet from the widget will now work in some website that are strict on valid html
- The number of days in the assignee digest email is no longer 'null'
- The project preview description input is displayed again in the projects admin
- The idea status is no longer hidden when no vote buttons are displayed on the idea page
- Duplicate idea cards no longer appear when loading new pages

### Added

- Performance optimizations on the initial loading of the platform
- Performance optimizations on loading new pages of ideas and projects
- Newly uploaded images are automatically optimized to be smaller in filesize and load faster
- The 'Add an idea' button is now shown in every tab of the projects admin
- It's now possible to add videos to the idea body text
- E-mails are no longer sent out through Vero, but are using the internal cl2-emails server

### Changed

- The automated emails in the admin no longer show the time schedule, to work around the broken translations
- The rights for voting on comments now follow the same rights than commenting itself, instead of following the rights for idea voting
- On smaller desktop screens, 3 columns of idea cards are now shown instead of 2
- When adding an idea from the map, the idea will now be positioned on the exact location that was clicked instead of to the nearest detectable address
- Using the project copy tool in admin HQ is more tolerant about making copies of inconsistent source projects

## 2019-06-19

### Fixed

- Show 3-column instead of 2-column layout for ideas overview page on smaller desktop screens
- Don't hide status label on idea page when voting buttons are not shown

### Changed

- Small improvement in loading speed

## 2019-06-17

## Fixed

- The column titles in comments excel export are aligned with the content
- There's now enough space between voting anc translate links under a comment
- Vote button on an idea no longer stays active when a vote on that idea causes the voting treshold of the project to be reached

## Added

- The admin part of the new citizen initiatives is available (set initiatives feature on `allowed`)
  - Cities can configure how they plan to use initiatives
- A preview of how initiatives will look like city side is available, not yet ready for prime time (set initiatives feature on `allowed` and `enabled`)
- The ideas overview page has a new filtering sidebar, which will be used for other idea and initiative listings in the future
  - On idea status
  - On topic
  - Search
- Comments now load automatically while scrolling down, so the first comments appear faster

## 2019-06-05

### Fixed

- Fix an issue that when showing some ideas in an idea card would make the application crash

## 2019-05-21

### Fixed

- The idea page does no longer retain its previous scroll position when closing and reopening it
- The Similar Ideas box no longer has a problem with long idea titles not fitting inside of the box
- The Similar Ideas box content did not update when directly navigating from one idea page to the next
- The 'What were you looking for?' modal no longer gives an error when trying to open it

### Changed

- You now get redirected to the previously visited page instead of the landing page after you've completed the signup process

## 2019-05-20

### Fixed

- Closing the notification menu after scrolling no longer results in a navbar error
- When accessing the idea manager as a moderator, the assignee filter defaults to 'assigned to me'
- The idea and comment counts on the profile page now update as expected
- It's now possible to use a dropdown input in the 2nd registration step with a screen reader
- An invited user can no longer request a password reset, thereby becoming an inconsistent user that resulted in lots of problems

### Added

- Restyle of the idea page
  - Cleaner new style
  - Opening an idea no longer appears to be a modal
  - Properly styled similar ideas section
  - Showing comment count and avatars of contributors

### Changed

- When clicking the edit button in the idea manager, the edit form now opens in the sidemodal

## 2019-05-15

### Fixed

- Opening the projects dropdown no longer shows all menu items hovered when opened
- Users that can't contribute (post/comment/vote/survey) no longer get an email when a phase starts
- When a project has an ideation and a PB phase, the voting buttons are now shown during the ideation phase
- The admin navigation menu for moderators is now consistent with that for admins
- Moderators that try to access pages only accessible for admins, now get redirected to the dashboard
- The details tab in clustering doesn't cause the info panel to freeze anymore
- When writing an official update, the sbumit button now only becomes active when submission is possible
- The 'no options' copy in a dropdown without anything inside is now correctly translated
- Making a field empty in Admin HQ now correctly saves the empty value
- The active users graph no longer includes users that received an email as being active
- The translation button in an idea is no longer shown when there's only one platform language
- After changing granular permission, a refresh is no longer needed to see the results on ideas
- The sideview in the idea manager now shows the status dropdown in the correct language
- The layout of the sideview in the idea manager is now corrected
- A digest email to idea assignees is no longer sent out when no ideas are assigned to the admin/moderator
- Signing in with VUB Net ID works again
- Loading the insights map can no longer be infinite, it will now show an error message when the request fails

### Added

- The profile page of a user now also shows the comments by that user
- Users can now delete their own profile from their edit profile page
- Similar ideas, clustering and location detection now work in Spanish, German, Danish and Norwegian
- Facebooks bot coming from `tfbnw.net` are now blocked from signing up
- Moderators now also have a global idea manager, showing all the ideas from the projects they're moderating
- Loading the insights map, which can be slow, now shows a loading indicator

### Changed

- Voting buttons are no longer shown when voting is not enabled
- Improved and more granular copy text for several voting and commenting disabled messages

## 2019-04-30

### Fixed

- Time remaning on project card is no longer Capitalized
- Non-admin users no longer get pushed to intercom
- Improvements to the idea manager for IE11
- When filtering on a project in the idea manager, the selected project is highlighted again
- @citizenlab.cl admins can now also access churned platforms
- The user count in the user manager now includes migrated cl1 users
- Sending invitations will no longer fail on duplicate mixed-case email addresses

### Added

- Ideas can now be assigned to moderators and admins in the idea manager
  - Added filter on assignee, set by default to 'assigned to me'
  - Added filter to only show ideas that need feedback
  - When clicking an idea, it now opens in and can be partially edited from a half screen modal
  - Admins and moderators get a weekly digest email with their ideas that need feedback
- Completely new comments UI with support for comment upvotes
  - Comments are visually clearly grouped per parent comment
  - Sub-comments use @mentions to target which other subcomment they reply to
  - Comments can be sorted by time or by votes
- Ideas can now be sorted randomly, which is the new default
- New smart group rule for users that contributed to a specific topic
- New smart group rule for users that contributed to ideas with a specific status
- Clear error message when an invitee does a normal sign up

### Changed

- The idea grid no longer shows a 'post an idea' button when there are no ideas yet

## 2019-04-24

### Fixed

- Project cards now show correct time remaining until midnight

## 2019-04-23

### Fixed

- Closing the notification menu does not cause an error anymore
- The unread notifications count is now displayed correctly on IE11
- Clicking on an invite link will now show an immediate error if the invite is no longer valid

### Changed

- The admin guide is now under the Get Started link and the dashboards is the admin index
- The project cards give feedback CTA was removed
- An idea can now be deleted on the idea page
- The default border radius throughout the platform now is 3px instead of 5px
- The areas filter on the project cards is only shown when there is more than one area

## 2019-04-16

### Fixed

- The comment count of a project remains correct when moving an idea to a different project
- Fixed an issue when copying projects (through the admin HQ) to tenants with conflicting locales
- Only count people who posted/voted/commented/... as participants (this is perceived as a fix in the dashboards)
- Invites are still sent out when some emails correspond to existing users/invitees
- Phase started/upcoming notifications are only sent out for published projects

### Added

- Posting text with a URL will turn the URL part into a link
- Added smart group rules for topic and idea status participants

### Changed

- New configuration for which email campaigns are enabled by default
- Changed project image medium size to 575x575

## 2019-04-02

### Fixed

- The new idea button now shows the tooltip on focus
- The gender graph in clustering is now translated
- Tooltips on the right of the screen no longer fall off
- Text in tooltips no longer overflows the tooltip borders
- When there are no ideas, the 'post an idea' button is no longer shown on a user profile or the ideas overview page
- The project card no longer displays a line on the bottom when there is no meta information available
- Downloading the survey results now consistently triggers a browser download
- The bottom of the left sidebar of the idea manager can now be reached when there are a lot of projects
- The time control in the admin dashboard is now translated
- Various fixes to improve resilience of project copy tool

### Added

- The ideas overview page now has a project filter
- The various pages now support the `$|orgName|` variable, which is replaced by the organization name of the tenant
- Non-CitizenLab admins can no longer access the admin when the lifecycle stage is set to churned
- A new style variable controls the header opacity when signed in
- New email as a reminder to an invitee after 3 days
- New email when a project phase will start in a week
- New email when a new project phase has started
- The ideas link in the navbar is now feature flagged as `ideas_overview`

### Changed

- When filtering projects by multiple areas, all projects that have one of the areas or no area are now shown
- The user search box for adding a moderator now shows a better placeholder text, explaining the goal

## 2019-03-20

### Fixed

- Fixed mobile layout issues with cookie policy, idea image and idea title for small screens (IPhone 5S)
- Posting an idea in a timeline that hasn't started yet (as an admin) now puts the idea in the first phase
- Notifications menu renders properly in IE11
- The CTA on project cards is no longer shown for archived and finished projects
- Invited users that sign up with another authentication provider now automatically redeem their invitation
- When the tenant only has one locale, no language switcher is shown in the official feedback form

### Added

- Capabilities have been added to apply custom styling to the platform header
  - Styling can be changed through a new style tab in admin HQ
  - It's also possible to configure a different platform-wide font
  - Styling changes should only be done by a designer or front-end developer, as there are a lot of things that could go wrong
- The initial loading speed of the platform has increased noticably due to no longer loading things that are not immediately needed right away.
- Tenant templates are now automatically updated from the `.template` platforms every night
- The project copy tool in admin HQ now supports time shifting and automatically tries to solve language conflicts in the data
- New notifications and emails for upcoming (1 week before) and starting phases

### Changed

- Archived ieas are no longer displayed on the general ideas page
- The time remaining on project cards is no longer shown on 2 lines if there's enough space
- New platforms will show the 'manual project sorting' toggle by default
- Some changes were made to modals throughout to make them more consistent and responsiveness
- New ideas now have a minimal character limit of 10 for the title and 30 for the body
- User pages have a more elaborate meta title and description for SEO purposes

## 2019-03-11

### Fixed

- Notifications layout on IE11
- Errors due to loading the page during a deployment

## 2019-03-11

### Fixed

- Similar ideas is now fast enough to enable in production
- NLP insights will no longer keep on loading when creating a new clusgtering graph
- The comment count on project cards now correctly updates on deleted comments
- Various spacing issues with the new landing page on mobile are fixed
- When logging out, the avatars on the project card no longer disappear
- The widget no longer cuts off the title when it's too long
- In admin > settings > pages, all inputs are now correctly displayed using the rich text editor
- The notifications are no longer indented inconsistently
- Exporting typeform survey results now also work when the survey embed url contains `?source=xxxxx`
- When there's a dropdown with a lot of options during signup, these options are no longer unreachable when scrolling down
- The cookie policy no longer displays overlapping text on mobile
- The `isSuperAdmin`, `isProjectModerator` and `highestRole` user properties are now always named using camelCasing

### Added

- Official feedback
  - Admins and moderators can react to ideas with official feedback from the idea page
  - Users contributing to the idea receive a notification and email
  - Feedback can be posted using a free text name
  - Feedback can be updated later on
  - Admin and moderators can no longer write top-level comments
  - Comments by admins or moderators carry an `Official` badge
- When giving product feedback from the footer, a message and email can be provided for negative feedback
- CTA on project card now takes granular permissions into account
- CTA on project card is now also shown on mobile
- Projects for which the final phase has finished are marked as finished on their project card
- Projects on the landing page and all projects page can now be filtered on area through the URL

### Changed

- The avatars on a project card now include all users that posted, voted or commented
- Commenting is no longer possible on ideas not in the active phase

## 2019-03-03

### Fixed

- Manually sorting projects in the admin works as expected

### Added

- Support for Spanish
- The copy of 'x is currently working on' can be customized in admin HQ
- Extra caching layer in cl2-nlp speeds up similar ideas and creating clusters

## 2019-02-28

### Fixed

- In the dashboard, the labels on the users by gender donut chart are no longer cut off
- Adding file attachments with multiple consecutive spaces in the filename no longer fails
- Project copy in admin HQ no longer fails when users have mismatching locales with the new platform

### Added

- New landing page redesign
  - Project cards have a new layout and show the time remaining, a CTA and a metric related to the type of phase
  - The bottom of the landing page displays a new custom info text, configurable in the admin settings
  - New smarter project sorting algorithm, which can be changed to manual ordering in the projects admin
  - Ideas are no longer shown on the landing page
  - The `Show all projects` link is only shown when there are more than 10 projects
- New attributes are added to segment, available in all downstream tools:
  - `isSuperAdmin`: Set to true when the user is an admin with a citizenlab email
  - `isProjectModerator`
  - `highestRole`: Either `super_admin`, `admin`, `project_moderator` or `user`

### Changed

- Intercom now only receives users that are admin or project moderator (excluding citizenlab users)

## 2019-02-20

### Fixed

- User digest email events are sent out again
- The user statistics on the admin dashboard are back to the correct values
- Creating a new project page as an admin does not result in a blank page anymore
- Improved saving behaviour when saving images in a phase's description
- When logged in and visiting a url containing another locale than the one you previously picked, your locale choice is no longer overwritten

### Added

- Project copy feature (in admin HQ) now also supports copying ideas (including comments and votes) and allows you to specify a new slug for the project URL
- Unlogged users locale preference is saved in their browser

## 2019-02-14

### Fixed

- Project/new is no longer a blank page

## 2019-02-13

### Fixed

- Texts written with the rich text editor are shown more consistently in and outside of the editor
- Opening a dropdown of the smart group conditions form now scrolls down the modal
- When changing the sorting method in the ideas overview, the pagination now resets as expected
- Google login no longer uses the deprecated Google+ authentication API

### Added

- Typeform survey for typeform can now be downloaded as xlsx from a tab in the project settings
  - The Segment user token needs to be filled out in Admin HQ
  - New survey responses generate an event in segment
- Survey providers can be feature flagged individually
- New \*.template.citizenlab.co platforms now serve as definitions of the tenant template
- The registration fields overview in admin now shows a badge when fields are required

### Changed

- Surveymonkey is now feature-flagged off by default for new platforms

## 2019-01-30

### Fixed

- Long topic names no longer overlap in the admin dashboards
- Video no longer pops out of the phase description text
- Added event tracking for widget code copy and changing notification settings
- Saving admin settings no longer fails because of a mismatch between platform and user languages
- The password reset message now renders correctly on IE11
- It's easier to delete a selected image in the rich text editor
- The copy in the modal to create a new group now renders correctly in IE11
- Texts used in the the dashboard insights are no longer only shown in English
- Tracking of the 'Did you find what you're looking for?' footer not works correctly

### Added

- Tooltips have been added throughout the whole admin interface
- A new homepage custom text section can be configured in the admin settings, it will appear on the landing page in a future release
- New experimental notifications have been added that notify admins/moderators on every single idea and comment
- New tenant properties are being logged to Google Analytics

## 2019-01-19

### Fixed

- Registration fields of the type 'multiple select' can again be set in the 2nd step of the signup flow
- Creating invitations through an excel file no longer fails when there are multiple users with the same first and last name

## 2019-01-18

### Fixed

- Overflowing text in project header
- Fixed color overlay full opaque for non-updated tenant settings
- Fixed avatar layout in IE11
- Fixed idea page scrolling not working in some cases on iPad
- Pressing the enter key inside of a project settings page will no longer trigger a dialog to delet the project

### Changed

- Reduced the size of the avatars on the landing page header and footer
- Made 'alt' text inside avatar invisible
- Better cross-browser scaling of the background image of the header that's being shown to signed-in users
- Added more spacing underneath Survey, as not to overlap the new feedback buttons
- Increased width of author header inside of a comment to better accomodate long names
- Adjusted avatar hover effect to be inline with design spec￼

## 2019-01-17

### Added

- `header_overlay_opacity` in admin HQ allows to configure how transparent header color is when not signed in
- `custom_onboarding_fallback_message` in admin HQ allows to override the message shown in the header when signed in

## 2019-01-16

### Fixed

- The clustering prototype no longer shows labels behind other content
- Removing a project header image is again possible
- New active platforms get properly submitted to google search console again
- Scrolling issues with an iPad on the idea modal have been resolved
- Signing up through Google is working again
- The line underneath active elements in the project navbar now has the correct length
- A long location does no longer break the lay-out of an event card
- The dashboards are visible again by project moderators
- The admin toggle in the users manager is working again

### Added

- When logged in, a user gets to see a dynamic call to action, asking to
  - Complete their profile
  - Display a custom message configurable through admin HQ
  - Display the default fallback engagement motivator
- The landing page header now shows user avatars
- It's now possible to post an idea from the admin idea manager
- The footer now shows a feedback element for citizens
- A new 'map' dashboard now shows the ideas on their locations detected from the text using NLP
- The clustering prototype now shows the detected keywords when clustering is used

### Changed

- The navbar and landing page have a completely refreshed design
  - The font has changed all over the platform
  - 3 different colors (main, secondary, text) are configurable in Admin HQ
- The clustering prototype has been moved to its own dashboard tab
- Project cards for continuous projects now link to the information page instead of ideas

## 2018-12-26

### Fixed

- The rich text editor now formats more content the same way as they will be shown in the platform

### Added

- Admin onboarding guide
  - Shown as the first page in the admin, guiding users on steps to take
- The idea page now shows similar ideas, based on NLP
  - Feature flagged as `similar_ideas`, turned off by default
  - Experimental, intended to evaluate NLP similarity performance
- A user is now automatically signed out from FranceConnect when signing out of the platform

### Changed

- When a user signs in using FranceConnect, names and some signup fields can no longer be changed manually
- The FranceConnect button now has the official size and dimensions and no T&C
- SEO improvements to the "Powered by CitizenLab" logo

## 2018-12-13

### Fixed

- User digest email campaigns is sent out again
- IE11 UI fixes:
  - Project card text overflow bug
  - Project header text wrapping/centering bug
  - Timeline header broken layout bug
  - Dropdown not correctly positioned bug
- Creating new tenants and changing the host of existing tenants makes automatic DNS changes again

### Added

- SEO improvements: project pages and info pages are now included in sitemap
- Surveys now have Google Forms support

## 2018-12-11-2

### Fixed

- A required registration field of type number no longer blocks users on step 2 of the registration flow

## 2018-12-11

### Fixed

- Loading an idea page with a deleted comment no longer results in an error being shown
- Assigning a first bedget to a PB project as a new user no longer shows an infinite spinner
- Various dropdowns, most famously users group selection dropdown, no longer overlap menu items

## 2018-12-07

### Fixed

- It's again possible to write a comment to a comment on mobile
- When logged in and trying to log in again, the user is now redirected to the homepage
- A deleted user no longer generates a link going nowhere in the comments
- The dropdown menu for granular permissions no longer disappears behind the user search field
- After deleting an idea, the edit and delete buttons are no longer shown in the idea manager
- Long event title no longer pass out of the event box
- Notifications from a user that got deleted now show 'deleted user' instead of nothing

### Added

- Machine translations on the idea page
  - The idea body and every comment not in the user's language shows a button to translate
  - Feature flagged as `machine_translations`
  - Works for all languages
- Show the currency in the amount field for participatory budgeting in the admin
- Built-in registration fields can now be made required in the admin
- FranceConnect now shows a "What is FranceConnect?" link under the button

### Changed

- The picks column in the idea manager no longer shows a euro icon

## 2018-11-28

### Fixed

- IE11 graphical fixes in text editor, status badges and file drag&drop area fixed
- The idea tab is visible again within the admin of a continuous PB project
- The checkbox within 3rd party login buttons is now clickable in Firefox

## 2018-11-27

### Fixed

- When all registration fields are disabled, signing up through invite no longer blocks on the first step
- A moderator that has not yet accepted their invitation, is no longer shown as 'null null' in the moderators list
- Adding an idea by clicking on the map is possible again

### Changed

- When there are no events in a project, the events title is no longer shown
- The logo for Azure AD login (VUB Net ID) is shown as a larger image
- When logging in through a 3rd party login provider, the user needs to confirm that they've already accepted the terms and conditions

## 2018-11-22

### Fixed

- In the clustering prototype, comparing clusters using the CTRL key now also works on Mac
- Widget HTML code can now be copied again
- Long consequent lines of text now get broken up in multiple lines on the idea page
- Admin pages are no longer accessible for normal users
- Reduced problems with edge cases for uploading images and attachments

### Added

- Participatory budgeting (PB)
  - A new participation method in continuous and timeline projects
  - Admins and moderators can set budget on ideas and a maximum budget on the PB phase
  - Citizens can fill their basket with ideas, until they hit the limit
  - Citizens can submit their basket when they're done
  - Admins and moderators can process the results through the idea manager and excel export
- Advanced dashboards: iteration 1
  - The summary tab shows statistics on idea/comment/vote and registration activities
  - The users tab shows information on user demographics and a leaderboard
  - The time filter can be controller with the precision of a day
  - Project, group and topic filters are available when applicable
  - Project moderators can access the summary tabs with enforced project filter
- Social sharing through the modal is now separately trackable from sharing through the idea page
- The ideas excel export now contains the idea status
- A new smart group rule allows for filtering on project moderators and normal users

### Changed

- Project navigation is now shown in new navigation bar on top
- The content of the 'Open idea project' for new tenants has changed
- After posting an idea, the user is redirected towards the idea page of the new idea, instead of the landing page

## 2018-11-07

### Fixed

- The widget HTML snippet can be copied again

## 2018-11-05

### Fixed

- Clicking Terms & Conditions links during sign up now opens in a new tab

### Added

- Azure Active Directory login support, used for VUB Net ID

## 2018-10-25

### Fixed

- Resizing and alignment of images and video in the editor now works as expected
- Language selector is now updating the saved locale of a signed in user
- When clicking "view project" in the project admin in a new tab, the projects loads as expected
- The navbar user menu is now keyboard accessible
- Radio buttons in forms are now keyboard accessible
- The link to the terms and conditions from social sign in buttons is fixed
- In admin > settings > pages, the editors now have labels that show the language they're in
- Emails are no longer case sensitive, resolving recurring password reset issues
- The widget now renders properly in IE11
- Videos are no longer possible in the invitation editor

### Added

- Cookie consent manager
  - A cookie consent footer is shown when the user has not yet accepted cookies
  - The user can choose to accept all cookies, or open the manager and approve only some use cases
  - The consent settings are automatically derived from Segment
  - When the user starts using the platform, they silently accept cookies
- A new cookie policy page is easier to understand and can no longer be customized through the admin
- Granular permissions
  - In the project permissions, an admin or project moderator can choose which citizens can take which actions (posting/voting/comments/taking survey)
  - Feature flagged as 'granular_permissions', turned off by default
- Ideas excel export now contains links to the ideas
- Ideas and comments can now be exported from within a project, also by project moderators
- Ideas and comments can now be exported for a selection of ideas
- When signing up, a user gets to see which signup fields are optional

### Changed

- Published projects are now shown first in the admin projects overview
- It's now more clear that the brand color can not be changed through the initial input box
- All "Add <something>" buttons in the admin have moved to the top, for consistency
- The widget no longer shows the vote count when there are no votes
- When a project contains no ideas, the project card no longer shows "no ideas yet"

## 2018-10-09

### Fixed

- UTM tags are again present on social sharing
- Start an idea button is no longer shown in the navbar on mobile
- Exceptionally slow initial loading has been fixed
- Sharing on facebook is again able to (quite) consistently scrape the images
- When using the project copy tool in Admin HQ, attachments are now copied over as well

### Added

- Email engine in the admin (feature flagged)
  - Direct emails can be sent to specific groups by admins and moderators
  - Delivered/Opened/Clicked statistics can be seen for every campaign
  - An overview of all automated emails is shown and some can be disabled for the whole platform

## 2018-09-26

### Fixed

- Error messages are no longer cut off when they are longer than the red box
- The timeline dropdown on mobile shows the correct phase names again
- Adding an idea by clicking on the map works again
- Filip peeters is no longer sending out spam reports
- Reordering projects on the projects admin no longer behaves unexpectedly
- Fixes to the idea manager
  - Tabs on the left no longer overlap the idea table
  - Idea status tooltips no longer have an arrow that points too much to the right
  - When the screen in not wide enough, the preview panel on the right is no longer shown
  - Changing an idea status through the idea manager is possible again

### Added

- Social sharing modal is now shown after posting an idea
  - Feature flagged as `ideaflow_social_sharing`
  - Offers sharing buttons for facebook, twitter and email
- File attachments can now be added to
  - Ideas, shown on the idea page. Also works for citizens.
  - Projects, shown in the information page, for admins and moderators
  - Phases, shown under the phase description under the timeline, for admins and moderators
  - Events, shown under the event description, for admins and moderators
  - Pages, shown under the text, for admins
- Some limited rich text options can now be used in email invitation texts

### Changed

- The admin projects page now shows 3 seperate sections for published, draft and archived
- When there are no voting buttons, comment icon and count are now also aligned to the right
- It's now possible to remove your avatar

## 2018-09-07

### Fixed

- Submit idea button is now aligned with idea form
- An error caused by social sign in on French platforms not longer has an English error message
- Checkboxes are now keyboard navigable
- Projects that currently don't accept ideas can no longer be selected when posting an idea
- Deleting an idea no longer results in a blank page
- Deleting a comment no longer results in a blank page
- When sign in fails, the error message no longer says the user doesn't exist
- `null` is no longer shown as a lastname for migrated cl1 users without last name
- Clicking on the table headers in the idea managers again swaps the sorting order as expected
- Typeform Survey now is properly usable on mobile

### Added

- Email notification control
  - Every user can opt-out from all recurring types of e-mails sent out by the platform by editing their profile
  - Emails can be fully disabled per type and per tenant (through S&S ticket)
- An widget that shows platform ideas can now be embedded on external sites
  - The style and content of the widget can be configured through admin > settings > widgets
  - Widget functionality is feature flagged as "widgets", on by default

### Changed

- Initial loading speed of the platform has drastically improved, particulary noticable on mobile
- New tenants have custom signup fields and survey feature enabled by default

## 2018-08-20

### Fixed

- The idea sidepane on the map correctly displays HTML again
- Editing your own comment no longer turns the screen blank
- Page tracking to segment no longer tracks the previous page instead of the current one
- Some browsers no longer break because of missing internationalization support
- The options of a custom field are now shown in the correct order

### Added

- A major overhaul of all citizen-facing pages to have significantly better accessibility (almost WCAG2 Level A compliant)
  - Keyboard navigation supported everywhere
  - Forms and images will work better with screen readers
  - Color constrasts have been increased throughout
  - A warning is shown when the color in admin settings is too low on constrast
  - And a lot of very small changes to increase WCAG2 compliance
- Archived projects are visible by citizens
  - Citizens can filter to see all, active or archived projects
  - Projects and project cards show a badge indicating a project is archived
  - In the admin, active and archived projects are shown separately
- A favicon can now be configured at the hidden location `/admin/favicon`
  - On android in Chrome, the platform can be added to the Android homescreen and will use the favicon as an icon
- Visitors coming through Onze Stad App now are trackable in analytics

### Changed

- All dropdown menus now have the same style
- The style of all form select fields has changed
- Page tracking to segment no longer includes the url as the `name` property (salesmachine)
- Font sizes throughout the citizen-facing side are more consistent

## 2018-08-03

### Fixed

- The landingpage header layout is no longer broken on mobile devices
- Yet another bug related to the landingpage not correctly redirecting the user to the correct locale
- The Page not found page was not found when a page was not found

### Added

- The 'Create an account' call to action button on the landing page now gets tracked

## 2018-08-02

### Fixed

- The browser no longer goes blank when editing a comment
- Redirect to the correct locale in the URL no longer goes incorrectly to `en`

## 2018-07-31

### Fixed

- The locale in the URL no longer gets added twice in certain conditions
- Various fixes to the rich text editor
  - The controls are now translated
  - Line breaks in the editor and the resulting page are now consistent
  - The editor no longer breaks form keyboard accessibility
  - The images can no longer have inconsistent widht/height ratio wich used to happen in some cases
  - The toolbar buttons have a label for accessibility
- A new tenant created in French no longer contains some untranslated content
- The tenant lifecycle stage is now properly included in `group()` calls to segment
- Comment body and various dynamic titles are secured against XSS attacks

### Added

- Ideas published on CitizenLab can now also be pushed to Onze Stad App news stream
- The rich text editor
  - Now support copy/paste of images
- Event descriptions now also support rich text
- When not signed in, the header shows a CTA to create an account
- A new smart group rule allows you to specify members than have participated (vote, comment, idea) in a certain project
- The admin now shows a "Get started" link to the knowledge base on the bottom left
- The Dutch platforms show a "fake door" to Agenda Setting in the admin navigation

### Changed

- The idea card now shows name and date on 2 lines
- The navbar now shows the user name next to the avatar
- The user menu now shows "My ideas" instead of "Profile page"

## 2018-07-12

### Fixed

- New text editor fixes various bugs present in old editor:
  - Typing idea texts on Android phones now works as expected
  - Adding a link to a text field now opens the link in a new window
  - Resizing images now works as expected
  - When saving, the editor no longer causes extra whitespace to appear
- A (too) long list of IE11 fixes: The platform is now fully usable on IE11
- The group count in the smart groups now always shows the correct number
- The admin dashboard is no longer too wide on smaller screens
- The home button on mobile is no longer always active
- Fix for page crash when trying to navigate away from 2nd signup step when one or more required fields are present

### Added

- The language is now shown in the URL at all times (e.g. `/en/ideas`)
- The new text editor enables following extras:
  - It's now possible to upload images through the text editor
  - It's now possible to add youtube videos through the text editor
- `recruiter` has been added to the UTM campaign parameters

### Know issues

- The controls of the text editor are not yet translated
- Posting images through a URL in the text editor is no longer possible
- Images that have been resized by IE11 in the text editor, can subsequently no longer be resized by other browsers

## 2018-06-29

### Fixed

- Facebook now correctly shows the idea image on the very first share
- Signing up with a google account that has no avatar configured now works again
- Listing the projects and ideas for projects that have more than 1 group linked to them now works again

### Added

- Voting Insights [beta]: Get inisghts into who's voting for which content
  - Feature flagged as 'clustering', disabled by default
  - Admin dashboard shows a link to the prototype
- Social sharing buttons on the project info page
- Usage of `utm_` parameters on social sharing to track sharing performance
- Various improvements to meta tags throughout the platform
  - Page title shows the unread notification count
  - More descriptive page titles on home/projects/ideas
  - Engaging generic default texts when no meta title/description are provided
  - Search engines now understand what language and region the platform is targeting
- Optimized idea image size for facebook sharing
- Sharing button for facebook messenger on mobile
- When you receive admin rights, a notification is shown
- `tenantLifecycleStage` property is now present in all tracked events to segment

### Changed

- Meta tags can't be changed through the admin panel anymore
- Social sharing buttons changed aspect to be more visible

## 2018-06-20

### Fixed

- Visual fixes for IE11 (more to come)
  - The text on the homepage doesn't fall outside the text box anymore
  - The buttons on the project page are now in the right place
  - In the projects pages, the footer is no longer behaving like a header
- When trying to add a timeline phase that overlaps with another phase, a more descriptive error is shown
- larsseit font is now always being loaded

### Added

- Smart groups allow admins to automatically and continuously make users part of groups based on conditions
- New user manager allows
  - Navigating through users by group
  - Moving, adding and removing users from/to (manual) groups
  - Editing the group details from within the user manager
  - Creating groups from within the user manager
  - Exporting users to excel by group or by selection
- Custom registration fields now support the new type "number"
- The city website url can now be specified in admin settings, which is used as a link in the footer logo

### Changed

- The checkbox copy at signup has changed and now links to both privacy policy and terms and conditions
- Improved styling of usermenu dropdown (the menu that opens when you click on the avatar in the navigation bar)

### Removed

- The groups page is no longer a separate page, but the functionality is part of the user manager

## 2018-06-11

### Fixed

- Notifications that indicate a status change now show the correct status name
- The admin pages editors support changing content and creating new pages again
- When searching in the invites, filters still work as expected
- The font has changed again to larsseit

### Added

- Accessibility improvements:
  - All images have an 'alt' attributes
  - The whole navbar is now usable with a keyboard
  - Modals can be closed with the escape key
  - The contrast of labels on white backgrounds has increased
- New ideas will now immediately be scraped by facebook
- When inviting a user, you can now pick projects for which the user becomes a moderator

### Changed

- The language switcher is now shown on the top right in the navbar

## 2018-05-27

### Fixed

- Sitemap now has the correct date format
- Empty invitation rows are no longer created when the given excel file contains empty rows
- Hitting enter while editing a project no longer triggers the delete button
- Registration fields on signup and profile editing are now always shown in the correct language
- The dropdown menu for idea sorting no longer gets cut off by the edge of the screen on small screens
- Saving a phase or continuous project no longer fails when participation method is not ideation

### Added

- Language selection now also has a regional component (e.g. Dutch (Belgium) instead of Dutch)
- Added noindex tag on pages that should be shown in Google
- A new 'user created' event is now being tracked from the frontend side
- It's now possible to use HTML in the field description of custom fields (no editor, only for internal usage)

## 2018-05-16

### Fixed

- Phases are now correctly active during the day specified in their end date
- On the new idea page, the continue button is now shown at all resolutions
- On the idea list the order-by dropdown is now correctly displayed at all resolutions.

### Added

- Project moderators can be specified in project permissions, giving them admin and moderation capabilities within that project only
  - Moderators can access all admin settings of their projects
  - Moderators can see they are moderating certain projects through icons
  - Moderators can edit/delete ideas and delete comments in their projects
- A correct meta description tag for SEO is now rendered
- The platforms now render sitemaps at sitemap.xml
- It is now possible to define the default view (map/cards) for every phase individually
- The tenant can now be configured with an extra `lifecycle_stage` property, visible in Admin HQ.
- Downloading ideas and comments xlsx from admin is now tracked with events
- The fragment system, to experiment with custom content per tenant, now also covers custom project descriptions, pages and individual ideas

### Changed

- It is no longer possible to define phases with overlapping dates
- Initial loading speed of the platform has improved

## 2018-04-30

### Fixed

- When posting an idea and only afterward signing in, the content originally typed is no longer lost
- An error is no longer shown on the homepage when using Internet Explorer
- Deleting a user is possible again

### Changed

- The idea manager again shows 10 ideas on one page, instead of 5
- Submit buttons in the admin no longer show 'Error' on the buttons themselves

### Removed

- The project an idea belongs to can no longer be changed through the edit idea form, only through the idea manager

## 2018-04-26

### Added

- Areas can now be created, edited and deleted in the admin settings
- The order of projects can now be changed through drag&drop in the admin projects overview
- Before signing up, the user is requested to accept the terms and conditions
- It's possible to experiment with platform-specific content on the landing page footer, currently through setup & support
- Images are only loaded when they appear on screen, improving page loading speed

### Fixed

- You can no longer click a disabled "add an idea" button on the timeline
- When accessing a removed idea or project, a message is shown

### Known issues

- Posting an idea before logging in is currently broken; the user is redirected to an empty posting form
- Social sharing is not consistently showing all metadata

## 2018-04-18

### Fixed

- Adding an idea at a specific location by clicking on the map is fixed

## 2018-04-09

### Fixed

- An idea with a location now centers on that location
- Map markers far west or east (e.g. Vancouver) are now positioned as expected
- Links in comment now correctly break to a new line when they're too long
- Hitting enter in the idea search box no longer reloads the page
- A survey project no longer shows the amount of ideas on the project card
- The navbar no longer shows empty space above it on mobile
- The report as spam window no longer scrolls in a weird way
- The project listing on the homepage no longer repeats the same project for some non-admin users
- Google/Facebook login errors are captured and shown on an error page
- Some rendering issues were fixed for IE11 and Edge, some remain
- An idea body with very long words no longer overlaps the controls on the right
- Project cards no longer overlap the notification menu

### Added

- A user can now edit and delete its own comments
- An admin can now delete a user's comment and specify the reason, notifying the user by notification
- Invitations
  - Admins can invite users by specifying comma separated email addresses
  - Admins can invite users with extra information by uploading an excel file
  - Invited users can be placed in groups, made admin, and given a specific language
  - Admins can specify a message that will be included in the email to the invited users
  - Admins receive a notification when invited users sign up
- Users receive a notification and email when their idea changes status
- Idea titles are now limited to 80 characters

### Known issues

- Adding an idea through the map does not position it correctly

## 2018-03-23

### Fixed

- Fixed padding being added on top of navigation bar on mobile devices

## 2018-03-22

### Fixed

- Idea creation page would not load when no published projects where present. Instead of the loading indicator the page now shows a message telling the user there are no projects.

## 2018-03-20

### Fixed

- Various visual glitches on IE11 and Edge
- Scrolling behviour on mobile devices is back to normal
- The admin idea manager no longer shows an empty right column by default

### Added

- Experimental raw HTML editing for pages in the admin at `/admin/pages`

## 2018-03-14

### Fixed

- When making a registration field required, the user can't skip the second sign up step
- When adding a registration field of the "date" type, a date in the past can now be chosen
- The project listing on the landing page for logged in users that aren't admin is fixed

### Added

- When something goes wrong while authenticating through social networks, an error page is shown

## 2018-03-05

### Added

- Limited voting in timeline phases
- Facebook app id is included in the meta headers

### Known issues

- When hitting your maimum vote count as a citizen, other idea cards are not properly updating untill you try voting on them
- Changing the participation settings on a continuous project is impossible

## 2018-02-26

### Fixed

- Project pages
  - Fixed header image not being centered
- Project timeline page
  - Fixed currently active phase not being selected by default
  - Fixed 'start an idea' button not being shown insde the empty idea container
  - Fixed 'start an idea' button not linking to the correct idea creation step
- Ideas and Projects filter dropdown
  - Fixed the dropdown items not always being clickable
- Navigation bar
  - Fixed avatar and options menu not showing on mobile devices

### Added

- Responsive admin sidebar
- Top navigation menu stays in place when scrolling in admin section on mobile devices

### Changed

- Project timeline
  - Better word-breaking of phases titles in the timeline

## 2018-02-22

### Fixed

- Idea page
  - Fixed voting buttons not being displayed when page is accessed directly
- Edit profile form page
  - Fixed broken input fields (first name, last name, password, ...)
  - Fixed broken submit button behavior
- Admin project section
  - Fixed default view (map or card) not being saved
  - Fixed save button not being enabled when an image is added or removed
- Project page
  - Fixed header navigation button of the current page not being highlighted in certain scenarios
  - Fixed no phase selected in certain scenarios
  - Fixed mobile timeline phase selection not working
- Idea cards
  - Fixed 'Load more' button being shown when no more ideas
- Project cards
  - Fixed 'Load more' button being shown when no more projects
- Idea page
  - Fixed faulty link to project page
- Add an idea > project selection page
  - Fixed broken layout on mobile devices

### Added

- Landing page
  - Added 'load more' button to project and idea cards
  - Added search, sort and filter by topic to idea cards
- Project card
  - Added ideas count
- Idea card
  - Added author avatar
  - Added comment count and icon
- Idea page
  - Added loading indicator
- Project page
  - Added loading indicator
  - Added border to project header buttons to make them more visible
- Admin page section
  - Added header options in rich-text editors

### Changed

- Navigation bar
  - Removed 'ideas' menu item
  - Converted 'projects' menu item into dropdown
  - Changed style of the 'Start an idea' button
- Landing page
  - Header style changes (larger image dimensions, text centered)
  - Removed 'Projects' title on top of project cards
- Project card
  - Changed project image dimensions
  - Changed typography
- Idea card
  - Removed image placeholder
  - Reduced idea image height
- Filter dropdowns
  - Height, width and alignment changes for mobile version (to ensure the dropdown is fully visible on smaller screens)
- Idea page
  - Improved loading behavior
  - Relocated 'show on map' button to sidebar (above sharing buttons)
  - Automatically scroll to map when 'show on map' button is clicked
  - Larger font sizes and better overall typography for idea and comment text
  - Child comments style changes
  - Child commenting form style change
  - Comment options now only visible on hover on desktop
- Project page
  - Improved loading behavior
  - Timeline style changes to take into account longer project titles
  - Changed copy from 'timeline' to 'process'
  - Changed link from projects/<projectname>/timeline to projects/<projectname>/process
  - Events header button not being shown if there are no events
- Add an idea > project selection page
  - Improved project cards layout
  - Improved mobile page layout

## 2018-01-03

### Fixed

- Updating the bio on the profile page works again
- 2018 can be selected as the year of events/phases
- The project dropdown in the idea posting form no longer shows blank values
- Reset password email

### Added

- Ideas can be edited by admins and by their author
- An idea shows a changelog with its latest updates
- Improved admin idea manager
  - Bulk update project, topics and statuses of ideas
  - Bulk delete ideas
  - Preview the idea content
  - Links through to viewing and editing the idea
- When on a multi-lingual platform, the language can be changed in the footer
- The project pages now show previews of the project events in the footer
- The project card now shows a description preview text, which is changeable through the admin
- Images are automatically optimized after uploading, to reduce the file size

### Changed

- Image dimensions have changed to more optimal dimensions

## 2017-12-13

### Fixed

- The ideas of deleted users are properly shown
- Slider to make users admins is again functional

### Added

- The idea show page shows a project link
- Mentions are operational in comments
- Projects can be deleted in the admin

### Changed

- Ideas and projects sections switched positions on the landing page

## 2017-12-06

### Fixed

- Phases and events date-picker no longer overlaps with the description text
- No longer needed to hard refresh if you visited al old version of the platform
- Inconsistency when saving project permissions has been fixed
- Bullet lists are now working in project description, phases and events
- The notifications show the currect user as the one taking the action

### Added

- Translators can use `orgName` and `orgType` variables everywhere
- Previews of the correct image dimension when uploading images

### Changed

- Lots of styling tweaks to the admin interface
- Behaviour of image uploads has improved

## 2017-11-23

### Fixed

- Loading the customize tab in the admin no longer requires a hard refresh

## 2017-11-22

### Fixed

- When saving a phase in the admin, the spinner stops on success or errors
- Deleting a user no longer breaks the idea listing, idea page and comments
- Better error handling in the signup flow
- Various bug fixes to the projects admin
- The switches that control age, gender, ... now have an effect on the signup flow.
- For new visitors, hard reloading will no longer be required

### Added

- Social Sign In with facebook and google. (Needs to be setup individually per customer)
- Information pages are reachable through the navbar and editable through the admin
- A partner API that allows our partners to list ideas and projects programmatically
- Ideas with a location show a map on the idea show page
- Activation of welcome and reset password e-mails

### Changed

- Changes to mobile menu layout
- Changes to the style of switches
- Better overall mobile experience for citizen-facing site

### Known issues

- If you visited the site before and the page did not load, you need to hard refresh.
- If the "Customize" tab in the admin settings does not load, reload the browser on that page

## 2017-11-01

### Fixed

- Various copy added to the translation system
- Fixed bug where image was not shown after posting an idea
- Loading behaviour of the information pages
- Fixed bug where the app no longer worked after visiting some projects

### Added

- Added groups to the admin
- Added permissions to projects
- Social sharing of ideas on twitter and (if configured for the platform) facebook
- Projects can be linked to certain areas in the admin
- Projects can be filtered by area on the projects page
- Backend events are logged to segment

### Changed

- Improved the styling of the filters
- Project description in the admin has its own tab
- Restored the landing page header with an image and configurable text
- Improved responsiveness for idea show page
- Maximum allowed password length has increased to 72 characters
- Newest projects are list first

## 2017-10-09

### Fixed

- The male/female gender selection is no longer reversed after registration
- On firefox, the initial loading animation is properly scaled
- After signing in, the state of the vote buttons on idea cards is now correct for the current user
- Fixed bug were some text would disappear, because it was not available in the current language
- Fixed bug where adding an idea failed because of a wrongly stored user language
- Fixed bug where removing a language in the admin settings fails
- Graphical glitches on the project pages

### Added

- End-to-end test coverage for the happy flow of most of the citizen-facing app interaction
- Automated browser error logging to be proactive on bugs
- An idea can be removed through the admin

### Changed

- The modal that shows an idea is now fullscreen and has a new animation
- New design for the idea show page
- New design for the comments, with animation and better error handling
- The "Trending" sorting algorithm has changed to be more balanced and give new ideas a better chance
- Slightly improved design of the page that shows the user profile

## 2017-09-22

### Fixed

- Bug where multiple form inputs didn't accept typed input
- Issues blocking the login process
- The success message when commenting no longer blocks you from adding another comment
- Clicking an internal link from the idea modal didn't work
- Responsiveness of filters on the ideas page
- Updating an idea status through the admin failed

### Added

- Initial loading animation on page load
- Initial version of the legal pages (T&C, privacy policy, cookie policy)
- All forms give more detailed error information when something goes wrong
- Full caching and significant speed improvements for all data resources

### Changed

- Refactoring and restyling of the landing page, idea cards and project cards
- Added separate sign in and sign up components
- Cleaned up old and unused code
- The navbar is no longer shown when opening a modal
- Lots of little tweaks to styling, UX and responsiveness

## 2017-09-01

### Fixed

- Saving forms in the admin of Projects will now show success or error messages appropriately
- The link to the guide has been hidden from the admin sidebar until we have a guide to link to

### Added

- Adding an idea from a project page will pre-fill parts of the new idea form
- The landing page now prompts user to add an Idea if there are none
- The landing page will hide the Projects block if there are none

### Changed

- Under-the-hood optimizations to increase the loading speed of the platform

## 2017-08-27

### Fixed

- Changing the logo and background image in admin settings works
- Platform works for users with an unsupported OS language

### Added

- Admin dashboard
- Default topics and idea statuses for newly deployed platforms
- Proper UX for handling voting without being signed in
- Meta tags for SEO and social sharing
- Better error handling in project admin

### Changed

- Projects and user profile pages now use slugs in the URL

## 2017-08-18

### Fixed

- Changing idea status in admin
- Signing up
- Proper rending of menu bar within a project
- Admin settings are properly rendered within the tab container
- Lots of small tweaks to rendering on mobile
- Default sort ideas on trending on the ideas index page

### Added

- Admin section in projects to CRUD phases
- Admin section in projects to CRUD events
- New navbar on mobile
- Responsive version of idea show page

### Changed

- Navbar design updated
- One single login flow experience instead of 2 separate ones (posting idea/direct)
- Admins can only specify light/dark for menu color, not the exact color

### Removed

- Facebook login (Yet to be added to new login flow, will be back soon)

## 2017-08-13

### Fixed

- Voting on cards and in an idea page
- Idea modal loading speed
- Unread notification counter

### Added

- New improved flow for posting an idea
- Admin interface for projects
- New design for idea and project cards
- Consistenly applied modal, with new design, for ideas
- Segment.io integration, though not all events are tracked yet

### Changed

- Idea URls now using slugs for SEO<|MERGE_RESOLUTION|>--- conflicted
+++ resolved
@@ -5,6 +5,7 @@
 ### Fixed
 
 - 'View' button sometimes freezing page in Navigation settings: should be fixed now.
+- Bulk invites of invitees using only emails (no names specified) now succeeds again.
 
 ## 2022-03-21
 
@@ -22,11 +23,7 @@
 ### Fixed
 
 - Insights with multiple projects: projects in topbar are now displayed in dropdown if there is more than one (before they were just displayed next to each other).
-<<<<<<< HEAD
-- Bulk invites of invitees using only emails (no names specified) now succeeds again.
-=======
 - HTML is fixed when machine translating HTML content returns bad HTML.
->>>>>>> 9c228c6a
 
 ## 2022-03-15 (2)
 
