# Changelog

<<<<<<< HEAD
## Unreleased

### Added

- [CL-1028] Add Swedish locale
=======
## Next release

### Changed

- [CL-1024] Shows respective CTA buttons in the About component of the content builder
>>>>>>> a2848377

## 2022-06-22

### Fixed

- [CL-926] The ideas count never exceeded 250 due to a bug in the `ideas_count` endpoint.

### Changed

- [CL-975] Social sharing options are now consistent across the platform, and a general "Copy link" option has been added.

## 2022-06-21

### Fixed

- [CL-1026] Fix moderator access to conent builder

## 2022-06-20

### Fixed

- [CL-903] Fix admin input manager crash on Safari

## 2022-06-16

### Added

- [CL-979] Add description to embed component in content builder and restricts height to only take in numbers
- [CL-951] The search field used in several places now notifies screen readers when new search results have loaded.

### Fixed

- [CL-966] Fixed issue with tabs stretching off the screen
- [CL-908] Fix sheet names in excel exports.

## 2022-06-15

### Fixed

- [CL-967] Fixed issue with map displaying off screen on Android
- [CL-667] Next batch of RuboCop fixes

## 2022-06-14

### Added

- [CL-767] Add data from backend to representative dashboard

### Fixed

- [CL-915] Show "Messaging" menu item only if any of 3 messaging features enabled
- [CL-940] Graph excel export was not always giving the same numbers as the graph itself if a time period was selected. This is fixed now.
- [CL-888] Fixed issue with folders page layout. Project cards are now displayed in two columns (instead of one) on large screens.
- [CL-953] Fixed issue with expanding and collapsing custom idea fields after initial save.
- Fixed issue where users were unable to moderate projects and project folders correctly

## 2022-06-13

### Changed

- [TEC-11] Upgraded react-router frontend dependency

## 2022-06-08_2

### Fixed

- [CL-717] Ongoing events now shown along with Upcoming events in the Home Page Events Widget and on the Events Page.

## 2022-06-08

### Changed

- [CL-667] Fixed several RuboCop offences

### Added

- [CL-774] Add new option when adding areas to a project: "No areas"
- [CL-906] Added support for Snap Survey

## 2022-05-31

### Changed

- [CL-667] Fixed many RuboCop offences

### Fixed

- [CL-845] Fixed an issue with the Sign Up modal where it was impossible to scroll down on smaller screens, which made registration on certain Android devices impossible

## 2022-05-30

### Changed

- [CL-830] 'Accept' button now before 'Manage' button on cookie banner, and both buttons now the same style.

### Fixed

- [CL-835] Roll back CL-99 ("Add slight blur to logged-in header image")
- [CL-790] Events date picker now has the correct date format for US-based tenants
- [CL-832] Remove enable/disable toggle from title and description fields in the idea form
- [CL-833] Fix creating a new registration field in FR and AR-MA

### Added

- [CL-729] Do not show proposals navbar item if corresponding feature is disabled

## 2022-05-26_2

### Fixed

- [CL-758] Fix custom field option ordering for dashboard charts

## 2022-05-26

### Fixed

- [CL-788] Fixed issue with different URL when sharing idea from map vs list view

## 2022-05-20

### Fixed

- [CL-836] Repaired the /invite URL, which should now open a signup modal with a spot for the user to enter the invite code they received via email

## 2022-05-17

### Added

- [CL-292] Log an activity when an insights category is created, updated or deleted

## 17-05-22

### Fixed

- [CL-776] Button in weekly moderator digest email now links to correct page

## 2022-05-16_2

### Changed

- [CL-667] Fixed RuboCop Style/FrozenStringLiteralComment offences

### Fixed

- [CL-775] Use correct link to conditions page
- [CL-776] Button in weekly moderator digest email now links to correct page
- [CL-814] Faster user XLSX export.

## 2022-05-16

### Fixed

- Using the rich text editor in a right-to-left language no longer mislaligns puctuation
- Fixed right-to-left alignment and margin issues for avatars, checkboxes, event, page headers, project card and form labels

## 2022-05-13

### Added

- [CL-750] Add feature to remove CL branding

## 2022-05-11

### Fixed

- [CL-711] Title text looking weird on insights start page

## 2022-05-10_3

### Fixed

- [CL-764] Empty navbar item titles in backoffice.

## 2022-05-10_2

### Changed

- Added RuboCop on CI and corrected many offences

## 2022-05-10

### Changed

- [CL-716] The new phase started emails/notifications are also sent out for information phases or when it's possible to take a poll.

### Fixed

- [CL-387] The folder show page is better readable on narrow screens now

## 2022-05-06_3

### Changed

- When a navbar item's title is customized for one locale, the other locales remain up to date with the latest translations.

### Fixed

- Titles of navbar items of demo platforms created with external templates, remain up to date with the latest translations.
- [CL-730] Changed confirmation email DOM to make lives of spam bots a bit harder

### Fixed

- [CL-181] Prevent forms from trying to save on clicking label
- The "send" button on the email campaign send page is now disabled after a single click, to prevent users from clicking it multiple times and potentially sending a campaign more than once

## 2022-05-06

### Added

- Pages can now be translated 'live' via Weglot
- It's now possible to escape the sign-up flow at any point. If a user account has already been created but not completed (due to e.g. missing email confirmation, verification, ...), the user will be signed out and can continue on signing in.

## 2022-05-05

### Fixed

- Fix timeline for Arabic languages ('right-to-left')
- Fix language selector cropping for Arabic languages ('right-to-left')

## 2022-05-04_3

### Changed

- Changed language-picker label text for Moroccan Arabic

## 2022-05-04_2

### Changed

- Security update: Rails 6.1.5.1

## 2022-05-04

### Changed

- City logo now in higher resolution.

### Fixed

- Fixed issue with budget field not showing in input form

### Fixed

- Make it possible to add a new language to the platform with configured banner custom button.

### Fixed

- Fixed accessibility issue with idea card filtering

## 2022-05-02

### Added

- Added more autocompletion to the password reset and profile settings form which assist in filling out information faster.
- Validation of content builder layouts: whitelist of URLs for video iframes.
- Sanitization of content builder layouts: HTML of text elements.

### Fixed

- Updated registration custom field copies to the latest values from Crowdin for all the tenants and templates.

## 2022-04-28

### Added

- Added support for the Moroccan Arabic language to the platform

### Fixed

- Start and end times for project phases now account for the user's local timezone, making sure users can still access and engage with projects when the start/end dates are valid for them locally. The default used UTC, so it was not a big issue in Europe (where we're mostly very close to UTC time), but could be a bigger issue in e.g. North and South America, where UTC offset could be 4 or 5 hours and this could cause projects to display as ended even if they should have been valid on the user's current local date.
- Fixed breakpoint issues in `admin/insights` and `admin/users`, where content would disappear under the sidebar for certain screen sizes.
- Added primary and secondary aria-labels to header and footer navigation elements to more clearly differentiate them to screen readers and other accessability tools

## 2022-04-25

### Changed

- 'Summary' dashboard: the 'Participation per project' and 'Participation per tag' work a little bit different. Now, if a project filter is active, the former will stay the same but highlight the selected project instead of showing the differences with other projects which were hard to interpret (analogous for 'Participation per tag').

## 2022-04-20

### Changed

- Changed titles on the admin messaging page to accomodate both SMS and email campaigns

### Fixed

- Added dynamic functionality to prevent a user from using the tab key to select images/videos/buttons that are currently hidden behind "show more" buttons. Those elements can now be tabbed to only when the text is expanded and they are visible visually
- Fixed accessibility issue regarding element order for screen readers in volunteer card
- Removed unnecessary additional alt text describing city logos in header, navbar, and delete account modal. The remaining alt tags are now more concise for users who use screen readers
- Properly disable SMS create/edit button if the message is empty
- In the verification step of the sign-up flow, the form inputs are now connected to the correct labels, which makes it easier to select the input fields (also possible by clicking the input labels now)
- Fixed a bug in the password signup flow where a user could skip accepting terms and conditions and privacy policy

## 2022-04-11

### Added

- Added support for the Croatian language to the platform

### Fixed

- Added additional areas of focus and outline to scroll-to links and buttons in editing Comments, Ideas display, and Events display for a11y compatability
- Added a tabIndex so the cookie consent banner will have a visual outline around it when focused, for a11y compatibility
- Fixed accessibility issue in modal window used to report a proposal as spam
- Fixed accessibility contrast issue for social media buttons
- Fixed accessibility issue regarding missing screen reader labels on text boxes
- Fixed bug in idea form for missing Proposed Budget field even when enabled
- Fixed accessibility issue in map ideas search
- The widget no longer links to ideas with the wrong domain

## 2022-04-04

### Fixed

- Fixed SurveyMonkey container height so survey questions are visible

## 2022-04-01

### Fixed

- Fixed bug in Ideas Map view that caused an infinite loop of requests when Idea sort order was changed

## 2022-04-04

### Fixed

- Fixed SurveyMonkey container height so survey questions are visible

## 2022-03-29

### Changed

- Vienna Saml button is temporarily disactivated

## 2022-03-24

### Added

- When phone sign in/up is enabled, email/phone field in the sign in/up forms now have validation of the email address/phone number and provides an error message when this validation fails.

### Fixed

- When you need to verify to comment on proposals, an error message with link to the sign in form is now shown again.
- Status labels are visible again in manual email campaigns list (Admin : Messaging : Custom)
- Custom email campaigns list properly accomodates longer translations in labels and buttons.

## 2022-03-23

### Added

- Add new topic/tag filter on homepage.

## 2022-03-22

### Fixed

- 'View' button sometimes freezing page in Navigation settings: should be fixed now.
- Bulk invites of invitees using only emails (no names specified) now succeeds again.

## 2022-03-21

### Added

- Put back secret pages-page

### Changed

- Project and folder moderators are allowed to list users (for the projects they moderate). This means that project and folder moderators are now also able to assignee assignees to ideas.
- 'Emails' tab in the admin sidebar renamed to 'Messaging' in anticipation of new SMS/texting functionality
- Removed 'most active users' graph
- When the locale of the current user is not present in a multiloc, fall back to the value for a locale of the same language (for example es-CL as picked language and a multiloc with es-ES).

### Fixed

- Insights with multiple projects: projects in topbar are now displayed in dropdown if there is more than one (before they were just displayed next to each other).
- HTML is fixed when machine translating HTML content returns bad HTML.

## 2022-03-15 (2)

### Fixed

- Idea forms and other things not rendering on various platforms

## 2022-03-15 (1)

### Fixed

- Fixed spacing issue between field name and 'optional' in input form

## 2022-03-14

### Fixed

- Rich text editor now works correctly with custom emails - the image description box no longer appears on the preview and image alignment works as expected.
- Fixed a performance issue that causes the users export to time out when there are lots of users registered on the platform

## 2022-03-11

### Fixed

- When viewing an idea in map view, "Go back" now returns to the map idea list instead of back to the project main page
- User profile page slug now anonymized when bulk inviting and Abbreviated User Names feature enabled.
- Rich text editor copy/paste issues should be resolved

## 2022-03-10

### Fixed

- Added informative message and sign in/sign up links to Idea Not Found page
- Added slight blur to logged-in header image. The logged-in header image is reused from the logged-out banner, and blur was added to make smaller banner images from the two-column layout look nice when fully stretched on the logged-in banner

## 2022-03-08

### Added

- Filter projects by topics

### Fixed

- FranceConnect test login
- Fixed issue with folder page responsiveness where right hand side gets cropped.

### Changed

- Fixed issue with folder page responsiveness where right hand side gets cropped.
- Use only user name in FranceConnect instead of full profile scope

## 2022-03-04

### Fixed

- Can now re-use tenant host URL immediately the tenant is deleted.
- Relevant error(s) now returned when tenant creation fails, for example due to host URL already being in use.
- Added temporary fix for the project page without permissions error where it doesn't recover after sign in.

## 2022-02-28

### Changed

- Non-moderating users cannot visit a folder page, when none of the projects inside are visible to them (e.g. due to group permissions)
- Non-moderating users cannot visit a folder page, when there are no projects inside
- Non-moderating users cannot visit a folder page, when the folder is a draft

## 2022-02-25

### Added

- SAML Single-Sign on (Vienna)

### Changed

- Language parameter added in Typeform. Allows for question branching in surveys based on user's language.

## 2022-02-23

### Changed

- The ideas overview on project/user and ideas index (/ideas) pages are properly keyboard navigable, implemented as a full-fledged tab system.
- The timeline of a project is now fully keyboard navigable
- The proposal button has no tooltip anymore when submitting new proposals is disabled. Instead, a warning message is shown.

### Added

- Ensure `nofollow` is added to all links added through the rich text editor, which makes them useless for backlink generation by bots

## 2022-02-21

### Added

- Support added for custom font not on Adobe Fonts

### Fixed

- Improved area filter layout on frontpage on mobile (now has correct padding), and used a smaller breakpoint for when filter goes below topbar.
- Enalyzer URL validation now has greater flexibility

### Added

- Support added for email and user ID parameters in SmartSurvey

### Changed

- Icons don't have wrong/empty descriptions linked to them anymore, which improves the user experience for screen readers.
- Icons that work as button (like the vote button, the bell in the notification menu, etc.) all have accompanying descriptions so we provide more information about these buttons to people using screen readers.

## 2022-02-17

### Changed

- Removes support for category detection in Insights. \[IN-717\]

### Fixed

- Customizable navbar is now feature flagged, meaning it can be enabled or disabled in AdminHQ

## 2022-02-14

### Added

- It is now possible to add `alt` text to images in the Quill rich text editor

## 2022-02-11

### Changed

- More descriptive and consistent error messages in the sign up and sign in flow.

## 2022-02-08

### Fixed

- Typeform surveys now display properly on mobile devices
- Remove periods from non-Latin URL slugs

### Added

- Folder slugs (URLs) can now be customized

## 2022-02-07

### Changed

- Removes support for the (deprecated) Clustering feature. 💐 \[IN-688\]
- Remove the word 'del' from NL profanity list

### Fixed

- Always show color and opacity inputs
- Truncate user count in banner bubble if value is over 10k

## 2022-02-04

### Added

- Re-enable homepage filter tabs now that translations are working

### Fixed

- Color contrast issue (accessibility): the number of total votes needed for a proposal to be considered, shown on the proposal card, has a darker color. This makes it easier to see this information.

## 2022-02-02

### Added

- Projects on homepage can now be filtered by 'Active', 'Archived' or 'All' through a tab system

## 2022-02-01

### Changed

- Improved `alt` text for logo images on the platform
- Anonymization of users (using initials avatars, different set of face avatars, different set of first and last names, making anonymous users easier to identify through their email)
- Updated CC license in Vienna basemap attribution and increased maximum zoom level to 20.

# Fixed

- An issue that prevented Que from starting up was solved by updating the bootsnap gem to the latest version

## 2022-01-24

### Changed

- Insights Network Visualisation changes:
  - The network is now flat and shows all keywords at once
  - The colors of the keywords depend on the cluster they are part of
  - The more important links between keywords are shown in the network

## 2022-01-18

### Changed

- Removes support for the (deprecated) Tagging feature, the forerunner of today's Insights. 🕯 \[IN-661\]

## 2022-01-14

### Changed

- Dashboard and reports vertical bar charts are now sorted
- Automatic tagging in Insights also takes the title into account (instead of only the content).

### Fixed

- Resolution for basemap.at

## 2022-01-12

### Added

- Users are now able to cancel tag suggestion scan on the Insights Edit screen
- Added `secure` flag to cookies
- Support basemap.at as tile provider

### Fixed

- Fixed issue with exporting surveys as XLSX sheets, when the typeform survey URI includes a '#' character.
- Styling of the text above the avatar bubbles at the bottom of the landing page works again when there's a customized text.
- Styling bugs for the two-column layout
- Bug where tile provider of a project becomes unchangeable after the map config has been edited has been fixed.

### Changed

- Updated Cookie Policy page

## 2022-01-10

### Added

- Configure sign-up button (custom link) on homepage banner

### Changed

- Dashboard and report bar charts are now more easily readable - values appear on top or next to the bars instead of inside of them. Comparisons between project and platform values are now only visible in the report tooltips and do not break the chart itself.

### Fixed

- Using a custom tile provider should work now.
- Registration form with a date field doesn't crash anymore

## 2022-01-06

### Fixed

- Changing the values for Registration helper text and Account confirmation in Admin > Settings > Registration doesn't cause other values to be erased anymore.

## 2022-01-05

### Changed

- Improved the user interface of the Registration tab in the Admin settings

## 2021-12-23

### Added

- Adding pages in 'Navigation' tab in settings now possible, changing names of navbar items now works, removed 'secret pages-page'.
- Different layouts for the homepage banner (for signed-out users)
- Preview functionality for the image of the homepage banner in the back-office

### Fixed

- Saving of homepage banner image overlay color and opacity

## 2021-12-22

### Fixed

- Notifications of inappropriate content now link to the item containing the flagged content

## 2021-12-16

### Added

- Ability to scan all post, recently added posts and not tagged posts in Insights

## 2021-12-15

### Fixed

- Severe code-injection vulnerability
- More small copy changes for customizable navbar, made styling Navigation tab consistent with other tabs, re-enabled slug editing on secret pages-page.

## 2021-12-10

- Copy for customizable navbar

## 2021-12-09

### Added

- Customizable navbar

## 2021-12-08

### Changed

- Improved the structure and copy of the Admin > Settings > Customize page.

### Fixed

- Insights scan category button no longer appears when the insights nlp feature flag is disabled

## 2021-11-30

### Added

- Insights loading indicator on category scan

### Fixed

- Password reset emails sometimes took a long time to be send out, they are now processed much faster (even when the background job queue has lots of items).

## 2021-11-25

### Added

- New translations from Crowdin.
- Sign-up flow: Not activating any custom registration fields no longer breaks sign-up. Refreshing page during sign-up flow no longer creates an unregistered user.

## 2021-11-22

### Changed

- Enable/disable avatars in homepage banner
- Increased size of city logo in the footer

### Fixed

- Links to ideas in admin digest emails work again
- Votes statistics not showing up in the dashboard for some admins and project moderators.

## 2021-11-16

### Fixed

- Custom topics are not displayed as filters on the proposals overview page.

### Added

- Added a tooltip in the survey project settings with a link to a support article that explains how to embed links in Google forms
- Input count to Insights View screen

### Changed

- Add clarification tooltips to Insights View screen
- When a user account is deleted, visits data associated to that account are now removed from Matomo.

## 2021-11-11

### Changed

- Improvements to the loading speed of the landing page and some items with dropdown menus in the navigation bar.

## 2021-11-05

### Fixed

- Dashboard issue where the current month did not appear for certain time zones

## 2021-11-04

### Added

- New translations from Crowdin.

## 2021-11-03

### Fixed

- Microsoft Form survey iframes no longer auto-focus on the form
- Stop confusing Serbian Latin and Cyrillic in back locales.

## 2021-11-01

### Changed

- The whole input card in Insight View screen is now clickable
- Inputs list component in Insights View screen now shows active filters at all times
- Insights Network Visualisation changes:
  - Reduced space between clusters
  - Increased font size for keywords labels
  - It is now possible to de-select keywords by clicking on them twice

### Fixed

- If there's an error message related to the project title, it goes away if the title is edited (and only shows again if we submit and the error isn't fixed).

## 2021-10-27

### Changed

- Removed the unused '/ideas/new' route

### Fixed

- Sorting order and list/map view settings of ideas are available again if voting is disabled.
- Project phase started emails and notifications.

## 2021-10-26

### Added

- Limit number of downvotes.

### Changed

- Improved quality of Idea and App Header Images
- Idea cards in the map view only show the downvote icon when downvoting is enabled or when it's disabled and it's disabled for a different reason than explicit turning off of the downvoting functionality.
- Now also for idea cards on the map view: the comment icon on an idea card is only shown when commenting in the project is enabled or there's at least one idea with a comment.

### Fixed

- The event cards now rearrange themselves vertically on mobile / small screens. Before they were always arranged horizontally. This fixed the issue of them going off-screen when there is not enough screen space.

## 2021-10-25

### Changed

- The comment icon on an idea card is only shown when commenting in the project is enabled or there's at least one idea with a comment.
- Increased Microsoft Forms survey width

### Fixed

- Insights table approve button no longer appears when there are no suggested tags
- Insights tags are now truncated when they are too long
- Insights posts cards on View screen no longer display text with different font-sizes
- Insights posts in table are no longer sorted by default

## 2021-10-20

### Changed

- PII (Personally Identifiable Information) data, if any, are now removed from Segment when a user account is deleted.

## 2021-10-19

### Changed

- Tags which do not contain any inputs are no longer visible on the Insights View screen
- PII (Personally Identifiable Information) data, if any, are now removed from Intercom when a user account is deleted.

### Added

- Added export functionality to Insights View screen inputs list

## 2021-10-15

### Changed

- Project reports are no longer available in the dashboard section. Instread, they can be found in the Reporting section of tha admin.

### Fixed

- Platform is now accepting valid Microsoft Form survey links with custom subdomains
- When user goes to the url of an Insight that no longer exist, they get redirected to the Insights List screen.

## 2021-10-14

### Fixed

- File uploads for ideas, projects, events, folders

## 2021-10-13 (2)

### Fixed

- Validation and functioning of page forms are fixed (forms to change the fixed/legal pages such as the FAQ, T&C, privacy policy, etc.).

## 2021-10-13

### Added

- Users can now change their name after validation with FranceConnect
- Permit embedding of videos from dreambroker in rich-text editor content.
- Possibility to create an Insights tag from selected filters in the Insights View screen

## 2021-10-12

### Added

- Added Serbian (Cyrillic) to platform

## 2021-10-11

### Added

- Insights View screen and visualization
- Users can now change their name after validation with FranceConnect

## 2021-10-06

### Fixed

- Issue with user deletion

### Added

- Initial blocked words lists for Luxembourgish and Italian.
- Added Luxembourgish translations.

## 2021-10-05

### Added

- Blocked words lists for Luxembourgish and Italian (which allows the profanity blocker feature).

### Changed

- Removed 'FAQ' and 'About' from the footer.
- Removed links to other pages at the bottom of the fixed and legal pages (Cookie policy, T&C, etc.)
- Removed the YES/NO short feedback form in the footer (as it wasn't working)

## 2021-10-01

### Fixed

- Typeform export from the platform shows the answers to all questions again.

## 2021-09-29

### Changed

- Insights Edit screen improvements
  - Added tooltip in the tags sidebar
  - Added quick delete action to category button in the categories sidebar
  - "Detect tags" button only shows if there are tags detected
  - "Reset tags" button is moved to a menu
  - Removed "add" button from input sidebar and improved select hover state
- Split 'Pages' tab in admin/settings into the 'Pages' and 'Policies' tabs. 'Pages' contains the about, FAQ and a11y statement pages, while 'Policies' contains the terms and conditions, privacy- and cookie policy. The 'Pages' tab will soon be replaced by a 'Navigation' tab with more customizability options as part of the upcoming nav-bar customization functionality. This is just a temporary in-between solution.

## 2021-09-24

### Added

- SmartSurvey integration

## 2021-09-22

### Changed

- Very short phases are now shown slightly bigger in the timeline, and projects with many phases will display the timeline correctly.

### Fixed

- Cookie popup can be closed again.

## 2021-09-21

### Added

- Permit embedding of videos from videotool.dk in rich-text editor content.

### Changed

- Project moderators have access to the 'Reporting' tab of the admin panel for their projects.

### Fixed

- The category columns in input `xlsx` exports (insights) are now ordered as presented in the application.

## 2021-09-14

### Changed

- Mobile navbar got redesigned. We now have a 'More' button in the default menu that opens up a full mobile menu.

## 2021-09-13

### Added

- Insights table export button. Adds the ability to export the inputs as xlsx for all categories or a selected one.

### Fixed

- Fixes issue where user name will sometimes appear as "undefined"

## 2021-09-06

### Added

- Keyboard navigation improvements for the Insights Edit view
- Added the internal machinery to support text network analyses in the end-to-end flow.

### Fixed

- '&' character now displays correctly in Idea description and Project preview description.
- Fixes user export with custom fields

## 2021-09-03

### Fixed

- Ghent now supports mapping 25 instead of 24 neighbourhouds

## 2021-09-02

### Fixed

- Setting DNS records when the host is changed.
- Smart group rules for participation in project, topic or idea status are now applied in one continuous SQL query.

### Changed

- The rule values for participation in project, topic or idea status, with predicates that are not a negation, are now represented as arrays of IDs in order to support specifying multiple projects, topics or idea statuses (the rule applies when satisfied for one of the values).

## 2021-09-01

### Fixed

- When voting is disabled, the reason is shown again

## 2021-08-31

### Added

- When signing up with another service (e.g. Google), the platform will now remember a prior language selection.

### Fixed

- Accessibility: voting buttons (thumbs) have a darker color when disabled. There's also more visual distinction between voting buttons on input cards when they are enabled and disabled.
- Accessibility: The default background color of the last "bubble" of the avatars showing on e.g. the landing page top banner is darker, so the contrast with its content (number of remaining users) is clearer.
- Accessibility: the text colors of the currently selected phase in a timeline project are darker to improve color contrast to meet WCAG 2.1 AA requirements.
- Accessibility: the status and topics on an input (idea) page are more distinctive compared to its background, meeting WCAG 2.1 AA criteria.
- Verification using Auth0 method no longer fails for everyone but the first user

## 2021-08-30

### Added

- New Insights module containing Insights end-to-end flow

## 2021-08-26

### Added

- Microsoft Forms integration

## 2021-08-20

### Fixed

- Survey options now appear as expected when creating a new survey project
- Adds a feature flag to disable user biographies from adminHQ

## 2021-08-18

### Added

- Added Italian to platform
- Support for a new verification method specifically for Ghent, which lets users verify using their rijksregisternummer
- Improved participatory budgeting:
  - Support for new virtual currencies (TOK: tokens, CRE: credits)
  - A minimum budget limit can be configured per project, forcing citizens to fill up their basket to some extent (or specify a specific basket amount when minimum and maximum budget are the same)
  - Copy improvements

## 2021-08-11

### Fixed

- When considering to remove a flag after updating content, all relevant attributes are re-evaluated.
- Issues with viewing notifications and marking them as read.

## 2021-08-09

### Fixed

- The preheader with a missing translation has been removed from user confirmation email

### Fixed

- When you sign up with Google, the platform will now automatically use the language of your profile whenever possible
- Fixed invalid SQL queries that were causing various issues throughout the platforms (Part I). (IN-510)

## 2021-08-05

### Added

- Added message logging to monitor tenant creation status (shown in admin HQ).

### Changed

- No default value for the lifecycle stage is prefilled, a value must be explicitly specified.
- Changing the lifecycle stage from/to demo is prohibited.
- Only tenant templates that apply without issues are released.
- On create validation for authors was replaced by publication context, to allow templates to successfully create content without authors.

## 2021-08-04

### Fixed

- Certain characters in Volunteer Cause titles prevented exporting lists of volunteers to Excel from admin/projects/.../volunteering view.
- Limit of 10 events under projects and in back office
- Events widget switch being shown in non-commercial plans

## 2021-07-30

### Added

- Configured dependabot for the frontend, a tool that helps keeping dependencies up to date.
- Added events overview page to navigation menu, which can be enabled or disabled.
- Added events widget to front page, which can be enabled or disabled (commercial feature).

## 2021-07-16

### Added

- Auto-detection of inappropriate content (in beta for certain languages). Flagged content can be inspected on the admin Activity page. The setting can be toggled in the General settings tab.

### Fixed

- On the admin activity page (/admin/moderation), items about proposals now correctly link to proposals (instead of to projects). Also, the copy of the links at the end of the item rows is now correct for different types of content (correct conjugation of 'this post', 'this project', etc. for all languages).

## 2021-07-14

### Added

- Project phases now have their own URLs, which makes it possible to link to a specific phase

### Fixed

- Blocked words for content that can contain HTML
- Searching users after sorting (e.g. by role)

## 2021-07-09

### Changed

- The admin Guide link goes to the support center now instead of to /admin/guide

## 2021-07-02

### Fixed

- Instances where the user name was "unknown author"

### Changed

- Removed the slogan from the homepage footer

## 2021-06-30

### Changed

- Users can no longer leave registration before confirming their account. This should prevent bugs relative to unconfirmed users navigating the platform.

## 2021-06-29

### Fixed

- Map: Fix for ideas that only have coordinates but no address not being shown on the map
- Map: Fix for 'click on the map to add your input' message wrongfully being shown when idea posting is not allowed
- Sign-up flow: Fix for bug that could cause the browser to freeze when the user tried to complete the custom fields step
- Project description: Fix for numbered and unnumbered lists being cut off
- Project Managers can now upload map layers.

### Changed

- Map: When an idea is selected that is hidden behind a cluster the map now zooms in to show that marker
- Map: Idea marker gets centered on map when clicked
- Map: Larger idea box on bigger desktop screens (width > 1440 pixels)
- Idea location: Display idea location in degrees (°) minutes (') seconds ('') when the idea only has coordinates but no address
- Sign-up flow: Show loading spinner when the user clicks on 'skip this step' in the sign-up custom fields step
- Image upload: The default max allowed file size for an image is now 10 Mb instead of 5 Mb

### Added

- 'Go back' button from project to project folder (if appropriate).

## 2021-06-22

### Changed

- Project managers that are assigned to a project and/or its input now lose those assignments when losing project management rights over that project.

### Fixed

- Input manager side modal scroll.

## 2021-06-18

### Fixed

- Privacy policy now opens in new tab.
- Landing page custom section now uses theme colors.
- Buttons and links in project description now open internal links in the same tab, and external links in a new tab.

## 2021-06-16

### Fixed

- Project moderators can no longer see draft projects they don't moderate in the project listing.
- The content and subject of the emails used to share an input (idea/issue/option/contribution/...) do now include the correct input title and URL.
- Sharing new ideas on Facebook goes faster
- Manual campaigns now have the layout content in all available languages.

## 2021-06-11

### Fixed

- Facebook button no longer shows when not configured.

## 2021-06-10

### Fixed

- Creating invites on a platform with many heavy custom registration fields is no longer unworkably slow

## 2021-06-09

### Added

- New citizen-facing map view

## 2021-06-08

### Fixed

- Ordering by ideas by trending is now working.
- Ordering by ideas votes in the input manager is now working.

## 2021-06-07

### Added

- Qualtrics surveys integration.

### Changed

- Project Events are now ordered chronologically from latest to soonest.

### Fixed

- Visibility Labels in the admin projects list are now visible.
- Tagged ideas export is fixed.
- Updating an idea in one locale does not overwrite other locales anymore

## 2021-05-28

### Fixed

- Project Events are now ordered chronologically from soonest to latest.

## 2021-05-27

### Fixed

- Project access rights management are now visible again.

## 2021-05-21

### Added

- Profanity blocker: when posting comments, input, proposals that contain profane words, posting will not be possible and a warning will be shown.

## 2021-05-20

### Fixed

- Excel exports of ideas without author

## 2021-05-19

### Added

- Support for Auth0 as a verification method

## 2021-05-18

### Fixed

- Active users no longer need confirmation

## 2021-05-14

### Fixed

- Fixed an issue causing already registered users to be prompted with the post-registration welcome screen.

## 2021-05-11

### Added

- Added polls to the reporting section of the dashboards

## 2021-05-10

### Changed

- Invited or verified users no longer require confirmation.

## 2021-05-07

### Fixed

- Spreasheet exports throughout the platform are improved.

### Added

- City Admins can now assign any user as the author of an idea when creating or updating.
- Email confirmation now happens in survey and signup page sign up forms.

## 2021-05-06

### Fixed

- Idea export to excel is no longer limited to 250 ideas.

## 2021-05-04

### Fixed

- Fixed issues causing email campaigns not to be sent.

## 2021-05-03

### Changed

- Users are now prompted to confirm their account after creating it, by receiving a confirmation code in their email address.

### Added

- SurveyXact Integration.

## 2021-05-01

### Added

- New module to plug email confirmation to users.

## 2021-04-29

### Fixed

- Editing the banner header in Admin > Settings > General, doesn't cause the other header fields to be cleared anymore

## 2021-04-22

### Fixed

- After the project title error appears, it disappears again after you start correcting the error

## 2021-03-31

### Fixed

- Customizable Banner Fields no longer get emptied/reset when changing another.

### Added

- When a client-side validation error happens for the project title in the admin, there will be an error next to the submit button in addition to the error message next to the input field.

## 2021-03-25

### Fixed

- The input fields for multiple locales provides an error messages when there's an error for at least one of the languages.

## 2021-03-23

### Fixed

- Fix for broken sign-up flow when signing-up through social sign-on

## 2021-03-19

### Fixed

- Admin>Dashboard>Users tab is no longer hidden for admins that manage projects.
- The password input no longer shows the password when hitting ENTER.
- Admin > Settings displays the tabs again

### Changed

- Empty folders are now shown in the landing page, navbar, projects page and sitemap.
- The sitemap no longer shows all projects and folder under each folder.
- Images added to folder descriptions are now compressed, reducing load times in project and folder pages.

### Added

- Allows for sending front-end events to our self-hosted matomo analytics tool

## 2021-03-16

### Changed

- Automatic tagging is functional for all clusters, and enabled for all premium customers

### Added

- Matomo is enabled for all platforms, tracking page views and front-end events (no workshops or back-end events yet)

## 2021-03-11

### Changed

- Tenants are now ordered alphabetically in AdminHQ
- Serbian (Latin) is now a language option.

## 2021-03-10

### Added

- CitizenLab admins can now change the link to the accessibility statement via AdminHQ.
- "Reply-to" field in emails from campaigns can be customized for each platform
- Customizable minimal required password length for each platform

## 2021-03-09

### Fixed

- Fixed a crash that would occur when tring to add tags to an idea

## 2021-03-08

### Fixed

- Phase pages now display the correct count of ideas (not retroactive - will only affect phases modified from today onwards).

## 2021-03-05

### Changed

- Changed the default style of the map
- Proposals/Initiatives are now sorted by most recent by default

### Added

- Custom maps (Project settings > Map): Admins now have the capability to customize the map shown inside of a project. They can do so by uploading geoJson files as layers on the map, and customizing those layers through the back-office UI (e.g. changing colors, marker icons, tooltip text, sort order, map legend, default zoom level, default center point).

### Fixed

- Fixed a crash that could potentially occur when opening an idea page and afterwards going back to the project page

## 2021-03-04

### Added

- In the admin (Settings > Registration tab), admins can now directly set the helper texts on top of the sign-up form (both for step 1 and 2).
- The admin Settings > Homepage and style tab has two new fields: one to allow customization for copy of the banner signed-in users see (on the landing page) and one to set the copy that's shown underneath this banner and above the projects/folders (also on the landing page).
- Copy to clarify sign up/log in possibilities with phone number

### Changed

- The admin Settings > Homepage and style tab has undergone copy improvements and has been rearranged
- The FranceConnect button to login, signup or verify your account now displays the messages required by the vendor.
- Updated the look of the FranceConnect button to login, signup or verify your account to feature the latests changes required by the vendor.

### Fixed

- Downvote button (thumbs down) on input card is displayed for archived projects

## 2021-03-03

### Added

- Users are now notified in app and via email when they're assigned as folder administrators.

## 2021-03-02

### Fixed

- Don't show empty space inside of the idea card when no avatar is present

### Added

- Maori as languages option

### Changed

- Improved layout of project event listings on mobile devices

## 2021-02-26

### Fixed

- France Connect button hover state now complies with the vendor's guidelines.

## 2021-02-24

### Fixed

- The project page no longer shows an eternal spinner when the user has no access to see the project

## 2021-02-18

### Added

- The password fields show an error when the password is too short
- The password fields have a 'show password' button to let people check their password while typing
- The password fields have a strength checker with appropriate informative message on how to increase the strength
- France Connect as a verification method.

### Fixed

- Notifications for started phases are no longer triggered for unpublished projects and folders.

## 2021-02-17

### Changed

- All input fields for multiple locales now use the components with locale switchers, resulting in a cleaner and more compact UI.
- Copy improvements

## 2021-02-12

### Fixed

- Fixed Azure AD login for some Azure setups (Schagen)

### Changed

- When searching for an idea, the search operation no longer searches on the author's name. This was causing severe performance issues and slowness of the paltforms.

## 2021-02-10

### Added

- Automatic tagging

## 2021-02-08

### Fixed

- Fixed a bug preventing registration fields and poll questions from reordering correctly.
- Fixed a bug causing errors in new platforms.

## 2021-02-04

### Fixed

- Fixed a bug causing the projects list in the navbar and projects page to display projects outside of folders when they're contained within them.

## 2021-01-29

### Added

- Ability to redirect URLs through AdminHQ
- Accessibility statement link in the footer

### Fixed

- Fixed issue affecting project managers that blocked access to their managed projects, when these are placed inside a folder.

## 2021-01-28

### Fixed

- A bug in Admin project edit page that did not allow a user to Go Back to the projects list after switching tabs
- Scrolling on the admin users page

## 2021-01-26

### Added

- Folder admin rights. Folder admins or 'managers' can be assigned per folder. They can create projects inside folders they have rights for, and moderate/change the folder and all projects that are inside.
- The 'from' and 'reply-to' emails can be customized by cluster (by our developers, not in Admin HQ). E.g. Benelux notification emails could be sent out by notifications@citizenlab.eu, US emails could be sent out by notifications@citizenlab.us etc., as long as those emails are owned by us. We can choose any email for "reply-to", so also email addresses we don't own. This means "reply-to" could potentially be configured to be an email address of the city, e.g. support@leuven.be. It is currently not possible to customize the reply-to (except for manual campaigns) and from fields for individual tenants.
- When a survey requires the user to be signed-in, we now show the sign in/up form directly on the page when not logged in (instead of the green infobox with a link to the sign-up popup)

### Fixed

- The 'reply-to' field of our emails showed up twice in recipient's email clients, now only once.

### Changed

- Added the recipient first and last name to the 'to' email field in their email client, so not only their email adress is shown.
- The links in the footer can now expand to multiple lines, and therefore accomodate more items (e.g. soon the addition of a link to the accesibility statement)

## 2021-01-21

### Added

- Added right-to-left rendering to emails

## 2021-01-18

### Fixed

- Access rights tab for participatory budget projects
- Admin moderation page access

## 2021-01-15

### Changed

- Copy improvements across different languages

## 2021-01-14

### Added

- Ability to customize the input term for a project

### Changed

- The word 'idea' was removed from as many places as possible from the platform, replaced with more generic copy.

## 2021-01-13

### Changed

- Idea cards redesign
- Project folder page redesign
- Project folders now have a single folder card image instead of 5 folder images in the admin settings
- By default 24 instead of 12 ideas or shown now on the project page

## 2020-12-17

### Fixed

- When creating a project from a template, only templates that are supported by the tenant's locale will show up
- Fixed several layout, interaction and data issues in the manual tagging feature of the Admin Processing page, making it ready for external use.
- Fixed project managers access of the Admin Processing page.

### Added

- Admin activity feed access for project managers
- Added empty state to processing list when no project is selected
- Keyboard shortcut tooltip for navigation buttons of the Admin Processing page

### Changed

- Reduced spacing in sidebar menu, allowing for more items to be displayed
- Style changes on the Admin Processing page

## 2020-12-08

### Fixed

- Issues with password reset and invitation emails
- No more idea duplicates showing up on idea overview pages
- Images no longer disappear from a body of an idea, or description of a project on phase, if placed at the bottom.

### Changed

- Increased color contrast of inactive timeline phases text to meet accesibility standard
- Increased color contrast of event card left-hand event dates to meet accesibility standard
- Increased color contrast of List/Map toggle component to meet accesibility standard

### Added

- Ability to tag ideas manually and automatically in the admin.

## 2020-12-02

### Changed

- By default the last active phase instead of the last phase is now selected when a timeline project has no active phase

### Fixed

- The empty white popup box won't pop up anymore after clicking the map view in non-ideation phases.
- Styling mistakes in the idea page voting and participatory budget boxes.
- The tooltip shown when hovering over a disabled idea posting button in the project page sticky top bar is no longer partially hidden

## 2020-12-01

### Changed

- Ideas are now still editable when idea posting is disabled for a project.

## 2020-11-30

### Added

- Ability to create new and edit existing idea statuses

### Fixed

- The page no longer refreshes when accepting the cookie policy

### Changed

- Segment is no longer used to connect other tools, instead following tools are integrated natively
  - Google Analytics
  - Google Tag Manager
  - Intercom
  - Satismeter
  - Segment, disabled by default
- Error messages for invitations, logins and password resets are now clearer.

## 2020-11-27

### Fixed

- Social authentication with Google when the user has no avatar.

### Changed

- Random user demographics on project copy.

## 2020-11-26

### Added

- Some specific copy for Vitry-sur-Seine

## 2020-11-25

### Fixed

- Sections with extra padding or funky widths in Admin were returned to normal
- Added missing copy from previous release
- Copy improvements in French

### Changed

- Proposal and idea descriptions now require 30 characters instead of the previous 500

## 2020-11-23

### Added

- Some specific copy for Sterling Council

### Fixed

- The Admin UI is no longer exposed to regular (and unauthenticated) users
- Clicking the toggle button of a custom registration field (in Admin > Settings > Registration fields) no longer duplicated the row
- Buttons added in the WYSIWYG editor now have the correct color when hovered
- The cookie policy and accessibility statement are not editable anymore from Admin > Settings > Pages

### Changed

**Project page:**

- Show all events at bottom of page instead of only upcoming events
- Reduced padding of sticky top bar
- Only show sticky top bar when an action button (e.g. 'Post an idea') is present, and you've scrolled past it.

**Project page right-hand sidebar:**

- Show 'See the ideas' button when the project has ended and the last phase was an ideation phase
- Show 'X ideas in the final phase' when the project has ended and the last phase was an ideation phase
- 'X phases' is now clickable and scrolls to the timeline when clicked
- 'X upcoming events' changed to 'X events', and event count now counts all events, not only upcoming events

**Admin project configuration page:**

- Replaced 'Project images' upload widget in back-office (Project > General) with 'Project card image', reduced the max count from 5 to 1 and updated the corresponding tooltip with new recommended image dimensions

**Idea page:**

- The map modal now shows address on top of the map when opened
- Share button copy change from "share idea" to "share"
- Right-hand sidebar is sticky now when its height allows it (= when the viewport is taller than the sidebar)
- Comment box now has an animation when it expands
- Adjusted scroll-to position when pressing 'Add a comment' to make sure the comment box is always fully visible in the viewport.

**Other:**

- Adjusted FileDisplay (downloadable files for a project or idea) link style to show underline by default, and increased contrast of hover color
- Reduced width of DateTimePicker, and always show arrows for time input

## 2020-11-20 (2)

### Fixed

- The project header image is screen reader friendly.
- The similar ideas feature doesn't make backend requests anymore when it's not enabled.

### Changed

- Areas are requested with a max. of 500 now, so more areas are visible in e.g. the admin dashboard.

## 2020-11-18

### Added

- Archived project folder cards on the homepage will now have an "Archived" label, the same way archived projects do\
- Improved support for right-to-left layout
- Experimental processing feature that allows admins and project managers to automatically assign tags to a set of ideas.

### Fixed

- Projects without idea sorting methods are no longer invalid.
- Surveys tab now shows for projects with survey phases.

### Changed

- Moved welcome email from cl2-emails to cl2-back

## 2020-11-16

### Added

- Admins can now select the default sort order for ideas in ideation and participatory budgeting projects, per project

### Changed

- The default sort order of ideas is now "Trending" instead of "Random" for every project if left unchanged
- Improved sign in/up loading speed
- Removed link to survey in the project page sidebar when not logged in. Instead it will show plain none-clickable text (e.g. '1 survey')

### Fixed

- Custom project slugs can now contain alphanumeric Arabic characters
- Project Topics table now updates if a topic is deleted or reordered.
- Empty lines with formatting (like bold or italic) in a Quill editor are now removed if not used as paragraphs.

## 2020-11-10

### Added

#### Integration of trial management into AdminHQ

- The lifecycle of the trials created from AdminHQ and from the website has been unified.
- After 14 days, a trial platform goes to Purgatory (`expired_trial`) and is no longer accessible. Fourteen days later, the expired trial will be removed altogether (at this point, there is no way back).
- The end date of a trial can be modified in AdminHQ (> Edit tenant > Internal tab).

## 2020-11-06

### Added

- Social sharing via WhatsApp
- Ability to edit the project URL
- Fragment to embed a form directly into the new proposal page, for regular users only

### Fixed

- The project about section is visibile in mobile view again
- Maps will no longer overflow on page resizes

## 2020-11-05

### Added

- Reordering of and cleaner interface for managing custom registration field options
- An 'add proposal' button in the proposals admin
- Fragment to user profile page to manage party membership settings (CD&V)
- "User not found" message when visiting a profile for a user that was deleted or could not be found

### Changed

- Proposal title max. length error message
- Moved delete functionality for projects and project folders to the admin overview

### Fixed

- The automatic scroll to the survey on survey project page

## 2020-11-03

### Fixed

- Fixed broken date picker for phase start and end date

## 2020-10-30

### Added

- Initial Right to left layout for Arabic language
- Idea description WYSIWYG editor now supports adding images and/or buttons

## 2020-10-27

### Added

- Support for Arabic

## 2020-10-22

### Added

- Project edit button on project page for admins/project manager
- Copy for Sterling Council

### Fixed

- Links will open in a new tab or stay on the same page depending on their context. Links to places on the platform will open on the same page, unless it breaks the flow (i.e. going to the T&C policy while signing up). Otherwise, they will open in a new tab.

### Changed

- In the project management rights no ambiguous 'no options' message will be shown anymore when you place your cursor in the search field

## 2020-10-16

### Added

- Ability to reorder geographic areas

### Fixed

- Stretched images in 'avatar bubbles'
- Input fields where other people can be @mentioned don't grow too wide anymore
- Linebar charts overlapping elements in the admin dashboard

## 2020-10-14

### Changed

- Project page redesign

## 2020-10-09

### Added

- Map configuration tool in AdminHQ (to configure maps and layers at the project level).

## 2020-10-08

### Added

- Project reports

### Changed

- Small styling fixes
- Smart group support multiple area codes
- Layout refinements for the new idea page
- More compact idea/proposal comment input
- Proposal 'how does it work' redesign

## 2020-10-01

### Changed

- Idea page redesign

## 2020-09-25

### Fixed

- The "Go to platform" button in custom email campaigns now works in Norwegian

### Added

- Granular permissions for proposals
- Possibility to restrict survey access to registered users only
- Logging project published events

### Changed

- Replaced `posting_enabled` in the proposal settings by the posting proposal granular permission
- Granular permissions are always granted to admins

## 2020-09-22

### Added

- Accessibility statement

## 2020-09-17

### Added

- Support for checkbox, number and (free) text values when initializing custom fields through excel invites.

### Changed

- Copy update for German, Romanian, Spanish (CL), and French (BE).

## 2020-09-15

### Added

- Support Enalyzer as a new survey provider
- Registration fields can now be hidden, meaning the user can't see or change them, typically controlled by an outside integration. They can still be used in smart groups.
- Registration fields can now be pre-populated using the invites excel

## 2020-09-08

### Fixed

- Custom buttons (e.g. in project descriptions) have correct styling in Safari.
- Horizontal bar chart overflow in Admin > Dashboard > Users tab
- User graphs for registration fields that are not used are not shown anymore in Admin > Dashboard > Users tab

### Added

- Pricing plan feature flags for smart groups and project access rights

## 2020-09-01

### Fixed

- IE11 no longer gives an error on places that use the intersection observer: project cards, most images, ...

### Added

- New platform setting: 'Abbreviated user names'. When enabled, user names are shown on the platform as first name + initial of last name (Jane D. instead of Jane Doe). This setting is intended for new platforms only. Once this options has been enabled, you MUST NOT change it back.
- You can now export all charts in the admin dashboard as xlsx or svg.
- Translation improvements (email nl...)

### Changed

- The about us (CitizenLab) section has been removed from the cookie policy

## 2020-08-27

### Added

- Support for rich text in field descriptions in the idea form.
- New "Proposed Budget" field in the idea form.

### Changed

- Passwords are checked against a list of common passwords before validation.
- Improving the security around xlsx exports (escaping formulas, enforcing access restrictions, etc.)
- Adding request throttling (rate-limiting) rules.
- Improving the consistency of the focus style.

## 2020-07-30

### Added

- Pricing plans in AdminHQ (Pricing plan limitations are not enforced).
- Showing the number of deviations from the pricing plan defaults in the tenant listing of AdminHQ.

### Changed

- Tidying up the form for creating new tenants in AdminHQ (removing unused features, adding titles and descriptions, reordering features, adding new feature flags, removing fields for non-relevant locales).

## 2020-07-10

### Added

- Project topics

### Changed

- Userid instead of email is used for hidden field in surveys (Leiden)
- New projects have 'draft' status by default

### Fixed

- Topics filter in ideas overview works again

## 2020-07-09 - Workshops

### Fixed

- Speps are scrollable

### Added

- Ability to export the inputs as an exel sheet
- Polish translations
- Portugese (pt-BR) translations

## 2020-06-26

### Fixed

- No longer possible to invite a project manager without selecting a project
- The button on the homepage now also respects the 'disable posting' setting in proposals
- Using project copy or a tenant template that contains a draft initiative no longer fails

### Added

- Romanian

## 2020-06-19

### Fixed

- Polish characters not being rendered correctly

### Added

- Back-office toggle to turn on/off the ability to add new proposals to the platform

## 2020-06-17

### Fixed

- It's no longer needed to manually refresh after deleting your account for a consistent UI
- It's no longer needed to manually refresh after using the admin toggle in the user overview
- The sign-in/up flow now correctly asks the user to verify if the smart group has other rules besides verification
-

demo`is no longer an available option for`organization_type` in admin HQ

- An error is shown when saving a typeform URL with `?email=xxxx` in the URL, which prevented emails to be linked to survey results
- On mobile, the info container in the proposal info page now has the right width
- A general issue with storing cookies if fixed, noticable by missing data in GA, Intercom not showing and the cookie consent repeatedly appearing
- Accessibility fix for the search field
- The `signup_helper_text` setting in admin HQ is again displayed in step 1 of the sign up flow

### Added

- There's a new field in admin HQ to configure custom copy in step 2 of the sign up flow called `custom_fields_signup_helper_text`
- `workshops` can be turned on/off in admin HQ, displayed as a new page in the admin interface

### Changed

- The copy for `project moderator` has changed to `project manager` everywhere
- The info image in the proposals header has changed

## 2020-06-03

### Fixed

- Maps with markers don't lose their center/zoom settings anymore
- English placeholders in idea form are gone for Spanish platforms

## 2020-05-26

### Changed

- Lots of small UI improvements throughout the platform
- Completely overhauled sign up/in flow:
  - Improved UI
  - Opens in a modal on top of existing page
  - Opens when an unauthenticaed user tries to perform an action that requires authentication (e.g. voting)
  - Automatically executes certain actions (e.g. voting) after the sign in/up flow has been completed (note: does not work for social sign-on, only email/password sign-on)
  - Includes a verification step in the sign up flow when the action requires it (e.g. voting is only allowed for verified users)

## 2020-05-20

### Fixed

- Budget field is shown again in idea form for participatory budget projects

## 2020-05-14

### Added

- Idea configurability: disabling/requiring certain fields in the idea form
- The footer has our new logo

### Changed

- Admins will receive a warning and need to confirm before sending a custom email to all users
- A survey project link in the top navigation will link to /info instead of to /survey

## 2020-04-29

### Fixed

- Folders are again shown in the navbar
- Adding an image to the description text now works when creating a project or a phase

### Added

- Support for Polish, Hungarian and Greenlandic

## 2020-04-23

### Fixed

- Long timeline phase names show properly

### Changed

- Redirect to project settings after creating the project
- Links to projects in the navigation menu link to the timeline for timeline projects

## 2020-04-21

### Fixed

- Fixed overlapping issue with idea vote bar on mobile
- Fixed an issue where images were used for which the filename contained special characters

### Added

- The overview (moderation) in the admin now has filters
  - Seen/not seen
  - Type: Comment/Idea/Proposal
  - Project
  - Search
- The idea xlsx export contains extra columns on location, number of comments and number of attachments

### Changed

- The permissions tab in the project settings has reordered content, to be more logical
- In German, the formal 'Sie' form has been replaced with the informal 'Du' form

## 2020-03-31

### Fixed

- Signing up with keyboard keys (Firefox)
- Composing manual emails with text images
- Exporting sheet of volunteers with long cause titles

### Added

- Folder attachments
- Publication status for folders

### Changed

- Show folder projects within admin project page

## 2020-03-20

### Added

- Volunteering as a new participation method

## 2020-03-16

### Fixed

- The project templates in the admin load again

## 2020-03-13

### Fixed

- The folder header image is not overly compressed when making changes to the folder settings
- The loading spinner on the idea page is centered

### Added

- Add images to folders, shown in cards.

### Changed

- Admins can now comment on ideas.

## 2020-03-10

### Fixed

- Fixed consent banner popping up every time you log in as admin
- Fixed back-office initiative status change 'Use latest official updates' radio button not working
- Fixed broken copy in Initiative page right-hand widget

### Added

- Add tooltip explaining what the city will do when the voting threshold is reached for a successful initiative
- Added verification step to the signup flow
- New continuous flow from vote button clicked to vote casted for unauthenticated, unverified users (click vote button -> account creation -> verification -> optional/required custom signup fields -> programmatically cast vote -> successfully voted message appears)
- The rich text editor in the admin now supports buttons

### Changed

- Admin HQ: new and improved list of timezones

## 2020-03-05

### Fixed

- Signup step 2 can no longer be skipped when there are required fields
- Correct tooltip link for support article on invitations
- Correct error messages when not filling in start/end date of a phase

### Added

- Setting to disable downvoting in a phase/project, feature flagged
- When a non-logged in visitor tries to vote on an idea that requires verification, the verification modal automatically appears after registering

## 2020-02-24

### Fixed

- Initiative image not found errors
- Templates generator out of disk space

### Added

- Folders i1
  - When enabled, an admin can create, edit, delete folders and move projects into and out of folders
  - Folders show in the project lists and can be ordered within projects

### Changed

- Initiative explanatory texts show on mobile views
- Existing platforms have a moderator@citizenlab.co admin user with a strong password in LastPass
- In the admin section, projects are no longer presented by publication status (Folders i1)

## 2020-02-19

### Fixed

- Loading more comments on the user profile page works again
- Accessibility improvements
- Adding an image no longer pops up the file dialog twice
- Changed to dedicated IP in mailgun to improve general deliverability of emails

### Added

- Improvements to the PB UI to make sure users confirm their basket at the end
- Ideation configurability i1
  - The idea form can be customized, on a project level, to display custom description texts for every field
- People filling out a poll are now included in the 'participated in' smart group rules
- Make me admin section in Admin HQ

### Changed

- When a platform no longer is available at a url, the application redirects to the CitizenLab website
- New platforms automatically get a moderator@citizenlab.co admin user with a strong password in LastPass

## 2020-01-29

### Fixed

- Rich text editor no longer allows non-video iframe content
- Smart groups that refer to a deleted project now get cleaned up when deleting a project
- All cookie consent buttons are now reachable on IE11
- More accessibility fixes
- The organization name is no longer missing in the password reset email

### Added

- CSAM verification
  - Users can authenticate and verify using BeID or itsme
  - User properties controlled by a verification method are locked in the user profile
  - Base layer of support for other similar verification methods in the future
- The order of project templates can now be changed in Templates HQ

### Changed

- Project templates overview no longer shows the filters

## 2020-01-17

### Fixed

- Further accesibility improvements:
  - Screen reader improvement for translations
  - Some color contrast improvements

### Added

- A hidden topics manager available at https://myfavouriteplatform.citizenlab.co/admin/topics

## 2020-01-15

### Fixed

- In the admin, the project title is now always displayed when editing a project
- Further accesibility improvements:
  - Site map improvements (navigation, clearer for screen readers)
  - Improved colors in several places for users with sight disability
  - Improved HTML to better inform screen reader users
  - Added keyboard functionality of password recovery
  - Improved forms (easier to use for users with motoric disabilities, better and more consistent validation, tips and tricks on mobile initiative form)
  - Improvements for screen reader in different languages (language picker, comment translations)
  - Added title (visible in your tab) for user settings page
  - Improved screen reader experience for comment posting, deleting, upvoting and idea voting

### Added

- The email notification settings on the user profile are now grouped in categories
- Unsubscribing through an email link now works without having to sign in first

### Changed

- The idea manager now shows all ideas by default, instead of filtered by the current user as assignee

## 2020-01-07

### Added

- Go to idea manager when clicking 'idea assigned to you' notification
- 2th iteration of the new admin moderation feature:
  - Not viewed/Viewed filtering
  - The ability to select one or more items and mark them as viewed/not viewed
  - 'Belongs to' table column, which shows the context that a piece of content belongs to (e.g. the idea and project that a comment belongs to)
  - 'Read more' expand mechanism for longer pieces of content
  - Language selector for multilingual content
  - 'Go to' link that will open a new tab and navigate you to the idea/iniative/comment that was posted

### Changed

- Improve layout (and more specifically width) of idea/iniatiatve forms on mobile
- Separate checkboxes for privacy policy and cookie policy
- Make the emails opt-in at registration

### Fixed

- Fix for unreadable password reset error message on Firefox
- Fix for project granular permission radio buttons not working

## 2019-12-12

### Added

- Polls now support questions for which a user can check multiple options, with a configurable maximum
- It's now possible to make a poll anonymous, which hides the user from the response excel export
- New verification method `id_card_lookup`, which supports the generic flow of verifying a user using a predined list of ID card numbers.
  - The copy can be configured in Admin HQ
  - The id cards CSV can be uploaded through Admin HQ

## 2019-12-11

### Added

- Admin moderation iteration 1 (feature flagged, turned on for a selected number of test clients)
- New verification onboarding campaign

### Changed

- Improved timeline composer
- Wysiwyg accessibility improvement

### Fixed

- English notifications when you have French as your language

## 2019-12-06

### Fixed

- Accessibility improvements:
  - Polls
  - Idea/initiative filter boxes
- Uploading a file in admin project page now shows the loading spinner when in progress
- Fixed English copy in notifications when other language selected
- Fixed project copy in Admin HQ not being saved

## 2019-12-05

### Fixed

- Small popups (popovers) no longer go off-screen on smaller screens
- Tooltips are no longer occluded by the checkbox in the idea manager
- The info icon on the initiatives voting box has improved alignment
- Project templates now display when there's only `en` is configured as a tenant locale
- When changing the lifecycle stage of a tenant, the update is now sent right away to segment
- When users accept an inivitation and are in a group, the group count is correctly updated
- Dropdowns in the registration flow can again support empty values
- Accessibility:
  - Various color changes to improve color contrasts
  - Color warning when picking too low contrast
  - Improvements to radio buttons, checkboxes, links and buttons for keyboard accessibility
  - Default built-in pages for new tenants have a better hierarchy for screen readers
- User posted an idea/initiative notification for admins will be in the correct language

## 2019-11-25

### Changed

- Updated translations
- Area filter not shown when no areas are configured
- Overall accessibility improvements for screen readers
- Improved accessibility of the select component, radio button, image upload and tooltip

### Fixed

- When adding a vote that triggers the voting limit on a project/phase, the other idea cards now automatically get updated with disabled vote buttons
- Fix for mobile bottom menu not being clickable when idea page was opened
- Navigating directly between projects via the menu no longer results in faulty idea card collections
- Display toggle (map or list view) of idea and initiative cards works again

## 2019-11-19

### Added

- New ideation project/phase setting called 'Idea location', which enables or disabled the ability to add a location to an idea and show the ideas on a map

### Changed

- Improved accessibility of the image upload component
- COW tooltipy copy
- Sharing modal layout improvement

### Fixed

- Checkboxes have unique ids to correctly identify their corresponding label, which improves screen reader friendliness when you have multiple checkboxes on one page.
- Avatar layout is back to the previous, smaller version

## 2019-11-15

### Fixed

- Fix for 'Click on map to add an idea' functionality not working
- Fix for notifications not showing

## 2019-11-12

### Fixed

- An email with subject `hihi` is no longer sent to admins that had their invite accepted
- Whe clicking the delete button in the file uploader, the page no longer refreshes
- Project templates no longer show with empty copy when the language is missing
- The countdown timer on initiatives now shows the correct value for days
- The radio buttons in the cookie manager are clickable again
- Changing the host of a tenant no longer breaks images embedded in texts
- It's possible again to unassign an idea in the idea manager
- The popup for adding a video or link URL is no longer invisible or unusable in some situations
- Uploading files is no longer failing for various filetypes we want to support
- Keyboard accessibility for modals

### Added

- ID Verification iteration 1
  - Users can verify their account by entering their ID card numbers (currently Chile only)
  - Verification is feature flagged and off by default
  - Smart groups can include the criterium 'is verified'
  - Users are prompted to verify their account when taking an actions that requires verification
- Total population for a tenant can now be entered in Admin HQ
- It's now possible to configure the word used for areas towards citizens from the areas admin
- Improvements to accessibility:
  - Idea and initiative forms: clearer for screen readers, keyboard accessibility, and more accessible input fields
  - Nav bar: clearer for screen readers and improved keyboard navigation
  - Project navigation and phases: clearer for screen readers
  - Sign-in, password reset and recovery pages: labeling of the input fields, clearer for screen readers
  - Participatory budgeting: clearer for screen readers

### Changed

- The organization name is now the default author in an official update

## 2019-10-22

### Fixed

- The sharing title on the idea page is now vertically aligned
- Improvements to the 'bad gateway' message sometimes affecting social sharing
- The map and markers are again visible in the admin dashboard
- First round of accessibility fixes and improvements
  - Dynamics of certain interactions are picked up by screen readers (PB, voting, ...)
  - Overall clarity for screen readers has improved
  - Improvements to information structure: HTML structure, W3C errors, head element with correct titles
  - Keyboard accessibility has generally improved: sign-up problems, login links, PB assignment, ...

### Added

- Initiatives iteration 3
  - Automatic status changes on threshold reached or time expired
  - When updating the status, official feedback needs to be provided simultaneously
  - Users receive emails and notifications related to (their) initiative
  - Initiatives support images in their body text
- Project templates
  - Admins can now create projects starting from a template
  - Templates contain images, a description and a timeline and let admin filter them by tags
  - Admins can share template descriptions with a publically accessible link
- It's now possible to configure the banner overlay color from the customize settings
- A custom email campaign now contains a CTA button by default

### Changed

- Complete copy overhaul of all emails

## 2019-10-03

### Fixed

- PB phase now has a basket button in the project navbar
- The datepicker in the timeline admin now works in IE11

### Changed

- For fragments (small pieces of UI that can be overridden per tenant) to work, they need to be enabled individually in admin HQ.

## 2019-09-25

### Fixed

- It's again possible to change a ideation/PB phase to something else when it contains no ideas
- Older browsers no longer crash when scrolling through comments (intersection observer error)
- Pagination controls are now correctly shown when there's multiple pages of users in the users manager
- The user count of groups in the users manager no longer includes invitees and matches the data shown
- Transition of timeline phases now happen at midnight, properly respecting the tenant timezone
- When looking at the map of an idea or initiative, the map marker is visible again
- The initiatives overview pages now uses the correct header and text colors
- The vote control on an initiative is no longer invisible on a tablet screen size
- The idea page in a budgeting context now shows the idea's budget
- The assign button on an idea card in a budgeting context behaves as expected when not logged in
- Project copy in Admin HQ that includes comments no longer fails
- Changing granular permissions by project moderator no longer fails

### Added

- Polling is now supported as a new participation method in a continuous project or a phase
  - A poll consists of multiple question with predefined answers
  - Users can only submit a poll once
  - Taking a poll can be restricted to certain groups, using granular permissions
  - The poll results can be exported to excel from the project settings
- It's now possible to disable Google Analytics, Google Tag Manager, Facebook Pixel and AdWords for specific tenants through Admin HQ

### Changed

- Large amount of copy improvements throughout to improve consistency and experience
- The ideas overview page is no longer enabled by default for new tenants
- The built-in 'Open idea project' can now be deleted in the project admin

## 2019-08-30

### Fixed

- The map preview box no longer overflows on mobile devices
- You're now correctly directed back to the idea/initiatives page after signing in/up through commenting

### Changed

- The height of the rich text editor is now limited to your screen height, to limit the scrolling when applying styles

## 2019-08-29

### Fixed

- Uploaded animated gifs are no longer displayed with weird artifacts
- Features that depend on NLP are less likely to be missing some parts of the data

### Added

- Citizen initiatives
  - Citizens can post view and post initiatives
  - Admins can manage initiatives, similar to how they manage ideas
  - Current limitation to be aware of, coming very soon:
    - No emails and notifications related to initiatives yet
    - No automated status changes when an initiative reaches enough votes or expires yet

## 2019-08-09

### Fixed

- Fixed a bug that sometimes prevented voting on comments
- When editing a comment, a mention in the comment no longer shows up as html
- In the dashboard, the domicile value 'outside' is now properly translated
- Some fixes were made to improve loading of the dashboard map with data edge cases
- Deleting a phase now still works when users that reveived notifications about the phase have deleted their account
- New releases should no longer require a hard refresh, avoiding landing page crashing issues we had

### Added

- File input on the idea form now works on mobile, if the device supports it

## 2019-07-26

### Fixed

- The project moderator email and notification now link to the admin idea manager instead of citizen side
- The widget no longer shows the `Multiloc`, but the real idea titles for some platforms

### Added

- Speed improvements to data requests to the backend throughout the whole paltform
- Changing the participation method from ideation to information/survey when there are ideas present is now prevented by the UI
- It's now possible to manually reorder archived projects
- There's new in-platform notifications for a status change on an idea you commented or voted on

## 2019-07-18

### Fixed

- It's no longer possible to change the participation method to information or survey if a phase/project already contains ideas
- The 'Share your idea modal' is now properly centered
- It's no longer possible to send out a manual email campaign when the author is not properly defined
- Invite emails are being sent out again
- Imported ideas no longer cause incomplete pages of idea cards
- Invited users who did not accept yet no longer receive any automated digest emails

## 2019-07-08

### Fixed

- When changing images like the project header, it's no longer needed to refresh to see the result
- The comments now display with a shorter date format to work better on smaller screens
- The code snippet from the widget will now work in some website that are strict on valid html
- The number of days in the assignee digest email is no longer 'null'
- The project preview description input is displayed again in the projects admin
- The idea status is no longer hidden when no vote buttons are displayed on the idea page
- Duplicate idea cards no longer appear when loading new pages

### Added

- Performance optimizations on the initial loading of the platform
- Performance optimizations on loading new pages of ideas and projects
- Newly uploaded images are automatically optimized to be smaller in filesize and load faster
- The 'Add an idea' button is now shown in every tab of the projects admin
- It's now possible to add videos to the idea body text
- E-mails are no longer sent out through Vero, but are using the internal cl2-emails server

### Changed

- The automated emails in the admin no longer show the time schedule, to work around the broken translations
- The rights for voting on comments now follow the same rights than commenting itself, instead of following the rights for idea voting
- On smaller desktop screens, 3 columns of idea cards are now shown instead of 2
- When adding an idea from the map, the idea will now be positioned on the exact location that was clicked instead of to the nearest detectable address
- Using the project copy tool in admin HQ is more tolerant about making copies of inconsistent source projects

## 2019-06-19

### Fixed

- Show 3-column instead of 2-column layout for ideas overview page on smaller desktop screens
- Don't hide status label on idea page when voting buttons are not shown

### Changed

- Small improvement in loading speed

## 2019-06-17

## Fixed

- The column titles in comments excel export are aligned with the content
- There's now enough space between voting anc translate links under a comment
- Vote button on an idea no longer stays active when a vote on that idea causes the voting treshold of the project to be reached

## Added

- The admin part of the new citizen initiatives is available (set initiatives feature on `allowed`)
  - Cities can configure how they plan to use initiatives
- A preview of how initiatives will look like city side is available, not yet ready for prime time (set initiatives feature on `allowed` and `enabled`)
- The ideas overview page has a new filtering sidebar, which will be used for other idea and initiative listings in the future
  - On idea status
  - On topic
  - Search
- Comments now load automatically while scrolling down, so the first comments appear faster

## 2019-06-05

### Fixed

- Fix an issue that when showing some ideas in an idea card would make the application crash

## 2019-05-21

### Fixed

- The idea page does no longer retain its previous scroll position when closing and reopening it
- The Similar Ideas box no longer has a problem with long idea titles not fitting inside of the box
- The Similar Ideas box content did not update when directly navigating from one idea page to the next
- The 'What were you looking for?' modal no longer gives an error when trying to open it

### Changed

- You now get redirected to the previously visited page instead of the landing page after you've completed the signup process

## 2019-05-20

### Fixed

- Closing the notification menu after scrolling no longer results in a navbar error
- When accessing the idea manager as a moderator, the assignee filter defaults to 'assigned to me'
- The idea and comment counts on the profile page now update as expected
- It's now possible to use a dropdown input in the 2nd registration step with a screen reader
- An invited user can no longer request a password reset, thereby becoming an inconsistent user that resulted in lots of problems

### Added

- Restyle of the idea page
  - Cleaner new style
  - Opening an idea no longer appears to be a modal
  - Properly styled similar ideas section
  - Showing comment count and avatars of contributors

### Changed

- When clicking the edit button in the idea manager, the edit form now opens in the sidemodal

## 2019-05-15

### Fixed

- Opening the projects dropdown no longer shows all menu items hovered when opened
- Users that can't contribute (post/comment/vote/survey) no longer get an email when a phase starts
- When a project has an ideation and a PB phase, the voting buttons are now shown during the ideation phase
- The admin navigation menu for moderators is now consistent with that for admins
- Moderators that try to access pages only accessible for admins, now get redirected to the dashboard
- The details tab in clustering doesn't cause the info panel to freeze anymore
- When writing an official update, the sbumit button now only becomes active when submission is possible
- The 'no options' copy in a dropdown without anything inside is now correctly translated
- Making a field empty in Admin HQ now correctly saves the empty value
- The active users graph no longer includes users that received an email as being active
- The translation button in an idea is no longer shown when there's only one platform language
- After changing granular permission, a refresh is no longer needed to see the results on ideas
- The sideview in the idea manager now shows the status dropdown in the correct language
- The layout of the sideview in the idea manager is now corrected
- A digest email to idea assignees is no longer sent out when no ideas are assigned to the admin/moderator
- Signing in with VUB Net ID works again
- Loading the insights map can no longer be infinite, it will now show an error message when the request fails

### Added

- The profile page of a user now also shows the comments by that user
- Users can now delete their own profile from their edit profile page
- Similar ideas, clustering and location detection now work in Spanish, German, Danish and Norwegian
- Facebooks bot coming from `tfbnw.net` are now blocked from signing up
- Moderators now also have a global idea manager, showing all the ideas from the projects they're moderating
- Loading the insights map, which can be slow, now shows a loading indicator

### Changed

- Voting buttons are no longer shown when voting is not enabled
- Improved and more granular copy text for several voting and commenting disabled messages

## 2019-04-30

### Fixed

- Time remaning on project card is no longer Capitalized
- Non-admin users no longer get pushed to intercom
- Improvements to the idea manager for IE11
- When filtering on a project in the idea manager, the selected project is highlighted again
- @citizenlab.cl admins can now also access churned platforms
- The user count in the user manager now includes migrated cl1 users
- Sending invitations will no longer fail on duplicate mixed-case email addresses

### Added

- Ideas can now be assigned to moderators and admins in the idea manager
  - Added filter on assignee, set by default to 'assigned to me'
  - Added filter to only show ideas that need feedback
  - When clicking an idea, it now opens in and can be partially edited from a half screen modal
  - Admins and moderators get a weekly digest email with their ideas that need feedback
- Completely new comments UI with support for comment upvotes
  - Comments are visually clearly grouped per parent comment
  - Sub-comments use @mentions to target which other subcomment they reply to
  - Comments can be sorted by time or by votes
- Ideas can now be sorted randomly, which is the new default
- New smart group rule for users that contributed to a specific topic
- New smart group rule for users that contributed to ideas with a specific status
- Clear error message when an invitee does a normal sign up

### Changed

- The idea grid no longer shows a 'post an idea' button when there are no ideas yet

## 2019-04-24

### Fixed

- Project cards now show correct time remaining until midnight

## 2019-04-23

### Fixed

- Closing the notification menu does not cause an error anymore
- The unread notifications count is now displayed correctly on IE11
- Clicking on an invite link will now show an immediate error if the invite is no longer valid

### Changed

- The admin guide is now under the Get Started link and the dashboards is the admin index
- The project cards give feedback CTA was removed
- An idea can now be deleted on the idea page
- The default border radius throughout the platform now is 3px instead of 5px
- The areas filter on the project cards is only shown when there is more than one area

## 2019-04-16

### Fixed

- The comment count of a project remains correct when moving an idea to a different project
- Fixed an issue when copying projects (through the admin HQ) to tenants with conflicting locales
- Only count people who posted/voted/commented/... as participants (this is perceived as a fix in the dashboards)
- Invites are still sent out when some emails correspond to existing users/invitees
- Phase started/upcoming notifications are only sent out for published projects

### Added

- Posting text with a URL will turn the URL part into a link
- Added smart group rules for topic and idea status participants

### Changed

- New configuration for which email campaigns are enabled by default
- Changed project image medium size to 575x575

## 2019-04-02

### Fixed

- The new idea button now shows the tooltip on focus
- The gender graph in clustering is now translated
- Tooltips on the right of the screen no longer fall off
- Text in tooltips no longer overflows the tooltip borders
- When there are no ideas, the 'post an idea' button is no longer shown on a user profile or the ideas overview page
- The project card no longer displays a line on the bottom when there is no meta information available
- Downloading the survey results now consistently triggers a browser download
- The bottom of the left sidebar of the idea manager can now be reached when there are a lot of projects
- The time control in the admin dashboard is now translated
- Various fixes to improve resilience of project copy tool

### Added

- The ideas overview page now has a project filter
- The various pages now support the `$|orgName|` variable, which is replaced by the organization name of the tenant
- Non-CitizenLab admins can no longer access the admin when the lifecycle stage is set to churned
- A new style variable controls the header opacity when signed in
- New email as a reminder to an invitee after 3 days
- New email when a project phase will start in a week
- New email when a new project phase has started
- The ideas link in the navbar is now feature flagged as `ideas_overview`

### Changed

- When filtering projects by multiple areas, all projects that have one of the areas or no area are now shown
- The user search box for adding a moderator now shows a better placeholder text, explaining the goal

## 2019-03-20

### Fixed

- Fixed mobile layout issues with cookie policy, idea image and idea title for small screens (IPhone 5S)
- Posting an idea in a timeline that hasn't started yet (as an admin) now puts the idea in the first phase
- Notifications menu renders properly in IE11
- The CTA on project cards is no longer shown for archived and finished projects
- Invited users that sign up with another authentication provider now automatically redeem their invitation
- When the tenant only has one locale, no language switcher is shown in the official feedback form

### Added

- Capabilities have been added to apply custom styling to the platform header
  - Styling can be changed through a new style tab in admin HQ
  - It's also possible to configure a different platform-wide font
  - Styling changes should only be done by a designer or front-end developer, as there are a lot of things that could go wrong
- The initial loading speed of the platform has increased noticably due to no longer loading things that are not immediately needed right away.
- Tenant templates are now automatically updated from the `.template` platforms every night
- The project copy tool in admin HQ now supports time shifting and automatically tries to solve language conflicts in the data
- New notifications and emails for upcoming (1 week before) and starting phases

### Changed

- Archived ieas are no longer displayed on the general ideas page
- The time remaining on project cards is no longer shown on 2 lines if there's enough space
- New platforms will show the 'manual project sorting' toggle by default
- Some changes were made to modals throughout to make them more consistent and responsiveness
- New ideas now have a minimal character limit of 10 for the title and 30 for the body
- User pages have a more elaborate meta title and description for SEO purposes

## 2019-03-11

### Fixed

- Notifications layout on IE11
- Errors due to loading the page during a deployment

## 2019-03-11

### Fixed

- Similar ideas is now fast enough to enable in production
- NLP insights will no longer keep on loading when creating a new clusgtering graph
- The comment count on project cards now correctly updates on deleted comments
- Various spacing issues with the new landing page on mobile are fixed
- When logging out, the avatars on the project card no longer disappear
- The widget no longer cuts off the title when it's too long
- In admin > settings > pages, all inputs are now correctly displayed using the rich text editor
- The notifications are no longer indented inconsistently
- Exporting typeform survey results now also work when the survey embed url contains `?source=xxxxx`
- When there's a dropdown with a lot of options during signup, these options are no longer unreachable when scrolling down
- The cookie policy no longer displays overlapping text on mobile
- The `isSuperAdmin`, `isProjectModerator` and `highestRole` user properties are now always named using camelCasing

### Added

- Official feedback
  - Admins and moderators can react to ideas with official feedback from the idea page
  - Users contributing to the idea receive a notification and email
  - Feedback can be posted using a free text name
  - Feedback can be updated later on
  - Admin and moderators can no longer write top-level comments
  - Comments by admins or moderators carry an `Official` badge
- When giving product feedback from the footer, a message and email can be provided for negative feedback
- CTA on project card now takes granular permissions into account
- CTA on project card is now also shown on mobile
- Projects for which the final phase has finished are marked as finished on their project card
- Projects on the landing page and all projects page can now be filtered on area through the URL

### Changed

- The avatars on a project card now include all users that posted, voted or commented
- Commenting is no longer possible on ideas not in the active phase

## 2019-03-03

### Fixed

- Manually sorting projects in the admin works as expected

### Added

- Support for Spanish
- The copy of 'x is currently working on' can be customized in admin HQ
- Extra caching layer in cl2-nlp speeds up similar ideas and creating clusters

## 2019-02-28

### Fixed

- In the dashboard, the labels on the users by gender donut chart are no longer cut off
- Adding file attachments with multiple consecutive spaces in the filename no longer fails
- Project copy in admin HQ no longer fails when users have mismatching locales with the new platform

### Added

- New landing page redesign
  - Project cards have a new layout and show the time remaining, a CTA and a metric related to the type of phase
  - The bottom of the landing page displays a new custom info text, configurable in the admin settings
  - New smarter project sorting algorithm, which can be changed to manual ordering in the projects admin
  - Ideas are no longer shown on the landing page
  - The `Show all projects` link is only shown when there are more than 10 projects
- New attributes are added to segment, available in all downstream tools:
  - `isSuperAdmin`: Set to true when the user is an admin with a citizenlab email
  - `isProjectModerator`
  - `highestRole`: Either `super_admin`, `admin`, `project_moderator` or `user`

### Changed

- Intercom now only receives users that are admin or project moderator (excluding citizenlab users)

## 2019-02-20

### Fixed

- User digest email events are sent out again
- The user statistics on the admin dashboard are back to the correct values
- Creating a new project page as an admin does not result in a blank page anymore
- Improved saving behaviour when saving images in a phase's description
- When logged in and visiting a url containing another locale than the one you previously picked, your locale choice is no longer overwritten

### Added

- Project copy feature (in admin HQ) now also supports copying ideas (including comments and votes) and allows you to specify a new slug for the project URL
- Unlogged users locale preference is saved in their browser

## 2019-02-14

### Fixed

- Project/new is no longer a blank page

## 2019-02-13

### Fixed

- Texts written with the rich text editor are shown more consistently in and outside of the editor
- Opening a dropdown of the smart group conditions form now scrolls down the modal
- When changing the sorting method in the ideas overview, the pagination now resets as expected
- Google login no longer uses the deprecated Google+ authentication API

### Added

- Typeform survey for typeform can now be downloaded as xlsx from a tab in the project settings
  - The Segment user token needs to be filled out in Admin HQ
  - New survey responses generate an event in segment
- Survey providers can be feature flagged individually
- New \*.template.citizenlab.co platforms now serve as definitions of the tenant template
- The registration fields overview in admin now shows a badge when fields are required

### Changed

- Surveymonkey is now feature-flagged off by default for new platforms

## 2019-01-30

### Fixed

- Long topic names no longer overlap in the admin dashboards
- Video no longer pops out of the phase description text
- Added event tracking for widget code copy and changing notification settings
- Saving admin settings no longer fails because of a mismatch between platform and user languages
- The password reset message now renders correctly on IE11
- It's easier to delete a selected image in the rich text editor
- The copy in the modal to create a new group now renders correctly in IE11
- Texts used in the the dashboard insights are no longer only shown in English
- Tracking of the 'Did you find what you're looking for?' footer not works correctly

### Added

- Tooltips have been added throughout the whole admin interface
- A new homepage custom text section can be configured in the admin settings, it will appear on the landing page in a future release
- New experimental notifications have been added that notify admins/moderators on every single idea and comment
- New tenant properties are being logged to Google Analytics

## 2019-01-19

### Fixed

- Registration fields of the type 'multiple select' can again be set in the 2nd step of the signup flow
- Creating invitations through an excel file no longer fails when there are multiple users with the same first and last name

## 2019-01-18

### Fixed

- Overflowing text in project header
- Fixed color overlay full opaque for non-updated tenant settings
- Fixed avatar layout in IE11
- Fixed idea page scrolling not working in some cases on iPad
- Pressing the enter key inside of a project settings page will no longer trigger a dialog to delet the project

### Changed

- Reduced the size of the avatars on the landing page header and footer
- Made 'alt' text inside avatar invisible
- Better cross-browser scaling of the background image of the header that's being shown to signed-in users
- Added more spacing underneath Survey, as not to overlap the new feedback buttons
- Increased width of author header inside of a comment to better accomodate long names
- Adjusted avatar hover effect to be inline with design spec￼

## 2019-01-17

### Added

- `header_overlay_opacity` in admin HQ allows to configure how transparent header color is when not signed in
- `custom_onboarding_fallback_message` in admin HQ allows to override the message shown in the header when signed in

## 2019-01-16

### Fixed

- The clustering prototype no longer shows labels behind other content
- Removing a project header image is again possible
- New active platforms get properly submitted to google search console again
- Scrolling issues with an iPad on the idea modal have been resolved
- Signing up through Google is working again
- The line underneath active elements in the project navbar now has the correct length
- A long location does no longer break the lay-out of an event card
- The dashboards are visible again by project moderators
- The admin toggle in the users manager is working again

### Added

- When logged in, a user gets to see a dynamic call to action, asking to
  - Complete their profile
  - Display a custom message configurable through admin HQ
  - Display the default fallback engagement motivator
- The landing page header now shows user avatars
- It's now possible to post an idea from the admin idea manager
- The footer now shows a feedback element for citizens
- A new 'map' dashboard now shows the ideas on their locations detected from the text using NLP
- The clustering prototype now shows the detected keywords when clustering is used

### Changed

- The navbar and landing page have a completely refreshed design
  - The font has changed all over the platform
  - 3 different colors (main, secondary, text) are configurable in Admin HQ
- The clustering prototype has been moved to its own dashboard tab
- Project cards for continuous projects now link to the information page instead of ideas

## 2018-12-26

### Fixed

- The rich text editor now formats more content the same way as they will be shown in the platform

### Added

- Admin onboarding guide
  - Shown as the first page in the admin, guiding users on steps to take
- The idea page now shows similar ideas, based on NLP
  - Feature flagged as `similar_ideas`, turned off by default
  - Experimental, intended to evaluate NLP similarity performance
- A user is now automatically signed out from FranceConnect when signing out of the platform

### Changed

- When a user signs in using FranceConnect, names and some signup fields can no longer be changed manually
- The FranceConnect button now has the official size and dimensions and no T&C
- SEO improvements to the "Powered by CitizenLab" logo

## 2018-12-13

### Fixed

- User digest email campaigns is sent out again
- IE11 UI fixes:
  - Project card text overflow bug
  - Project header text wrapping/centering bug
  - Timeline header broken layout bug
  - Dropdown not correctly positioned bug
- Creating new tenants and changing the host of existing tenants makes automatic DNS changes again

### Added

- SEO improvements: project pages and info pages are now included in sitemap
- Surveys now have Google Forms support

## 2018-12-11-2

### Fixed

- A required registration field of type number no longer blocks users on step 2 of the registration flow

## 2018-12-11

### Fixed

- Loading an idea page with a deleted comment no longer results in an error being shown
- Assigning a first bedget to a PB project as a new user no longer shows an infinite spinner
- Various dropdowns, most famously users group selection dropdown, no longer overlap menu items

## 2018-12-07

### Fixed

- It's again possible to write a comment to a comment on mobile
- When logged in and trying to log in again, the user is now redirected to the homepage
- A deleted user no longer generates a link going nowhere in the comments
- The dropdown menu for granular permissions no longer disappears behind the user search field
- After deleting an idea, the edit and delete buttons are no longer shown in the idea manager
- Long event title no longer pass out of the event box
- Notifications from a user that got deleted now show 'deleted user' instead of nothing

### Added

- Machine translations on the idea page
  - The idea body and every comment not in the user's language shows a button to translate
  - Feature flagged as `machine_translations`
  - Works for all languages
- Show the currency in the amount field for participatory budgeting in the admin
- Built-in registration fields can now be made required in the admin
- FranceConnect now shows a "What is FranceConnect?" link under the button

### Changed

- The picks column in the idea manager no longer shows a euro icon

## 2018-11-28

### Fixed

- IE11 graphical fixes in text editor, status badges and file drag&drop area fixed
- The idea tab is visible again within the admin of a continuous PB project
- The checkbox within 3rd party login buttons is now clickable in Firefox

## 2018-11-27

### Fixed

- When all registration fields are disabled, signing up through invite no longer blocks on the first step
- A moderator that has not yet accepted their invitation, is no longer shown as 'null null' in the moderators list
- Adding an idea by clicking on the map is possible again

### Changed

- When there are no events in a project, the events title is no longer shown
- The logo for Azure AD login (VUB Net ID) is shown as a larger image
- When logging in through a 3rd party login provider, the user needs to confirm that they've already accepted the terms and conditions

## 2018-11-22

### Fixed

- In the clustering prototype, comparing clusters using the CTRL key now also works on Mac
- Widget HTML code can now be copied again
- Long consequent lines of text now get broken up in multiple lines on the idea page
- Admin pages are no longer accessible for normal users
- Reduced problems with edge cases for uploading images and attachments

### Added

- Participatory budgeting (PB)
  - A new participation method in continuous and timeline projects
  - Admins and moderators can set budget on ideas and a maximum budget on the PB phase
  - Citizens can fill their basket with ideas, until they hit the limit
  - Citizens can submit their basket when they're done
  - Admins and moderators can process the results through the idea manager and excel export
- Advanced dashboards: iteration 1
  - The summary tab shows statistics on idea/comment/vote and registration activities
  - The users tab shows information on user demographics and a leaderboard
  - The time filter can be controller with the precision of a day
  - Project, group and topic filters are available when applicable
  - Project moderators can access the summary tabs with enforced project filter
- Social sharing through the modal is now separately trackable from sharing through the idea page
- The ideas excel export now contains the idea status
- A new smart group rule allows for filtering on project moderators and normal users

### Changed

- Project navigation is now shown in new navigation bar on top
- The content of the 'Open idea project' for new tenants has changed
- After posting an idea, the user is redirected towards the idea page of the new idea, instead of the landing page

## 2018-11-07

### Fixed

- The widget HTML snippet can be copied again

## 2018-11-05

### Fixed

- Clicking Terms & Conditions links during sign up now opens in a new tab

### Added

- Azure Active Directory login support, used for VUB Net ID

## 2018-10-25

### Fixed

- Resizing and alignment of images and video in the editor now works as expected
- Language selector is now updating the saved locale of a signed in user
- When clicking "view project" in the project admin in a new tab, the projects loads as expected
- The navbar user menu is now keyboard accessible
- Radio buttons in forms are now keyboard accessible
- The link to the terms and conditions from social sign in buttons is fixed
- In admin > settings > pages, the editors now have labels that show the language they're in
- Emails are no longer case sensitive, resolving recurring password reset issues
- The widget now renders properly in IE11
- Videos are no longer possible in the invitation editor

### Added

- Cookie consent manager
  - A cookie consent footer is shown when the user has not yet accepted cookies
  - The user can choose to accept all cookies, or open the manager and approve only some use cases
  - The consent settings are automatically derived from Segment
  - When the user starts using the platform, they silently accept cookies
- A new cookie policy page is easier to understand and can no longer be customized through the admin
- Granular permissions
  - In the project permissions, an admin or project moderator can choose which citizens can take which actions (posting/voting/comments/taking survey)
  - Feature flagged as 'granular_permissions', turned off by default
- Ideas excel export now contains links to the ideas
- Ideas and comments can now be exported from within a project, also by project moderators
- Ideas and comments can now be exported for a selection of ideas
- When signing up, a user gets to see which signup fields are optional

### Changed

- Published projects are now shown first in the admin projects overview
- It's now more clear that the brand color can not be changed through the initial input box
- All "Add <something>" buttons in the admin have moved to the top, for consistency
- The widget no longer shows the vote count when there are no votes
- When a project contains no ideas, the project card no longer shows "no ideas yet"

## 2018-10-09

### Fixed

- UTM tags are again present on social sharing
- Start an idea button is no longer shown in the navbar on mobile
- Exceptionally slow initial loading has been fixed
- Sharing on facebook is again able to (quite) consistently scrape the images
- When using the project copy tool in Admin HQ, attachments are now copied over as well

### Added

- Email engine in the admin (feature flagged)
  - Direct emails can be sent to specific groups by admins and moderators
  - Delivered/Opened/Clicked statistics can be seen for every campaign
  - An overview of all automated emails is shown and some can be disabled for the whole platform

## 2018-09-26

### Fixed

- Error messages are no longer cut off when they are longer than the red box
- The timeline dropdown on mobile shows the correct phase names again
- Adding an idea by clicking on the map works again
- Filip peeters is no longer sending out spam reports
- Reordering projects on the projects admin no longer behaves unexpectedly
- Fixes to the idea manager
  - Tabs on the left no longer overlap the idea table
  - Idea status tooltips no longer have an arrow that points too much to the right
  - When the screen in not wide enough, the preview panel on the right is no longer shown
  - Changing an idea status through the idea manager is possible again

### Added

- Social sharing modal is now shown after posting an idea
  - Feature flagged as `ideaflow_social_sharing`
  - Offers sharing buttons for facebook, twitter and email
- File attachments can now be added to
  - Ideas, shown on the idea page. Also works for citizens.
  - Projects, shown in the information page, for admins and moderators
  - Phases, shown under the phase description under the timeline, for admins and moderators
  - Events, shown under the event description, for admins and moderators
  - Pages, shown under the text, for admins
- Some limited rich text options can now be used in email invitation texts

### Changed

- The admin projects page now shows 3 seperate sections for published, draft and archived
- When there are no voting buttons, comment icon and count are now also aligned to the right
- It's now possible to remove your avatar

## 2018-09-07

### Fixed

- Submit idea button is now aligned with idea form
- An error caused by social sign in on French platforms not longer has an English error message
- Checkboxes are now keyboard navigable
- Projects that currently don't accept ideas can no longer be selected when posting an idea
- Deleting an idea no longer results in a blank page
- Deleting a comment no longer results in a blank page
- When sign in fails, the error message no longer says the user doesn't exist
- `null` is no longer shown as a lastname for migrated cl1 users without last name
- Clicking on the table headers in the idea managers again swaps the sorting order as expected
- Typeform Survey now is properly usable on mobile

### Added

- Email notification control
  - Every user can opt-out from all recurring types of e-mails sent out by the platform by editing their profile
  - Emails can be fully disabled per type and per tenant (through S&S ticket)
- An widget that shows platform ideas can now be embedded on external sites
  - The style and content of the widget can be configured through admin > settings > widgets
  - Widget functionality is feature flagged as "widgets", on by default

### Changed

- Initial loading speed of the platform has drastically improved, particulary noticable on mobile
- New tenants have custom signup fields and survey feature enabled by default

## 2018-08-20

### Fixed

- The idea sidepane on the map correctly displays HTML again
- Editing your own comment no longer turns the screen blank
- Page tracking to segment no longer tracks the previous page instead of the current one
- Some browsers no longer break because of missing internationalization support
- The options of a custom field are now shown in the correct order

### Added

- A major overhaul of all citizen-facing pages to have significantly better accessibility (almost WCAG2 Level A compliant)
  - Keyboard navigation supported everywhere
  - Forms and images will work better with screen readers
  - Color constrasts have been increased throughout
  - A warning is shown when the color in admin settings is too low on constrast
  - And a lot of very small changes to increase WCAG2 compliance
- Archived projects are visible by citizens
  - Citizens can filter to see all, active or archived projects
  - Projects and project cards show a badge indicating a project is archived
  - In the admin, active and archived projects are shown separately
- A favicon can now be configured at the hidden location `/admin/favicon`
  - On android in Chrome, the platform can be added to the Android homescreen and will use the favicon as an icon
- Visitors coming through Onze Stad App now are trackable in analytics

### Changed

- All dropdown menus now have the same style
- The style of all form select fields has changed
- Page tracking to segment no longer includes the url as the `name` property (salesmachine)
- Font sizes throughout the citizen-facing side are more consistent

## 2018-08-03

### Fixed

- The landingpage header layout is no longer broken on mobile devices
- Yet another bug related to the landingpage not correctly redirecting the user to the correct locale
- The Page not found page was not found when a page was not found

### Added

- The 'Create an account' call to action button on the landing page now gets tracked

## 2018-08-02

### Fixed

- The browser no longer goes blank when editing a comment
- Redirect to the correct locale in the URL no longer goes incorrectly to `en`

## 2018-07-31

### Fixed

- The locale in the URL no longer gets added twice in certain conditions
- Various fixes to the rich text editor
  - The controls are now translated
  - Line breaks in the editor and the resulting page are now consistent
  - The editor no longer breaks form keyboard accessibility
  - The images can no longer have inconsistent widht/height ratio wich used to happen in some cases
  - The toolbar buttons have a label for accessibility
- A new tenant created in French no longer contains some untranslated content
- The tenant lifecycle stage is now properly included in `group()` calls to segment
- Comment body and various dynamic titles are secured against XSS attacks

### Added

- Ideas published on CitizenLab can now also be pushed to Onze Stad App news stream
- The rich text editor
  - Now support copy/paste of images
- Event descriptions now also support rich text
- When not signed in, the header shows a CTA to create an account
- A new smart group rule allows you to specify members than have participated (vote, comment, idea) in a certain project
- The admin now shows a "Get started" link to the knowledge base on the bottom left
- The Dutch platforms show a "fake door" to Agenda Setting in the admin navigation

### Changed

- The idea card now shows name and date on 2 lines
- The navbar now shows the user name next to the avatar
- The user menu now shows "My ideas" instead of "Profile page"

## 2018-07-12

### Fixed

- New text editor fixes various bugs present in old editor:
  - Typing idea texts on Android phones now works as expected
  - Adding a link to a text field now opens the link in a new window
  - Resizing images now works as expected
  - When saving, the editor no longer causes extra whitespace to appear
- A (too) long list of IE11 fixes: The platform is now fully usable on IE11
- The group count in the smart groups now always shows the correct number
- The admin dashboard is no longer too wide on smaller screens
- The home button on mobile is no longer always active
- Fix for page crash when trying to navigate away from 2nd signup step when one or more required fields are present

### Added

- The language is now shown in the URL at all times (e.g. `/en/ideas`)
- The new text editor enables following extras:
  - It's now possible to upload images through the text editor
  - It's now possible to add youtube videos through the text editor
- `recruiter` has been added to the UTM campaign parameters

### Know issues

- The controls of the text editor are not yet translated
- Posting images through a URL in the text editor is no longer possible
- Images that have been resized by IE11 in the text editor, can subsequently no longer be resized by other browsers

## 2018-06-29

### Fixed

- Facebook now correctly shows the idea image on the very first share
- Signing up with a google account that has no avatar configured now works again
- Listing the projects and ideas for projects that have more than 1 group linked to them now works again

### Added

- Voting Insights [beta]: Get inisghts into who's voting for which content
  - Feature flagged as 'clustering', disabled by default
  - Admin dashboard shows a link to the prototype
- Social sharing buttons on the project info page
- Usage of `utm_` parameters on social sharing to track sharing performance
- Various improvements to meta tags throughout the platform
  - Page title shows the unread notification count
  - More descriptive page titles on home/projects/ideas
  - Engaging generic default texts when no meta title/description are provided
  - Search engines now understand what language and region the platform is targeting
- Optimized idea image size for facebook sharing
- Sharing button for facebook messenger on mobile
- When you receive admin rights, a notification is shown
- `tenantLifecycleStage` property is now present in all tracked events to segment

### Changed

- Meta tags can't be changed through the admin panel anymore
- Social sharing buttons changed aspect to be more visible

## 2018-06-20

### Fixed

- Visual fixes for IE11 (more to come)
  - The text on the homepage doesn't fall outside the text box anymore
  - The buttons on the project page are now in the right place
  - In the projects pages, the footer is no longer behaving like a header
- When trying to add a timeline phase that overlaps with another phase, a more descriptive error is shown
- larsseit font is now always being loaded

### Added

- Smart groups allow admins to automatically and continuously make users part of groups based on conditions
- New user manager allows
  - Navigating through users by group
  - Moving, adding and removing users from/to (manual) groups
  - Editing the group details from within the user manager
  - Creating groups from within the user manager
  - Exporting users to excel by group or by selection
- Custom registration fields now support the new type "number"
- The city website url can now be specified in admin settings, which is used as a link in the footer logo

### Changed

- The checkbox copy at signup has changed and now links to both privacy policy and terms and conditions
- Improved styling of usermenu dropdown (the menu that opens when you click on the avatar in the navigation bar)

### Removed

- The groups page is no longer a separate page, but the functionality is part of the user manager

## 2018-06-11

### Fixed

- Notifications that indicate a status change now show the correct status name
- The admin pages editors support changing content and creating new pages again
- When searching in the invites, filters still work as expected
- The font has changed again to larsseit

### Added

- Accessibility improvements:
  - All images have an 'alt' attributes
  - The whole navbar is now usable with a keyboard
  - Modals can be closed with the escape key
  - The contrast of labels on white backgrounds has increased
- New ideas will now immediately be scraped by facebook
- When inviting a user, you can now pick projects for which the user becomes a moderator

### Changed

- The language switcher is now shown on the top right in the navbar

## 2018-05-27

### Fixed

- Sitemap now has the correct date format
- Empty invitation rows are no longer created when the given excel file contains empty rows
- Hitting enter while editing a project no longer triggers the delete button
- Registration fields on signup and profile editing are now always shown in the correct language
- The dropdown menu for idea sorting no longer gets cut off by the edge of the screen on small screens
- Saving a phase or continuous project no longer fails when participation method is not ideation

### Added

- Language selection now also has a regional component (e.g. Dutch (Belgium) instead of Dutch)
- Added noindex tag on pages that should be shown in Google
- A new 'user created' event is now being tracked from the frontend side
- It's now possible to use HTML in the field description of custom fields (no editor, only for internal usage)

## 2018-05-16

### Fixed

- Phases are now correctly active during the day specified in their end date
- On the new idea page, the continue button is now shown at all resolutions
- On the idea list the order-by dropdown is now correctly displayed at all resolutions.

### Added

- Project moderators can be specified in project permissions, giving them admin and moderation capabilities within that project only
  - Moderators can access all admin settings of their projects
  - Moderators can see they are moderating certain projects through icons
  - Moderators can edit/delete ideas and delete comments in their projects
- A correct meta description tag for SEO is now rendered
- The platforms now render sitemaps at sitemap.xml
- It is now possible to define the default view (map/cards) for every phase individually
- The tenant can now be configured with an extra `lifecycle_stage` property, visible in Admin HQ.
- Downloading ideas and comments xlsx from admin is now tracked with events
- The fragment system, to experiment with custom content per tenant, now also covers custom project descriptions, pages and individual ideas

### Changed

- It is no longer possible to define phases with overlapping dates
- Initial loading speed of the platform has improved

## 2018-04-30

### Fixed

- When posting an idea and only afterward signing in, the content originally typed is no longer lost
- An error is no longer shown on the homepage when using Internet Explorer
- Deleting a user is possible again

### Changed

- The idea manager again shows 10 ideas on one page, instead of 5
- Submit buttons in the admin no longer show 'Error' on the buttons themselves

### Removed

- The project an idea belongs to can no longer be changed through the edit idea form, only through the idea manager

## 2018-04-26

### Added

- Areas can now be created, edited and deleted in the admin settings
- The order of projects can now be changed through drag&drop in the admin projects overview
- Before signing up, the user is requested to accept the terms and conditions
- It's possible to experiment with platform-specific content on the landing page footer, currently through setup & support
- Images are only loaded when they appear on screen, improving page loading speed

### Fixed

- You can no longer click a disabled "add an idea" button on the timeline
- When accessing a removed idea or project, a message is shown

### Known issues

- Posting an idea before logging in is currently broken; the user is redirected to an empty posting form
- Social sharing is not consistently showing all metadata

## 2018-04-18

### Fixed

- Adding an idea at a specific location by clicking on the map is fixed

## 2018-04-09

### Fixed

- An idea with a location now centers on that location
- Map markers far west or east (e.g. Vancouver) are now positioned as expected
- Links in comment now correctly break to a new line when they're too long
- Hitting enter in the idea search box no longer reloads the page
- A survey project no longer shows the amount of ideas on the project card
- The navbar no longer shows empty space above it on mobile
- The report as spam window no longer scrolls in a weird way
- The project listing on the homepage no longer repeats the same project for some non-admin users
- Google/Facebook login errors are captured and shown on an error page
- Some rendering issues were fixed for IE11 and Edge, some remain
- An idea body with very long words no longer overlaps the controls on the right
- Project cards no longer overlap the notification menu

### Added

- A user can now edit and delete its own comments
- An admin can now delete a user's comment and specify the reason, notifying the user by notification
- Invitations
  - Admins can invite users by specifying comma separated email addresses
  - Admins can invite users with extra information by uploading an excel file
  - Invited users can be placed in groups, made admin, and given a specific language
  - Admins can specify a message that will be included in the email to the invited users
  - Admins receive a notification when invited users sign up
- Users receive a notification and email when their idea changes status
- Idea titles are now limited to 80 characters

### Known issues

- Adding an idea through the map does not position it correctly

## 2018-03-23

### Fixed

- Fixed padding being added on top of navigation bar on mobile devices

## 2018-03-22

### Fixed

- Idea creation page would not load when no published projects where present. Instead of the loading indicator the page now shows a message telling the user there are no projects.

## 2018-03-20

### Fixed

- Various visual glitches on IE11 and Edge
- Scrolling behviour on mobile devices is back to normal
- The admin idea manager no longer shows an empty right column by default

### Added

- Experimental raw HTML editing for pages in the admin at `/admin/pages`

## 2018-03-14

### Fixed

- When making a registration field required, the user can't skip the second sign up step
- When adding a registration field of the "date" type, a date in the past can now be chosen
- The project listing on the landing page for logged in users that aren't admin is fixed

### Added

- When something goes wrong while authenticating through social networks, an error page is shown

## 2018-03-05

### Added

- Limited voting in timeline phases
- Facebook app id is included in the meta headers

### Known issues

- When hitting your maimum vote count as a citizen, other idea cards are not properly updating untill you try voting on them
- Changing the participation settings on a continuous project is impossible

## 2018-02-26

### Fixed

- Project pages
  - Fixed header image not being centered
- Project timeline page
  - Fixed currently active phase not being selected by default
  - Fixed 'start an idea' button not being shown insde the empty idea container
  - Fixed 'start an idea' button not linking to the correct idea creation step
- Ideas and Projects filter dropdown
  - Fixed the dropdown items not always being clickable
- Navigation bar
  - Fixed avatar and options menu not showing on mobile devices

### Added

- Responsive admin sidebar
- Top navigation menu stays in place when scrolling in admin section on mobile devices

### Changed

- Project timeline
  - Better word-breaking of phases titles in the timeline

## 2018-02-22

### Fixed

- Idea page
  - Fixed voting buttons not being displayed when page is accessed directly
- Edit profile form page
  - Fixed broken input fields (first name, last name, password, ...)
  - Fixed broken submit button behavior
- Admin project section
  - Fixed default view (map or card) not being saved
  - Fixed save button not being enabled when an image is added or removed
- Project page
  - Fixed header navigation button of the current page not being highlighted in certain scenarios
  - Fixed no phase selected in certain scenarios
  - Fixed mobile timeline phase selection not working
- Idea cards
  - Fixed 'Load more' button being shown when no more ideas
- Project cards
  - Fixed 'Load more' button being shown when no more projects
- Idea page
  - Fixed faulty link to project page
- Add an idea > project selection page
  - Fixed broken layout on mobile devices

### Added

- Landing page
  - Added 'load more' button to project and idea cards
  - Added search, sort and filter by topic to idea cards
- Project card
  - Added ideas count
- Idea card
  - Added author avatar
  - Added comment count and icon
- Idea page
  - Added loading indicator
- Project page
  - Added loading indicator
  - Added border to project header buttons to make them more visible
- Admin page section
  - Added header options in rich-text editors

### Changed

- Navigation bar
  - Removed 'ideas' menu item
  - Converted 'projects' menu item into dropdown
  - Changed style of the 'Start an idea' button
- Landing page
  - Header style changes (larger image dimensions, text centered)
  - Removed 'Projects' title on top of project cards
- Project card
  - Changed project image dimensions
  - Changed typography
- Idea card
  - Removed image placeholder
  - Reduced idea image height
- Filter dropdowns
  - Height, width and alignment changes for mobile version (to ensure the dropdown is fully visible on smaller screens)
- Idea page
  - Improved loading behavior
  - Relocated 'show on map' button to sidebar (above sharing buttons)
  - Automatically scroll to map when 'show on map' button is clicked
  - Larger font sizes and better overall typography for idea and comment text
  - Child comments style changes
  - Child commenting form style change
  - Comment options now only visible on hover on desktop
- Project page
  - Improved loading behavior
  - Timeline style changes to take into account longer project titles
  - Changed copy from 'timeline' to 'process'
  - Changed link from projects/<projectname>/timeline to projects/<projectname>/process
  - Events header button not being shown if there are no events
- Add an idea > project selection page
  - Improved project cards layout
  - Improved mobile page layout

## 2018-01-03

### Fixed

- Updating the bio on the profile page works again
- 2018 can be selected as the year of events/phases
- The project dropdown in the idea posting form no longer shows blank values
- Reset password email

### Added

- Ideas can be edited by admins and by their author
- An idea shows a changelog with its latest updates
- Improved admin idea manager
  - Bulk update project, topics and statuses of ideas
  - Bulk delete ideas
  - Preview the idea content
  - Links through to viewing and editing the idea
- When on a multi-lingual platform, the language can be changed in the footer
- The project pages now show previews of the project events in the footer
- The project card now shows a description preview text, which is changeable through the admin
- Images are automatically optimized after uploading, to reduce the file size

### Changed

- Image dimensions have changed to more optimal dimensions

## 2017-12-13

### Fixed

- The ideas of deleted users are properly shown
- Slider to make users admins is again functional

### Added

- The idea show page shows a project link
- Mentions are operational in comments
- Projects can be deleted in the admin

### Changed

- Ideas and projects sections switched positions on the landing page

## 2017-12-06

### Fixed

- Phases and events date-picker no longer overlaps with the description text
- No longer needed to hard refresh if you visited al old version of the platform
- Inconsistency when saving project permissions has been fixed
- Bullet lists are now working in project description, phases and events
- The notifications show the currect user as the one taking the action

### Added

- Translators can use `orgName` and `orgType` variables everywhere
- Previews of the correct image dimension when uploading images

### Changed

- Lots of styling tweaks to the admin interface
- Behaviour of image uploads has improved

## 2017-11-23

### Fixed

- Loading the customize tab in the admin no longer requires a hard refresh

## 2017-11-22

### Fixed

- When saving a phase in the admin, the spinner stops on success or errors
- Deleting a user no longer breaks the idea listing, idea page and comments
- Better error handling in the signup flow
- Various bug fixes to the projects admin
- The switches that control age, gender, ... now have an effect on the signup flow.
- For new visitors, hard reloading will no longer be required

### Added

- Social Sign In with facebook and google. (Needs to be setup individually per customer)
- Information pages are reachable through the navbar and editable through the admin
- A partner API that allows our partners to list ideas and projects programmatically
- Ideas with a location show a map on the idea show page
- Activation of welcome and reset password e-mails

### Changed

- Changes to mobile menu layout
- Changes to the style of switches
- Better overall mobile experience for citizen-facing site

### Known issues

- If you visited the site before and the page did not load, you need to hard refresh.
- If the "Customize" tab in the admin settings does not load, reload the browser on that page

## 2017-11-01

### Fixed

- Various copy added to the translation system
- Fixed bug where image was not shown after posting an idea
- Loading behaviour of the information pages
- Fixed bug where the app no longer worked after visiting some projects

### Added

- Added groups to the admin
- Added permissions to projects
- Social sharing of ideas on twitter and (if configured for the platform) facebook
- Projects can be linked to certain areas in the admin
- Projects can be filtered by area on the projects page
- Backend events are logged to segment

### Changed

- Improved the styling of the filters
- Project description in the admin has its own tab
- Restored the landing page header with an image and configurable text
- Improved responsiveness for idea show page
- Maximum allowed password length has increased to 72 characters
- Newest projects are list first

## 2017-10-09

### Fixed

- The male/female gender selection is no longer reversed after registration
- On firefox, the initial loading animation is properly scaled
- After signing in, the state of the vote buttons on idea cards is now correct for the current user
- Fixed bug were some text would disappear, because it was not available in the current language
- Fixed bug where adding an idea failed because of a wrongly stored user language
- Fixed bug where removing a language in the admin settings fails
- Graphical glitches on the project pages

### Added

- End-to-end test coverage for the happy flow of most of the citizen-facing app interaction
- Automated browser error logging to be proactive on bugs
- An idea can be removed through the admin

### Changed

- The modal that shows an idea is now fullscreen and has a new animation
- New design for the idea show page
- New design for the comments, with animation and better error handling
- The "Trending" sorting algorithm has changed to be more balanced and give new ideas a better chance
- Slightly improved design of the page that shows the user profile

## 2017-09-22

### Fixed

- Bug where multiple form inputs didn't accept typed input
- Issues blocking the login process
- The success message when commenting no longer blocks you from adding another comment
- Clicking an internal link from the idea modal didn't work
- Responsiveness of filters on the ideas page
- Updating an idea status through the admin failed

### Added

- Initial loading animation on page load
- Initial version of the legal pages (T&C, privacy policy, cookie policy)
- All forms give more detailed error information when something goes wrong
- Full caching and significant speed improvements for all data resources

### Changed

- Refactoring and restyling of the landing page, idea cards and project cards
- Added separate sign in and sign up components
- Cleaned up old and unused code
- The navbar is no longer shown when opening a modal
- Lots of little tweaks to styling, UX and responsiveness

## 2017-09-01

### Fixed

- Saving forms in the admin of Projects will now show success or error messages appropriately
- The link to the guide has been hidden from the admin sidebar until we have a guide to link to

### Added

- Adding an idea from a project page will pre-fill parts of the new idea form
- The landing page now prompts user to add an Idea if there are none
- The landing page will hide the Projects block if there are none

### Changed

- Under-the-hood optimizations to increase the loading speed of the platform

## 2017-08-27

### Fixed

- Changing the logo and background image in admin settings works
- Platform works for users with an unsupported OS language

### Added

- Admin dashboard
- Default topics and idea statuses for newly deployed platforms
- Proper UX for handling voting without being signed in
- Meta tags for SEO and social sharing
- Better error handling in project admin

### Changed

- Projects and user profile pages now use slugs in the URL

## 2017-08-18

### Fixed

- Changing idea status in admin
- Signing up
- Proper rending of menu bar within a project
- Admin settings are properly rendered within the tab container
- Lots of small tweaks to rendering on mobile
- Default sort ideas on trending on the ideas index page

### Added

- Admin section in projects to CRUD phases
- Admin section in projects to CRUD events
- New navbar on mobile
- Responsive version of idea show page

### Changed

- Navbar design updated
- One single login flow experience instead of 2 separate ones (posting idea/direct)
- Admins can only specify light/dark for menu color, not the exact color

### Removed

- Facebook login (Yet to be added to new login flow, will be back soon)

## 2017-08-13

### Fixed

- Voting on cards and in an idea page
- Idea modal loading speed
- Unread notification counter

### Added

- New improved flow for posting an idea
- Admin interface for projects
- New design for idea and project cards
- Consistenly applied modal, with new design, for ideas
- Segment.io integration, though not all events are tracked yet

### Changed

- Idea URls now using slugs for SEO<|MERGE_RESOLUTION|>--- conflicted
+++ resolved
@@ -1,18 +1,14 @@
 # Changelog
 
-<<<<<<< HEAD
-## Unreleased
+## Next release
 
 ### Added
 
 - [CL-1028] Add Swedish locale
-=======
-## Next release
 
 ### Changed
 
 - [CL-1024] Shows respective CTA buttons in the About component of the content builder
->>>>>>> a2848377
 
 ## 2022-06-22
 
