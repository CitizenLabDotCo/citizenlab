--- conflicted
+++ resolved
@@ -2,9 +2,10 @@
 
 ## Next release
 
-<<<<<<< HEAD
+### Added
+
 - Dynamic idea form has limited support for extra fields
-=======
+
 ### Changed
 
 - Changed titles on the admin messaging page to accomodate both SMS and email campaigns
@@ -18,7 +19,6 @@
 - In the verification step of the sign-up flow, the form inputs are now connected to the correct labels, which makes it easier to select the input fields (also possible by clicking the input labels now)
 
 ## 2022-04-11
->>>>>>> a3df9796
 
 ### Added
 
