--- conflicted
+++ resolved
@@ -4,11 +4,8 @@
 
 ### Fixed
 
-<<<<<<< HEAD
 - Microsoft Form survey iframes no longer auto-focus on the form
-=======
 - Stop confusing Serbian Latin and Cyrillic in back locales.
->>>>>>> ab165d93
 
 ## 2021-11-01
 
