# Changelog

## Next Release

### Added

<<<<<<< HEAD
- Added more autocomplete to the password reset and profile settings form which assist in filling out information faster.
- Validation of content builder layouts: whitelist of URLs for video iframes.
- Sanitization of content builder layouts: HTML of text elements.
=======
- Added more autocompletion to the password reset and profile settings form which assist in filling out information faster.
>>>>>>> 0e515db1

## 2022-04-28

### Added

- Added support for the Moroccan Arabic language to the platform

### Fixed

- Start and end times for project phases now account for the user's local timezone, making sure users can still access and engage with projects when the start/end dates are valid for them locally. The default used UTC, so it was not a big issue in Europe (where we're mostly very close to UTC time), but could be a bigger issue in e.g. North and South America, where UTC offset could be 4 or 5 hours and this could cause projects to display as ended even if they should have been valid on the user's current local date.
- Fixed breakpoint issues in `admin/insights` and `admin/users`, where content would disappear under the sidebar for certain screen sizes.
- Added primary and secondary aria-labels to header and footer navigation elements to more clearly differentiate them to screen readers and other accessability tools

## 2022-04-25

### Changed

- 'Summary' dashboard: the 'Participation per project' and 'Participation per tag' work a little bit different. Now, if a project filter is active, the former will stay the same but highlight the selected project instead of showing the differences with other projects which were hard to interpret (analogous for 'Participation per tag').
- Added property for status label to Tab component, and used this to add "Beta" flag to feature flagged SMS feature

### Fixed

- Improved input manager so that "All projects" can handle many projects.

## 2022-04-20

### Changed

- Changed titles on the admin messaging page to accomodate both SMS and email campaigns

### Fixed

- Added dynamic functionality to prevent a user from using the tab key to select images/videos/buttons that are currently hidden behind "show more" buttons. Those elements can now be tabbed to only when the text is expanded and they are visible visually
- Fixed accessibility issue regarding element order for screen readers in volunteer card
- Removed unnecessary additional alt text describing city logos in header, navbar, and delete account modal. The remaining alt tags are now more concise for users who use screen readers
- Properly disable SMS create/edit button if the message is empty
- In the verification step of the sign-up flow, the form inputs are now connected to the correct labels, which makes it easier to select the input fields (also possible by clicking the input labels now)
- Fixed a bug in the password signup flow where a user could skip accepting terms and conditions and privacy policy

## 2022-04-11

### Added

- Added support for the Croatian language to the platform

### Fixed

- Added additional areas of focus and outline to scroll-to links and buttons in editing Comments, Ideas display, and Events display for a11y compatability
- Added a tabIndex so the cookie consent banner will have a visual outline around it when focused, for a11y compatibility
- Fixed accessibility issue in modal window used to report a proposal as spam
- Fixed accessibility contrast issue for social media buttons
- Fixed accessibility issue regarding missing screen reader labels on text boxes
- Fixed bug in idea form for missing Proposed Budget field even when enabled
- Fixed accessibility issue in map ideas search
- The widget no longer links to ideas with the wrong domain

## 2022-04-04

### Fixed

- Fixed SurveyMonkey container height so survey questions are visible

## 2022-04-01

### Fixed

- Fixed bug in Ideas Map view that caused an infinite loop of requests when Idea sort order was changed

## 2022-03-29

### Changed

- Vienna Saml button is temporarily disactivated

## 2022-03-24

### Added

- When phone sign in/up is enabled, email/phone field in the sign in/up forms now have validation of the email address/phone number and provides an error message when this validation fails.

### Fixed

- When you need to verify to comment on proposals, an error message with link to the sign in form is now shown again.
- Status labels are visible again in manual email campaigns list (Admin : Messaging : Custom)
- Custom email campaigns list properly accomodates longer translations in labels and buttons.

## 2022-03-23

### Added

- Add new topic/tag filter on homepage.

## 2022-03-22

### Fixed

- 'View' button sometimes freezing page in Navigation settings: should be fixed now.
- Bulk invites of invitees using only emails (no names specified) now succeeds again.

## 2022-03-21

### Added

- Put back secret pages-page

### Changed

- Project and folder moderators are allowed to list users (for the projects they moderate). This means that project and folder moderators are now also able to assignee assignees to ideas.
- 'Emails' tab in the admin sidebar renamed to 'Messaging' in anticipation of new SMS/texting functionality
- Removed 'most active users' graph
- When the locale of the current user is not present in a multiloc, fall back to the value for a locale of the same language (for example es-CL as picked language and a multiloc with es-ES).

### Fixed

- Insights with multiple projects: projects in topbar are now displayed in dropdown if there is more than one (before they were just displayed next to each other).
- HTML is fixed when machine translating HTML content returns bad HTML.

## 2022-03-15 (2)

### Fixed

- Idea forms and other things not rendering on various platforms

## 2022-03-15 (1)

### Fixed

- Fixed spacing issue between field name and 'optional' in input form

## 2022-03-14

### Fixed

- Rich text editor now works correctly with custom emails - the image description box no longer appears on the preview and image alignment works as expected.
- Fixed a performance issue that causes the users export to time out when there are lots of users registered on the platform

## 2022-03-11

### Fixed

- When viewing an idea in map view, "Go back" now returns to the map idea list instead of back to the project main page
- User profile page slug now anonymized when bulk inviting and Abbreviated User Names feature enabled.
- Rich text editor copy/paste issues should be resolved

## 2022-03-10

### Fixed

- Added informative message and sign in/sign up links to Idea Not Found page
- Added slight blur to logged-in header image. The logged-in header image is reused from the logged-out banner, and blur was added to make smaller banner images from the two-column layout look nice when fully stretched on the logged-in banner

## 2022-03-08

### Added

- Filter projects by topics

### Fixed

- FranceConnect test login
- Fixed issue with folder page responsiveness where right hand side gets cropped.

### Changed

- Fixed issue with folder page responsiveness where right hand side gets cropped.
- Use only user name in FranceConnect instead of full profile scope

## 2022-03-04

### Fixed

- Can now re-use tenant host URL immediately the tenant is deleted.
- Relevant error(s) now returned when tenant creation fails, for example due to host URL already being in use.
- Added temporary fix for the project page without permissions error where it doesn't recover after sign in.

## 2022-02-28

### Changed

- Non-moderating users cannot visit a folder page, when none of the projects inside are visible to them (e.g. due to group permissions)
- Non-moderating users cannot visit a folder page, when there are no projects inside
- Non-moderating users cannot visit a folder page, when the folder is a draft

## 2022-02-25

### Added

- SAML Single-Sign on (Vienna)

### Changed

- Language parameter added in Typeform. Allows for question branching in surveys based on user's language.

## 2022-02-23

### Changed

- The ideas overview on project/user and ideas index (/ideas) pages are properly keyboard navigable, implemented as a full-fledged tab system.
- The timeline of a project is now fully keyboard navigable
- The proposal button has no tooltip anymore when submitting new proposals is disabled. Instead, a warning message is shown.

### Added

- Ensure `nofollow` is added to all links added through the rich text editor, which makes them useless for backlink generation by bots

## 2022-02-21

### Added

- Support added for custom font not on Adobe Fonts

### Fixed

- Improved area filter layout on frontpage on mobile (now has correct padding), and used a smaller breakpoint for when filter goes below topbar.
- Enalyzer URL validation now has greater flexibility

### Added

- Support added for email and user ID parameters in SmartSurvey

### Changed

- Icons don't have wrong/empty descriptions linked to them anymore, which improves the user experience for screen readers.
- Icons that work as button (like the vote button, the bell in the notification menu, etc.) all have accompanying descriptions so we provide more information about these buttons to people using screen readers.

## 2022-02-17

### Changed

- Removes support for category detection in Insights. \[IN-717\]

### Fixed

- Customizable navbar is now feature flagged, meaning it can be enabled or disabled in AdminHQ

## 2022-02-14

### Added

- It is now possible to add `alt` text to images in the Quill rich text editor

## 2022-02-11

### Changed

- More descriptive and consistent error messages in the sign up and sign in flow.

## 2022-02-08

### Fixed

- Typeform surveys now display properly on mobile devices
- Remove periods from non-Latin URL slugs

### Added

- Folder slugs (URLs) can now be customized

## 2022-02-07

### Changed

- Removes support for the (deprecated) Clustering feature. 💐 \[IN-688\]
- Remove the word 'del' from NL profanity list

### Fixed

- Always show color and opacity inputs
- Truncate user count in banner bubble if value is over 10k

## 2022-02-04

### Added

- Re-enable homepage filter tabs now that translations are working

### Fixed

- Color contrast issue (accessibility): the number of total votes needed for a proposal to be considered, shown on the proposal card, has a darker color. This makes it easier to see this information.

## 2022-02-02

### Added

- Projects on homepage can now be filtered by 'Active', 'Archived' or 'All' through a tab system

## 2022-02-01

### Changed

- Improved `alt` text for logo images on the platform
- Anonymization of users (using initials avatars, different set of face avatars, different set of first and last names, making anonymous users easier to identify through their email)
- Updated CC license in Vienna basemap attribution and increased maximum zoom level to 20.

# Fixed

- An issue that prevented Que from starting up was solved by updating the bootsnap gem to the latest version

## 2022-01-24

### Changed

- Insights Network Visualisation changes:
  - The network is now flat and shows all keywords at once
  - The colors of the keywords depend on the cluster they are part of
  - The more important links between keywords are shown in the network

## 2022-01-18

### Changed

- Removes support for the (deprecated) Tagging feature, the forerunner of today's Insights. 🕯 \[IN-661\]

## 2022-01-14

### Changed

- Dashboard and reports vertical bar charts are now sorted
- Automatic tagging in Insights also takes the title into account (instead of only the content).

### Fixed

- Resolution for basemap.at

## 2022-01-12

### Added

- Users are now able to cancel tag suggestion scan on the Insights Edit screen
- Added `secure` flag to cookies
- Support basemap.at as tile provider

### Fixed

- Fixed issue with exporting surveys as XLSX sheets, when the typeform survey URI includes a '#' character.
- Styling of the text above the avatar bubbles at the bottom of the landing page works again when there's a customized text.
- Styling bugs for the two-column layout
- Bug where tile provider of a project becomes unchangeable after the map config has been edited has been fixed.

### Changed

- Updated Cookie Policy page

## 2022-01-10

### Added

- Configure sign-up button (custom link) on homepage banner

### Changed

- Dashboard and report bar charts are now more easily readable - values appear on top or next to the bars instead of inside of them. Comparisons between project and platform values are now only visible in the report tooltips and do not break the chart itself.

### Fixed

- Using a custom tile provider should work now.
- Registration form with a date field doesn't crash anymore

## 2022-01-06

### Fixed

- Changing the values for Registration helper text and Account confirmation in Admin > Settings > Registration doesn't cause other values to be erased anymore.

## 2022-01-05

### Changed

- Improved the user interface of the Registration tab in the Admin settings

## 2021-12-23

### Added

- Adding pages in 'Navigation' tab in settings now possible, changing names of navbar items now works, removed 'secret pages-page'.
- Different layouts for the homepage banner (for signed-out users)
- Preview functionality for the image of the homepage banner in the back-office

### Fixed

- Saving of homepage banner image overlay color and opacity

## 2021-12-22

### Fixed

- Notifications of inappropriate content now link to the item containing the flagged content

## 2021-12-16

### Added

- Ability to scan all post, recently added posts and not tagged posts in Insights

## 2021-12-15

### Fixed

- Severe code-injection vulnerability
- More small copy changes for customizable navbar, made styling Navigation tab consistent with other tabs, re-enabled slug editing on secret pages-page.

## 2021-12-10

- Copy for customizable navbar

## 2021-12-09

### Added

- Customizable navbar

## 2021-12-08

### Changed

- Improved the structure and copy of the Admin > Settings > Customize page.

### Fixed

- Insights scan category button no longer appears when the insights nlp feature flag is disabled

## 2021-11-30

### Added

- Insights loading indicator on category scan

### Fixed

- Password reset emails sometimes took a long time to be send out, they are now processed much faster (even when the background job queue has lots of items).

## 2021-11-25

### Added

- New translations from Crowdin.
- Sign-up flow: Not activating any custom registration fields no longer breaks sign-up. Refreshing page during sign-up flow no longer creates an unregistered user.

## 2021-11-22

### Changed

- Enable/disable avatars in homepage banner
- Increased size of city logo in the footer

### Fixed

- Links to ideas in admin digest emails work again
- Votes statistics not showing up in the dashboard for some admins and project moderators.

## 2021-11-16

### Fixed

- Custom topics are not displayed as filters on the proposals overview page.

### Added

- Added a tooltip in the survey project settings with a link to a support article that explains how to embed links in Google forms
- Input count to Insights View screen

### Changed

- Add clarification tooltips to Insights View screen
- When a user account is deleted, visits data associated to that account are now removed from Matomo.

## 2021-11-11

### Changed

- Improvements to the loading speed of the landing page and some items with dropdown menus in the navigation bar.

## 2021-11-05

### Fixed

- Dashboard issue where the current month did not appear for certain time zones

## 2021-11-04

### Added

- New translations from Crowdin.

## 2021-11-03

### Fixed

- Microsoft Form survey iframes no longer auto-focus on the form
- Stop confusing Serbian Latin and Cyrillic in back locales.

## 2021-11-01

### Changed

- The whole input card in Insight View screen is now clickable
- Inputs list component in Insights View screen now shows active filters at all times
- Insights Network Visualisation changes:
  - Reduced space between clusters
  - Increased font size for keywords labels
  - It is now possible to de-select keywords by clicking on them twice

### Fixed

- If there's an error message related to the project title, it goes away if the title is edited (and only shows again if we submit and the error isn't fixed).

## 2021-10-27

### Changed

- Removed the unused '/ideas/new' route

### Fixed

- Sorting order and list/map view settings of ideas are available again if voting is disabled.
- Project phase started emails and notifications.

## 2021-10-26

### Added

- Limit number of downvotes.

### Changed

- Improved quality of Idea and App Header Images
- Idea cards in the map view only show the downvote icon when downvoting is enabled or when it's disabled and it's disabled for a different reason than explicit turning off of the downvoting functionality.
- Now also for idea cards on the map view: the comment icon on an idea card is only shown when commenting in the project is enabled or there's at least one idea with a comment.

### Fixed

- The event cards now rearrange themselves vertically on mobile / small screens. Before they were always arranged horizontally. This fixed the issue of them going off-screen when there is not enough screen space.

## 2021-10-25

### Changed

- The comment icon on an idea card is only shown when commenting in the project is enabled or there's at least one idea with a comment.
- Increased Microsoft Forms survey width

### Fixed

- Insights table approve button no longer appears when there are no suggested tags
- Insights tags are now truncated when they are too long
- Insights posts cards on View screen no longer display text with different font-sizes
- Insights posts in table are no longer sorted by default

## 2021-10-20

### Changed

- PII (Personally Identifiable Information) data, if any, are now removed from Segment when a user account is deleted.

## 2021-10-19

### Changed

- Tags which do not contain any inputs are no longer visible on the Insights View screen
- PII (Personally Identifiable Information) data, if any, are now removed from Intercom when a user account is deleted.

### Added

- Added export functionality to Insights View screen inputs list

## 2021-10-15

### Changed

- Project reports are no longer available in the dashboard section. Instread, they can be found in the Reporting section of tha admin.

### Fixed

- Platform is now accepting valid Microsoft Form survey links with custom subdomains
- When user goes to the url of an Insight that no longer exist, they get redirected to the Insights List screen.

## 2021-10-14

### Fixed

- File uploads for ideas, projects, events, folders

## 2021-10-13 (2)

### Fixed

- Validation and functioning of page forms are fixed (forms to change the fixed/legal pages such as the FAQ, T&C, privacy policy, etc.).

## 2021-10-13

### Added

- Users can now change their name after validation with FranceConnect
- Permit embedding of videos from dreambroker in rich-text editor content.
- Possibility to create an Insights tag from selected filters in the Insights View screen

## 2021-10-12

### Added

- Added Serbian (Cyrillic) to platform

## 2021-10-11

### Added

- Insights View screen and visualization
- Users can now change their name after validation with FranceConnect

## 2021-10-06

### Fixed

- Issue with user deletion

### Added

- Initial blocked words lists for Luxembourgish and Italian.
- Added Luxembourgish translations.

## 2021-10-05

### Added

- Blocked words lists for Luxembourgish and Italian (which allows the profanity blocker feature).

### Changed

- Removed 'FAQ' and 'About' from the footer.
- Removed links to other pages at the bottom of the fixed and legal pages (Cookie policy, T&C, etc.)
- Removed the YES/NO short feedback form in the footer (as it wasn't working)

## 2021-10-01

### Fixed

- Typeform export from the platform shows the answers to all questions again.

## 2021-09-29

### Changed

- Insights Edit screen improvements
  - Added tooltip in the tags sidebar
  - Added quick delete action to category button in the categories sidebar
  - "Detect tags" button only shows if there are tags detected
  - "Reset tags" button is moved to a menu
  - Removed "add" button from input sidebar and improved select hover state
- Split 'Pages' tab in admin/settings into the 'Pages' and 'Policies' tabs. 'Pages' contains the about, FAQ and a11y statement pages, while 'Policies' contains the terms and conditions, privacy- and cookie policy. The 'Pages' tab will soon be replaced by a 'Navigation' tab with more customizability options as part of the upcoming nav-bar customization functionality. This is just a temporary in-between solution.

## 2021-09-24

### Added

- SmartSurvey integration

## 2021-09-22

### Changed

- Very short phases are now shown slightly bigger in the timeline, and projects with many phases will display the timeline correctly.

### Fixed

- Cookie popup can be closed again.

## 2021-09-21

### Added

- Permit embedding of videos from videotool.dk in rich-text editor content.

### Changed

- Project moderators have access to the 'Reporting' tab of the admin panel for their projects.

### Fixed

- The category columns in input `xlsx` exports (insights) are now ordered as presented in the application.

## 2021-09-14

### Changed

- Mobile navbar got redesigned. We now have a 'More' button in the default menu that opens up a full mobile menu.

## 2021-09-13

### Added

- Insights table export button. Adds the ability to export the inputs as xlsx for all categories or a selected one.

### Fixed

- Fixes issue where user name will sometimes appear as "undefined"

## 2021-09-06

### Added

- Keyboard navigation improvements for the Insights Edit view
- Added the internal machinery to support text network analyses in the end-to-end flow.

### Fixed

- '&' character now displays correctly in Idea description and Project preview description.
- Fixes user export with custom fields

## 2021-09-03

### Fixed

- Ghent now supports mapping 25 instead of 24 neighbourhouds

## 2021-09-02

### Fixed

- Setting DNS records when the host is changed.
- Smart group rules for participation in project, topic or idea status are now applied in one continuous SQL query.

### Changed

- The rule values for participation in project, topic or idea status, with predicates that are not a negation, are now represented as arrays of IDs in order to support specifying multiple projects, topics or idea statuses (the rule applies when satisfied for one of the values).

## 2021-09-01

### Fixed

- When voting is disabled, the reason is shown again

## 2021-08-31

### Added

- When signing up with another service (e.g. Google), the platform will now remember a prior language selection.

### Fixed

- Accessibility: voting buttons (thumbs) have a darker color when disabled. There's also more visual distinction between voting buttons on input cards when they are enabled and disabled.
- Accessibility: The default background color of the last "bubble" of the avatars showing on e.g. the landing page top banner is darker, so the contrast with its content (number of remaining users) is clearer.
- Accessibility: the text colors of the currently selected phase in a timeline project are darker to improve color contrast to meet WCAG 2.1 AA requirements.
- Accessibility: the status and topics on an input (idea) page are more distinctive compared to its background, meeting WCAG 2.1 AA criteria.
- Verification using Auth0 method no longer fails for everyone but the first user

## 2021-08-30

### Added

- New Insights module containing Insights end-to-end flow

## 2021-08-26

### Added

- Microsoft Forms integration

## 2021-08-20

### Fixed

- Survey options now appear as expected when creating a new survey project
- Adds a feature flag to disable user biographies from adminHQ

## 2021-08-18

### Added

- Added Italian to platform
- Support for a new verification method specifically for Ghent, which lets users verify using their rijksregisternummer
- Improved participatory budgeting:
  - Support for new virtual currencies (TOK: tokens, CRE: credits)
  - A minimum budget limit can be configured per project, forcing citizens to fill up their basket to some extent (or specify a specific basket amount when minimum and maximum budget are the same)
  - Copy improvements

## 2021-08-11

### Fixed

- When considering to remove a flag after updating content, all relevant attributes are re-evaluated.
- Issues with viewing notifications and marking them as read.

## 2021-08-09

### Fixed

- The preheader with a missing translation has been removed from user confirmation email

### Fixed

- When you sign up with Google, the platform will now automatically use the language of your profile whenever possible
- Fixed invalid SQL queries that were causing various issues throughout the platforms (Part I). (IN-510)

## 2021-08-05

### Added

- Added message logging to monitor tenant creation status (shown in admin HQ).

### Changed

- No default value for the lifecycle stage is prefilled, a value must be explicitly specified.
- Changing the lifecycle stage from/to demo is prohibited.
- Only tenant templates that apply without issues are released.
- On create validation for authors was replaced by publication context, to allow templates to successfully create content without authors.

## 2021-08-04

### Fixed

- Certain characters in Volunteer Cause titles prevented exporting lists of volunteers to Excel from admin/projects/.../volunteering view.
- Limit of 10 events under projects and in back office
- Events widget switch being shown in non-commercial plans

## 2021-07-30

### Added

- Configured dependabot for the frontend, a tool that helps keeping dependencies up to date.
- Added events overview page to navigation menu, which can be enabled or disabled.
- Added events widget to front page, which can be enabled or disabled (commercial feature).

## 2021-07-16

### Added

- Auto-detection of inappropriate content (in beta for certain languages). Flagged content can be inspected on the admin Activity page. The setting can be toggled in the General settings tab.

### Fixed

- On the admin activity page (/admin/moderation), items about proposals now correctly link to proposals (instead of to projects). Also, the copy of the links at the end of the item rows is now correct for different types of content (correct conjugation of 'this post', 'this project', etc. for all languages).

## 2021-07-14

### Added

- Project phases now have their own URLs, which makes it possible to link to a specific phase

### Fixed

- Blocked words for content that can contain HTML
- Searching users after sorting (e.g. by role)

## 2021-07-09

### Changed

- The admin Guide link goes to the support center now instead of to /admin/guide

## 2021-07-02

### Fixed

- Instances where the user name was "unknown author"

### Changed

- Removed the slogan from the homepage footer

## 2021-06-30

### Changed

- Users can no longer leave registration before confirming their account. This should prevent bugs relative to unconfirmed users navigating the platform.

## 2021-06-29

### Fixed

- Map: Fix for ideas that only have coordinates but no address not being shown on the map
- Map: Fix for 'click on the map to add your input' message wrongfully being shown when idea posting is not allowed
- Sign-up flow: Fix for bug that could cause the browser to freeze when the user tried to complete the custom fields step
- Project description: Fix for numbered and unnumbered lists being cut off
- Project Managers can now upload map layers.

### Changed

- Map: When an idea is selected that is hidden behind a cluster the map now zooms in to show that marker
- Map: Idea marker gets centered on map when clicked
- Map: Larger idea box on bigger desktop screens (width > 1440 pixels)
- Idea location: Display idea location in degrees (°) minutes (') seconds ('') when the idea only has coordinates but no address
- Sign-up flow: Show loading spinner when the user clicks on 'skip this step' in the sign-up custom fields step
- Image upload: The default max allowed file size for an image is now 10 Mb instead of 5 Mb

### Added

- 'Go back' button from project to project folder (if appropriate).

## 2021-06-22

### Changed

- Project managers that are assigned to a project and/or its input now lose those assignments when losing project management rights over that project.

### Fixed

- Input manager side modal scroll.

## 2021-06-18

### Fixed

- Privacy policy now opens in new tab.
- Landing page custom section now uses theme colors.
- Buttons and links in project description now open internal links in the same tab, and external links in a new tab.

## 2021-06-16

### Fixed

- Project moderators can no longer see draft projects they don't moderate in the project listing.
- The content and subject of the emails used to share an input (idea/issue/option/contribution/...) do now include the correct input title and URL.
- Sharing new ideas on Facebook goes faster
- Manual campaigns now have the layout content in all available languages.

## 2021-06-11

### Fixed

- Facebook button no longer shows when not configured.

## 2021-06-10

### Fixed

- Creating invites on a platform with many heavy custom registration fields is no longer unworkably slow

## 2021-06-09

### Added

- New citizen-facing map view

## 2021-06-08

### Fixed

- Ordering by ideas by trending is now working.
- Ordering by ideas votes in the input manager is now working.

## 2021-06-07

### Added

- Qualtrics surveys integration.

### Changed

- Project Events are now ordered chronologically from latest to soonest.

### Fixed

- Visibility Labels in the admin projects list are now visible.
- Tagged ideas export is fixed.
- Updating an idea in one locale does not overwrite other locales anymore

## 2021-05-28

### Fixed

- Project Events are now ordered chronologically from soonest to latest.

## 2021-05-27

### Fixed

- Project access rights management are now visible again.

## 2021-05-21

### Added

- Profanity blocker: when posting comments, input, proposals that contain profane words, posting will not be possible and a warning will be shown.

## 2021-05-20

### Fixed

- Excel exports of ideas without author

## 2021-05-19

### Added

- Support for Auth0 as a verification method

## 2021-05-18

### Fixed

- Active users no longer need confirmation

## 2021-05-14

### Fixed

- Fixed an issue causing already registered users to be prompted with the post-registration welcome screen.

## 2021-05-11

### Added

- Added polls to the reporting section of the dashboards

## 2021-05-10

### Changed

- Invited or verified users no longer require confirmation.

## 2021-05-07

### Fixed

- Spreasheet exports throughout the platform are improved.

### Added

- City Admins can now assign any user as the author of an idea when creating or updating.
- Email confirmation now happens in survey and signup page sign up forms.

## 2021-05-06

### Fixed

- Idea export to excel is no longer limited to 250 ideas.

## 2021-05-04

### Fixed

- Fixed issues causing email campaigns not to be sent.

## 2021-05-03

### Changed

- Users are now prompted to confirm their account after creating it, by receiving a confirmation code in their email address.

### Added

- SurveyXact Integration.

## 2021-05-01

### Added

- New module to plug email confirmation to users.

## 2021-04-29

### Fixed

- Editing the banner header in Admin > Settings > General, doesn't cause the other header fields to be cleared anymore

## 2021-04-22

### Fixed

- After the project title error appears, it disappears again after you start correcting the error

## 2021-03-31

### Fixed

- Customizable Banner Fields no longer get emptied/reset when changing another.

### Added

- When a client-side validation error happens for the project title in the admin, there will be an error next to the submit button in addition to the error message next to the input field.

## 2021-03-25

### Fixed

- The input fields for multiple locales provides an error messages when there's an error for at least one of the languages.

## 2021-03-23

### Fixed

- Fix for broken sign-up flow when signing-up through social sign-on

## 2021-03-19

### Fixed

- Admin>Dashboard>Users tab is no longer hidden for admins that manage projects.
- The password input no longer shows the password when hitting ENTER.
- Admin > Settings displays the tabs again

### Changed

- Empty folders are now shown in the landing page, navbar, projects page and sitemap.
- The sitemap no longer shows all projects and folder under each folder.
- Images added to folder descriptions are now compressed, reducing load times in project and folder pages.

### Added

- Allows for sending front-end events to our self-hosted matomo analytics tool

## 2021-03-16

### Changed

- Automatic tagging is functional for all clusters, and enabled for all premium customers

### Added

- Matomo is enabled for all platforms, tracking page views and front-end events (no workshops or back-end events yet)

## 2021-03-11

### Changed

- Tenants are now ordered alphabetically in AdminHQ
- Serbian (Latin) is now a language option.

## 2021-03-10

### Added

- CitizenLab admins can now change the link to the accessibility statement via AdminHQ.
- "Reply-to" field in emails from campaigns can be customized for each platform
- Customizable minimal required password length for each platform

## 2021-03-09

### Fixed

- Fixed a crash that would occur when tring to add tags to an idea

## 2021-03-08

### Fixed

- Phase pages now display the correct count of ideas (not retroactive - will only affect phases modified from today onwards).

## 2021-03-05

### Changed

- Changed the default style of the map
- Proposals/Initiatives are now sorted by most recent by default

### Added

- Custom maps (Project settings > Map): Admins now have the capability to customize the map shown inside of a project. They can do so by uploading geoJson files as layers on the map, and customizing those layers through the back-office UI (e.g. changing colors, marker icons, tooltip text, sort order, map legend, default zoom level, default center point).

### Fixed

- Fixed a crash that could potentially occur when opening an idea page and afterwards going back to the project page

## 2021-03-04

### Added

- In the admin (Settings > Registration tab), admins can now directly set the helper texts on top of the sign-up form (both for step 1 and 2).
- The admin Settings > Homepage and style tab has two new fields: one to allow customization for copy of the banner signed-in users see (on the landing page) and one to set the copy that's shown underneath this banner and above the projects/folders (also on the landing page).
- Copy to clarify sign up/log in possibilities with phone number

### Changed

- The admin Settings > Homepage and style tab has undergone copy improvements and has been rearranged
- The FranceConnect button to login, signup or verify your account now displays the messages required by the vendor.
- Updated the look of the FranceConnect button to login, signup or verify your account to feature the latests changes required by the vendor.

### Fixed

- Downvote button (thumbs down) on input card is displayed for archived projects

## 2021-03-03

### Added

- Users are now notified in app and via email when they're assigned as folder administrators.

## 2021-03-02

### Fixed

- Don't show empty space inside of the idea card when no avatar is present

### Added

- Maori as languages option

### Changed

- Improved layout of project event listings on mobile devices

## 2021-02-26

### Fixed

- France Connect button hover state now complies with the vendor's guidelines.

## 2021-02-24

### Fixed

- The project page no longer shows an eternal spinner when the user has no access to see the project

## 2021-02-18

### Added

- The password fields show an error when the password is too short
- The password fields have a 'show password' button to let people check their password while typing
- The password fields have a strength checker with appropriate informative message on how to increase the strength
- France Connect as a verification method.

### Fixed

- Notifications for started phases are no longer triggered for unpublished projects and folders.

## 2021-02-17

### Changed

- All input fields for multiple locales now use the components with locale switchers, resulting in a cleaner and more compact UI.
- Copy improvements

## 2021-02-12

### Fixed

- Fixed Azure AD login for some Azure setups (Schagen)

### Changed

- When searching for an idea, the search operation no longer searches on the author's name. This was causing severe performance issues and slowness of the paltforms.

## 2021-02-10

### Added

- Automatic tagging

## 2021-02-08

### Fixed

- Fixed a bug preventing registration fields and poll questions from reordering correctly.
- Fixed a bug causing errors in new platforms.

## 2021-02-04

### Fixed

- Fixed a bug causing the projects list in the navbar and projects page to display projects outside of folders when they're contained within them.

## 2021-01-29

### Added

- Ability to redirect URLs through AdminHQ
- Accessibility statement link in the footer

### Fixed

- Fixed issue affecting project managers that blocked access to their managed projects, when these are placed inside a folder.

## 2021-01-28

### Fixed

- A bug in Admin project edit page that did not allow a user to Go Back to the projects list after switching tabs
- Scrolling on the admin users page

## 2021-01-26

### Added

- Folder admin rights. Folder admins or 'managers' can be assigned per folder. They can create projects inside folders they have rights for, and moderate/change the folder and all projects that are inside.
- The 'from' and 'reply-to' emails can be customized by cluster (by our developers, not in Admin HQ). E.g. Benelux notification emails could be sent out by notifications@citizenlab.eu, US emails could be sent out by notifications@citizenlab.us etc., as long as those emails are owned by us. We can choose any email for "reply-to", so also email addresses we don't own. This means "reply-to" could potentially be configured to be an email address of the city, e.g. support@leuven.be. It is currently not possible to customize the reply-to (except for manual campaigns) and from fields for individual tenants.
- When a survey requires the user to be signed-in, we now show the sign in/up form directly on the page when not logged in (instead of the green infobox with a link to the sign-up popup)

### Fixed

- The 'reply-to' field of our emails showed up twice in recipient's email clients, now only once.

### Changed

- Added the recipient first and last name to the 'to' email field in their email client, so not only their email adress is shown.
- The links in the footer can now expand to multiple lines, and therefore accomodate more items (e.g. soon the addition of a link to the accesibility statement)

## 2021-01-21

### Added

- Added right-to-left rendering to emails

## 2021-01-18

### Fixed

- Access rights tab for participatory budget projects
- Admin moderation page access

## 2021-01-15

### Changed

- Copy improvements across different languages

## 2021-01-14

### Added

- Ability to customize the input term for a project

### Changed

- The word 'idea' was removed from as many places as possible from the platform, replaced with more generic copy.

## 2021-01-13

### Changed

- Idea cards redesign
- Project folder page redesign
- Project folders now have a single folder card image instead of 5 folder images in the admin settings
- By default 24 instead of 12 ideas or shown now on the project page

## 2020-12-17

### Fixed

- When creating a project from a template, only templates that are supported by the tenant's locale will show up
- Fixed several layout, interaction and data issues in the manual tagging feature of the Admin Processing page, making it ready for external use.
- Fixed project managers access of the Admin Processing page.

### Added

- Admin activity feed access for project managers
- Added empty state to processing list when no project is selected
- Keyboard shortcut tooltip for navigation buttons of the Admin Processing page

### Changed

- Reduced spacing in sidebar menu, allowing for more items to be displayed
- Style changes on the Admin Processing page

## 2020-12-08

### Fixed

- Issues with password reset and invitation emails
- No more idea duplicates showing up on idea overview pages
- Images no longer disappear from a body of an idea, or description of a project on phase, if placed at the bottom.

### Changed

- Increased color contrast of inactive timeline phases text to meet accesibility standard
- Increased color contrast of event card left-hand event dates to meet accesibility standard
- Increased color contrast of List/Map toggle component to meet accesibility standard

### Added

- Ability to tag ideas manually and automatically in the admin.

## 2020-12-02

### Changed

- By default the last active phase instead of the last phase is now selected when a timeline project has no active phase

### Fixed

- The empty white popup box won't pop up anymore after clicking the map view in non-ideation phases.
- Styling mistakes in the idea page voting and participatory budget boxes.
- The tooltip shown when hovering over a disabled idea posting button in the project page sticky top bar is no longer partially hidden

## 2020-12-01

### Changed

- Ideas are now still editable when idea posting is disabled for a project.

## 2020-11-30

### Added

- Ability to create new and edit existing idea statuses

### Fixed

- The page no longer refreshes when accepting the cookie policy

### Changed

- Segment is no longer used to connect other tools, instead following tools are integrated natively
  - Google Analytics
  - Google Tag Manager
  - Intercom
  - Satismeter
  - Segment, disabled by default
- Error messages for invitations, logins and password resets are now clearer.

## 2020-11-27

### Fixed

- Social authentication with Google when the user has no avatar.

### Changed

- Random user demographics on project copy.

## 2020-11-26

### Added

- Some specific copy for Vitry-sur-Seine

## 2020-11-25

### Fixed

- Sections with extra padding or funky widths in Admin were returned to normal
- Added missing copy from previous release
- Copy improvements in French

### Changed

- Proposal and idea descriptions now require 30 characters instead of the previous 500

## 2020-11-23

### Added

- Some specific copy for Sterling Council

### Fixed

- The Admin UI is no longer exposed to regular (and unauthenticated) users
- Clicking the toggle button of a custom registration field (in Admin > Settings > Registration fields) no longer duplicated the row
- Buttons added in the WYSIWYG editor now have the correct color when hovered
- The cookie policy and accessibility statement are not editable anymore from Admin > Settings > Pages

### Changed

**Project page:**

- Show all events at bottom of page instead of only upcoming events
- Reduced padding of sticky top bar
- Only show sticky top bar when an action button (e.g. 'Post an idea') is present, and you've scrolled past it.

**Project page right-hand sidebar:**

- Show 'See the ideas' button when the project has ended and the last phase was an ideation phase
- Show 'X ideas in the final phase' when the project has ended and the last phase was an ideation phase
- 'X phases' is now clickable and scrolls to the timeline when clicked
- 'X upcoming events' changed to 'X events', and event count now counts all events, not only upcoming events

**Admin project configuration page:**

- Replaced 'Project images' upload widget in back-office (Project > General) with 'Project card image', reduced the max count from 5 to 1 and updated the corresponding tooltip with new recommended image dimensions

**Idea page:**

- The map modal now shows address on top of the map when opened
- Share button copy change from "share idea" to "share"
- Right-hand sidebar is sticky now when its height allows it (= when the viewport is taller than the sidebar)
- Comment box now has an animation when it expands
- Adjusted scroll-to position when pressing 'Add a comment' to make sure the comment box is always fully visible in the viewport.

**Other:**

- Adjusted FileDisplay (downloadable files for a project or idea) link style to show underline by default, and increased contrast of hover color
- Reduced width of DateTimePicker, and always show arrows for time input

## 2020-11-20 (2)

### Fixed

- The project header image is screen reader friendly.
- The similar ideas feature doesn't make backend requests anymore when it's not enabled.

### Changed

- Areas are requested with a max. of 500 now, so more areas are visible in e.g. the admin dashboard.

## 2020-11-18

### Added

- Archived project folder cards on the homepage will now have an "Archived" label, the same way archived projects do\
- Improved support for right-to-left layout
- Experimental processing feature that allows admins and project managers to automatically assign tags to a set of ideas.

### Fixed

- Projects without idea sorting methods are no longer invalid.
- Surveys tab now shows for projects with survey phases.

### Changed

- Moved welcome email from cl2-emails to cl2-back

## 2020-11-16

### Added

- Admins can now select the default sort order for ideas in ideation and participatory budgeting projects, per project

### Changed

- The default sort order of ideas is now "Trending" instead of "Random" for every project if left unchanged
- Improved sign in/up loading speed
- Removed link to survey in the project page sidebar when not logged in. Instead it will show plain none-clickable text (e.g. '1 survey')

### Fixed

- Custom project slugs can now contain alphanumeric Arabic characters
- Project Topics table now updates if a topic is deleted or reordered.
- Empty lines with formatting (like bold or italic) in a Quill editor are now removed if not used as paragraphs.

## 2020-11-10

### Added

#### Integration of trial management into AdminHQ

- The lifecycle of the trials created from AdminHQ and from the website has been unified.
- After 14 days, a trial platform goes to Purgatory (`expired_trial`) and is no longer accessible. Fourteen days later, the expired trial will be removed altogether (at this point, there is no way back).
- The end date of a trial can be modified in AdminHQ (> Edit tenant > Internal tab).

## 2020-11-06

### Added

- Social sharing via WhatsApp
- Ability to edit the project URL
- Fragment to embed a form directly into the new proposal page, for regular users only

### Fixed

- The project about section is visibile in mobile view again
- Maps will no longer overflow on page resizes

## 2020-11-05

### Added

- Reordering of and cleaner interface for managing custom registration field options
- An 'add proposal' button in the proposals admin
- Fragment to user profile page to manage party membership settings (CD&V)
- "User not found" message when visiting a profile for a user that was deleted or could not be found

### Changed

- Proposal title max. length error message
- Moved delete functionality for projects and project folders to the admin overview

### Fixed

- The automatic scroll to the survey on survey project page

## 2020-11-03

### Fixed

- Fixed broken date picker for phase start and end date

## 2020-10-30

### Added

- Initial Right to left layout for Arabic language
- Idea description WYSIWYG editor now supports adding images and/or buttons

## 2020-10-27

### Added

- Support for Arabic

## 2020-10-22

### Added

- Project edit button on project page for admins/project manager
- Copy for Sterling Council

### Fixed

- Links will open in a new tab or stay on the same page depending on their context. Links to places on the platform will open on the same page, unless it breaks the flow (i.e. going to the T&C policy while signing up). Otherwise, they will open in a new tab.

### Changed

- In the project management rights no ambiguous 'no options' message will be shown anymore when you place your cursor in the search field

## 2020-10-16

### Added

- Ability to reorder geographic areas

### Fixed

- Stretched images in 'avatar bubbles'
- Input fields where other people can be @mentioned don't grow too wide anymore
- Linebar charts overlapping elements in the admin dashboard

## 2020-10-14

### Changed

- Project page redesign

## 2020-10-09

### Added

- Map configuration tool in AdminHQ (to configure maps and layers at the project level).

## 2020-10-08

### Added

- Project reports

### Changed

- Small styling fixes
- Smart group support multiple area codes
- Layout refinements for the new idea page
- More compact idea/proposal comment input
- Proposal 'how does it work' redesign

## 2020-10-01

### Changed

- Idea page redesign

## 2020-09-25

### Fixed

- The "Go to platform" button in custom email campaigns now works in Norwegian

### Added

- Granular permissions for proposals
- Possibility to restrict survey access to registered users only
- Logging project published events

### Changed

- Replaced `posting_enabled` in the proposal settings by the posting proposal granular permission
- Granular permissions are always granted to admins

## 2020-09-22

### Added

- Accessibility statement

## 2020-09-17

### Added

- Support for checkbox, number and (free) text values when initializing custom fields through excel invites.

### Changed

- Copy update for German, Romanian, Spanish (CL), and French (BE).

## 2020-09-15

### Added

- Support Enalyzer as a new survey provider
- Registration fields can now be hidden, meaning the user can't see or change them, typically controlled by an outside integration. They can still be used in smart groups.
- Registration fields can now be pre-populated using the invites excel

## 2020-09-08

### Fixed

- Custom buttons (e.g. in project descriptions) have correct styling in Safari.
- Horizontal bar chart overflow in Admin > Dashboard > Users tab
- User graphs for registration fields that are not used are not shown anymore in Admin > Dashboard > Users tab

### Added

- Pricing plan feature flags for smart groups and project access rights

## 2020-09-01

### Fixed

- IE11 no longer gives an error on places that use the intersection observer: project cards, most images, ...

### Added

- New platform setting: 'Abbreviated user names'. When enabled, user names are shown on the platform as first name + initial of last name (Jane D. instead of Jane Doe). This setting is intended for new platforms only. Once this options has been enabled, you MUST NOT change it back.
- You can now export all charts in the admin dashboard as xlsx or svg.
- Translation improvements (email nl...)

### Changed

- The about us (CitizenLab) section has been removed from the cookie policy

## 2020-08-27

### Added

- Support for rich text in field descriptions in the idea form.
- New "Proposed Budget" field in the idea form.

### Changed

- Passwords are checked against a list of common passwords before validation.
- Improving the security around xlsx exports (escaping formulas, enforcing access restrictions, etc.)
- Adding request throttling (rate-limiting) rules.
- Improving the consistency of the focus style.

## 2020-07-30

### Added

- Pricing plans in AdminHQ (Pricing plan limitations are not enforced).
- Showing the number of deviations from the pricing plan defaults in the tenant listing of AdminHQ.

### Changed

- Tidying up the form for creating new tenants in AdminHQ (removing unused features, adding titles and descriptions, reordering features, adding new feature flags, removing fields for non-relevant locales).

## 2020-07-10

### Added

- Project topics

### Changed

- Userid instead of email is used for hidden field in surveys (Leiden)
- New projects have 'draft' status by default

### Fixed

- Topics filter in ideas overview works again

## 2020-07-09 - Workshops

### Fixed

- Speps are scrollable

### Added

- Ability to export the inputs as an exel sheet
- Polish translations
- Portugese (pt-BR) translations

## 2020-06-26

### Fixed

- No longer possible to invite a project manager without selecting a project
- The button on the homepage now also respects the 'disable posting' setting in proposals
- Using project copy or a tenant template that contains a draft initiative no longer fails

### Added

- Romanian

## 2020-06-19

### Fixed

- Polish characters not being rendered correctly

### Added

- Back-office toggle to turn on/off the ability to add new proposals to the platform

## 2020-06-17

### Fixed

- It's no longer needed to manually refresh after deleting your account for a consistent UI
- It's no longer needed to manually refresh after using the admin toggle in the user overview
- The sign-in/up flow now correctly asks the user to verify if the smart group has other rules besides verification
-

demo`is no longer an available option for`organization_type` in admin HQ

- An error is shown when saving a typeform URL with `?email=xxxx` in the URL, which prevented emails to be linked to survey results
- On mobile, the info container in the proposal info page now has the right width
- A general issue with storing cookies if fixed, noticable by missing data in GA, Intercom not showing and the cookie consent repeatedly appearing
- Accessibility fix for the search field
- The `signup_helper_text` setting in admin HQ is again displayed in step 1 of the sign up flow

### Added

- There's a new field in admin HQ to configure custom copy in step 2 of the sign up flow called `custom_fields_signup_helper_text`
- `workshops` can be turned on/off in admin HQ, displayed as a new page in the admin interface

### Changed

- The copy for `project moderator` has changed to `project manager` everywhere
- The info image in the proposals header has changed

## 2020-06-03

### Fixed

- Maps with markers don't lose their center/zoom settings anymore
- English placeholders in idea form are gone for Spanish platforms

## 2020-05-26

### Changed

- Lots of small UI improvements throughout the platform
- Completely overhauled sign up/in flow:
  - Improved UI
  - Opens in a modal on top of existing page
  - Opens when an unauthenticaed user tries to perform an action that requires authentication (e.g. voting)
  - Automatically executes certain actions (e.g. voting) after the sign in/up flow has been completed (note: does not work for social sign-on, only email/password sign-on)
  - Includes a verification step in the sign up flow when the action requires it (e.g. voting is only allowed for verified users)

## 2020-05-20

### Fixed

- Budget field is shown again in idea form for participatory budget projects

## 2020-05-14

### Added

- Idea configurability: disabling/requiring certain fields in the idea form
- The footer has our new logo

### Changed

- Admins will receive a warning and need to confirm before sending a custom email to all users
- A survey project link in the top navigation will link to /info instead of to /survey

## 2020-04-29

### Fixed

- Folders are again shown in the navbar
- Adding an image to the description text now works when creating a project or a phase

### Added

- Support for Polish, Hungarian and Greenlandic

## 2020-04-23

### Fixed

- Long timeline phase names show properly

### Changed

- Redirect to project settings after creating the project
- Links to projects in the navigation menu link to the timeline for timeline projects

## 2020-04-21

### Fixed

- Fixed overlapping issue with idea vote bar on mobile
- Fixed an issue where images were used for which the filename contained special characters

### Added

- The overview (moderation) in the admin now has filters
  - Seen/not seen
  - Type: Comment/Idea/Proposal
  - Project
  - Search
- The idea xlsx export contains extra columns on location, number of comments and number of attachments

### Changed

- The permissions tab in the project settings has reordered content, to be more logical
- In German, the formal 'Sie' form has been replaced with the informal 'Du' form

## 2020-03-31

### Fixed

- Signing up with keyboard keys (Firefox)
- Composing manual emails with text images
- Exporting sheet of volunteers with long cause titles

### Added

- Folder attachments
- Publication status for folders

### Changed

- Show folder projects within admin project page

## 2020-03-20

### Added

- Volunteering as a new participation method

## 2020-03-16

### Fixed

- The project templates in the admin load again

## 2020-03-13

### Fixed

- The folder header image is not overly compressed when making changes to the folder settings
- The loading spinner on the idea page is centered

### Added

- Add images to folders, shown in cards.

### Changed

- Admins can now comment on ideas.

## 2020-03-10

### Fixed

- Fixed consent banner popping up every time you log in as admin
- Fixed back-office initiative status change 'Use latest official updates' radio button not working
- Fixed broken copy in Initiative page right-hand widget

### Added

- Add tooltip explaining what the city will do when the voting threshold is reached for a successful initiative
- Added verification step to the signup flow
- New continuous flow from vote button clicked to vote casted for unauthenticated, unverified users (click vote button -> account creation -> verification -> optional/required custom signup fields -> programmatically cast vote -> successfully voted message appears)
- The rich text editor in the admin now supports buttons

### Changed

- Admin HQ: new and improved list of timezones

## 2020-03-05

### Fixed

- Signup step 2 can no longer be skipped when there are required fields
- Correct tooltip link for support article on invitations
- Correct error messages when not filling in start/end date of a phase

### Added

- Setting to disable downvoting in a phase/project, feature flagged
- When a non-logged in visitor tries to vote on an idea that requires verification, the verification modal automatically appears after registering

## 2020-02-24

### Fixed

- Initiative image not found errors
- Templates generator out of disk space

### Added

- Folders i1
  - When enabled, an admin can create, edit, delete folders and move projects into and out of folders
  - Folders show in the project lists and can be ordered within projects

### Changed

- Initiative explanatory texts show on mobile views
- Existing platforms have a moderator@citizenlab.co admin user with a strong password in LastPass
- In the admin section, projects are no longer presented by publication status (Folders i1)

## 2020-02-19

### Fixed

- Loading more comments on the user profile page works again
- Accessibility improvements
- Adding an image no longer pops up the file dialog twice
- Changed to dedicated IP in mailgun to improve general deliverability of emails

### Added

- Improvements to the PB UI to make sure users confirm their basket at the end
- Ideation configurability i1
  - The idea form can be customized, on a project level, to display custom description texts for every field
- People filling out a poll are now included in the 'participated in' smart group rules
- Make me admin section in Admin HQ

### Changed

- When a platform no longer is available at a url, the application redirects to the CitizenLab website
- New platforms automatically get a moderator@citizenlab.co admin user with a strong password in LastPass

## 2020-01-29

### Fixed

- Rich text editor no longer allows non-video iframe content
- Smart groups that refer to a deleted project now get cleaned up when deleting a project
- All cookie consent buttons are now reachable on IE11
- More accessibility fixes
- The organization name is no longer missing in the password reset email

### Added

- CSAM verification
  - Users can authenticate and verify using BeID or itsme
  - User properties controlled by a verification method are locked in the user profile
  - Base layer of support for other similar verification methods in the future
- The order of project templates can now be changed in Templates HQ

### Changed

- Project templates overview no longer shows the filters

## 2020-01-17

### Fixed

- Further accesibility improvements:
  - Screen reader improvement for translations
  - Some color contrast improvements

### Added

- A hidden topics manager available at https://myfavouriteplatform.citizenlab.co/admin/topics

## 2020-01-15

### Fixed

- In the admin, the project title is now always displayed when editing a project
- Further accesibility improvements:
  - Site map improvements (navigation, clearer for screen readers)
  - Improved colors in several places for users with sight disability
  - Improved HTML to better inform screen reader users
  - Added keyboard functionality of password recovery
  - Improved forms (easier to use for users with motoric disabilities, better and more consistent validation, tips and tricks on mobile initiative form)
  - Improvements for screen reader in different languages (language picker, comment translations)
  - Added title (visible in your tab) for user settings page
  - Improved screen reader experience for comment posting, deleting, upvoting and idea voting

### Added

- The email notification settings on the user profile are now grouped in categories
- Unsubscribing through an email link now works without having to sign in first

### Changed

- The idea manager now shows all ideas by default, instead of filtered by the current user as assignee

## 2020-01-07

### Added

- Go to idea manager when clicking 'idea assigned to you' notification
- 2th iteration of the new admin moderation feature:
  - Not viewed/Viewed filtering
  - The ability to select one or more items and mark them as viewed/not viewed
  - 'Belongs to' table column, which shows the context that a piece of content belongs to (e.g. the idea and project that a comment belongs to)
  - 'Read more' expand mechanism for longer pieces of content
  - Language selector for multilingual content
  - 'Go to' link that will open a new tab and navigate you to the idea/iniative/comment that was posted

### Changed

- Improve layout (and more specifically width) of idea/iniatiatve forms on mobile
- Separate checkboxes for privacy policy and cookie policy
- Make the emails opt-in at registration

### Fixed

- Fix for unreadable password reset error message on Firefox
- Fix for project granular permission radio buttons not working

## 2019-12-12

### Added

- Polls now support questions for which a user can check multiple options, with a configurable maximum
- It's now possible to make a poll anonymous, which hides the user from the response excel export
- New verification method `id_card_lookup`, which supports the generic flow of verifying a user using a predined list of ID card numbers.
  - The copy can be configured in Admin HQ
  - The id cards CSV can be uploaded through Admin HQ

## 2019-12-11

### Added

- Admin moderation iteration 1 (feature flagged, turned on for a selected number of test clients)
- New verification onboarding campaign

### Changed

- Improved timeline composer
- Wysiwyg accessibility improvement

### Fixed

- English notifications when you have French as your language

## 2019-12-06

### Fixed

- Accessibility improvements:
  - Polls
  - Idea/initiative filter boxes
- Uploading a file in admin project page now shows the loading spinner when in progress
- Fixed English copy in notifications when other language selected
- Fixed project copy in Admin HQ not being saved

## 2019-12-05

### Fixed

- Small popups (popovers) no longer go off-screen on smaller screens
- Tooltips are no longer occluded by the checkbox in the idea manager
- The info icon on the initiatives voting box has improved alignment
- Project templates now display when there's only `en` is configured as a tenant locale
- When changing the lifecycle stage of a tenant, the update is now sent right away to segment
- When users accept an inivitation and are in a group, the group count is correctly updated
- Dropdowns in the registration flow can again support empty values
- Accessibility:
  - Various color changes to improve color contrasts
  - Color warning when picking too low contrast
  - Improvements to radio buttons, checkboxes, links and buttons for keyboard accessibility
  - Default built-in pages for new tenants have a better hierarchy for screen readers
- User posted an idea/initiative notification for admins will be in the correct language

## 2019-11-25

### Changed

- Updated translations
- Area filter not shown when no areas are configured
- Overall accessibility improvements for screen readers
- Improved accessibility of the select component, radio button, image upload and tooltip

### Fixed

- When adding a vote that triggers the voting limit on a project/phase, the other idea cards now automatically get updated with disabled vote buttons
- Fix for mobile bottom menu not being clickable when idea page was opened
- Navigating directly between projects via the menu no longer results in faulty idea card collections
- Display toggle (map or list view) of idea and initiative cards works again

## 2019-11-19

### Added

- New ideation project/phase setting called 'Idea location', which enables or disabled the ability to add a location to an idea and show the ideas on a map

### Changed

- Improved accessibility of the image upload component
- COW tooltipy copy
- Sharing modal layout improvement

### Fixed

- Checkboxes have unique ids to correctly identify their corresponding label, which improves screen reader friendliness when you have multiple checkboxes on one page.
- Avatar layout is back to the previous, smaller version

## 2019-11-15

### Fixed

- Fix for 'Click on map to add an idea' functionality not working
- Fix for notifications not showing

## 2019-11-12

### Fixed

- An email with subject `hihi` is no longer sent to admins that had their invite accepted
- Whe clicking the delete button in the file uploader, the page no longer refreshes
- Project templates no longer show with empty copy when the language is missing
- The countdown timer on initiatives now shows the correct value for days
- The radio buttons in the cookie manager are clickable again
- Changing the host of a tenant no longer breaks images embedded in texts
- It's possible again to unassign an idea in the idea manager
- The popup for adding a video or link URL is no longer invisible or unusable in some situations
- Uploading files is no longer failing for various filetypes we want to support
- Keyboard accessibility for modals

### Added

- ID Verification iteration 1
  - Users can verify their account by entering their ID card numbers (currently Chile only)
  - Verification is feature flagged and off by default
  - Smart groups can include the criterium 'is verified'
  - Users are prompted to verify their account when taking an actions that requires verification
- Total population for a tenant can now be entered in Admin HQ
- It's now possible to configure the word used for areas towards citizens from the areas admin
- Improvements to accessibility:
  - Idea and initiative forms: clearer for screen readers, keyboard accessibility, and more accessible input fields
  - Nav bar: clearer for screen readers and improved keyboard navigation
  - Project navigation and phases: clearer for screen readers
  - Sign-in, password reset and recovery pages: labeling of the input fields, clearer for screen readers
  - Participatory budgeting: clearer for screen readers

### Changed

- The organization name is now the default author in an official update

## 2019-10-22

### Fixed

- The sharing title on the idea page is now vertically aligned
- Improvements to the 'bad gateway' message sometimes affecting social sharing
- The map and markers are again visible in the admin dashboard
- First round of accessibility fixes and improvements
  - Dynamics of certain interactions are picked up by screen readers (PB, voting, ...)
  - Overall clarity for screen readers has improved
  - Improvements to information structure: HTML structure, W3C errors, head element with correct titles
  - Keyboard accessibility has generally improved: sign-up problems, login links, PB assignment, ...

### Added

- Initiatives iteration 3
  - Automatic status changes on threshold reached or time expired
  - When updating the status, official feedback needs to be provided simultaneously
  - Users receive emails and notifications related to (their) initiative
  - Initiatives support images in their body text
- Project templates
  - Admins can now create projects starting from a template
  - Templates contain images, a description and a timeline and let admin filter them by tags
  - Admins can share template descriptions with a publically accessible link
- It's now possible to configure the banner overlay color from the customize settings
- A custom email campaign now contains a CTA button by default

### Changed

- Complete copy overhaul of all emails

## 2019-10-03

### Fixed

- PB phase now has a basket button in the project navbar
- The datepicker in the timeline admin now works in IE11

### Changed

- For fragments (small pieces of UI that can be overridden per tenant) to work, they need to be enabled individually in admin HQ.

## 2019-09-25

### Fixed

- It's again possible to change a ideation/PB phase to something else when it contains no ideas
- Older browsers no longer crash when scrolling through comments (intersection observer error)
- Pagination controls are now correctly shown when there's multiple pages of users in the users manager
- The user count of groups in the users manager no longer includes invitees and matches the data shown
- Transition of timeline phases now happen at midnight, properly respecting the tenant timezone
- When looking at the map of an idea or initiative, the map marker is visible again
- The initiatives overview pages now uses the correct header and text colors
- The vote control on an initiative is no longer invisible on a tablet screen size
- The idea page in a budgeting context now shows the idea's budget
- The assign button on an idea card in a budgeting context behaves as expected when not logged in
- Project copy in Admin HQ that includes comments no longer fails
- Changing granular permissions by project moderator no longer fails

### Added

- Polling is now supported as a new participation method in a continuous project or a phase
  - A poll consists of multiple question with predefined answers
  - Users can only submit a poll once
  - Taking a poll can be restricted to certain groups, using granular permissions
  - The poll results can be exported to excel from the project settings
- It's now possible to disable Google Analytics, Google Tag Manager, Facebook Pixel and AdWords for specific tenants through Admin HQ

### Changed

- Large amount of copy improvements throughout to improve consistency and experience
- The ideas overview page is no longer enabled by default for new tenants
- The built-in 'Open idea project' can now be deleted in the project admin

## 2019-08-30

### Fixed

- The map preview box no longer overflows on mobile devices
- You're now correctly directed back to the idea/initiatives page after signing in/up through commenting

### Changed

- The height of the rich text editor is now limited to your screen height, to limit the scrolling when applying styles

## 2019-08-29

### Fixed

- Uploaded animated gifs are no longer displayed with weird artifacts
- Features that depend on NLP are less likely to be missing some parts of the data

### Added

- Citizen initiatives
  - Citizens can post view and post initiatives
  - Admins can manage initiatives, similar to how they manage ideas
  - Current limitation to be aware of, coming very soon:
    - No emails and notifications related to initiatives yet
    - No automated status changes when an initiative reaches enough votes or expires yet

## 2019-08-09

### Fixed

- Fixed a bug that sometimes prevented voting on comments
- When editing a comment, a mention in the comment no longer shows up as html
- In the dashboard, the domicile value 'outside' is now properly translated
- Some fixes were made to improve loading of the dashboard map with data edge cases
- Deleting a phase now still works when users that reveived notifications about the phase have deleted their account
- New releases should no longer require a hard refresh, avoiding landing page crashing issues we had

### Added

- File input on the idea form now works on mobile, if the device supports it

## 2019-07-26

### Fixed

- The project moderator email and notification now link to the admin idea manager instead of citizen side
- The widget no longer shows the `Multiloc`, but the real idea titles for some platforms

### Added

- Speed improvements to data requests to the backend throughout the whole paltform
- Changing the participation method from ideation to information/survey when there are ideas present is now prevented by the UI
- It's now possible to manually reorder archived projects
- There's new in-platform notifications for a status change on an idea you commented or voted on

## 2019-07-18

### Fixed

- It's no longer possible to change the participation method to information or survey if a phase/project already contains ideas
- The 'Share your idea modal' is now properly centered
- It's no longer possible to send out a manual email campaign when the author is not properly defined
- Invite emails are being sent out again
- Imported ideas no longer cause incomplete pages of idea cards
- Invited users who did not accept yet no longer receive any automated digest emails

## 2019-07-08

### Fixed

- When changing images like the project header, it's no longer needed to refresh to see the result
- The comments now display with a shorter date format to work better on smaller screens
- The code snippet from the widget will now work in some website that are strict on valid html
- The number of days in the assignee digest email is no longer 'null'
- The project preview description input is displayed again in the projects admin
- The idea status is no longer hidden when no vote buttons are displayed on the idea page
- Duplicate idea cards no longer appear when loading new pages

### Added

- Performance optimizations on the initial loading of the platform
- Performance optimizations on loading new pages of ideas and projects
- Newly uploaded images are automatically optimized to be smaller in filesize and load faster
- The 'Add an idea' button is now shown in every tab of the projects admin
- It's now possible to add videos to the idea body text
- E-mails are no longer sent out through Vero, but are using the internal cl2-emails server

### Changed

- The automated emails in the admin no longer show the time schedule, to work around the broken translations
- The rights for voting on comments now follow the same rights than commenting itself, instead of following the rights for idea voting
- On smaller desktop screens, 3 columns of idea cards are now shown instead of 2
- When adding an idea from the map, the idea will now be positioned on the exact location that was clicked instead of to the nearest detectable address
- Using the project copy tool in admin HQ is more tolerant about making copies of inconsistent source projects

## 2019-06-19

### Fixed

- Show 3-column instead of 2-column layout for ideas overview page on smaller desktop screens
- Don't hide status label on idea page when voting buttons are not shown

### Changed

- Small improvement in loading speed

## 2019-06-17

## Fixed

- The column titles in comments excel export are aligned with the content
- There's now enough space between voting anc translate links under a comment
- Vote button on an idea no longer stays active when a vote on that idea causes the voting treshold of the project to be reached

## Added

- The admin part of the new citizen initiatives is available (set initiatives feature on `allowed`)
  - Cities can configure how they plan to use initiatives
- A preview of how initiatives will look like city side is available, not yet ready for prime time (set initiatives feature on `allowed` and `enabled`)
- The ideas overview page has a new filtering sidebar, which will be used for other idea and initiative listings in the future
  - On idea status
  - On topic
  - Search
- Comments now load automatically while scrolling down, so the first comments appear faster

## 2019-06-05

### Fixed

- Fix an issue that when showing some ideas in an idea card would make the application crash

## 2019-05-21

### Fixed

- The idea page does no longer retain its previous scroll position when closing and reopening it
- The Similar Ideas box no longer has a problem with long idea titles not fitting inside of the box
- The Similar Ideas box content did not update when directly navigating from one idea page to the next
- The 'What were you looking for?' modal no longer gives an error when trying to open it

### Changed

- You now get redirected to the previously visited page instead of the landing page after you've completed the signup process

## 2019-05-20

### Fixed

- Closing the notification menu after scrolling no longer results in a navbar error
- When accessing the idea manager as a moderator, the assignee filter defaults to 'assigned to me'
- The idea and comment counts on the profile page now update as expected
- It's now possible to use a dropdown input in the 2nd registration step with a screen reader
- An invited user can no longer request a password reset, thereby becoming an inconsistent user that resulted in lots of problems

### Added

- Restyle of the idea page
  - Cleaner new style
  - Opening an idea no longer appears to be a modal
  - Properly styled similar ideas section
  - Showing comment count and avatars of contributors

### Changed

- When clicking the edit button in the idea manager, the edit form now opens in the sidemodal

## 2019-05-15

### Fixed

- Opening the projects dropdown no longer shows all menu items hovered when opened
- Users that can't contribute (post/comment/vote/survey) no longer get an email when a phase starts
- When a project has an ideation and a PB phase, the voting buttons are now shown during the ideation phase
- The admin navigation menu for moderators is now consistent with that for admins
- Moderators that try to access pages only accessible for admins, now get redirected to the dashboard
- The details tab in clustering doesn't cause the info panel to freeze anymore
- When writing an official update, the sbumit button now only becomes active when submission is possible
- The 'no options' copy in a dropdown without anything inside is now correctly translated
- Making a field empty in Admin HQ now correctly saves the empty value
- The active users graph no longer includes users that received an email as being active
- The translation button in an idea is no longer shown when there's only one platform language
- After changing granular permission, a refresh is no longer needed to see the results on ideas
- The sideview in the idea manager now shows the status dropdown in the correct language
- The layout of the sideview in the idea manager is now corrected
- A digest email to idea assignees is no longer sent out when no ideas are assigned to the admin/moderator
- Signing in with VUB Net ID works again
- Loading the insights map can no longer be infinite, it will now show an error message when the request fails

### Added

- The profile page of a user now also shows the comments by that user
- Users can now delete their own profile from their edit profile page
- Similar ideas, clustering and location detection now work in Spanish, German, Danish and Norwegian
- Facebooks bot coming from `tfbnw.net` are now blocked from signing up
- Moderators now also have a global idea manager, showing all the ideas from the projects they're moderating
- Loading the insights map, which can be slow, now shows a loading indicator

### Changed

- Voting buttons are no longer shown when voting is not enabled
- Improved and more granular copy text for several voting and commenting disabled messages

## 2019-04-30

### Fixed

- Time remaning on project card is no longer Capitalized
- Non-admin users no longer get pushed to intercom
- Improvements to the idea manager for IE11
- When filtering on a project in the idea manager, the selected project is highlighted again
- @citizenlab.cl admins can now also access churned platforms
- The user count in the user manager now includes migrated cl1 users
- Sending invitations will no longer fail on duplicate mixed-case email addresses

### Added

- Ideas can now be assigned to moderators and admins in the idea manager
  - Added filter on assignee, set by default to 'assigned to me'
  - Added filter to only show ideas that need feedback
  - When clicking an idea, it now opens in and can be partially edited from a half screen modal
  - Admins and moderators get a weekly digest email with their ideas that need feedback
- Completely new comments UI with support for comment upvotes
  - Comments are visually clearly grouped per parent comment
  - Sub-comments use @mentions to target which other subcomment they reply to
  - Comments can be sorted by time or by votes
- Ideas can now be sorted randomly, which is the new default
- New smart group rule for users that contributed to a specific topic
- New smart group rule for users that contributed to ideas with a specific status
- Clear error message when an invitee does a normal sign up

### Changed

- The idea grid no longer shows a 'post an idea' button when there are no ideas yet

## 2019-04-24

### Fixed

- Project cards now show correct time remaining until midnight

## 2019-04-23

### Fixed

- Closing the notification menu does not cause an error anymore
- The unread notifications count is now displayed correctly on IE11
- Clicking on an invite link will now show an immediate error if the invite is no longer valid

### Changed

- The admin guide is now under the Get Started link and the dashboards is the admin index
- The project cards give feedback CTA was removed
- An idea can now be deleted on the idea page
- The default border radius throughout the platform now is 3px instead of 5px
- The areas filter on the project cards is only shown when there is more than one area

## 2019-04-16

### Fixed

- The comment count of a project remains correct when moving an idea to a different project
- Fixed an issue when copying projects (through the admin HQ) to tenants with conflicting locales
- Only count people who posted/voted/commented/... as participants (this is perceived as a fix in the dashboards)
- Invites are still sent out when some emails correspond to existing users/invitees
- Phase started/upcoming notifications are only sent out for published projects

### Added

- Posting text with a URL will turn the URL part into a link
- Added smart group rules for topic and idea status participants

### Changed

- New configuration for which email campaigns are enabled by default
- Changed project image medium size to 575x575

## 2019-04-02

### Fixed

- The new idea button now shows the tooltip on focus
- The gender graph in clustering is now translated
- Tooltips on the right of the screen no longer fall off
- Text in tooltips no longer overflows the tooltip borders
- When there are no ideas, the 'post an idea' button is no longer shown on a user profile or the ideas overview page
- The project card no longer displays a line on the bottom when there is no meta information available
- Downloading the survey results now consistently triggers a browser download
- The bottom of the left sidebar of the idea manager can now be reached when there are a lot of projects
- The time control in the admin dashboard is now translated
- Various fixes to improve resilience of project copy tool

### Added

- The ideas overview page now has a project filter
- The various pages now support the `$|orgName|` variable, which is replaced by the organization name of the tenant
- Non-CitizenLab admins can no longer access the admin when the lifecycle stage is set to churned
- A new style variable controls the header opacity when signed in
- New email as a reminder to an invitee after 3 days
- New email when a project phase will start in a week
- New email when a new project phase has started
- The ideas link in the navbar is now feature flagged as `ideas_overview`

### Changed

- When filtering projects by multiple areas, all projects that have one of the areas or no area are now shown
- The user search box for adding a moderator now shows a better placeholder text, explaining the goal

## 2019-03-20

### Fixed

- Fixed mobile layout issues with cookie policy, idea image and idea title for small screens (IPhone 5S)
- Posting an idea in a timeline that hasn't started yet (as an admin) now puts the idea in the first phase
- Notifications menu renders properly in IE11
- The CTA on project cards is no longer shown for archived and finished projects
- Invited users that sign up with another authentication provider now automatically redeem their invitation
- When the tenant only has one locale, no language switcher is shown in the official feedback form

### Added

- Capabilities have been added to apply custom styling to the platform header
  - Styling can be changed through a new style tab in admin HQ
  - It's also possible to configure a different platform-wide font
  - Styling changes should only be done by a designer or front-end developer, as there are a lot of things that could go wrong
- The initial loading speed of the platform has increased noticably due to no longer loading things that are not immediately needed right away.
- Tenant templates are now automatically updated from the `.template` platforms every night
- The project copy tool in admin HQ now supports time shifting and automatically tries to solve language conflicts in the data
- New notifications and emails for upcoming (1 week before) and starting phases

### Changed

- Archived ieas are no longer displayed on the general ideas page
- The time remaining on project cards is no longer shown on 2 lines if there's enough space
- New platforms will show the 'manual project sorting' toggle by default
- Some changes were made to modals throughout to make them more consistent and responsiveness
- New ideas now have a minimal character limit of 10 for the title and 30 for the body
- User pages have a more elaborate meta title and description for SEO purposes

## 2019-03-11

### Fixed

- Notifications layout on IE11
- Errors due to loading the page during a deployment

## 2019-03-11

### Fixed

- Similar ideas is now fast enough to enable in production
- NLP insights will no longer keep on loading when creating a new clusgtering graph
- The comment count on project cards now correctly updates on deleted comments
- Various spacing issues with the new landing page on mobile are fixed
- When logging out, the avatars on the project card no longer disappear
- The widget no longer cuts off the title when it's too long
- In admin > settings > pages, all inputs are now correctly displayed using the rich text editor
- The notifications are no longer indented inconsistently
- Exporting typeform survey results now also work when the survey embed url contains `?source=xxxxx`
- When there's a dropdown with a lot of options during signup, these options are no longer unreachable when scrolling down
- The cookie policy no longer displays overlapping text on mobile
- The `isSuperAdmin`, `isProjectModerator` and `highestRole` user properties are now always named using camelCasing

### Added

- Official feedback
  - Admins and moderators can react to ideas with official feedback from the idea page
  - Users contributing to the idea receive a notification and email
  - Feedback can be posted using a free text name
  - Feedback can be updated later on
  - Admin and moderators can no longer write top-level comments
  - Comments by admins or moderators carry an `Official` badge
- When giving product feedback from the footer, a message and email can be provided for negative feedback
- CTA on project card now takes granular permissions into account
- CTA on project card is now also shown on mobile
- Projects for which the final phase has finished are marked as finished on their project card
- Projects on the landing page and all projects page can now be filtered on area through the URL

### Changed

- The avatars on a project card now include all users that posted, voted or commented
- Commenting is no longer possible on ideas not in the active phase

## 2019-03-03

### Fixed

- Manually sorting projects in the admin works as expected

### Added

- Support for Spanish
- The copy of 'x is currently working on' can be customized in admin HQ
- Extra caching layer in cl2-nlp speeds up similar ideas and creating clusters

## 2019-02-28

### Fixed

- In the dashboard, the labels on the users by gender donut chart are no longer cut off
- Adding file attachments with multiple consecutive spaces in the filename no longer fails
- Project copy in admin HQ no longer fails when users have mismatching locales with the new platform

### Added

- New landing page redesign
  - Project cards have a new layout and show the time remaining, a CTA and a metric related to the type of phase
  - The bottom of the landing page displays a new custom info text, configurable in the admin settings
  - New smarter project sorting algorithm, which can be changed to manual ordering in the projects admin
  - Ideas are no longer shown on the landing page
  - The `Show all projects` link is only shown when there are more than 10 projects
- New attributes are added to segment, available in all downstream tools:
  - `isSuperAdmin`: Set to true when the user is an admin with a citizenlab email
  - `isProjectModerator`
  - `highestRole`: Either `super_admin`, `admin`, `project_moderator` or `user`

### Changed

- Intercom now only receives users that are admin or project moderator (excluding citizenlab users)

## 2019-02-20

### Fixed

- User digest email events are sent out again
- The user statistics on the admin dashboard are back to the correct values
- Creating a new project page as an admin does not result in a blank page anymore
- Improved saving behaviour when saving images in a phase's description
- When logged in and visiting a url containing another locale than the one you previously picked, your locale choice is no longer overwritten

### Added

- Project copy feature (in admin HQ) now also supports copying ideas (including comments and votes) and allows you to specify a new slug for the project URL
- Unlogged users locale preference is saved in their browser

## 2019-02-14

### Fixed

- Project/new is no longer a blank page

## 2019-02-13

### Fixed

- Texts written with the rich text editor are shown more consistently in and outside of the editor
- Opening a dropdown of the smart group conditions form now scrolls down the modal
- When changing the sorting method in the ideas overview, the pagination now resets as expected
- Google login no longer uses the deprecated Google+ authentication API

### Added

- Typeform survey for typeform can now be downloaded as xlsx from a tab in the project settings
  - The Segment user token needs to be filled out in Admin HQ
  - New survey responses generate an event in segment
- Survey providers can be feature flagged individually
- New \*.template.citizenlab.co platforms now serve as definitions of the tenant template
- The registration fields overview in admin now shows a badge when fields are required

### Changed

- Surveymonkey is now feature-flagged off by default for new platforms

## 2019-01-30

### Fixed

- Long topic names no longer overlap in the admin dashboards
- Video no longer pops out of the phase description text
- Added event tracking for widget code copy and changing notification settings
- Saving admin settings no longer fails because of a mismatch between platform and user languages
- The password reset message now renders correctly on IE11
- It's easier to delete a selected image in the rich text editor
- The copy in the modal to create a new group now renders correctly in IE11
- Texts used in the the dashboard insights are no longer only shown in English
- Tracking of the 'Did you find what you're looking for?' footer not works correctly

### Added

- Tooltips have been added throughout the whole admin interface
- A new homepage custom text section can be configured in the admin settings, it will appear on the landing page in a future release
- New experimental notifications have been added that notify admins/moderators on every single idea and comment
- New tenant properties are being logged to Google Analytics

## 2019-01-19

### Fixed

- Registration fields of the type 'multiple select' can again be set in the 2nd step of the signup flow
- Creating invitations through an excel file no longer fails when there are multiple users with the same first and last name

## 2019-01-18

### Fixed

- Overflowing text in project header
- Fixed color overlay full opaque for non-updated tenant settings
- Fixed avatar layout in IE11
- Fixed idea page scrolling not working in some cases on iPad
- Pressing the enter key inside of a project settings page will no longer trigger a dialog to delet the project

### Changed

- Reduced the size of the avatars on the landing page header and footer
- Made 'alt' text inside avatar invisible
- Better cross-browser scaling of the background image of the header that's being shown to signed-in users
- Added more spacing underneath Survey, as not to overlap the new feedback buttons
- Increased width of author header inside of a comment to better accomodate long names
- Adjusted avatar hover effect to be inline with design spec￼

## 2019-01-17

### Added

- `header_overlay_opacity` in admin HQ allows to configure how transparent header color is when not signed in
- `custom_onboarding_fallback_message` in admin HQ allows to override the message shown in the header when signed in

## 2019-01-16

### Fixed

- The clustering prototype no longer shows labels behind other content
- Removing a project header image is again possible
- New active platforms get properly submitted to google search console again
- Scrolling issues with an iPad on the idea modal have been resolved
- Signing up through Google is working again
- The line underneath active elements in the project navbar now has the correct length
- A long location does no longer break the lay-out of an event card
- The dashboards are visible again by project moderators
- The admin toggle in the users manager is working again

### Added

- When logged in, a user gets to see a dynamic call to action, asking to
  - Complete their profile
  - Display a custom message configurable through admin HQ
  - Display the default fallback engagement motivator
- The landing page header now shows user avatars
- It's now possible to post an idea from the admin idea manager
- The footer now shows a feedback element for citizens
- A new 'map' dashboard now shows the ideas on their locations detected from the text using NLP
- The clustering prototype now shows the detected keywords when clustering is used

### Changed

- The navbar and landing page have a completely refreshed design
  - The font has changed all over the platform
  - 3 different colors (main, secondary, text) are configurable in Admin HQ
- The clustering prototype has been moved to its own dashboard tab
- Project cards for continuous projects now link to the information page instead of ideas

## 2018-12-26

### Fixed

- The rich text editor now formats more content the same way as they will be shown in the platform

### Added

- Admin onboarding guide
  - Shown as the first page in the admin, guiding users on steps to take
- The idea page now shows similar ideas, based on NLP
  - Feature flagged as `similar_ideas`, turned off by default
  - Experimental, intended to evaluate NLP similarity performance
- A user is now automatically signed out from FranceConnect when signing out of the platform

### Changed

- When a user signs in using FranceConnect, names and some signup fields can no longer be changed manually
- The FranceConnect button now has the official size and dimensions and no T&C
- SEO improvements to the "Powered by CitizenLab" logo

## 2018-12-13

### Fixed

- User digest email campaigns is sent out again
- IE11 UI fixes:
  - Project card text overflow bug
  - Project header text wrapping/centering bug
  - Timeline header broken layout bug
  - Dropdown not correctly positioned bug
- Creating new tenants and changing the host of existing tenants makes automatic DNS changes again

### Added

- SEO improvements: project pages and info pages are now included in sitemap
- Surveys now have Google Forms support

## 2018-12-11-2

### Fixed

- A required registration field of type number no longer blocks users on step 2 of the registration flow

## 2018-12-11

### Fixed

- Loading an idea page with a deleted comment no longer results in an error being shown
- Assigning a first bedget to a PB project as a new user no longer shows an infinite spinner
- Various dropdowns, most famously users group selection dropdown, no longer overlap menu items

## 2018-12-07

### Fixed

- It's again possible to write a comment to a comment on mobile
- When logged in and trying to log in again, the user is now redirected to the homepage
- A deleted user no longer generates a link going nowhere in the comments
- The dropdown menu for granular permissions no longer disappears behind the user search field
- After deleting an idea, the edit and delete buttons are no longer shown in the idea manager
- Long event title no longer pass out of the event box
- Notifications from a user that got deleted now show 'deleted user' instead of nothing

### Added

- Machine translations on the idea page
  - The idea body and every comment not in the user's language shows a button to translate
  - Feature flagged as `machine_translations`
  - Works for all languages
- Show the currency in the amount field for participatory budgeting in the admin
- Built-in registration fields can now be made required in the admin
- FranceConnect now shows a "What is FranceConnect?" link under the button

### Changed

- The picks column in the idea manager no longer shows a euro icon

## 2018-11-28

### Fixed

- IE11 graphical fixes in text editor, status badges and file drag&drop area fixed
- The idea tab is visible again within the admin of a continuous PB project
- The checkbox within 3rd party login buttons is now clickable in Firefox

## 2018-11-27

### Fixed

- When all registration fields are disabled, signing up through invite no longer blocks on the first step
- A moderator that has not yet accepted their invitation, is no longer shown as 'null null' in the moderators list
- Adding an idea by clicking on the map is possible again

### Changed

- When there are no events in a project, the events title is no longer shown
- The logo for Azure AD login (VUB Net ID) is shown as a larger image
- When logging in through a 3rd party login provider, the user needs to confirm that they've already accepted the terms and conditions

## 2018-11-22

### Fixed

- In the clustering prototype, comparing clusters using the CTRL key now also works on Mac
- Widget HTML code can now be copied again
- Long consequent lines of text now get broken up in multiple lines on the idea page
- Admin pages are no longer accessible for normal users
- Reduced problems with edge cases for uploading images and attachments

### Added

- Participatory budgeting (PB)
  - A new participation method in continuous and timeline projects
  - Admins and moderators can set budget on ideas and a maximum budget on the PB phase
  - Citizens can fill their basket with ideas, until they hit the limit
  - Citizens can submit their basket when they're done
  - Admins and moderators can process the results through the idea manager and excel export
- Advanced dashboards: iteration 1
  - The summary tab shows statistics on idea/comment/vote and registration activities
  - The users tab shows information on user demographics and a leaderboard
  - The time filter can be controller with the precision of a day
  - Project, group and topic filters are available when applicable
  - Project moderators can access the summary tabs with enforced project filter
- Social sharing through the modal is now separately trackable from sharing through the idea page
- The ideas excel export now contains the idea status
- A new smart group rule allows for filtering on project moderators and normal users

### Changed

- Project navigation is now shown in new navigation bar on top
- The content of the 'Open idea project' for new tenants has changed
- After posting an idea, the user is redirected towards the idea page of the new idea, instead of the landing page

## 2018-11-07

### Fixed

- The widget HTML snippet can be copied again

## 2018-11-05

### Fixed

- Clicking Terms & Conditions links during sign up now opens in a new tab

### Added

- Azure Active Directory login support, used for VUB Net ID

## 2018-10-25

### Fixed

- Resizing and alignment of images and video in the editor now works as expected
- Language selector is now updating the saved locale of a signed in user
- When clicking "view project" in the project admin in a new tab, the projects loads as expected
- The navbar user menu is now keyboard accessible
- Radio buttons in forms are now keyboard accessible
- The link to the terms and conditions from social sign in buttons is fixed
- In admin > settings > pages, the editors now have labels that show the language they're in
- Emails are no longer case sensitive, resolving recurring password reset issues
- The widget now renders properly in IE11
- Videos are no longer possible in the invitation editor

### Added

- Cookie consent manager
  - A cookie consent footer is shown when the user has not yet accepted cookies
  - The user can choose to accept all cookies, or open the manager and approve only some use cases
  - The consent settings are automatically derived from Segment
  - When the user starts using the platform, they silently accept cookies
- A new cookie policy page is easier to understand and can no longer be customized through the admin
- Granular permissions
  - In the project permissions, an admin or project moderator can choose which citizens can take which actions (posting/voting/comments/taking survey)
  - Feature flagged as 'granular_permissions', turned off by default
- Ideas excel export now contains links to the ideas
- Ideas and comments can now be exported from within a project, also by project moderators
- Ideas and comments can now be exported for a selection of ideas
- When signing up, a user gets to see which signup fields are optional

### Changed

- Published projects are now shown first in the admin projects overview
- It's now more clear that the brand color can not be changed through the initial input box
- All "Add <something>" buttons in the admin have moved to the top, for consistency
- The widget no longer shows the vote count when there are no votes
- When a project contains no ideas, the project card no longer shows "no ideas yet"

## 2018-10-09

### Fixed

- UTM tags are again present on social sharing
- Start an idea button is no longer shown in the navbar on mobile
- Exceptionally slow initial loading has been fixed
- Sharing on facebook is again able to (quite) consistently scrape the images
- When using the project copy tool in Admin HQ, attachments are now copied over as well

### Added

- Email engine in the admin (feature flagged)
  - Direct emails can be sent to specific groups by admins and moderators
  - Delivered/Opened/Clicked statistics can be seen for every campaign
  - An overview of all automated emails is shown and some can be disabled for the whole platform

## 2018-09-26

### Fixed

- Error messages are no longer cut off when they are longer than the red box
- The timeline dropdown on mobile shows the correct phase names again
- Adding an idea by clicking on the map works again
- Filip peeters is no longer sending out spam reports
- Reordering projects on the projects admin no longer behaves unexpectedly
- Fixes to the idea manager
  - Tabs on the left no longer overlap the idea table
  - Idea status tooltips no longer have an arrow that points too much to the right
  - When the screen in not wide enough, the preview panel on the right is no longer shown
  - Changing an idea status through the idea manager is possible again

### Added

- Social sharing modal is now shown after posting an idea
  - Feature flagged as `ideaflow_social_sharing`
  - Offers sharing buttons for facebook, twitter and email
- File attachments can now be added to
  - Ideas, shown on the idea page. Also works for citizens.
  - Projects, shown in the information page, for admins and moderators
  - Phases, shown under the phase description under the timeline, for admins and moderators
  - Events, shown under the event description, for admins and moderators
  - Pages, shown under the text, for admins
- Some limited rich text options can now be used in email invitation texts

### Changed

- The admin projects page now shows 3 seperate sections for published, draft and archived
- When there are no voting buttons, comment icon and count are now also aligned to the right
- It's now possible to remove your avatar

## 2018-09-07

### Fixed

- Submit idea button is now aligned with idea form
- An error caused by social sign in on French platforms not longer has an English error message
- Checkboxes are now keyboard navigable
- Projects that currently don't accept ideas can no longer be selected when posting an idea
- Deleting an idea no longer results in a blank page
- Deleting a comment no longer results in a blank page
- When sign in fails, the error message no longer says the user doesn't exist
- `null` is no longer shown as a lastname for migrated cl1 users without last name
- Clicking on the table headers in the idea managers again swaps the sorting order as expected
- Typeform Survey now is properly usable on mobile

### Added

- Email notification control
  - Every user can opt-out from all recurring types of e-mails sent out by the platform by editing their profile
  - Emails can be fully disabled per type and per tenant (through S&S ticket)
- An widget that shows platform ideas can now be embedded on external sites
  - The style and content of the widget can be configured through admin > settings > widgets
  - Widget functionality is feature flagged as "widgets", on by default

### Changed

- Initial loading speed of the platform has drastically improved, particulary noticable on mobile
- New tenants have custom signup fields and survey feature enabled by default

## 2018-08-20

### Fixed

- The idea sidepane on the map correctly displays HTML again
- Editing your own comment no longer turns the screen blank
- Page tracking to segment no longer tracks the previous page instead of the current one
- Some browsers no longer break because of missing internationalization support
- The options of a custom field are now shown in the correct order

### Added

- A major overhaul of all citizen-facing pages to have significantly better accessibility (almost WCAG2 Level A compliant)
  - Keyboard navigation supported everywhere
  - Forms and images will work better with screen readers
  - Color constrasts have been increased throughout
  - A warning is shown when the color in admin settings is too low on constrast
  - And a lot of very small changes to increase WCAG2 compliance
- Archived projects are visible by citizens
  - Citizens can filter to see all, active or archived projects
  - Projects and project cards show a badge indicating a project is archived
  - In the admin, active and archived projects are shown separately
- A favicon can now be configured at the hidden location `/admin/favicon`
  - On android in Chrome, the platform can be added to the Android homescreen and will use the favicon as an icon
- Visitors coming through Onze Stad App now are trackable in analytics

### Changed

- All dropdown menus now have the same style
- The style of all form select fields has changed
- Page tracking to segment no longer includes the url as the `name` property (salesmachine)
- Font sizes throughout the citizen-facing side are more consistent

## 2018-08-03

### Fixed

- The landingpage header layout is no longer broken on mobile devices
- Yet another bug related to the landingpage not correctly redirecting the user to the correct locale
- The Page not found page was not found when a page was not found

### Added

- The 'Create an account' call to action button on the landing page now gets tracked

## 2018-08-02

### Fixed

- The browser no longer goes blank when editing a comment
- Redirect to the correct locale in the URL no longer goes incorrectly to `en`

## 2018-07-31

### Fixed

- The locale in the URL no longer gets added twice in certain conditions
- Various fixes to the rich text editor
  - The controls are now translated
  - Line breaks in the editor and the resulting page are now consistent
  - The editor no longer breaks form keyboard accessibility
  - The images can no longer have inconsistent widht/height ratio wich used to happen in some cases
  - The toolbar buttons have a label for accessibility
- A new tenant created in French no longer contains some untranslated content
- The tenant lifecycle stage is now properly included in `group()` calls to segment
- Comment body and various dynamic titles are secured against XSS attacks

### Added

- Ideas published on CitizenLab can now also be pushed to Onze Stad App news stream
- The rich text editor
  - Now support copy/paste of images
- Event descriptions now also support rich text
- When not signed in, the header shows a CTA to create an account
- A new smart group rule allows you to specify members than have participated (vote, comment, idea) in a certain project
- The admin now shows a "Get started" link to the knowledge base on the bottom left
- The Dutch platforms show a "fake door" to Agenda Setting in the admin navigation

### Changed

- The idea card now shows name and date on 2 lines
- The navbar now shows the user name next to the avatar
- The user menu now shows "My ideas" instead of "Profile page"

## 2018-07-12

### Fixed

- New text editor fixes various bugs present in old editor:
  - Typing idea texts on Android phones now works as expected
  - Adding a link to a text field now opens the link in a new window
  - Resizing images now works as expected
  - When saving, the editor no longer causes extra whitespace to appear
- A (too) long list of IE11 fixes: The platform is now fully usable on IE11
- The group count in the smart groups now always shows the correct number
- The admin dashboard is no longer too wide on smaller screens
- The home button on mobile is no longer always active
- Fix for page crash when trying to navigate away from 2nd signup step when one or more required fields are present

### Added

- The language is now shown in the URL at all times (e.g. `/en/ideas`)
- The new text editor enables following extras:
  - It's now possible to upload images through the text editor
  - It's now possible to add youtube videos through the text editor
- `recruiter` has been added to the UTM campaign parameters

### Know issues

- The controls of the text editor are not yet translated
- Posting images through a URL in the text editor is no longer possible
- Images that have been resized by IE11 in the text editor, can subsequently no longer be resized by other browsers

## 2018-06-29

### Fixed

- Facebook now correctly shows the idea image on the very first share
- Signing up with a google account that has no avatar configured now works again
- Listing the projects and ideas for projects that have more than 1 group linked to them now works again

### Added

- Voting Insights [beta]: Get inisghts into who's voting for which content
  - Feature flagged as 'clustering', disabled by default
  - Admin dashboard shows a link to the prototype
- Social sharing buttons on the project info page
- Usage of `utm_` parameters on social sharing to track sharing performance
- Various improvements to meta tags throughout the platform
  - Page title shows the unread notification count
  - More descriptive page titles on home/projects/ideas
  - Engaging generic default texts when no meta title/description are provided
  - Search engines now understand what language and region the platform is targeting
- Optimized idea image size for facebook sharing
- Sharing button for facebook messenger on mobile
- When you receive admin rights, a notification is shown
- `tenantLifecycleStage` property is now present in all tracked events to segment

### Changed

- Meta tags can't be changed through the admin panel anymore
- Social sharing buttons changed aspect to be more visible

## 2018-06-20

### Fixed

- Visual fixes for IE11 (more to come)
  - The text on the homepage doesn't fall outside the text box anymore
  - The buttons on the project page are now in the right place
  - In the projects pages, the footer is no longer behaving like a header
- When trying to add a timeline phase that overlaps with another phase, a more descriptive error is shown
- larsseit font is now always being loaded

### Added

- Smart groups allow admins to automatically and continuously make users part of groups based on conditions
- New user manager allows
  - Navigating through users by group
  - Moving, adding and removing users from/to (manual) groups
  - Editing the group details from within the user manager
  - Creating groups from within the user manager
  - Exporting users to excel by group or by selection
- Custom registration fields now support the new type "number"
- The city website url can now be specified in admin settings, which is used as a link in the footer logo

### Changed

- The checkbox copy at signup has changed and now links to both privacy policy and terms and conditions
- Improved styling of usermenu dropdown (the menu that opens when you click on the avatar in the navigation bar)

### Removed

- The groups page is no longer a separate page, but the functionality is part of the user manager

## 2018-06-11

### Fixed

- Notifications that indicate a status change now show the correct status name
- The admin pages editors support changing content and creating new pages again
- When searching in the invites, filters still work as expected
- The font has changed again to larsseit

### Added

- Accessibility improvements:
  - All images have an 'alt' attributes
  - The whole navbar is now usable with a keyboard
  - Modals can be closed with the escape key
  - The contrast of labels on white backgrounds has increased
- New ideas will now immediately be scraped by facebook
- When inviting a user, you can now pick projects for which the user becomes a moderator

### Changed

- The language switcher is now shown on the top right in the navbar

## 2018-05-27

### Fixed

- Sitemap now has the correct date format
- Empty invitation rows are no longer created when the given excel file contains empty rows
- Hitting enter while editing a project no longer triggers the delete button
- Registration fields on signup and profile editing are now always shown in the correct language
- The dropdown menu for idea sorting no longer gets cut off by the edge of the screen on small screens
- Saving a phase or continuous project no longer fails when participation method is not ideation

### Added

- Language selection now also has a regional component (e.g. Dutch (Belgium) instead of Dutch)
- Added noindex tag on pages that should be shown in Google
- A new 'user created' event is now being tracked from the frontend side
- It's now possible to use HTML in the field description of custom fields (no editor, only for internal usage)

## 2018-05-16

### Fixed

- Phases are now correctly active during the day specified in their end date
- On the new idea page, the continue button is now shown at all resolutions
- On the idea list the order-by dropdown is now correctly displayed at all resolutions.

### Added

- Project moderators can be specified in project permissions, giving them admin and moderation capabilities within that project only
  - Moderators can access all admin settings of their projects
  - Moderators can see they are moderating certain projects through icons
  - Moderators can edit/delete ideas and delete comments in their projects
- A correct meta description tag for SEO is now rendered
- The platforms now render sitemaps at sitemap.xml
- It is now possible to define the default view (map/cards) for every phase individually
- The tenant can now be configured with an extra `lifecycle_stage` property, visible in Admin HQ.
- Downloading ideas and comments xlsx from admin is now tracked with events
- The fragment system, to experiment with custom content per tenant, now also covers custom project descriptions, pages and individual ideas

### Changed

- It is no longer possible to define phases with overlapping dates
- Initial loading speed of the platform has improved

## 2018-04-30

### Fixed

- When posting an idea and only afterward signing in, the content originally typed is no longer lost
- An error is no longer shown on the homepage when using Internet Explorer
- Deleting a user is possible again

### Changed

- The idea manager again shows 10 ideas on one page, instead of 5
- Submit buttons in the admin no longer show 'Error' on the buttons themselves

### Removed

- The project an idea belongs to can no longer be changed through the edit idea form, only through the idea manager

## 2018-04-26

### Added

- Areas can now be created, edited and deleted in the admin settings
- The order of projects can now be changed through drag&drop in the admin projects overview
- Before signing up, the user is requested to accept the terms and conditions
- It's possible to experiment with platform-specific content on the landing page footer, currently through setup & support
- Images are only loaded when they appear on screen, improving page loading speed

### Fixed

- You can no longer click a disabled "add an idea" button on the timeline
- When accessing a removed idea or project, a message is shown

### Known issues

- Posting an idea before logging in is currently broken; the user is redirected to an empty posting form
- Social sharing is not consistently showing all metadata

## 2018-04-18

### Fixed

- Adding an idea at a specific location by clicking on the map is fixed

## 2018-04-09

### Fixed

- An idea with a location now centers on that location
- Map markers far west or east (e.g. Vancouver) are now positioned as expected
- Links in comment now correctly break to a new line when they're too long
- Hitting enter in the idea search box no longer reloads the page
- A survey project no longer shows the amount of ideas on the project card
- The navbar no longer shows empty space above it on mobile
- The report as spam window no longer scrolls in a weird way
- The project listing on the homepage no longer repeats the same project for some non-admin users
- Google/Facebook login errors are captured and shown on an error page
- Some rendering issues were fixed for IE11 and Edge, some remain
- An idea body with very long words no longer overlaps the controls on the right
- Project cards no longer overlap the notification menu

### Added

- A user can now edit and delete its own comments
- An admin can now delete a user's comment and specify the reason, notifying the user by notification
- Invitations
  - Admins can invite users by specifying comma separated email addresses
  - Admins can invite users with extra information by uploading an excel file
  - Invited users can be placed in groups, made admin, and given a specific language
  - Admins can specify a message that will be included in the email to the invited users
  - Admins receive a notification when invited users sign up
- Users receive a notification and email when their idea changes status
- Idea titles are now limited to 80 characters

### Known issues

- Adding an idea through the map does not position it correctly

## 2018-03-23

### Fixed

- Fixed padding being added on top of navigation bar on mobile devices

## 2018-03-22

### Fixed

- Idea creation page would not load when no published projects where present. Instead of the loading indicator the page now shows a message telling the user there are no projects.

## 2018-03-20

### Fixed

- Various visual glitches on IE11 and Edge
- Scrolling behviour on mobile devices is back to normal
- The admin idea manager no longer shows an empty right column by default

### Added

- Experimental raw HTML editing for pages in the admin at `/admin/pages`

## 2018-03-14

### Fixed

- When making a registration field required, the user can't skip the second sign up step
- When adding a registration field of the "date" type, a date in the past can now be chosen
- The project listing on the landing page for logged in users that aren't admin is fixed

### Added

- When something goes wrong while authenticating through social networks, an error page is shown

## 2018-03-05

### Added

- Limited voting in timeline phases
- Facebook app id is included in the meta headers

### Known issues

- When hitting your maimum vote count as a citizen, other idea cards are not properly updating untill you try voting on them
- Changing the participation settings on a continuous project is impossible

## 2018-02-26

### Fixed

- Project pages
  - Fixed header image not being centered
- Project timeline page
  - Fixed currently active phase not being selected by default
  - Fixed 'start an idea' button not being shown insde the empty idea container
  - Fixed 'start an idea' button not linking to the correct idea creation step
- Ideas and Projects filter dropdown
  - Fixed the dropdown items not always being clickable
- Navigation bar
  - Fixed avatar and options menu not showing on mobile devices

### Added

- Responsive admin sidebar
- Top navigation menu stays in place when scrolling in admin section on mobile devices

### Changed

- Project timeline
  - Better word-breaking of phases titles in the timeline

## 2018-02-22

### Fixed

- Idea page
  - Fixed voting buttons not being displayed when page is accessed directly
- Edit profile form page
  - Fixed broken input fields (first name, last name, password, ...)
  - Fixed broken submit button behavior
- Admin project section
  - Fixed default view (map or card) not being saved
  - Fixed save button not being enabled when an image is added or removed
- Project page
  - Fixed header navigation button of the current page not being highlighted in certain scenarios
  - Fixed no phase selected in certain scenarios
  - Fixed mobile timeline phase selection not working
- Idea cards
  - Fixed 'Load more' button being shown when no more ideas
- Project cards
  - Fixed 'Load more' button being shown when no more projects
- Idea page
  - Fixed faulty link to project page
- Add an idea > project selection page
  - Fixed broken layout on mobile devices

### Added

- Landing page
  - Added 'load more' button to project and idea cards
  - Added search, sort and filter by topic to idea cards
- Project card
  - Added ideas count
- Idea card
  - Added author avatar
  - Added comment count and icon
- Idea page
  - Added loading indicator
- Project page
  - Added loading indicator
  - Added border to project header buttons to make them more visible
- Admin page section
  - Added header options in rich-text editors

### Changed

- Navigation bar
  - Removed 'ideas' menu item
  - Converted 'projects' menu item into dropdown
  - Changed style of the 'Start an idea' button
- Landing page
  - Header style changes (larger image dimensions, text centered)
  - Removed 'Projects' title on top of project cards
- Project card
  - Changed project image dimensions
  - Changed typography
- Idea card
  - Removed image placeholder
  - Reduced idea image height
- Filter dropdowns
  - Height, width and alignment changes for mobile version (to ensure the dropdown is fully visible on smaller screens)
- Idea page
  - Improved loading behavior
  - Relocated 'show on map' button to sidebar (above sharing buttons)
  - Automatically scroll to map when 'show on map' button is clicked
  - Larger font sizes and better overall typography for idea and comment text
  - Child comments style changes
  - Child commenting form style change
  - Comment options now only visible on hover on desktop
- Project page
  - Improved loading behavior
  - Timeline style changes to take into account longer project titles
  - Changed copy from 'timeline' to 'process'
  - Changed link from projects/<projectname>/timeline to projects/<projectname>/process
  - Events header button not being shown if there are no events
- Add an idea > project selection page
  - Improved project cards layout
  - Improved mobile page layout

## 2018-01-03

### Fixed

- Updating the bio on the profile page works again
- 2018 can be selected as the year of events/phases
- The project dropdown in the idea posting form no longer shows blank values
- Reset password email

### Added

- Ideas can be edited by admins and by their author
- An idea shows a changelog with its latest updates
- Improved admin idea manager
  - Bulk update project, topics and statuses of ideas
  - Bulk delete ideas
  - Preview the idea content
  - Links through to viewing and editing the idea
- When on a multi-lingual platform, the language can be changed in the footer
- The project pages now show previews of the project events in the footer
- The project card now shows a description preview text, which is changeable through the admin
- Images are automatically optimized after uploading, to reduce the file size

### Changed

- Image dimensions have changed to more optimal dimensions

## 2017-12-13

### Fixed

- The ideas of deleted users are properly shown
- Slider to make users admins is again functional

### Added

- The idea show page shows a project link
- Mentions are operational in comments
- Projects can be deleted in the admin

### Changed

- Ideas and projects sections switched positions on the landing page

## 2017-12-06

### Fixed

- Phases and events date-picker no longer overlaps with the description text
- No longer needed to hard refresh if you visited al old version of the platform
- Inconsistency when saving project permissions has been fixed
- Bullet lists are now working in project description, phases and events
- The notifications show the currect user as the one taking the action

### Added

- Translators can use `orgName` and `orgType` variables everywhere
- Previews of the correct image dimension when uploading images

### Changed

- Lots of styling tweaks to the admin interface
- Behaviour of image uploads has improved

## 2017-11-23

### Fixed

- Loading the customize tab in the admin no longer requires a hard refresh

## 2017-11-22

### Fixed

- When saving a phase in the admin, the spinner stops on success or errors
- Deleting a user no longer breaks the idea listing, idea page and comments
- Better error handling in the signup flow
- Various bug fixes to the projects admin
- The switches that control age, gender, ... now have an effect on the signup flow.
- For new visitors, hard reloading will no longer be required

### Added

- Social Sign In with facebook and google. (Needs to be setup individually per customer)
- Information pages are reachable through the navbar and editable through the admin
- A partner API that allows our partners to list ideas and projects programmatically
- Ideas with a location show a map on the idea show page
- Activation of welcome and reset password e-mails

### Changed

- Changes to mobile menu layout
- Changes to the style of switches
- Better overall mobile experience for citizen-facing site

### Known issues

- If you visited the site before and the page did not load, you need to hard refresh.
- If the "Customize" tab in the admin settings does not load, reload the browser on that page

## 2017-11-01

### Fixed

- Various copy added to the translation system
- Fixed bug where image was not shown after posting an idea
- Loading behaviour of the information pages
- Fixed bug where the app no longer worked after visiting some projects

### Added

- Added groups to the admin
- Added permissions to projects
- Social sharing of ideas on twitter and (if configured for the platform) facebook
- Projects can be linked to certain areas in the admin
- Projects can be filtered by area on the projects page
- Backend events are logged to segment

### Changed

- Improved the styling of the filters
- Project description in the admin has its own tab
- Restored the landing page header with an image and configurable text
- Improved responsiveness for idea show page
- Maximum allowed password length has increased to 72 characters
- Newest projects are list first

## 2017-10-09

### Fixed

- The male/female gender selection is no longer reversed after registration
- On firefox, the initial loading animation is properly scaled
- After signing in, the state of the vote buttons on idea cards is now correct for the current user
- Fixed bug were some text would disappear, because it was not available in the current language
- Fixed bug where adding an idea failed because of a wrongly stored user language
- Fixed bug where removing a language in the admin settings fails
- Graphical glitches on the project pages

### Added

- End-to-end test coverage for the happy flow of most of the citizen-facing app interaction
- Automated browser error logging to be proactive on bugs
- An idea can be removed through the admin

### Changed

- The modal that shows an idea is now fullscreen and has a new animation
- New design for the idea show page
- New design for the comments, with animation and better error handling
- The "Trending" sorting algorithm has changed to be more balanced and give new ideas a better chance
- Slightly improved design of the page that shows the user profile

## 2017-09-22

### Fixed

- Bug where multiple form inputs didn't accept typed input
- Issues blocking the login process
- The success message when commenting no longer blocks you from adding another comment
- Clicking an internal link from the idea modal didn't work
- Responsiveness of filters on the ideas page
- Updating an idea status through the admin failed

### Added

- Initial loading animation on page load
- Initial version of the legal pages (T&C, privacy policy, cookie policy)
- All forms give more detailed error information when something goes wrong
- Full caching and significant speed improvements for all data resources

### Changed

- Refactoring and restyling of the landing page, idea cards and project cards
- Added separate sign in and sign up components
- Cleaned up old and unused code
- The navbar is no longer shown when opening a modal
- Lots of little tweaks to styling, UX and responsiveness

## 2017-09-01

### Fixed

- Saving forms in the admin of Projects will now show success or error messages appropriately
- The link to the guide has been hidden from the admin sidebar until we have a guide to link to

### Added

- Adding an idea from a project page will pre-fill parts of the new idea form
- The landing page now prompts user to add an Idea if there are none
- The landing page will hide the Projects block if there are none

### Changed

- Under-the-hood optimizations to increase the loading speed of the platform

## 2017-08-27

### Fixed

- Changing the logo and background image in admin settings works
- Platform works for users with an unsupported OS language

### Added

- Admin dashboard
- Default topics and idea statuses for newly deployed platforms
- Proper UX for handling voting without being signed in
- Meta tags for SEO and social sharing
- Better error handling in project admin

### Changed

- Projects and user profile pages now use slugs in the URL

## 2017-08-18

### Fixed

- Changing idea status in admin
- Signing up
- Proper rending of menu bar within a project
- Admin settings are properly rendered within the tab container
- Lots of small tweaks to rendering on mobile
- Default sort ideas on trending on the ideas index page

### Added

- Admin section in projects to CRUD phases
- Admin section in projects to CRUD events
- New navbar on mobile
- Responsive version of idea show page

### Changed

- Navbar design updated
- One single login flow experience instead of 2 separate ones (posting idea/direct)
- Admins can only specify light/dark for menu color, not the exact color

### Removed

- Facebook login (Yet to be added to new login flow, will be back soon)

## 2017-08-13

### Fixed

- Voting on cards and in an idea page
- Idea modal loading speed
- Unread notification counter

### Added

- New improved flow for posting an idea
- Admin interface for projects
- New design for idea and project cards
- Consistenly applied modal, with new design, for ideas
- Segment.io integration, though not all events are tracked yet

### Changed

- Idea URls now using slugs for SEO<|MERGE_RESOLUTION|>--- conflicted
+++ resolved
@@ -4,13 +4,9 @@
 
 ### Added
 
-<<<<<<< HEAD
-- Added more autocomplete to the password reset and profile settings form which assist in filling out information faster.
+- Added more autocompletion to the password reset and profile settings form which assist in filling out information faster.
 - Validation of content builder layouts: whitelist of URLs for video iframes.
 - Sanitization of content builder layouts: HTML of text elements.
-=======
-- Added more autocompletion to the password reset and profile settings form which assist in filling out information faster.
->>>>>>> 0e515db1
 
 ## 2022-04-28
 
