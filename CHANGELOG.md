# Changelog

## Next release

### Fixed

<<<<<<< HEAD
- [CL-1841] Show project attachments in content builder project description

### Added

=======
- [CL-1955] Fixed bug where admins were not able to add ideas via the map in non-active ideation phases

### Added

- [CL-1790] Add back to idea link on the idea edit page

## 2022-11-01

### Fixed

>>>>>>> 3db91448
- [CL-1765] Resize new icons used in 3 email campaigns
- [CL-1765] Replace missing icon and resize new icons used in 3 email campaigns

### Changed

- [CL-1700] Native surveys: create a default form when creating new native survey projects or phases

## 2022-10-28

### Added

- [CL-1800] It is now possible to disable email + password registration while logins are still allowed for existing users.

## 2022-10-27

### Added

- [CL-1786] Latvian language capabilities
- [CL-1786] Catalan language capabilities
- [CL-1786] Greek language capabilities

### Changed

- [CL-1611] Improved layout & content of Project Phase Started & Project Phase Upcoming emails.
- [CL-1744] Visitors dashboard: add referrers table to traffic sources card

## 2022-10-25

### Added

- [CL-1811] New Oostende verification method
- [CL-1558] Native surveys

## 2022-10-20

### Fixed

- [CL-1814] Fixed bug when opening the verification model after having a verification error

## 2022-10-18

### Fixed

- [CL-1825] Made tables more visually consistent.

## 2022-10-14

### Fixed

- Fixed bug where subtitle in some admin pages would appear above the main header.

## 2022-10-13

### Fixed

- [CL-1835] Fixed missing verification button icon, which caused the verification modal to not open.

## 2022-10-11

### Fixed

- [CL-1544] Fixed banner images and attachments being deleted in the back-office when a form is submitted via keyboard Enter press

## 2022-10-06

### Added

- [CL-1328] New visitors dashboard released behind feature flag

### Fixed

- Some colors used in the charts were replaced wrongly during the design system refactor. Now they're correct again.

## 2022-10-03

### Fixed

- [CL-1762] Default pages titles and content, and default navbar items, now display in Swedish for newly created platforms with the Swedish locale.

## 2022-09-30

### Added

- [CL-1553] Basic privacy-friendly session counting for all visitors and users, for now not exposed in the product

## 2022-09-29

- [CL-1757] Don't show proposals in site map when proposals feature is disabled.

## 2022-09-23

### Fixed

- [DISP-185] Fix 'Age group' copy not being translated

## 2022-09-20

## Added

- Vienna citizen Single sign-on (StandardPortal)

### Fixed

- [CL-1586] Fix deleting folder and cause images

## 2022-09-08

### Fixed

- Save button text in representation data input interface is now translated.

## 2022-09-07_2

### Changed

- Custom forms can be associated with projects and phases.
- Survey form builder improvements.

### 2022-09-07

### Fixed

- Input status dashboard card now updates immediately (not just after refresh) when changing idea status in input manager

## 2022-09-06

### Added

- [CL-423] Added input feedback dashboard card with new analytics endpoint

## 2022-09-05

### Added

- [CL-1157] Added domicile fields to representation dashboard

## 2022-09-02

### Fixed

- [CL-1580] Do not show full admin panel to moderators

## 2022-08-30

### Fixed

- [CL-1308] Do not allow editing page slug when custom navbar is disabled

## 2022-08-29

### Fixed

- [SLS-65] Fixed issue in citizenlab-ee to allow bulk import of custom field options

## 2022-08-24

### Fixed

- [CL-1505] Posting ideas when there is no current phase
- [CL-1509] Bulk idea import works for special date cells

## 2022-08-23

### Added

- The public API now supports phases, as well as additional project properties
- The project search now also searches through content builder content

## 2022-08-18

### Fixed

- [CL-1407] Quickfix for critical bug that made the 'Submit your idea' button disappear for projects with a timeline

### Added

- [CL-1097] Added the ability for users to search for projects and folders by keyword on the main projects index page

### Changed

- Improve error handling and user feedback in the forms for creating pages and custom navigation items
- [CL-854] Added tooltip to admin budget field in idea form for clarity

## 2022-08-11

### Fixed

- [CL-1302] Added topics column to bulk idea import example sheet

## 2022-08-09

### Fixed

- [CL-1289] Fix 'Submit base data' button width (representation dashboard)

### Added

- [CL-1273] Enable age graphs in representation dashboard

## 2022-08-04

### Added

-[CL-5] Customizable Pages iteration 1

## 2022-08-03

### Added

- [CL-1189] Added Turkish locale to platform

## 2022-07-28_2

### Fixed

- [CL-1256] Fix verification using Belgian eID or Itsme application

## 2022-07-28

### Added

- [CL-1118] Native survey feature
- [CL-1128] Feature to bulk import ideas from an XLSX sheet

## 2022-07-22

### Fixed

- [CL-1216] Fix slow insights export

### Changed

- [CL-1205] Change see less copy to read less in read more on project info and phase description
- [CL-1140] Show sign up modal when a logged user clicks the take survey button

## 2022-07-19

### Fixed

- [CL-1160] Fix blank insights tag detail view

## 2022-07-14 (2)

### Added

- [CL-1077] Add PNG export to graph export dropdown

## 2022-07-14

### Fixed

- [CL-1113] Fixed sharing button styling when copy link text is long

### Changed

- [CL-474] Update existing accessibility statement, following re-certification

### Added

- [CL-1088] Add link to academy. Update link to guides
- [CL-972] Add a 'read more' expand/collapse feature to timeline phases

## 2022-07-11

### Fixed

- Project publication status now defaults to draft on creation but remains published if it was already published

### Added

- [CL-1058] - Add desktop preview in content builder
- [CL-1096] Add representativeness score to header of representativeness chart card

## 2022-07-07

### Fixed

- [TEC-198] Various permission issues
  - Route access for project folder moderators now works correctly
  - Project folder moderators can now create a project and select the appropriate folder for it
  - Route access for admins is now checked correctly
  - Project/folder moderators now see the dashboard data correctly

## 2022-07-06

### Added

- [CL-1085] Add link to support article when there are errors during embed in the content builder

### Changed

- [CL-875] "en" locale is shown as "en-US" in admin HQ

## 2022-07-05

### Added

- [CL-1058] Add desktop preview in content builder
- [CL-1001] Added noindex meta tag to user profile pages to reduce the SEO effectiveness of external spam links

### Fixed

- [CL-1083] XLSX export issues with custom fields

## 2022-07-04

### Added

- [CL-504] Dynamic idea form has limited support for extra fields
- [CL-1034] Add support for more URLs in the embed component whitelist
- [CL-851] Create interface to add representativeness reference data (feature flagged for now).

### Fixed

- [CL-1074] Fix missing options check in user graph
- [CL-1076] Fix failed request check on bar chart

## 2022-06-30

### Fixed

- [CL-1051] When a new project is published, its default publication status is now draft
- [CL-993] Fixed bug on idea form where fields were reset to empty state after changing description

## 2022-06-29_2

### Added

- [CL-949] Adds explanation of the implications for project filtering when selecting all areas / no areas / a selection of areas in the Admin project creation / editing form.

## 2022-06-29

### Added

- [CL-1028] Add Swedish locale

### Changed

- [CL-1024] Shows respective CTA buttons in the About component of the content builder

## 2022-06-22

### Fixed

- [CL-926] The ideas count never exceeded 250 due to a bug in the `ideas_count` endpoint.

### Changed

- [CL-975] Social sharing options are now consistent across the platform, and a general "Copy link" option has been added.

## 2022-06-21

### Fixed

- [CL-1026] Fix moderator access to conent builder

## 2022-06-20

### Fixed

- [CL-903] Fix admin input manager crash on Safari

## 2022-06-16

### Added

- [CL-979] Add description to embed component in content builder and restricts height to only take in numbers
- [CL-951] The search field used in several places now notifies screen readers when new search results have loaded.

### Fixed

- [CL-966] Fixed issue with tabs stretching off the screen
- [CL-908] Fix sheet names in excel exports.

## 2022-06-15

### Fixed

- [CL-967] Fixed issue with map displaying off screen on Android
- [CL-667] Next batch of RuboCop fixes

## 2022-06-14

### Added

- [CL-767] Add data from backend to representative dashboard

### Fixed

- [CL-915] Show "Messaging" menu item only if any of 3 messaging features enabled
- [CL-940] Graph excel export was not always giving the same numbers as the graph itself if a time period was selected. This is fixed now.
- [CL-888] Fixed issue with folders page layout. Project cards are now displayed in two columns (instead of one) on large screens.
- [CL-953] Fixed issue with expanding and collapsing custom idea fields after initial save.
- Fixed issue where users were unable to moderate projects and project folders correctly

## 2022-06-13

### Changed

- [TEC-11] Upgraded react-router frontend dependency

## 2022-06-08_2

### Fixed

- [CL-717] Ongoing events now shown along with Upcoming events in the Home Page Events Widget and on the Events Page.

## 2022-06-08

### Changed

- [CL-667] Fixed several RuboCop offences

### Added

- [CL-774] Add new option when adding areas to a project: "No areas"
- [CL-906] Added support for Snap Survey

## 2022-05-31

### Changed

- [CL-667] Fixed many RuboCop offences

### Fixed

- [CL-845] Fixed an issue with the Sign Up modal where it was impossible to scroll down on smaller screens, which made registration on certain Android devices impossible

## 2022-05-30

### Changed

- [CL-830] 'Accept' button now before 'Manage' button on cookie banner, and both buttons now the same style.

### Fixed

- [CL-835] Roll back CL-99 ("Add slight blur to logged-in header image")
- [CL-790] Events date picker now has the correct date format for US-based tenants
- [CL-832] Remove enable/disable toggle from title and description fields in the idea form
- [CL-833] Fix creating a new registration field in FR and AR-MA

### Added

- [CL-729] Do not show proposals navbar item if corresponding feature is disabled

## 2022-05-26_2

### Fixed

- [CL-758] Fix custom field option ordering for dashboard charts

## 2022-05-26

### Fixed

- [CL-788] Fixed issue with different URL when sharing idea from map vs list view

## 2022-05-20

### Fixed

- [CL-836] Repaired the /invite URL, which should now open a signup modal with a spot for the user to enter the invite code they received via email

## 2022-05-17

### Added

- [CL-292] Log an activity when an insights category is created, updated or deleted

## 17-05-22

### Fixed

- [CL-776] Button in weekly moderator digest email now links to correct page

## 2022-05-16_2

### Changed

- [CL-667] Fixed RuboCop Style/FrozenStringLiteralComment offences

### Fixed

- [CL-775] Use correct link to conditions page
- [CL-776] Button in weekly moderator digest email now links to correct page
- [CL-814] Faster user XLSX export.

## 2022-05-16

### Fixed

- Using the rich text editor in a right-to-left language no longer mislaligns puctuation
- Fixed right-to-left alignment and margin issues for avatars, checkboxes, event, page headers, project card and form labels

## 2022-05-13

### Added

- [CL-750] Add feature to remove CL branding

## 2022-05-11

### Fixed

- [CL-711] Title text looking weird on insights start page

## 2022-05-10_3

### Fixed

- [CL-764] Empty navbar item titles in backoffice.

## 2022-05-10_2

### Changed

- Added RuboCop on CI and corrected many offences

## 2022-05-10

### Changed

- [CL-716] The new phase started emails/notifications are also sent out for information phases or when it's possible to take a poll.

### Fixed

- [CL-387] The folder show page is better readable on narrow screens now

## 2022-05-06_3

### Changed

- When a navbar item's title is customized for one locale, the other locales remain up to date with the latest translations.

### Fixed

- Titles of navbar items of demo platforms created with external templates, remain up to date with the latest translations.
- [CL-730] Changed confirmation email DOM to make lives of spam bots a bit harder

### Fixed

- [CL-181] Prevent forms from trying to save on clicking label
- The "send" button on the email campaign send page is now disabled after a single click, to prevent users from clicking it multiple times and potentially sending a campaign more than once

## 2022-05-06

### Added

- Pages can now be translated 'live' via Weglot
- It's now possible to escape the sign-up flow at any point. If a user account has already been created but not completed (due to e.g. missing email confirmation, verification, ...), the user will be signed out and can continue on signing in.

## 2022-05-05

### Fixed

- Fix timeline for Arabic languages ('right-to-left')
- Fix language selector cropping for Arabic languages ('right-to-left')

## 2022-05-04_3

### Changed

- Changed language-picker label text for Moroccan Arabic

## 2022-05-04_2

### Changed

- Security update: Rails 6.1.5.1

## 2022-05-04

### Changed

- City logo now in higher resolution.

### Fixed

- Fixed issue with budget field not showing in input form

### Fixed

- Make it possible to add a new language to the platform with configured banner custom button.

### Fixed

- Fixed accessibility issue with idea card filtering

## 2022-05-02

### Added

- Added more autocompletion to the password reset and profile settings form which assist in filling out information faster.
- Validation of content builder layouts: whitelist of URLs for video iframes.
- Sanitization of content builder layouts: HTML of text elements.

### Fixed

- Updated registration custom field copies to the latest values from Crowdin for all the tenants and templates.

## 2022-04-28

### Added

- Added support for the Moroccan Arabic language to the platform

### Fixed

- Start and end times for project phases now account for the user's local timezone, making sure users can still access and engage with projects when the start/end dates are valid for them locally. The default used UTC, so it was not a big issue in Europe (where we're mostly very close to UTC time), but could be a bigger issue in e.g. North and South America, where UTC offset could be 4 or 5 hours and this could cause projects to display as ended even if they should have been valid on the user's current local date.
- Fixed breakpoint issues in `admin/insights` and `admin/users`, where content would disappear under the sidebar for certain screen sizes.
- Added primary and secondary aria-labels to header and footer navigation elements to more clearly differentiate them to screen readers and other accessability tools

## 2022-04-25

### Changed

- 'Summary' dashboard: the 'Participation per project' and 'Participation per tag' work a little bit different. Now, if a project filter is active, the former will stay the same but highlight the selected project instead of showing the differences with other projects which were hard to interpret (analogous for 'Participation per tag').

## 2022-04-20

### Changed

- Changed titles on the admin messaging page to accomodate both SMS and email campaigns

### Fixed

- Added dynamic functionality to prevent a user from using the tab key to select images/videos/buttons that are currently hidden behind "show more" buttons. Those elements can now be tabbed to only when the text is expanded and they are visible visually
- Fixed accessibility issue regarding element order for screen readers in volunteer card
- Removed unnecessary additional alt text describing city logos in header, navbar, and delete account modal. The remaining alt tags are now more concise for users who use screen readers
- Properly disable SMS create/edit button if the message is empty
- In the verification step of the sign-up flow, the form inputs are now connected to the correct labels, which makes it easier to select the input fields (also possible by clicking the input labels now)
- Fixed a bug in the password signup flow where a user could skip accepting terms and conditions and privacy policy

## 2022-04-11

### Added

- Added support for the Croatian language to the platform

### Fixed

- Added additional areas of focus and outline to scroll-to links and buttons in editing Comments, Ideas display, and Events display for a11y compatability
- Added a tabIndex so the cookie consent banner will have a visual outline around it when focused, for a11y compatibility
- Fixed accessibility issue in modal window used to report a proposal as spam
- Fixed accessibility contrast issue for social media buttons
- Fixed accessibility issue regarding missing screen reader labels on text boxes
- Fixed bug in idea form for missing Proposed Budget field even when enabled
- Fixed accessibility issue in map ideas search
- The widget no longer links to ideas with the wrong domain

## 2022-04-04

### Fixed

- Fixed SurveyMonkey container height so survey questions are visible

## 2022-04-01

### Fixed

- Fixed bug in Ideas Map view that caused an infinite loop of requests when Idea sort order was changed

## 2022-04-04

### Fixed

- Fixed SurveyMonkey container height so survey questions are visible

## 2022-03-29

### Changed

- Vienna Saml button is temporarily disactivated

## 2022-03-24

### Added

- When phone sign in/up is enabled, email/phone field in the sign in/up forms now have validation of the email address/phone number and provides an error message when this validation fails.

### Fixed

- When you need to verify to comment on proposals, an error message with link to the sign in form is now shown again.
- Status labels are visible again in manual email campaigns list (Admin : Messaging : Custom)
- Custom email campaigns list properly accomodates longer translations in labels and buttons.

## 2022-03-23

### Added

- Add new topic/tag filter on homepage.

## 2022-03-22

### Fixed

- 'View' button sometimes freezing page in Navigation settings: should be fixed now.
- Bulk invites of invitees using only emails (no names specified) now succeeds again.

## 2022-03-21

### Added

- Put back secret pages-page

### Changed

- Project and folder moderators are allowed to list users (for the projects they moderate). This means that project and folder moderators are now also able to assignee assignees to ideas.
- 'Emails' tab in the admin sidebar renamed to 'Messaging' in anticipation of new SMS/texting functionality
- Removed 'most active users' graph
- When the locale of the current user is not present in a multiloc, fall back to the value for a locale of the same language (for example es-CL as picked language and a multiloc with es-ES).

### Fixed

- Insights with multiple projects: projects in topbar are now displayed in dropdown if there is more than one (before they were just displayed next to each other).
- HTML is fixed when machine translating HTML content returns bad HTML.

## 2022-03-15 (2)

### Fixed

- Idea forms and other things not rendering on various platforms

## 2022-03-15 (1)

### Fixed

- Fixed spacing issue between field name and 'optional' in input form

## 2022-03-14

### Fixed

- Rich text editor now works correctly with custom emails - the image description box no longer appears on the preview and image alignment works as expected.
- Fixed a performance issue that causes the users export to time out when there are lots of users registered on the platform

## 2022-03-11

### Fixed

- When viewing an idea in map view, "Go back" now returns to the map idea list instead of back to the project main page
- User profile page slug now anonymized when bulk inviting and Abbreviated User Names feature enabled.
- Rich text editor copy/paste issues should be resolved

## 2022-03-10

### Fixed

- Added informative message and sign in/sign up links to Idea Not Found page
- Added slight blur to logged-in header image. The logged-in header image is reused from the logged-out banner, and blur was added to make smaller banner images from the two-column layout look nice when fully stretched on the logged-in banner

## 2022-03-08

### Added

- Filter projects by topics

### Fixed

- FranceConnect test login
- Fixed issue with folder page responsiveness where right hand side gets cropped.

### Changed

- Fixed issue with folder page responsiveness where right hand side gets cropped.
- Use only user name in FranceConnect instead of full profile scope

## 2022-03-04

### Fixed

- Can now re-use tenant host URL immediately the tenant is deleted.
- Relevant error(s) now returned when tenant creation fails, for example due to host URL already being in use.
- Added temporary fix for the project page without permissions error where it doesn't recover after sign in.

## 2022-02-28

### Changed

- Non-moderating users cannot visit a folder page, when none of the projects inside are visible to them (e.g. due to group permissions)
- Non-moderating users cannot visit a folder page, when there are no projects inside
- Non-moderating users cannot visit a folder page, when the folder is a draft

## 2022-02-25

### Added

- SAML Single-Sign on (Vienna)

### Changed

- Language parameter added in Typeform. Allows for question branching in surveys based on user's language.

## 2022-02-23

### Changed

- The ideas overview on project/user and ideas index (/ideas) pages are properly keyboard navigable, implemented as a full-fledged tab system.
- The timeline of a project is now fully keyboard navigable
- The proposal button has no tooltip anymore when submitting new proposals is disabled. Instead, a warning message is shown.

### Added

- Ensure `nofollow` is added to all links added through the rich text editor, which makes them useless for backlink generation by bots

## 2022-02-21

### Added

- Support added for custom font not on Adobe Fonts

### Fixed

- Improved area filter layout on frontpage on mobile (now has correct padding), and used a smaller breakpoint for when filter goes below topbar.
- Enalyzer URL validation now has greater flexibility

### Added

- Support added for email and user ID parameters in SmartSurvey

### Changed

- Icons don't have wrong/empty descriptions linked to them anymore, which improves the user experience for screen readers.
- Icons that work as button (like the vote button, the bell in the notification menu, etc.) all have accompanying descriptions so we provide more information about these buttons to people using screen readers.

## 2022-02-17

### Changed

- Removes support for category detection in Insights. \[IN-717\]

### Fixed

- Customizable navbar is now feature flagged, meaning it can be enabled or disabled in AdminHQ

## 2022-02-14

### Added

- It is now possible to add `alt` text to images in the Quill rich text editor

## 2022-02-11

### Changed

- More descriptive and consistent error messages in the sign up and sign in flow.

## 2022-02-08

### Fixed

- Typeform surveys now display properly on mobile devices
- Remove periods from non-Latin URL slugs

### Added

- Folder slugs (URLs) can now be customized

## 2022-02-07

### Changed

- Removes support for the (deprecated) Clustering feature. 💐 \[IN-688\]
- Remove the word 'del' from NL profanity list

### Fixed

- Always show color and opacity inputs
- Truncate user count in banner bubble if value is over 10k

## 2022-02-04

### Added

- Re-enable homepage filter tabs now that translations are working

### Fixed

- Color contrast issue (accessibility): the number of total votes needed for a proposal to be considered, shown on the proposal card, has a darker color. This makes it easier to see this information.

## 2022-02-02

### Added

- Projects on homepage can now be filtered by 'Active', 'Archived' or 'All' through a tab system

## 2022-02-01

### Changed

- Improved `alt` text for logo images on the platform
- Anonymization of users (using initials avatars, different set of face avatars, different set of first and last names, making anonymous users easier to identify through their email)
- Updated CC license in Vienna basemap attribution and increased maximum zoom level to 20.

# Fixed

- An issue that prevented Que from starting up was solved by updating the bootsnap gem to the latest version

## 2022-01-24

### Changed

- Insights Network Visualisation changes:
  - The network is now flat and shows all keywords at once
  - The colors of the keywords depend on the cluster they are part of
  - The more important links between keywords are shown in the network

## 2022-01-18

### Changed

- Removes support for the (deprecated) Tagging feature, the forerunner of today's Insights. 🕯 \[IN-661\]

## 2022-01-14

### Changed

- Dashboard and reports vertical bar charts are now sorted
- Automatic tagging in Insights also takes the title into account (instead of only the content).

### Fixed

- Resolution for basemap.at

## 2022-01-12

### Added

- Users are now able to cancel tag suggestion scan on the Insights Edit screen
- Added `secure` flag to cookies
- Support basemap.at as tile provider

### Fixed

- Fixed issue with exporting surveys as XLSX sheets, when the typeform survey URI includes a '#' character.
- Styling of the text above the avatar bubbles at the bottom of the landing page works again when there's a customized text.
- Styling bugs for the two-column layout
- Bug where tile provider of a project becomes unchangeable after the map config has been edited has been fixed.

### Changed

- Updated Cookie Policy page

## 2022-01-10

### Added

- Configure sign-up button (custom link) on homepage banner

### Changed

- Dashboard and report bar charts are now more easily readable - values appear on top or next to the bars instead of inside of them. Comparisons between project and platform values are now only visible in the report tooltips and do not break the chart itself.

### Fixed

- Using a custom tile provider should work now.
- Registration form with a date field doesn't crash anymore

## 2022-01-06

### Fixed

- Changing the values for Registration helper text and Account confirmation in Admin > Settings > Registration doesn't cause other values to be erased anymore.

## 2022-01-05

### Changed

- Improved the user interface of the Registration tab in the Admin settings

## 2021-12-23

### Added

- Adding pages in 'Navigation' tab in settings now possible, changing names of navbar items now works, removed 'secret pages-page'.
- Different layouts for the homepage banner (for signed-out users)
- Preview functionality for the image of the homepage banner in the back-office

### Fixed

- Saving of homepage banner image overlay color and opacity

## 2021-12-22

### Fixed

- Notifications of inappropriate content now link to the item containing the flagged content

## 2021-12-16

### Added

- Ability to scan all post, recently added posts and not tagged posts in Insights

## 2021-12-15

### Fixed

- Severe code-injection vulnerability
- More small copy changes for customizable navbar, made styling Navigation tab consistent with other tabs, re-enabled slug editing on secret pages-page.

## 2021-12-10

- Copy for customizable navbar

## 2021-12-09

### Added

- Customizable navbar

## 2021-12-08

### Changed

- Improved the structure and copy of the Admin > Settings > Customize page.

### Fixed

- Insights scan category button no longer appears when the insights nlp feature flag is disabled

## 2021-11-30

### Added

- Insights loading indicator on category scan

### Fixed

- Password reset emails sometimes took a long time to be send out, they are now processed much faster (even when the background job queue has lots of items).

## 2021-11-25

### Added

- New translations from Crowdin.
- Sign-up flow: Not activating any custom registration fields no longer breaks sign-up. Refreshing page during sign-up flow no longer creates an unregistered user.

## 2021-11-22

### Changed

- Enable/disable avatars in homepage banner
- Increased size of city logo in the footer

### Fixed

- Links to ideas in admin digest emails work again
- Votes statistics not showing up in the dashboard for some admins and project moderators.

## 2021-11-16

### Fixed

- Custom topics are not displayed as filters on the proposals overview page.

### Added

- Added a tooltip in the survey project settings with a link to a support article that explains how to embed links in Google forms
- Input count to Insights View screen

### Changed

- Add clarification tooltips to Insights View screen
- When a user account is deleted, visits data associated to that account are now removed from Matomo.

## 2021-11-11

### Changed

- Improvements to the loading speed of the landing page and some items with dropdown menus in the navigation bar.

## 2021-11-05

### Fixed

- Dashboard issue where the current month did not appear for certain time zones

## 2021-11-04

### Added

- New translations from Crowdin.

## 2021-11-03

### Fixed

- Microsoft Form survey iframes no longer auto-focus on the form
- Stop confusing Serbian Latin and Cyrillic in back locales.

## 2021-11-01

### Changed

- The whole input card in Insight View screen is now clickable
- Inputs list component in Insights View screen now shows active filters at all times
- Insights Network Visualisation changes:
  - Reduced space between clusters
  - Increased font size for keywords labels
  - It is now possible to de-select keywords by clicking on them twice

### Fixed

- If there's an error message related to the project title, it goes away if the title is edited (and only shows again if we submit and the error isn't fixed).

## 2021-10-27

### Changed

- Removed the unused '/ideas/new' route

### Fixed

- Sorting order and list/map view settings of ideas are available again if voting is disabled.
- Project phase started emails and notifications.

## 2021-10-26

### Added

- Limit number of downvotes.

### Changed

- Improved quality of Idea and App Header Images
- Idea cards in the map view only show the downvote icon when downvoting is enabled or when it's disabled and it's disabled for a different reason than explicit turning off of the downvoting functionality.
- Now also for idea cards on the map view: the comment icon on an idea card is only shown when commenting in the project is enabled or there's at least one idea with a comment.

### Fixed

- The event cards now rearrange themselves vertically on mobile / small screens. Before they were always arranged horizontally. This fixed the issue of them going off-screen when there is not enough screen space.

## 2021-10-25

### Changed

- The comment icon on an idea card is only shown when commenting in the project is enabled or there's at least one idea with a comment.
- Increased Microsoft Forms survey width

### Fixed

- Insights table approve button no longer appears when there are no suggested tags
- Insights tags are now truncated when they are too long
- Insights posts cards on View screen no longer display text with different font-sizes
- Insights posts in table are no longer sorted by default

## 2021-10-20

### Changed

- PII (Personally Identifiable Information) data, if any, are now removed from Segment when a user account is deleted.

## 2021-10-19

### Changed

- Tags which do not contain any inputs are no longer visible on the Insights View screen
- PII (Personally Identifiable Information) data, if any, are now removed from Intercom when a user account is deleted.

### Added

- Added export functionality to Insights View screen inputs list

## 2021-10-15

### Changed

- Project reports are no longer available in the dashboard section. Instread, they can be found in the Reporting section of tha admin.

### Fixed

- Platform is now accepting valid Microsoft Form survey links with custom subdomains
- When user goes to the url of an Insight that no longer exist, they get redirected to the Insights List screen.

## 2021-10-14

### Fixed

- File uploads for ideas, projects, events, folders

## 2021-10-13 (2)

### Fixed

- Validation and functioning of page forms are fixed (forms to change the fixed/legal pages such as the FAQ, T&C, privacy policy, etc.).

## 2021-10-13

### Added

- Users can now change their name after validation with FranceConnect
- Permit embedding of videos from dreambroker in rich-text editor content.
- Possibility to create an Insights tag from selected filters in the Insights View screen

## 2021-10-12

### Added

- Added Serbian (Cyrillic) to platform

## 2021-10-11

### Added

- Insights View screen and visualization
- Users can now change their name after validation with FranceConnect

## 2021-10-06

### Fixed

- Issue with user deletion

### Added

- Initial blocked words lists for Luxembourgish and Italian.
- Added Luxembourgish translations.

## 2021-10-05

### Added

- Blocked words lists for Luxembourgish and Italian (which allows the profanity blocker feature).

### Changed

- Removed 'FAQ' and 'About' from the footer.
- Removed links to other pages at the bottom of the fixed and legal pages (Cookie policy, T&C, etc.)
- Removed the YES/NO short feedback form in the footer (as it wasn't working)

## 2021-10-01

### Fixed

- Typeform export from the platform shows the answers to all questions again.

## 2021-09-29

### Changed

- Insights Edit screen improvements
  - Added tooltip in the tags sidebar
  - Added quick delete action to category button in the categories sidebar
  - "Detect tags" button only shows if there are tags detected
  - "Reset tags" button is moved to a menu
  - Removed "add" button from input sidebar and improved select hover state
- Split 'Pages' tab in admin/settings into the 'Pages' and 'Policies' tabs. 'Pages' contains the about, FAQ and a11y statement pages, while 'Policies' contains the terms and conditions, privacy- and cookie policy. The 'Pages' tab will soon be replaced by a 'Navigation' tab with more customizability options as part of the upcoming nav-bar customization functionality. This is just a temporary in-between solution.

## 2021-09-24

### Added

- SmartSurvey integration

## 2021-09-22

### Changed

- Very short phases are now shown slightly bigger in the timeline, and projects with many phases will display the timeline correctly.

### Fixed

- Cookie popup can be closed again.

## 2021-09-21

### Added

- Permit embedding of videos from videotool.dk in rich-text editor content.

### Changed

- Project moderators have access to the 'Reporting' tab of the admin panel for their projects.

### Fixed

- The category columns in input `xlsx` exports (insights) are now ordered as presented in the application.

## 2021-09-14

### Changed

- Mobile navbar got redesigned. We now have a 'More' button in the default menu that opens up a full mobile menu.

## 2021-09-13

### Added

- Insights table export button. Adds the ability to export the inputs as xlsx for all categories or a selected one.

### Fixed

- Fixes issue where user name will sometimes appear as "undefined"

## 2021-09-06

### Added

- Keyboard navigation improvements for the Insights Edit view
- Added the internal machinery to support text network analyses in the end-to-end flow.

### Fixed

- '&' character now displays correctly in Idea description and Project preview description.
- Fixes user export with custom fields

## 2021-09-03

### Fixed

- Ghent now supports mapping 25 instead of 24 neighbourhouds

## 2021-09-02

### Fixed

- Setting DNS records when the host is changed.
- Smart group rules for participation in project, topic or idea status are now applied in one continuous SQL query.

### Changed

- The rule values for participation in project, topic or idea status, with predicates that are not a negation, are now represented as arrays of IDs in order to support specifying multiple projects, topics or idea statuses (the rule applies when satisfied for one of the values).

## 2021-09-01

### Fixed

- When voting is disabled, the reason is shown again

## 2021-08-31

### Added

- When signing up with another service (e.g. Google), the platform will now remember a prior language selection.

### Fixed

- Accessibility: voting buttons (thumbs) have a darker color when disabled. There's also more visual distinction between voting buttons on input cards when they are enabled and disabled.
- Accessibility: The default background color of the last "bubble" of the avatars showing on e.g. the landing page top banner is darker, so the contrast with its content (number of remaining users) is clearer.
- Accessibility: the text colors of the currently selected phase in a timeline project are darker to improve color contrast to meet WCAG 2.1 AA requirements.
- Accessibility: the status and topics on an input (idea) page are more distinctive compared to its background, meeting WCAG 2.1 AA criteria.
- Verification using Auth0 method no longer fails for everyone but the first user

## 2021-08-30

### Added

- New Insights module containing Insights end-to-end flow

## 2021-08-26

### Added

- Microsoft Forms integration

## 2021-08-20

### Fixed

- Survey options now appear as expected when creating a new survey project
- Adds a feature flag to disable user biographies from adminHQ

## 2021-08-18

### Added

- Added Italian to platform
- Support for a new verification method specifically for Ghent, which lets users verify using their rijksregisternummer
- Improved participatory budgeting:
  - Support for new virtual currencies (TOK: tokens, CRE: credits)
  - A minimum budget limit can be configured per project, forcing citizens to fill up their basket to some extent (or specify a specific basket amount when minimum and maximum budget are the same)
  - Copy improvements

## 2021-08-11

### Fixed

- When considering to remove a flag after updating content, all relevant attributes are re-evaluated.
- Issues with viewing notifications and marking them as read.

## 2021-08-09

### Fixed

- The preheader with a missing translation has been removed from user confirmation email

### Fixed

- When you sign up with Google, the platform will now automatically use the language of your profile whenever possible
- Fixed invalid SQL queries that were causing various issues throughout the platforms (Part I). (IN-510)

## 2021-08-05

### Added

- Added message logging to monitor tenant creation status (shown in admin HQ).

### Changed

- No default value for the lifecycle stage is prefilled, a value must be explicitly specified.
- Changing the lifecycle stage from/to demo is prohibited.
- Only tenant templates that apply without issues are released.
- On create validation for authors was replaced by publication context, to allow templates to successfully create content without authors.

## 2021-08-04

### Fixed

- Certain characters in Volunteer Cause titles prevented exporting lists of volunteers to Excel from admin/projects/.../volunteering view.
- Limit of 10 events under projects and in back office
- Events widget switch being shown in non-commercial plans

## 2021-07-30

### Added

- Configured dependabot for the frontend, a tool that helps keeping dependencies up to date.
- Added events overview page to navigation menu, which can be enabled or disabled.
- Added events widget to front page, which can be enabled or disabled (commercial feature).

## 2021-07-16

### Added

- Auto-detection of inappropriate content (in beta for certain languages). Flagged content can be inspected on the admin Activity page. The setting can be toggled in the General settings tab.

### Fixed

- On the admin activity page (/admin/moderation), items about proposals now correctly link to proposals (instead of to projects). Also, the copy of the links at the end of the item rows is now correct for different types of content (correct conjugation of 'this post', 'this project', etc. for all languages).

## 2021-07-14

### Added

- Project phases now have their own URLs, which makes it possible to link to a specific phase

### Fixed

- Blocked words for content that can contain HTML
- Searching users after sorting (e.g. by role)

## 2021-07-09

### Changed

- The admin Guide link goes to the support center now instead of to /admin/guide

## 2021-07-02

### Fixed

- Instances where the user name was "unknown author"

### Changed

- Removed the slogan from the homepage footer

## 2021-06-30

### Changed

- Users can no longer leave registration before confirming their account. This should prevent bugs relative to unconfirmed users navigating the platform.

## 2021-06-29

### Fixed

- Map: Fix for ideas that only have coordinates but no address not being shown on the map
- Map: Fix for 'click on the map to add your input' message wrongfully being shown when idea posting is not allowed
- Sign-up flow: Fix for bug that could cause the browser to freeze when the user tried to complete the custom fields step
- Project description: Fix for numbered and unnumbered lists being cut off
- Project Managers can now upload map layers.

### Changed

- Map: When an idea is selected that is hidden behind a cluster the map now zooms in to show that marker
- Map: Idea marker gets centered on map when clicked
- Map: Larger idea box on bigger desktop screens (width > 1440 pixels)
- Idea location: Display idea location in degrees (°) minutes (') seconds ('') when the idea only has coordinates but no address
- Sign-up flow: Show loading spinner when the user clicks on 'skip this step' in the sign-up custom fields step
- Image upload: The default max allowed file size for an image is now 10 Mb instead of 5 Mb

### Added

- 'Go back' button from project to project folder (if appropriate).

## 2021-06-22

### Changed

- Project managers that are assigned to a project and/or its input now lose those assignments when losing project management rights over that project.

### Fixed

- Input manager side modal scroll.

## 2021-06-18

### Fixed

- Privacy policy now opens in new tab.
- Landing page custom section now uses theme colors.
- Buttons and links in project description now open internal links in the same tab, and external links in a new tab.

## 2021-06-16

### Fixed

- Project moderators can no longer see draft projects they don't moderate in the project listing.
- The content and subject of the emails used to share an input (idea/issue/option/contribution/...) do now include the correct input title and URL.
- Sharing new ideas on Facebook goes faster
- Manual campaigns now have the layout content in all available languages.

## 2021-06-11

### Fixed

- Facebook button no longer shows when not configured.

## 2021-06-10

### Fixed

- Creating invites on a platform with many heavy custom registration fields is no longer unworkably slow

## 2021-06-09

### Added

- New citizen-facing map view

## 2021-06-08

### Fixed

- Ordering by ideas by trending is now working.
- Ordering by ideas votes in the input manager is now working.

## 2021-06-07

### Added

- Qualtrics surveys integration.

### Changed

- Project Events are now ordered chronologically from latest to soonest.

### Fixed

- Visibility Labels in the admin projects list are now visible.
- Tagged ideas export is fixed.
- Updating an idea in one locale does not overwrite other locales anymore

## 2021-05-28

### Fixed

- Project Events are now ordered chronologically from soonest to latest.

## 2021-05-27

### Fixed

- Project access rights management are now visible again.

## 2021-05-21

### Added

- Profanity blocker: when posting comments, input, proposals that contain profane words, posting will not be possible and a warning will be shown.

## 2021-05-20

### Fixed

- Excel exports of ideas without author

## 2021-05-19

### Added

- Support for Auth0 as a verification method

## 2021-05-18

### Fixed

- Active users no longer need confirmation

## 2021-05-14

### Fixed

- Fixed an issue causing already registered users to be prompted with the post-registration welcome screen.

## 2021-05-11

### Added

- Added polls to the reporting section of the dashboards

## 2021-05-10

### Changed

- Invited or verified users no longer require confirmation.

## 2021-05-07

### Fixed

- Spreasheet exports throughout the platform are improved.

### Added

- City Admins can now assign any user as the author of an idea when creating or updating.
- Email confirmation now happens in survey and signup page sign up forms.

## 2021-05-06

### Fixed

- Idea export to excel is no longer limited to 250 ideas.

## 2021-05-04

### Fixed

- Fixed issues causing email campaigns not to be sent.

## 2021-05-03

### Changed

- Users are now prompted to confirm their account after creating it, by receiving a confirmation code in their email address.

### Added

- SurveyXact Integration.

## 2021-05-01

### Added

- New module to plug email confirmation to users.

## 2021-04-29

### Fixed

- Editing the banner header in Admin > Settings > General, doesn't cause the other header fields to be cleared anymore

## 2021-04-22

### Fixed

- After the project title error appears, it disappears again after you start correcting the error

## 2021-03-31

### Fixed

- Customizable Banner Fields no longer get emptied/reset when changing another.

### Added

- When a client-side validation error happens for the project title in the admin, there will be an error next to the submit button in addition to the error message next to the input field.

## 2021-03-25

### Fixed

- The input fields for multiple locales provides an error messages when there's an error for at least one of the languages.

## 2021-03-23

### Fixed

- Fix for broken sign-up flow when signing-up through social sign-on

## 2021-03-19

### Fixed

- Admin>Dashboard>Users tab is no longer hidden for admins that manage projects.
- The password input no longer shows the password when hitting ENTER.
- Admin > Settings displays the tabs again

### Changed

- Empty folders are now shown in the landing page, navbar, projects page and sitemap.
- The sitemap no longer shows all projects and folder under each folder.
- Images added to folder descriptions are now compressed, reducing load times in project and folder pages.

### Added

- Allows for sending front-end events to our self-hosted matomo analytics tool

## 2021-03-16

### Changed

- Automatic tagging is functional for all clusters, and enabled for all premium customers

### Added

- Matomo is enabled for all platforms, tracking page views and front-end events (no workshops or back-end events yet)

## 2021-03-11

### Changed

- Tenants are now ordered alphabetically in AdminHQ
- Serbian (Latin) is now a language option.

## 2021-03-10

### Added

- CitizenLab admins can now change the link to the accessibility statement via AdminHQ.
- "Reply-to" field in emails from campaigns can be customized for each platform
- Customizable minimal required password length for each platform

## 2021-03-09

### Fixed

- Fixed a crash that would occur when tring to add tags to an idea

## 2021-03-08

### Fixed

- Phase pages now display the correct count of ideas (not retroactive - will only affect phases modified from today onwards).

## 2021-03-05

### Changed

- Changed the default style of the map
- Proposals/Initiatives are now sorted by most recent by default

### Added

- Custom maps (Project settings > Map): Admins now have the capability to customize the map shown inside of a project. They can do so by uploading geoJson files as layers on the map, and customizing those layers through the back-office UI (e.g. changing colors, marker icons, tooltip text, sort order, map legend, default zoom level, default center point).

### Fixed

- Fixed a crash that could potentially occur when opening an idea page and afterwards going back to the project page

## 2021-03-04

### Added

- In the admin (Settings > Registration tab), admins can now directly set the helper texts on top of the sign-up form (both for step 1 and 2).
- The admin Settings > Homepage and style tab has two new fields: one to allow customization for copy of the banner signed-in users see (on the landing page) and one to set the copy that's shown underneath this banner and above the projects/folders (also on the landing page).
- Copy to clarify sign up/log in possibilities with phone number

### Changed

- The admin Settings > Homepage and style tab has undergone copy improvements and has been rearranged
- The FranceConnect button to login, signup or verify your account now displays the messages required by the vendor.
- Updated the look of the FranceConnect button to login, signup or verify your account to feature the latests changes required by the vendor.

### Fixed

- Downvote button (thumbs down) on input card is displayed for archived projects

## 2021-03-03

### Added

- Users are now notified in app and via email when they're assigned as folder administrators.

## 2021-03-02

### Fixed

- Don't show empty space inside of the idea card when no avatar is present

### Added

- Maori as languages option

### Changed

- Improved layout of project event listings on mobile devices

## 2021-02-26

### Fixed

- France Connect button hover state now complies with the vendor's guidelines.

## 2021-02-24

### Fixed

- The project page no longer shows an eternal spinner when the user has no access to see the project

## 2021-02-18

### Added

- The password fields show an error when the password is too short
- The password fields have a 'show password' button to let people check their password while typing
- The password fields have a strength checker with appropriate informative message on how to increase the strength
- France Connect as a verification method.

### Fixed

- Notifications for started phases are no longer triggered for unpublished projects and folders.

## 2021-02-17

### Changed

- All input fields for multiple locales now use the components with locale switchers, resulting in a cleaner and more compact UI.
- Copy improvements

## 2021-02-12

### Fixed

- Fixed Azure AD login for some Azure setups (Schagen)

### Changed

- When searching for an idea, the search operation no longer searches on the author's name. This was causing severe performance issues and slowness of the paltforms.

## 2021-02-10

### Added

- Automatic tagging

## 2021-02-08

### Fixed

- Fixed a bug preventing registration fields and poll questions from reordering correctly.
- Fixed a bug causing errors in new platforms.

## 2021-02-04

### Fixed

- Fixed a bug causing the projects list in the navbar and projects page to display projects outside of folders when they're contained within them.

## 2021-01-29

### Added

- Ability to redirect URLs through AdminHQ
- Accessibility statement link in the footer

### Fixed

- Fixed issue affecting project managers that blocked access to their managed projects, when these are placed inside a folder.

## 2021-01-28

### Fixed

- A bug in Admin project edit page that did not allow a user to Go Back to the projects list after switching tabs
- Scrolling on the admin users page

## 2021-01-26

### Added

- Folder admin rights. Folder admins or 'managers' can be assigned per folder. They can create projects inside folders they have rights for, and moderate/change the folder and all projects that are inside.
- The 'from' and 'reply-to' emails can be customized by cluster (by our developers, not in Admin HQ). E.g. Benelux notification emails could be sent out by notifications@citizenlab.eu, US emails could be sent out by notifications@citizenlab.us etc., as long as those emails are owned by us. We can choose any email for "reply-to", so also email addresses we don't own. This means "reply-to" could potentially be configured to be an email address of the city, e.g. support@leuven.be. It is currently not possible to customize the reply-to (except for manual campaigns) and from fields for individual tenants.
- When a survey requires the user to be signed-in, we now show the sign in/up form directly on the page when not logged in (instead of the green infobox with a link to the sign-up popup)

### Fixed

- The 'reply-to' field of our emails showed up twice in recipient's email clients, now only once.

### Changed

- Added the recipient first and last name to the 'to' email field in their email client, so not only their email adress is shown.
- The links in the footer can now expand to multiple lines, and therefore accomodate more items (e.g. soon the addition of a link to the accesibility statement)

## 2021-01-21

### Added

- Added right-to-left rendering to emails

## 2021-01-18

### Fixed

- Access rights tab for participatory budget projects
- Admin moderation page access

## 2021-01-15

### Changed

- Copy improvements across different languages

## 2021-01-14

### Added

- Ability to customize the input term for a project

### Changed

- The word 'idea' was removed from as many places as possible from the platform, replaced with more generic copy.

## 2021-01-13

### Changed

- Idea cards redesign
- Project folder page redesign
- Project folders now have a single folder card image instead of 5 folder images in the admin settings
- By default 24 instead of 12 ideas or shown now on the project page

## 2020-12-17

### Fixed

- When creating a project from a template, only templates that are supported by the tenant's locale will show up
- Fixed several layout, interaction and data issues in the manual tagging feature of the Admin Processing page, making it ready for external use.
- Fixed project managers access of the Admin Processing page.

### Added

- Admin activity feed access for project managers
- Added empty state to processing list when no project is selected
- Keyboard shortcut tooltip for navigation buttons of the Admin Processing page

### Changed

- Reduced spacing in sidebar menu, allowing for more items to be displayed
- Style changes on the Admin Processing page

## 2020-12-08

### Fixed

- Issues with password reset and invitation emails
- No more idea duplicates showing up on idea overview pages
- Images no longer disappear from a body of an idea, or description of a project on phase, if placed at the bottom.

### Changed

- Increased color contrast of inactive timeline phases text to meet accesibility standard
- Increased color contrast of event card left-hand event dates to meet accesibility standard
- Increased color contrast of List/Map toggle component to meet accesibility standard

### Added

- Ability to tag ideas manually and automatically in the admin.

## 2020-12-02

### Changed

- By default the last active phase instead of the last phase is now selected when a timeline project has no active phase

### Fixed

- The empty white popup box won't pop up anymore after clicking the map view in non-ideation phases.
- Styling mistakes in the idea page voting and participatory budget boxes.
- The tooltip shown when hovering over a disabled idea posting button in the project page sticky top bar is no longer partially hidden

## 2020-12-01

### Changed

- Ideas are now still editable when idea posting is disabled for a project.

## 2020-11-30

### Added

- Ability to create new and edit existing idea statuses

### Fixed

- The page no longer refreshes when accepting the cookie policy

### Changed

- Segment is no longer used to connect other tools, instead following tools are integrated natively
  - Google Analytics
  - Google Tag Manager
  - Intercom
  - Satismeter
  - Segment, disabled by default
- Error messages for invitations, logins and password resets are now clearer.

## 2020-11-27

### Fixed

- Social authentication with Google when the user has no avatar.

### Changed

- Random user demographics on project copy.

## 2020-11-26

### Added

- Some specific copy for Vitry-sur-Seine

## 2020-11-25

### Fixed

- Sections with extra padding or funky widths in Admin were returned to normal
- Added missing copy from previous release
- Copy improvements in French

### Changed

- Proposal and idea descriptions now require 30 characters instead of the previous 500

## 2020-11-23

### Added

- Some specific copy for Sterling Council

### Fixed

- The Admin UI is no longer exposed to regular (and unauthenticated) users
- Clicking the toggle button of a custom registration field (in Admin > Settings > Registration fields) no longer duplicated the row
- Buttons added in the WYSIWYG editor now have the correct color when hovered
- The cookie policy and accessibility statement are not editable anymore from Admin > Settings > Pages

### Changed

**Project page:**

- Show all events at bottom of page instead of only upcoming events
- Reduced padding of sticky top bar
- Only show sticky top bar when an action button (e.g. 'Post an idea') is present, and you've scrolled past it.

**Project page right-hand sidebar:**

- Show 'See the ideas' button when the project has ended and the last phase was an ideation phase
- Show 'X ideas in the final phase' when the project has ended and the last phase was an ideation phase
- 'X phases' is now clickable and scrolls to the timeline when clicked
- 'X upcoming events' changed to 'X events', and event count now counts all events, not only upcoming events

**Admin project configuration page:**

- Replaced 'Project images' upload widget in back-office (Project > General) with 'Project card image', reduced the max count from 5 to 1 and updated the corresponding tooltip with new recommended image dimensions

**Idea page:**

- The map modal now shows address on top of the map when opened
- Share button copy change from "share idea" to "share"
- Right-hand sidebar is sticky now when its height allows it (= when the viewport is taller than the sidebar)
- Comment box now has an animation when it expands
- Adjusted scroll-to position when pressing 'Add a comment' to make sure the comment box is always fully visible in the viewport.

**Other:**

- Adjusted FileDisplay (downloadable files for a project or idea) link style to show underline by default, and increased contrast of hover color
- Reduced width of DateTimePicker, and always show arrows for time input

## 2020-11-20 (2)

### Fixed

- The project header image is screen reader friendly.
- The similar ideas feature doesn't make backend requests anymore when it's not enabled.

### Changed

- Areas are requested with a max. of 500 now, so more areas are visible in e.g. the admin dashboard.

## 2020-11-18

### Added

- Archived project folder cards on the homepage will now have an "Archived" label, the same way archived projects do\
- Improved support for right-to-left layout
- Experimental processing feature that allows admins and project managers to automatically assign tags to a set of ideas.

### Fixed

- Projects without idea sorting methods are no longer invalid.
- Surveys tab now shows for projects with survey phases.

### Changed

- Moved welcome email from cl2-emails to cl2-back

## 2020-11-16

### Added

- Admins can now select the default sort order for ideas in ideation and participatory budgeting projects, per project

### Changed

- The default sort order of ideas is now "Trending" instead of "Random" for every project if left unchanged
- Improved sign in/up loading speed
- Removed link to survey in the project page sidebar when not logged in. Instead it will show plain none-clickable text (e.g. '1 survey')

### Fixed

- Custom project slugs can now contain alphanumeric Arabic characters
- Project Topics table now updates if a topic is deleted or reordered.
- Empty lines with formatting (like bold or italic) in a Quill editor are now removed if not used as paragraphs.

## 2020-11-10

### Added

#### Integration of trial management into AdminHQ

- The lifecycle of the trials created from AdminHQ and from the website has been unified.
- After 14 days, a trial platform goes to Purgatory (`expired_trial`) and is no longer accessible. Fourteen days later, the expired trial will be removed altogether (at this point, there is no way back).
- The end date of a trial can be modified in AdminHQ (> Edit tenant > Internal tab).

## 2020-11-06

### Added

- Social sharing via WhatsApp
- Ability to edit the project URL
- Fragment to embed a form directly into the new proposal page, for regular users only

### Fixed

- The project about section is visibile in mobile view again
- Maps will no longer overflow on page resizes

## 2020-11-05

### Added

- Reordering of and cleaner interface for managing custom registration field options
- An 'add proposal' button in the proposals admin
- Fragment to user profile page to manage party membership settings (CD&V)
- "User not found" message when visiting a profile for a user that was deleted or could not be found

### Changed

- Proposal title max. length error message
- Moved delete functionality for projects and project folders to the admin overview

### Fixed

- The automatic scroll to the survey on survey project page

## 2020-11-03

### Fixed

- Fixed broken date picker for phase start and end date

## 2020-10-30

### Added

- Initial Right to left layout for Arabic language
- Idea description WYSIWYG editor now supports adding images and/or buttons

## 2020-10-27

### Added

- Support for Arabic

## 2020-10-22

### Added

- Project edit button on project page for admins/project manager
- Copy for Sterling Council

### Fixed

- Links will open in a new tab or stay on the same page depending on their context. Links to places on the platform will open on the same page, unless it breaks the flow (i.e. going to the T&C policy while signing up). Otherwise, they will open in a new tab.

### Changed

- In the project management rights no ambiguous 'no options' message will be shown anymore when you place your cursor in the search field

## 2020-10-16

### Added

- Ability to reorder geographic areas

### Fixed

- Stretched images in 'avatar bubbles'
- Input fields where other people can be @mentioned don't grow too wide anymore
- Linebar charts overlapping elements in the admin dashboard

## 2020-10-14

### Changed

- Project page redesign

## 2020-10-09

### Added

- Map configuration tool in AdminHQ (to configure maps and layers at the project level).

## 2020-10-08

### Added

- Project reports

### Changed

- Small styling fixes
- Smart group support multiple area codes
- Layout refinements for the new idea page
- More compact idea/proposal comment input
- Proposal 'how does it work' redesign

## 2020-10-01

### Changed

- Idea page redesign

## 2020-09-25

### Fixed

- The "Go to platform" button in custom email campaigns now works in Norwegian

### Added

- Granular permissions for proposals
- Possibility to restrict survey access to registered users only
- Logging project published events

### Changed

- Replaced `posting_enabled` in the proposal settings by the posting proposal granular permission
- Granular permissions are always granted to admins

## 2020-09-22

### Added

- Accessibility statement

## 2020-09-17

### Added

- Support for checkbox, number and (free) text values when initializing custom fields through excel invites.

### Changed

- Copy update for German, Romanian, Spanish (CL), and French (BE).

## 2020-09-15

### Added

- Support Enalyzer as a new survey provider
- Registration fields can now be hidden, meaning the user can't see or change them, typically controlled by an outside integration. They can still be used in smart groups.
- Registration fields can now be pre-populated using the invites excel

## 2020-09-08

### Fixed

- Custom buttons (e.g. in project descriptions) have correct styling in Safari.
- Horizontal bar chart overflow in Admin > Dashboard > Users tab
- User graphs for registration fields that are not used are not shown anymore in Admin > Dashboard > Users tab

### Added

- Pricing plan feature flags for smart groups and project access rights

## 2020-09-01

### Fixed

- IE11 no longer gives an error on places that use the intersection observer: project cards, most images, ...

### Added

- New platform setting: 'Abbreviated user names'. When enabled, user names are shown on the platform as first name + initial of last name (Jane D. instead of Jane Doe). This setting is intended for new platforms only. Once this options has been enabled, you MUST NOT change it back.
- You can now export all charts in the admin dashboard as xlsx or svg.
- Translation improvements (email nl...)

### Changed

- The about us (CitizenLab) section has been removed from the cookie policy

## 2020-08-27

### Added

- Support for rich text in field descriptions in the idea form.
- New "Proposed Budget" field in the idea form.

### Changed

- Passwords are checked against a list of common passwords before validation.
- Improving the security around xlsx exports (escaping formulas, enforcing access restrictions, etc.)
- Adding request throttling (rate-limiting) rules.
- Improving the consistency of the focus style.

## 2020-07-30

### Added

- Pricing plans in AdminHQ (Pricing plan limitations are not enforced).
- Showing the number of deviations from the pricing plan defaults in the tenant listing of AdminHQ.

### Changed

- Tidying up the form for creating new tenants in AdminHQ (removing unused features, adding titles and descriptions, reordering features, adding new feature flags, removing fields for non-relevant locales).

## 2020-07-10

### Added

- Project topics

### Changed

- Userid instead of email is used for hidden field in surveys (Leiden)
- New projects have 'draft' status by default

### Fixed

- Topics filter in ideas overview works again

## 2020-07-09 - Workshops

### Fixed

- Speps are scrollable

### Added

- Ability to export the inputs as an exel sheet
- Polish translations
- Portugese (pt-BR) translations

## 2020-06-26

### Fixed

- No longer possible to invite a project manager without selecting a project
- The button on the homepage now also respects the 'disable posting' setting in proposals
- Using project copy or a tenant template that contains a draft initiative no longer fails

### Added

- Romanian

## 2020-06-19

### Fixed

- Polish characters not being rendered correctly

### Added

- Back-office toggle to turn on/off the ability to add new proposals to the platform

## 2020-06-17

### Fixed

- It's no longer needed to manually refresh after deleting your account for a consistent UI
- It's no longer needed to manually refresh after using the admin toggle in the user overview
- The sign-in/up flow now correctly asks the user to verify if the smart group has other rules besides verification
-

demo`is no longer an available option for`organization_type` in admin HQ

- An error is shown when saving a typeform URL with `?email=xxxx` in the URL, which prevented emails to be linked to survey results
- On mobile, the info container in the proposal info page now has the right width
- A general issue with storing cookies if fixed, noticable by missing data in GA, Intercom not showing and the cookie consent repeatedly appearing
- Accessibility fix for the search field
- The `signup_helper_text` setting in admin HQ is again displayed in step 1 of the sign up flow

### Added

- There's a new field in admin HQ to configure custom copy in step 2 of the sign up flow called `custom_fields_signup_helper_text`
- `workshops` can be turned on/off in admin HQ, displayed as a new page in the admin interface

### Changed

- The copy for `project moderator` has changed to `project manager` everywhere
- The info image in the proposals header has changed

## 2020-06-03

### Fixed

- Maps with markers don't lose their center/zoom settings anymore
- English placeholders in idea form are gone for Spanish platforms

## 2020-05-26

### Changed

- Lots of small UI improvements throughout the platform
- Completely overhauled sign up/in flow:
  - Improved UI
  - Opens in a modal on top of existing page
  - Opens when an unauthenticaed user tries to perform an action that requires authentication (e.g. voting)
  - Automatically executes certain actions (e.g. voting) after the sign in/up flow has been completed (note: does not work for social sign-on, only email/password sign-on)
  - Includes a verification step in the sign up flow when the action requires it (e.g. voting is only allowed for verified users)

## 2020-05-20

### Fixed

- Budget field is shown again in idea form for participatory budget projects

## 2020-05-14

### Added

- Idea configurability: disabling/requiring certain fields in the idea form
- The footer has our new logo

### Changed

- Admins will receive a warning and need to confirm before sending a custom email to all users
- A survey project link in the top navigation will link to /info instead of to /survey

## 2020-04-29

### Fixed

- Folders are again shown in the navbar
- Adding an image to the description text now works when creating a project or a phase

### Added

- Support for Polish, Hungarian and Greenlandic

## 2020-04-23

### Fixed

- Long timeline phase names show properly

### Changed

- Redirect to project settings after creating the project
- Links to projects in the navigation menu link to the timeline for timeline projects

## 2020-04-21

### Fixed

- Fixed overlapping issue with idea vote bar on mobile
- Fixed an issue where images were used for which the filename contained special characters

### Added

- The overview (moderation) in the admin now has filters
  - Seen/not seen
  - Type: Comment/Idea/Proposal
  - Project
  - Search
- The idea xlsx export contains extra columns on location, number of comments and number of attachments

### Changed

- The permissions tab in the project settings has reordered content, to be more logical
- In German, the formal 'Sie' form has been replaced with the informal 'Du' form

## 2020-03-31

### Fixed

- Signing up with keyboard keys (Firefox)
- Composing manual emails with text images
- Exporting sheet of volunteers with long cause titles

### Added

- Folder attachments
- Publication status for folders

### Changed

- Show folder projects within admin project page

## 2020-03-20

### Added

- Volunteering as a new participation method

## 2020-03-16

### Fixed

- The project templates in the admin load again

## 2020-03-13

### Fixed

- The folder header image is not overly compressed when making changes to the folder settings
- The loading spinner on the idea page is centered

### Added

- Add images to folders, shown in cards.

### Changed

- Admins can now comment on ideas.

## 2020-03-10

### Fixed

- Fixed consent banner popping up every time you log in as admin
- Fixed back-office initiative status change 'Use latest official updates' radio button not working
- Fixed broken copy in Initiative page right-hand widget

### Added

- Add tooltip explaining what the city will do when the voting threshold is reached for a successful initiative
- Added verification step to the signup flow
- New continuous flow from vote button clicked to vote casted for unauthenticated, unverified users (click vote button -> account creation -> verification -> optional/required custom signup fields -> programmatically cast vote -> successfully voted message appears)
- The rich text editor in the admin now supports buttons

### Changed

- Admin HQ: new and improved list of timezones

## 2020-03-05

### Fixed

- Signup step 2 can no longer be skipped when there are required fields
- Correct tooltip link for support article on invitations
- Correct error messages when not filling in start/end date of a phase

### Added

- Setting to disable downvoting in a phase/project, feature flagged
- When a non-logged in visitor tries to vote on an idea that requires verification, the verification modal automatically appears after registering

## 2020-02-24

### Fixed

- Initiative image not found errors
- Templates generator out of disk space

### Added

- Folders i1
  - When enabled, an admin can create, edit, delete folders and move projects into and out of folders
  - Folders show in the project lists and can be ordered within projects

### Changed

- Initiative explanatory texts show on mobile views
- Existing platforms have a moderator@citizenlab.co admin user with a strong password in LastPass
- In the admin section, projects are no longer presented by publication status (Folders i1)

## 2020-02-19

### Fixed

- Loading more comments on the user profile page works again
- Accessibility improvements
- Adding an image no longer pops up the file dialog twice
- Changed to dedicated IP in mailgun to improve general deliverability of emails

### Added

- Improvements to the PB UI to make sure users confirm their basket at the end
- Ideation configurability i1
  - The idea form can be customized, on a project level, to display custom description texts for every field
- People filling out a poll are now included in the 'participated in' smart group rules
- Make me admin section in Admin HQ

### Changed

- When a platform no longer is available at a url, the application redirects to the CitizenLab website
- New platforms automatically get a moderator@citizenlab.co admin user with a strong password in LastPass

## 2020-01-29

### Fixed

- Rich text editor no longer allows non-video iframe content
- Smart groups that refer to a deleted project now get cleaned up when deleting a project
- All cookie consent buttons are now reachable on IE11
- More accessibility fixes
- The organization name is no longer missing in the password reset email

### Added

- CSAM verification
  - Users can authenticate and verify using BeID or itsme
  - User properties controlled by a verification method are locked in the user profile
  - Base layer of support for other similar verification methods in the future
- The order of project templates can now be changed in Templates HQ

### Changed

- Project templates overview no longer shows the filters

## 2020-01-17

### Fixed

- Further accesibility improvements:
  - Screen reader improvement for translations
  - Some color contrast improvements

### Added

- A hidden topics manager available at https://myfavouriteplatform.citizenlab.co/admin/topics

## 2020-01-15

### Fixed

- In the admin, the project title is now always displayed when editing a project
- Further accesibility improvements:
  - Site map improvements (navigation, clearer for screen readers)
  - Improved colors in several places for users with sight disability
  - Improved HTML to better inform screen reader users
  - Added keyboard functionality of password recovery
  - Improved forms (easier to use for users with motoric disabilities, better and more consistent validation, tips and tricks on mobile initiative form)
  - Improvements for screen reader in different languages (language picker, comment translations)
  - Added title (visible in your tab) for user settings page
  - Improved screen reader experience for comment posting, deleting, upvoting and idea voting

### Added

- The email notification settings on the user profile are now grouped in categories
- Unsubscribing through an email link now works without having to sign in first

### Changed

- The idea manager now shows all ideas by default, instead of filtered by the current user as assignee

## 2020-01-07

### Added

- Go to idea manager when clicking 'idea assigned to you' notification
- 2th iteration of the new admin moderation feature:
  - Not viewed/Viewed filtering
  - The ability to select one or more items and mark them as viewed/not viewed
  - 'Belongs to' table column, which shows the context that a piece of content belongs to (e.g. the idea and project that a comment belongs to)
  - 'Read more' expand mechanism for longer pieces of content
  - Language selector for multilingual content
  - 'Go to' link that will open a new tab and navigate you to the idea/iniative/comment that was posted

### Changed

- Improve layout (and more specifically width) of idea/iniatiatve forms on mobile
- Separate checkboxes for privacy policy and cookie policy
- Make the emails opt-in at registration

### Fixed

- Fix for unreadable password reset error message on Firefox
- Fix for project granular permission radio buttons not working

## 2019-12-12

### Added

- Polls now support questions for which a user can check multiple options, with a configurable maximum
- It's now possible to make a poll anonymous, which hides the user from the response excel export
- New verification method `id_card_lookup`, which supports the generic flow of verifying a user using a predined list of ID card numbers.
  - The copy can be configured in Admin HQ
  - The id cards CSV can be uploaded through Admin HQ

## 2019-12-11

### Added

- Admin moderation iteration 1 (feature flagged, turned on for a selected number of test clients)
- New verification onboarding campaign

### Changed

- Improved timeline composer
- Wysiwyg accessibility improvement

### Fixed

- English notifications when you have French as your language

## 2019-12-06

### Fixed

- Accessibility improvements:
  - Polls
  - Idea/initiative filter boxes
- Uploading a file in admin project page now shows the loading spinner when in progress
- Fixed English copy in notifications when other language selected
- Fixed project copy in Admin HQ not being saved

## 2019-12-05

### Fixed

- Small popups (popovers) no longer go off-screen on smaller screens
- Tooltips are no longer occluded by the checkbox in the idea manager
- The info icon on the initiatives voting box has improved alignment
- Project templates now display when there's only `en` is configured as a tenant locale
- When changing the lifecycle stage of a tenant, the update is now sent right away to segment
- When users accept an inivitation and are in a group, the group count is correctly updated
- Dropdowns in the registration flow can again support empty values
- Accessibility:
  - Various color changes to improve color contrasts
  - Color warning when picking too low contrast
  - Improvements to radio buttons, checkboxes, links and buttons for keyboard accessibility
  - Default built-in pages for new tenants have a better hierarchy for screen readers
- User posted an idea/initiative notification for admins will be in the correct language

## 2019-11-25

### Changed

- Updated translations
- Area filter not shown when no areas are configured
- Overall accessibility improvements for screen readers
- Improved accessibility of the select component, radio button, image upload and tooltip

### Fixed

- When adding a vote that triggers the voting limit on a project/phase, the other idea cards now automatically get updated with disabled vote buttons
- Fix for mobile bottom menu not being clickable when idea page was opened
- Navigating directly between projects via the menu no longer results in faulty idea card collections
- Display toggle (map or list view) of idea and initiative cards works again

## 2019-11-19

### Added

- New ideation project/phase setting called 'Idea location', which enables or disabled the ability to add a location to an idea and show the ideas on a map

### Changed

- Improved accessibility of the image upload component
- COW tooltipy copy
- Sharing modal layout improvement

### Fixed

- Checkboxes have unique ids to correctly identify their corresponding label, which improves screen reader friendliness when you have multiple checkboxes on one page.
- Avatar layout is back to the previous, smaller version

## 2019-11-15

### Fixed

- Fix for 'Click on map to add an idea' functionality not working
- Fix for notifications not showing

## 2019-11-12

### Fixed

- An email with subject `hihi` is no longer sent to admins that had their invite accepted
- Whe clicking the delete button in the file uploader, the page no longer refreshes
- Project templates no longer show with empty copy when the language is missing
- The countdown timer on initiatives now shows the correct value for days
- The radio buttons in the cookie manager are clickable again
- Changing the host of a tenant no longer breaks images embedded in texts
- It's possible again to unassign an idea in the idea manager
- The popup for adding a video or link URL is no longer invisible or unusable in some situations
- Uploading files is no longer failing for various filetypes we want to support
- Keyboard accessibility for modals

### Added

- ID Verification iteration 1
  - Users can verify their account by entering their ID card numbers (currently Chile only)
  - Verification is feature flagged and off by default
  - Smart groups can include the criterium 'is verified'
  - Users are prompted to verify their account when taking an actions that requires verification
- Total population for a tenant can now be entered in Admin HQ
- It's now possible to configure the word used for areas towards citizens from the areas admin
- Improvements to accessibility:
  - Idea and initiative forms: clearer for screen readers, keyboard accessibility, and more accessible input fields
  - Nav bar: clearer for screen readers and improved keyboard navigation
  - Project navigation and phases: clearer for screen readers
  - Sign-in, password reset and recovery pages: labeling of the input fields, clearer for screen readers
  - Participatory budgeting: clearer for screen readers

### Changed

- The organization name is now the default author in an official update

## 2019-10-22

### Fixed

- The sharing title on the idea page is now vertically aligned
- Improvements to the 'bad gateway' message sometimes affecting social sharing
- The map and markers are again visible in the admin dashboard
- First round of accessibility fixes and improvements
  - Dynamics of certain interactions are picked up by screen readers (PB, voting, ...)
  - Overall clarity for screen readers has improved
  - Improvements to information structure: HTML structure, W3C errors, head element with correct titles
  - Keyboard accessibility has generally improved: sign-up problems, login links, PB assignment, ...

### Added

- Initiatives iteration 3
  - Automatic status changes on threshold reached or time expired
  - When updating the status, official feedback needs to be provided simultaneously
  - Users receive emails and notifications related to (their) initiative
  - Initiatives support images in their body text
- Project templates
  - Admins can now create projects starting from a template
  - Templates contain images, a description and a timeline and let admin filter them by tags
  - Admins can share template descriptions with a publically accessible link
- It's now possible to configure the banner overlay color from the customize settings
- A custom email campaign now contains a CTA button by default

### Changed

- Complete copy overhaul of all emails

## 2019-10-03

### Fixed

- PB phase now has a basket button in the project navbar
- The datepicker in the timeline admin now works in IE11

### Changed

- For fragments (small pieces of UI that can be overridden per tenant) to work, they need to be enabled individually in admin HQ.

## 2019-09-25

### Fixed

- It's again possible to change a ideation/PB phase to something else when it contains no ideas
- Older browsers no longer crash when scrolling through comments (intersection observer error)
- Pagination controls are now correctly shown when there's multiple pages of users in the users manager
- The user count of groups in the users manager no longer includes invitees and matches the data shown
- Transition of timeline phases now happen at midnight, properly respecting the tenant timezone
- When looking at the map of an idea or initiative, the map marker is visible again
- The initiatives overview pages now uses the correct header and text colors
- The vote control on an initiative is no longer invisible on a tablet screen size
- The idea page in a budgeting context now shows the idea's budget
- The assign button on an idea card in a budgeting context behaves as expected when not logged in
- Project copy in Admin HQ that includes comments no longer fails
- Changing granular permissions by project moderator no longer fails

### Added

- Polling is now supported as a new participation method in a continuous project or a phase
  - A poll consists of multiple question with predefined answers
  - Users can only submit a poll once
  - Taking a poll can be restricted to certain groups, using granular permissions
  - The poll results can be exported to excel from the project settings
- It's now possible to disable Google Analytics, Google Tag Manager, Facebook Pixel and AdWords for specific tenants through Admin HQ

### Changed

- Large amount of copy improvements throughout to improve consistency and experience
- The ideas overview page is no longer enabled by default for new tenants
- The built-in 'Open idea project' can now be deleted in the project admin

## 2019-08-30

### Fixed

- The map preview box no longer overflows on mobile devices
- You're now correctly directed back to the idea/initiatives page after signing in/up through commenting

### Changed

- The height of the rich text editor is now limited to your screen height, to limit the scrolling when applying styles

## 2019-08-29

### Fixed

- Uploaded animated gifs are no longer displayed with weird artifacts
- Features that depend on NLP are less likely to be missing some parts of the data

### Added

- Citizen initiatives
  - Citizens can post view and post initiatives
  - Admins can manage initiatives, similar to how they manage ideas
  - Current limitation to be aware of, coming very soon:
    - No emails and notifications related to initiatives yet
    - No automated status changes when an initiative reaches enough votes or expires yet

## 2019-08-09

### Fixed

- Fixed a bug that sometimes prevented voting on comments
- When editing a comment, a mention in the comment no longer shows up as html
- In the dashboard, the domicile value 'outside' is now properly translated
- Some fixes were made to improve loading of the dashboard map with data edge cases
- Deleting a phase now still works when users that reveived notifications about the phase have deleted their account
- New releases should no longer require a hard refresh, avoiding landing page crashing issues we had

### Added

- File input on the idea form now works on mobile, if the device supports it

## 2019-07-26

### Fixed

- The project moderator email and notification now link to the admin idea manager instead of citizen side
- The widget no longer shows the `Multiloc`, but the real idea titles for some platforms

### Added

- Speed improvements to data requests to the backend throughout the whole paltform
- Changing the participation method from ideation to information/survey when there are ideas present is now prevented by the UI
- It's now possible to manually reorder archived projects
- There's new in-platform notifications for a status change on an idea you commented or voted on

## 2019-07-18

### Fixed

- It's no longer possible to change the participation method to information or survey if a phase/project already contains ideas
- The 'Share your idea modal' is now properly centered
- It's no longer possible to send out a manual email campaign when the author is not properly defined
- Invite emails are being sent out again
- Imported ideas no longer cause incomplete pages of idea cards
- Invited users who did not accept yet no longer receive any automated digest emails

## 2019-07-08

### Fixed

- When changing images like the project header, it's no longer needed to refresh to see the result
- The comments now display with a shorter date format to work better on smaller screens
- The code snippet from the widget will now work in some website that are strict on valid html
- The number of days in the assignee digest email is no longer 'null'
- The project preview description input is displayed again in the projects admin
- The idea status is no longer hidden when no vote buttons are displayed on the idea page
- Duplicate idea cards no longer appear when loading new pages

### Added

- Performance optimizations on the initial loading of the platform
- Performance optimizations on loading new pages of ideas and projects
- Newly uploaded images are automatically optimized to be smaller in filesize and load faster
- The 'Add an idea' button is now shown in every tab of the projects admin
- It's now possible to add videos to the idea body text
- E-mails are no longer sent out through Vero, but are using the internal cl2-emails server

### Changed

- The automated emails in the admin no longer show the time schedule, to work around the broken translations
- The rights for voting on comments now follow the same rights than commenting itself, instead of following the rights for idea voting
- On smaller desktop screens, 3 columns of idea cards are now shown instead of 2
- When adding an idea from the map, the idea will now be positioned on the exact location that was clicked instead of to the nearest detectable address
- Using the project copy tool in admin HQ is more tolerant about making copies of inconsistent source projects

## 2019-06-19

### Fixed

- Show 3-column instead of 2-column layout for ideas overview page on smaller desktop screens
- Don't hide status label on idea page when voting buttons are not shown

### Changed

- Small improvement in loading speed

## 2019-06-17

## Fixed

- The column titles in comments excel export are aligned with the content
- There's now enough space between voting anc translate links under a comment
- Vote button on an idea no longer stays active when a vote on that idea causes the voting treshold of the project to be reached

## Added

- The admin part of the new citizen initiatives is available (set initiatives feature on `allowed`)
  - Cities can configure how they plan to use initiatives
- A preview of how initiatives will look like city side is available, not yet ready for prime time (set initiatives feature on `allowed` and `enabled`)
- The ideas overview page has a new filtering sidebar, which will be used for other idea and initiative listings in the future
  - On idea status
  - On topic
  - Search
- Comments now load automatically while scrolling down, so the first comments appear faster

## 2019-06-05

### Fixed

- Fix an issue that when showing some ideas in an idea card would make the application crash

## 2019-05-21

### Fixed

- The idea page does no longer retain its previous scroll position when closing and reopening it
- The Similar Ideas box no longer has a problem with long idea titles not fitting inside of the box
- The Similar Ideas box content did not update when directly navigating from one idea page to the next
- The 'What were you looking for?' modal no longer gives an error when trying to open it

### Changed

- You now get redirected to the previously visited page instead of the landing page after you've completed the signup process

## 2019-05-20

### Fixed

- Closing the notification menu after scrolling no longer results in a navbar error
- When accessing the idea manager as a moderator, the assignee filter defaults to 'assigned to me'
- The idea and comment counts on the profile page now update as expected
- It's now possible to use a dropdown input in the 2nd registration step with a screen reader
- An invited user can no longer request a password reset, thereby becoming an inconsistent user that resulted in lots of problems

### Added

- Restyle of the idea page
  - Cleaner new style
  - Opening an idea no longer appears to be a modal
  - Properly styled similar ideas section
  - Showing comment count and avatars of contributors

### Changed

- When clicking the edit button in the idea manager, the edit form now opens in the sidemodal

## 2019-05-15

### Fixed

- Opening the projects dropdown no longer shows all menu items hovered when opened
- Users that can't contribute (post/comment/vote/survey) no longer get an email when a phase starts
- When a project has an ideation and a PB phase, the voting buttons are now shown during the ideation phase
- The admin navigation menu for moderators is now consistent with that for admins
- Moderators that try to access pages only accessible for admins, now get redirected to the dashboard
- The details tab in clustering doesn't cause the info panel to freeze anymore
- When writing an official update, the sbumit button now only becomes active when submission is possible
- The 'no options' copy in a dropdown without anything inside is now correctly translated
- Making a field empty in Admin HQ now correctly saves the empty value
- The active users graph no longer includes users that received an email as being active
- The translation button in an idea is no longer shown when there's only one platform language
- After changing granular permission, a refresh is no longer needed to see the results on ideas
- The sideview in the idea manager now shows the status dropdown in the correct language
- The layout of the sideview in the idea manager is now corrected
- A digest email to idea assignees is no longer sent out when no ideas are assigned to the admin/moderator
- Signing in with VUB Net ID works again
- Loading the insights map can no longer be infinite, it will now show an error message when the request fails

### Added

- The profile page of a user now also shows the comments by that user
- Users can now delete their own profile from their edit profile page
- Similar ideas, clustering and location detection now work in Spanish, German, Danish and Norwegian
- Facebooks bot coming from `tfbnw.net` are now blocked from signing up
- Moderators now also have a global idea manager, showing all the ideas from the projects they're moderating
- Loading the insights map, which can be slow, now shows a loading indicator

### Changed

- Voting buttons are no longer shown when voting is not enabled
- Improved and more granular copy text for several voting and commenting disabled messages

## 2019-04-30

### Fixed

- Time remaning on project card is no longer Capitalized
- Non-admin users no longer get pushed to intercom
- Improvements to the idea manager for IE11
- When filtering on a project in the idea manager, the selected project is highlighted again
- @citizenlab.cl admins can now also access churned platforms
- The user count in the user manager now includes migrated cl1 users
- Sending invitations will no longer fail on duplicate mixed-case email addresses

### Added

- Ideas can now be assigned to moderators and admins in the idea manager
  - Added filter on assignee, set by default to 'assigned to me'
  - Added filter to only show ideas that need feedback
  - When clicking an idea, it now opens in and can be partially edited from a half screen modal
  - Admins and moderators get a weekly digest email with their ideas that need feedback
- Completely new comments UI with support for comment upvotes
  - Comments are visually clearly grouped per parent comment
  - Sub-comments use @mentions to target which other subcomment they reply to
  - Comments can be sorted by time or by votes
- Ideas can now be sorted randomly, which is the new default
- New smart group rule for users that contributed to a specific topic
- New smart group rule for users that contributed to ideas with a specific status
- Clear error message when an invitee does a normal sign up

### Changed

- The idea grid no longer shows a 'post an idea' button when there are no ideas yet

## 2019-04-24

### Fixed

- Project cards now show correct time remaining until midnight

## 2019-04-23

### Fixed

- Closing the notification menu does not cause an error anymore
- The unread notifications count is now displayed correctly on IE11
- Clicking on an invite link will now show an immediate error if the invite is no longer valid

### Changed

- The admin guide is now under the Get Started link and the dashboards is the admin index
- The project cards give feedback CTA was removed
- An idea can now be deleted on the idea page
- The default border radius throughout the platform now is 3px instead of 5px
- The areas filter on the project cards is only shown when there is more than one area

## 2019-04-16

### Fixed

- The comment count of a project remains correct when moving an idea to a different project
- Fixed an issue when copying projects (through the admin HQ) to tenants with conflicting locales
- Only count people who posted/voted/commented/... as participants (this is perceived as a fix in the dashboards)
- Invites are still sent out when some emails correspond to existing users/invitees
- Phase started/upcoming notifications are only sent out for published projects

### Added

- Posting text with a URL will turn the URL part into a link
- Added smart group rules for topic and idea status participants

### Changed

- New configuration for which email campaigns are enabled by default
- Changed project image medium size to 575x575

## 2019-04-02

### Fixed

- The new idea button now shows the tooltip on focus
- The gender graph in clustering is now translated
- Tooltips on the right of the screen no longer fall off
- Text in tooltips no longer overflows the tooltip borders
- When there are no ideas, the 'post an idea' button is no longer shown on a user profile or the ideas overview page
- The project card no longer displays a line on the bottom when there is no meta information available
- Downloading the survey results now consistently triggers a browser download
- The bottom of the left sidebar of the idea manager can now be reached when there are a lot of projects
- The time control in the admin dashboard is now translated
- Various fixes to improve resilience of project copy tool

### Added

- The ideas overview page now has a project filter
- The various pages now support the `$|orgName|` variable, which is replaced by the organization name of the tenant
- Non-CitizenLab admins can no longer access the admin when the lifecycle stage is set to churned
- A new style variable controls the header opacity when signed in
- New email as a reminder to an invitee after 3 days
- New email when a project phase will start in a week
- New email when a new project phase has started
- The ideas link in the navbar is now feature flagged as `ideas_overview`

### Changed

- When filtering projects by multiple areas, all projects that have one of the areas or no area are now shown
- The user search box for adding a moderator now shows a better placeholder text, explaining the goal

## 2019-03-20

### Fixed

- Fixed mobile layout issues with cookie policy, idea image and idea title for small screens (IPhone 5S)
- Posting an idea in a timeline that hasn't started yet (as an admin) now puts the idea in the first phase
- Notifications menu renders properly in IE11
- The CTA on project cards is no longer shown for archived and finished projects
- Invited users that sign up with another authentication provider now automatically redeem their invitation
- When the tenant only has one locale, no language switcher is shown in the official feedback form

### Added

- Capabilities have been added to apply custom styling to the platform header
  - Styling can be changed through a new style tab in admin HQ
  - It's also possible to configure a different platform-wide font
  - Styling changes should only be done by a designer or front-end developer, as there are a lot of things that could go wrong
- The initial loading speed of the platform has increased noticably due to no longer loading things that are not immediately needed right away.
- Tenant templates are now automatically updated from the `.template` platforms every night
- The project copy tool in admin HQ now supports time shifting and automatically tries to solve language conflicts in the data
- New notifications and emails for upcoming (1 week before) and starting phases

### Changed

- Archived ieas are no longer displayed on the general ideas page
- The time remaining on project cards is no longer shown on 2 lines if there's enough space
- New platforms will show the 'manual project sorting' toggle by default
- Some changes were made to modals throughout to make them more consistent and responsiveness
- New ideas now have a minimal character limit of 10 for the title and 30 for the body
- User pages have a more elaborate meta title and description for SEO purposes

## 2019-03-11

### Fixed

- Notifications layout on IE11
- Errors due to loading the page during a deployment

## 2019-03-11

### Fixed

- Similar ideas is now fast enough to enable in production
- NLP insights will no longer keep on loading when creating a new clusgtering graph
- The comment count on project cards now correctly updates on deleted comments
- Various spacing issues with the new landing page on mobile are fixed
- When logging out, the avatars on the project card no longer disappear
- The widget no longer cuts off the title when it's too long
- In admin > settings > pages, all inputs are now correctly displayed using the rich text editor
- The notifications are no longer indented inconsistently
- Exporting typeform survey results now also work when the survey embed url contains `?source=xxxxx`
- When there's a dropdown with a lot of options during signup, these options are no longer unreachable when scrolling down
- The cookie policy no longer displays overlapping text on mobile
- The `isSuperAdmin`, `isProjectModerator` and `highestRole` user properties are now always named using camelCasing

### Added

- Official feedback
  - Admins and moderators can react to ideas with official feedback from the idea page
  - Users contributing to the idea receive a notification and email
  - Feedback can be posted using a free text name
  - Feedback can be updated later on
  - Admin and moderators can no longer write top-level comments
  - Comments by admins or moderators carry an `Official` badge
- When giving product feedback from the footer, a message and email can be provided for negative feedback
- CTA on project card now takes granular permissions into account
- CTA on project card is now also shown on mobile
- Projects for which the final phase has finished are marked as finished on their project card
- Projects on the landing page and all projects page can now be filtered on area through the URL

### Changed

- The avatars on a project card now include all users that posted, voted or commented
- Commenting is no longer possible on ideas not in the active phase

## 2019-03-03

### Fixed

- Manually sorting projects in the admin works as expected

### Added

- Support for Spanish
- The copy of 'x is currently working on' can be customized in admin HQ
- Extra caching layer in cl2-nlp speeds up similar ideas and creating clusters

## 2019-02-28

### Fixed

- In the dashboard, the labels on the users by gender donut chart are no longer cut off
- Adding file attachments with multiple consecutive spaces in the filename no longer fails
- Project copy in admin HQ no longer fails when users have mismatching locales with the new platform

### Added

- New landing page redesign
  - Project cards have a new layout and show the time remaining, a CTA and a metric related to the type of phase
  - The bottom of the landing page displays a new custom info text, configurable in the admin settings
  - New smarter project sorting algorithm, which can be changed to manual ordering in the projects admin
  - Ideas are no longer shown on the landing page
  - The `Show all projects` link is only shown when there are more than 10 projects
- New attributes are added to segment, available in all downstream tools:
  - `isSuperAdmin`: Set to true when the user is an admin with a citizenlab email
  - `isProjectModerator`
  - `highestRole`: Either `super_admin`, `admin`, `project_moderator` or `user`

### Changed

- Intercom now only receives users that are admin or project moderator (excluding citizenlab users)

## 2019-02-20

### Fixed

- User digest email events are sent out again
- The user statistics on the admin dashboard are back to the correct values
- Creating a new project page as an admin does not result in a blank page anymore
- Improved saving behaviour when saving images in a phase's description
- When logged in and visiting a url containing another locale than the one you previously picked, your locale choice is no longer overwritten

### Added

- Project copy feature (in admin HQ) now also supports copying ideas (including comments and votes) and allows you to specify a new slug for the project URL
- Unlogged users locale preference is saved in their browser

## 2019-02-14

### Fixed

- Project/new is no longer a blank page

## 2019-02-13

### Fixed

- Texts written with the rich text editor are shown more consistently in and outside of the editor
- Opening a dropdown of the smart group conditions form now scrolls down the modal
- When changing the sorting method in the ideas overview, the pagination now resets as expected
- Google login no longer uses the deprecated Google+ authentication API

### Added

- Typeform survey for typeform can now be downloaded as xlsx from a tab in the project settings
  - The Segment user token needs to be filled out in Admin HQ
  - New survey responses generate an event in segment
- Survey providers can be feature flagged individually
- New \*.template.citizenlab.co platforms now serve as definitions of the tenant template
- The registration fields overview in admin now shows a badge when fields are required

### Changed

- Surveymonkey is now feature-flagged off by default for new platforms

## 2019-01-30

### Fixed

- Long topic names no longer overlap in the admin dashboards
- Video no longer pops out of the phase description text
- Added event tracking for widget code copy and changing notification settings
- Saving admin settings no longer fails because of a mismatch between platform and user languages
- The password reset message now renders correctly on IE11
- It's easier to delete a selected image in the rich text editor
- The copy in the modal to create a new group now renders correctly in IE11
- Texts used in the the dashboard insights are no longer only shown in English
- Tracking of the 'Did you find what you're looking for?' footer not works correctly

### Added

- Tooltips have been added throughout the whole admin interface
- A new homepage custom text section can be configured in the admin settings, it will appear on the landing page in a future release
- New experimental notifications have been added that notify admins/moderators on every single idea and comment
- New tenant properties are being logged to Google Analytics

## 2019-01-19

### Fixed

- Registration fields of the type 'multiple select' can again be set in the 2nd step of the signup flow
- Creating invitations through an excel file no longer fails when there are multiple users with the same first and last name

## 2019-01-18

### Fixed

- Overflowing text in project header
- Fixed color overlay full opaque for non-updated tenant settings
- Fixed avatar layout in IE11
- Fixed idea page scrolling not working in some cases on iPad
- Pressing the enter key inside of a project settings page will no longer trigger a dialog to delet the project

### Changed

- Reduced the size of the avatars on the landing page header and footer
- Made 'alt' text inside avatar invisible
- Better cross-browser scaling of the background image of the header that's being shown to signed-in users
- Added more spacing underneath Survey, as not to overlap the new feedback buttons
- Increased width of author header inside of a comment to better accomodate long names
- Adjusted avatar hover effect to be inline with design spec￼

## 2019-01-17

### Added

- `header_overlay_opacity` in admin HQ allows to configure how transparent header color is when not signed in
- `custom_onboarding_fallback_message` in admin HQ allows to override the message shown in the header when signed in

## 2019-01-16

### Fixed

- The clustering prototype no longer shows labels behind other content
- Removing a project header image is again possible
- New active platforms get properly submitted to google search console again
- Scrolling issues with an iPad on the idea modal have been resolved
- Signing up through Google is working again
- The line underneath active elements in the project navbar now has the correct length
- A long location does no longer break the lay-out of an event card
- The dashboards are visible again by project moderators
- The admin toggle in the users manager is working again

### Added

- When logged in, a user gets to see a dynamic call to action, asking to
  - Complete their profile
  - Display a custom message configurable through admin HQ
  - Display the default fallback engagement motivator
- The landing page header now shows user avatars
- It's now possible to post an idea from the admin idea manager
- The footer now shows a feedback element for citizens
- A new 'map' dashboard now shows the ideas on their locations detected from the text using NLP
- The clustering prototype now shows the detected keywords when clustering is used

### Changed

- The navbar and landing page have a completely refreshed design
  - The font has changed all over the platform
  - 3 different colors (main, secondary, text) are configurable in Admin HQ
- The clustering prototype has been moved to its own dashboard tab
- Project cards for continuous projects now link to the information page instead of ideas

## 2018-12-26

### Fixed

- The rich text editor now formats more content the same way as they will be shown in the platform

### Added

- Admin onboarding guide
  - Shown as the first page in the admin, guiding users on steps to take
- The idea page now shows similar ideas, based on NLP
  - Feature flagged as `similar_ideas`, turned off by default
  - Experimental, intended to evaluate NLP similarity performance
- A user is now automatically signed out from FranceConnect when signing out of the platform

### Changed

- When a user signs in using FranceConnect, names and some signup fields can no longer be changed manually
- The FranceConnect button now has the official size and dimensions and no T&C
- SEO improvements to the "Powered by CitizenLab" logo

## 2018-12-13

### Fixed

- User digest email campaigns is sent out again
- IE11 UI fixes:
  - Project card text overflow bug
  - Project header text wrapping/centering bug
  - Timeline header broken layout bug
  - Dropdown not correctly positioned bug
- Creating new tenants and changing the host of existing tenants makes automatic DNS changes again

### Added

- SEO improvements: project pages and info pages are now included in sitemap
- Surveys now have Google Forms support

## 2018-12-11-2

### Fixed

- A required registration field of type number no longer blocks users on step 2 of the registration flow

## 2018-12-11

### Fixed

- Loading an idea page with a deleted comment no longer results in an error being shown
- Assigning a first bedget to a PB project as a new user no longer shows an infinite spinner
- Various dropdowns, most famously users group selection dropdown, no longer overlap menu items

## 2018-12-07

### Fixed

- It's again possible to write a comment to a comment on mobile
- When logged in and trying to log in again, the user is now redirected to the homepage
- A deleted user no longer generates a link going nowhere in the comments
- The dropdown menu for granular permissions no longer disappears behind the user search field
- After deleting an idea, the edit and delete buttons are no longer shown in the idea manager
- Long event title no longer pass out of the event box
- Notifications from a user that got deleted now show 'deleted user' instead of nothing

### Added

- Machine translations on the idea page
  - The idea body and every comment not in the user's language shows a button to translate
  - Feature flagged as `machine_translations`
  - Works for all languages
- Show the currency in the amount field for participatory budgeting in the admin
- Built-in registration fields can now be made required in the admin
- FranceConnect now shows a "What is FranceConnect?" link under the button

### Changed

- The picks column in the idea manager no longer shows a euro icon

## 2018-11-28

### Fixed

- IE11 graphical fixes in text editor, status badges and file drag&drop area fixed
- The idea tab is visible again within the admin of a continuous PB project
- The checkbox within 3rd party login buttons is now clickable in Firefox

## 2018-11-27

### Fixed

- When all registration fields are disabled, signing up through invite no longer blocks on the first step
- A moderator that has not yet accepted their invitation, is no longer shown as 'null null' in the moderators list
- Adding an idea by clicking on the map is possible again

### Changed

- When there are no events in a project, the events title is no longer shown
- The logo for Azure AD login (VUB Net ID) is shown as a larger image
- When logging in through a 3rd party login provider, the user needs to confirm that they've already accepted the terms and conditions

## 2018-11-22

### Fixed

- In the clustering prototype, comparing clusters using the CTRL key now also works on Mac
- Widget HTML code can now be copied again
- Long consequent lines of text now get broken up in multiple lines on the idea page
- Admin pages are no longer accessible for normal users
- Reduced problems with edge cases for uploading images and attachments

### Added

- Participatory budgeting (PB)
  - A new participation method in continuous and timeline projects
  - Admins and moderators can set budget on ideas and a maximum budget on the PB phase
  - Citizens can fill their basket with ideas, until they hit the limit
  - Citizens can submit their basket when they're done
  - Admins and moderators can process the results through the idea manager and excel export
- Advanced dashboards: iteration 1
  - The summary tab shows statistics on idea/comment/vote and registration activities
  - The users tab shows information on user demographics and a leaderboard
  - The time filter can be controller with the precision of a day
  - Project, group and topic filters are available when applicable
  - Project moderators can access the summary tabs with enforced project filter
- Social sharing through the modal is now separately trackable from sharing through the idea page
- The ideas excel export now contains the idea status
- A new smart group rule allows for filtering on project moderators and normal users

### Changed

- Project navigation is now shown in new navigation bar on top
- The content of the 'Open idea project' for new tenants has changed
- After posting an idea, the user is redirected towards the idea page of the new idea, instead of the landing page

## 2018-11-07

### Fixed

- The widget HTML snippet can be copied again

## 2018-11-05

### Fixed

- Clicking Terms & Conditions links during sign up now opens in a new tab

### Added

- Azure Active Directory login support, used for VUB Net ID

## 2018-10-25

### Fixed

- Resizing and alignment of images and video in the editor now works as expected
- Language selector is now updating the saved locale of a signed in user
- When clicking "view project" in the project admin in a new tab, the projects loads as expected
- The navbar user menu is now keyboard accessible
- Radio buttons in forms are now keyboard accessible
- The link to the terms and conditions from social sign in buttons is fixed
- In admin > settings > pages, the editors now have labels that show the language they're in
- Emails are no longer case sensitive, resolving recurring password reset issues
- The widget now renders properly in IE11
- Videos are no longer possible in the invitation editor

### Added

- Cookie consent manager
  - A cookie consent footer is shown when the user has not yet accepted cookies
  - The user can choose to accept all cookies, or open the manager and approve only some use cases
  - The consent settings are automatically derived from Segment
  - When the user starts using the platform, they silently accept cookies
- A new cookie policy page is easier to understand and can no longer be customized through the admin
- Granular permissions
  - In the project permissions, an admin or project moderator can choose which citizens can take which actions (posting/voting/comments/taking survey)
  - Feature flagged as 'granular_permissions', turned off by default
- Ideas excel export now contains links to the ideas
- Ideas and comments can now be exported from within a project, also by project moderators
- Ideas and comments can now be exported for a selection of ideas
- When signing up, a user gets to see which signup fields are optional

### Changed

- Published projects are now shown first in the admin projects overview
- It's now more clear that the brand color can not be changed through the initial input box
- All "Add <something>" buttons in the admin have moved to the top, for consistency
- The widget no longer shows the vote count when there are no votes
- When a project contains no ideas, the project card no longer shows "no ideas yet"

## 2018-10-09

### Fixed

- UTM tags are again present on social sharing
- Start an idea button is no longer shown in the navbar on mobile
- Exceptionally slow initial loading has been fixed
- Sharing on facebook is again able to (quite) consistently scrape the images
- When using the project copy tool in Admin HQ, attachments are now copied over as well

### Added

- Email engine in the admin (feature flagged)
  - Direct emails can be sent to specific groups by admins and moderators
  - Delivered/Opened/Clicked statistics can be seen for every campaign
  - An overview of all automated emails is shown and some can be disabled for the whole platform

## 2018-09-26

### Fixed

- Error messages are no longer cut off when they are longer than the red box
- The timeline dropdown on mobile shows the correct phase names again
- Adding an idea by clicking on the map works again
- Filip peeters is no longer sending out spam reports
- Reordering projects on the projects admin no longer behaves unexpectedly
- Fixes to the idea manager
  - Tabs on the left no longer overlap the idea table
  - Idea status tooltips no longer have an arrow that points too much to the right
  - When the screen in not wide enough, the preview panel on the right is no longer shown
  - Changing an idea status through the idea manager is possible again

### Added

- Social sharing modal is now shown after posting an idea
  - Feature flagged as `ideaflow_social_sharing`
  - Offers sharing buttons for facebook, twitter and email
- File attachments can now be added to
  - Ideas, shown on the idea page. Also works for citizens.
  - Projects, shown in the information page, for admins and moderators
  - Phases, shown under the phase description under the timeline, for admins and moderators
  - Events, shown under the event description, for admins and moderators
  - Pages, shown under the text, for admins
- Some limited rich text options can now be used in email invitation texts

### Changed

- The admin projects page now shows 3 seperate sections for published, draft and archived
- When there are no voting buttons, comment icon and count are now also aligned to the right
- It's now possible to remove your avatar

## 2018-09-07

### Fixed

- Submit idea button is now aligned with idea form
- An error caused by social sign in on French platforms not longer has an English error message
- Checkboxes are now keyboard navigable
- Projects that currently don't accept ideas can no longer be selected when posting an idea
- Deleting an idea no longer results in a blank page
- Deleting a comment no longer results in a blank page
- When sign in fails, the error message no longer says the user doesn't exist
- `null` is no longer shown as a lastname for migrated cl1 users without last name
- Clicking on the table headers in the idea managers again swaps the sorting order as expected
- Typeform Survey now is properly usable on mobile

### Added

- Email notification control
  - Every user can opt-out from all recurring types of e-mails sent out by the platform by editing their profile
  - Emails can be fully disabled per type and per tenant (through S&S ticket)
- An widget that shows platform ideas can now be embedded on external sites
  - The style and content of the widget can be configured through admin > settings > widgets
  - Widget functionality is feature flagged as "widgets", on by default

### Changed

- Initial loading speed of the platform has drastically improved, particulary noticable on mobile
- New tenants have custom signup fields and survey feature enabled by default

## 2018-08-20

### Fixed

- The idea sidepane on the map correctly displays HTML again
- Editing your own comment no longer turns the screen blank
- Page tracking to segment no longer tracks the previous page instead of the current one
- Some browsers no longer break because of missing internationalization support
- The options of a custom field are now shown in the correct order

### Added

- A major overhaul of all citizen-facing pages to have significantly better accessibility (almost WCAG2 Level A compliant)
  - Keyboard navigation supported everywhere
  - Forms and images will work better with screen readers
  - Color constrasts have been increased throughout
  - A warning is shown when the color in admin settings is too low on constrast
  - And a lot of very small changes to increase WCAG2 compliance
- Archived projects are visible by citizens
  - Citizens can filter to see all, active or archived projects
  - Projects and project cards show a badge indicating a project is archived
  - In the admin, active and archived projects are shown separately
- A favicon can now be configured at the hidden location `/admin/favicon`
  - On android in Chrome, the platform can be added to the Android homescreen and will use the favicon as an icon
- Visitors coming through Onze Stad App now are trackable in analytics

### Changed

- All dropdown menus now have the same style
- The style of all form select fields has changed
- Page tracking to segment no longer includes the url as the `name` property (salesmachine)
- Font sizes throughout the citizen-facing side are more consistent

## 2018-08-03

### Fixed

- The landingpage header layout is no longer broken on mobile devices
- Yet another bug related to the landingpage not correctly redirecting the user to the correct locale
- The Page not found page was not found when a page was not found

### Added

- The 'Create an account' call to action button on the landing page now gets tracked

## 2018-08-02

### Fixed

- The browser no longer goes blank when editing a comment
- Redirect to the correct locale in the URL no longer goes incorrectly to `en`

## 2018-07-31

### Fixed

- The locale in the URL no longer gets added twice in certain conditions
- Various fixes to the rich text editor
  - The controls are now translated
  - Line breaks in the editor and the resulting page are now consistent
  - The editor no longer breaks form keyboard accessibility
  - The images can no longer have inconsistent widht/height ratio wich used to happen in some cases
  - The toolbar buttons have a label for accessibility
- A new tenant created in French no longer contains some untranslated content
- The tenant lifecycle stage is now properly included in `group()` calls to segment
- Comment body and various dynamic titles are secured against XSS attacks

### Added

- Ideas published on CitizenLab can now also be pushed to Onze Stad App news stream
- The rich text editor
  - Now support copy/paste of images
- Event descriptions now also support rich text
- When not signed in, the header shows a CTA to create an account
- A new smart group rule allows you to specify members than have participated (vote, comment, idea) in a certain project
- The admin now shows a "Get started" link to the knowledge base on the bottom left
- The Dutch platforms show a "fake door" to Agenda Setting in the admin navigation

### Changed

- The idea card now shows name and date on 2 lines
- The navbar now shows the user name next to the avatar
- The user menu now shows "My ideas" instead of "Profile page"

## 2018-07-12

### Fixed

- New text editor fixes various bugs present in old editor:
  - Typing idea texts on Android phones now works as expected
  - Adding a link to a text field now opens the link in a new window
  - Resizing images now works as expected
  - When saving, the editor no longer causes extra whitespace to appear
- A (too) long list of IE11 fixes: The platform is now fully usable on IE11
- The group count in the smart groups now always shows the correct number
- The admin dashboard is no longer too wide on smaller screens
- The home button on mobile is no longer always active
- Fix for page crash when trying to navigate away from 2nd signup step when one or more required fields are present

### Added

- The language is now shown in the URL at all times (e.g. `/en/ideas`)
- The new text editor enables following extras:
  - It's now possible to upload images through the text editor
  - It's now possible to add youtube videos through the text editor
- `recruiter` has been added to the UTM campaign parameters

### Know issues

- The controls of the text editor are not yet translated
- Posting images through a URL in the text editor is no longer possible
- Images that have been resized by IE11 in the text editor, can subsequently no longer be resized by other browsers

## 2018-06-29

### Fixed

- Facebook now correctly shows the idea image on the very first share
- Signing up with a google account that has no avatar configured now works again
- Listing the projects and ideas for projects that have more than 1 group linked to them now works again

### Added

- Voting Insights [beta]: Get inisghts into who's voting for which content
  - Feature flagged as 'clustering', disabled by default
  - Admin dashboard shows a link to the prototype
- Social sharing buttons on the project info page
- Usage of `utm_` parameters on social sharing to track sharing performance
- Various improvements to meta tags throughout the platform
  - Page title shows the unread notification count
  - More descriptive page titles on home/projects/ideas
  - Engaging generic default texts when no meta title/description are provided
  - Search engines now understand what language and region the platform is targeting
- Optimized idea image size for facebook sharing
- Sharing button for facebook messenger on mobile
- When you receive admin rights, a notification is shown
- `tenantLifecycleStage` property is now present in all tracked events to segment

### Changed

- Meta tags can't be changed through the admin panel anymore
- Social sharing buttons changed aspect to be more visible

## 2018-06-20

### Fixed

- Visual fixes for IE11 (more to come)
  - The text on the homepage doesn't fall outside the text box anymore
  - The buttons on the project page are now in the right place
  - In the projects pages, the footer is no longer behaving like a header
- When trying to add a timeline phase that overlaps with another phase, a more descriptive error is shown
- larsseit font is now always being loaded

### Added

- Smart groups allow admins to automatically and continuously make users part of groups based on conditions
- New user manager allows
  - Navigating through users by group
  - Moving, adding and removing users from/to (manual) groups
  - Editing the group details from within the user manager
  - Creating groups from within the user manager
  - Exporting users to excel by group or by selection
- Custom registration fields now support the new type "number"
- The city website url can now be specified in admin settings, which is used as a link in the footer logo

### Changed

- The checkbox copy at signup has changed and now links to both privacy policy and terms and conditions
- Improved styling of usermenu dropdown (the menu that opens when you click on the avatar in the navigation bar)

### Removed

- The groups page is no longer a separate page, but the functionality is part of the user manager

## 2018-06-11

### Fixed

- Notifications that indicate a status change now show the correct status name
- The admin pages editors support changing content and creating new pages again
- When searching in the invites, filters still work as expected
- The font has changed again to larsseit

### Added

- Accessibility improvements:
  - All images have an 'alt' attributes
  - The whole navbar is now usable with a keyboard
  - Modals can be closed with the escape key
  - The contrast of labels on white backgrounds has increased
- New ideas will now immediately be scraped by facebook
- When inviting a user, you can now pick projects for which the user becomes a moderator

### Changed

- The language switcher is now shown on the top right in the navbar

## 2018-05-27

### Fixed

- Sitemap now has the correct date format
- Empty invitation rows are no longer created when the given excel file contains empty rows
- Hitting enter while editing a project no longer triggers the delete button
- Registration fields on signup and profile editing are now always shown in the correct language
- The dropdown menu for idea sorting no longer gets cut off by the edge of the screen on small screens
- Saving a phase or continuous project no longer fails when participation method is not ideation

### Added

- Language selection now also has a regional component (e.g. Dutch (Belgium) instead of Dutch)
- Added noindex tag on pages that should be shown in Google
- A new 'user created' event is now being tracked from the frontend side
- It's now possible to use HTML in the field description of custom fields (no editor, only for internal usage)

## 2018-05-16

### Fixed

- Phases are now correctly active during the day specified in their end date
- On the new idea page, the continue button is now shown at all resolutions
- On the idea list the order-by dropdown is now correctly displayed at all resolutions.

### Added

- Project moderators can be specified in project permissions, giving them admin and moderation capabilities within that project only
  - Moderators can access all admin settings of their projects
  - Moderators can see they are moderating certain projects through icons
  - Moderators can edit/delete ideas and delete comments in their projects
- A correct meta description tag for SEO is now rendered
- The platforms now render sitemaps at sitemap.xml
- It is now possible to define the default view (map/cards) for every phase individually
- The tenant can now be configured with an extra `lifecycle_stage` property, visible in Admin HQ.
- Downloading ideas and comments xlsx from admin is now tracked with events
- The fragment system, to experiment with custom content per tenant, now also covers custom project descriptions, pages and individual ideas

### Changed

- It is no longer possible to define phases with overlapping dates
- Initial loading speed of the platform has improved

## 2018-04-30

### Fixed

- When posting an idea and only afterward signing in, the content originally typed is no longer lost
- An error is no longer shown on the homepage when using Internet Explorer
- Deleting a user is possible again

### Changed

- The idea manager again shows 10 ideas on one page, instead of 5
- Submit buttons in the admin no longer show 'Error' on the buttons themselves

### Removed

- The project an idea belongs to can no longer be changed through the edit idea form, only through the idea manager

## 2018-04-26

### Added

- Areas can now be created, edited and deleted in the admin settings
- The order of projects can now be changed through drag&drop in the admin projects overview
- Before signing up, the user is requested to accept the terms and conditions
- It's possible to experiment with platform-specific content on the landing page footer, currently through setup & support
- Images are only loaded when they appear on screen, improving page loading speed

### Fixed

- You can no longer click a disabled "add an idea" button on the timeline
- When accessing a removed idea or project, a message is shown

### Known issues

- Posting an idea before logging in is currently broken; the user is redirected to an empty posting form
- Social sharing is not consistently showing all metadata

## 2018-04-18

### Fixed

- Adding an idea at a specific location by clicking on the map is fixed

## 2018-04-09

### Fixed

- An idea with a location now centers on that location
- Map markers far west or east (e.g. Vancouver) are now positioned as expected
- Links in comment now correctly break to a new line when they're too long
- Hitting enter in the idea search box no longer reloads the page
- A survey project no longer shows the amount of ideas on the project card
- The navbar no longer shows empty space above it on mobile
- The report as spam window no longer scrolls in a weird way
- The project listing on the homepage no longer repeats the same project for some non-admin users
- Google/Facebook login errors are captured and shown on an error page
- Some rendering issues were fixed for IE11 and Edge, some remain
- An idea body with very long words no longer overlaps the controls on the right
- Project cards no longer overlap the notification menu

### Added

- A user can now edit and delete its own comments
- An admin can now delete a user's comment and specify the reason, notifying the user by notification
- Invitations
  - Admins can invite users by specifying comma separated email addresses
  - Admins can invite users with extra information by uploading an excel file
  - Invited users can be placed in groups, made admin, and given a specific language
  - Admins can specify a message that will be included in the email to the invited users
  - Admins receive a notification when invited users sign up
- Users receive a notification and email when their idea changes status
- Idea titles are now limited to 80 characters

### Known issues

- Adding an idea through the map does not position it correctly

## 2018-03-23

### Fixed

- Fixed padding being added on top of navigation bar on mobile devices

## 2018-03-22

### Fixed

- Idea creation page would not load when no published projects where present. Instead of the loading indicator the page now shows a message telling the user there are no projects.

## 2018-03-20

### Fixed

- Various visual glitches on IE11 and Edge
- Scrolling behviour on mobile devices is back to normal
- The admin idea manager no longer shows an empty right column by default

### Added

- Experimental raw HTML editing for pages in the admin at `/admin/pages`

## 2018-03-14

### Fixed

- When making a registration field required, the user can't skip the second sign up step
- When adding a registration field of the "date" type, a date in the past can now be chosen
- The project listing on the landing page for logged in users that aren't admin is fixed

### Added

- When something goes wrong while authenticating through social networks, an error page is shown

## 2018-03-05

### Added

- Limited voting in timeline phases
- Facebook app id is included in the meta headers

### Known issues

- When hitting your maimum vote count as a citizen, other idea cards are not properly updating untill you try voting on them
- Changing the participation settings on a continuous project is impossible

## 2018-02-26

### Fixed

- Project pages
  - Fixed header image not being centered
- Project timeline page
  - Fixed currently active phase not being selected by default
  - Fixed 'start an idea' button not being shown insde the empty idea container
  - Fixed 'start an idea' button not linking to the correct idea creation step
- Ideas and Projects filter dropdown
  - Fixed the dropdown items not always being clickable
- Navigation bar
  - Fixed avatar and options menu not showing on mobile devices

### Added

- Responsive admin sidebar
- Top navigation menu stays in place when scrolling in admin section on mobile devices

### Changed

- Project timeline
  - Better word-breaking of phases titles in the timeline

## 2018-02-22

### Fixed

- Idea page
  - Fixed voting buttons not being displayed when page is accessed directly
- Edit profile form page
  - Fixed broken input fields (first name, last name, password, ...)
  - Fixed broken submit button behavior
- Admin project section
  - Fixed default view (map or card) not being saved
  - Fixed save button not being enabled when an image is added or removed
- Project page
  - Fixed header navigation button of the current page not being highlighted in certain scenarios
  - Fixed no phase selected in certain scenarios
  - Fixed mobile timeline phase selection not working
- Idea cards
  - Fixed 'Load more' button being shown when no more ideas
- Project cards
  - Fixed 'Load more' button being shown when no more projects
- Idea page
  - Fixed faulty link to project page
- Add an idea > project selection page
  - Fixed broken layout on mobile devices

### Added

- Landing page
  - Added 'load more' button to project and idea cards
  - Added search, sort and filter by topic to idea cards
- Project card
  - Added ideas count
- Idea card
  - Added author avatar
  - Added comment count and icon
- Idea page
  - Added loading indicator
- Project page
  - Added loading indicator
  - Added border to project header buttons to make them more visible
- Admin page section
  - Added header options in rich-text editors

### Changed

- Navigation bar
  - Removed 'ideas' menu item
  - Converted 'projects' menu item into dropdown
  - Changed style of the 'Start an idea' button
- Landing page
  - Header style changes (larger image dimensions, text centered)
  - Removed 'Projects' title on top of project cards
- Project card
  - Changed project image dimensions
  - Changed typography
- Idea card
  - Removed image placeholder
  - Reduced idea image height
- Filter dropdowns
  - Height, width and alignment changes for mobile version (to ensure the dropdown is fully visible on smaller screens)
- Idea page
  - Improved loading behavior
  - Relocated 'show on map' button to sidebar (above sharing buttons)
  - Automatically scroll to map when 'show on map' button is clicked
  - Larger font sizes and better overall typography for idea and comment text
  - Child comments style changes
  - Child commenting form style change
  - Comment options now only visible on hover on desktop
- Project page
  - Improved loading behavior
  - Timeline style changes to take into account longer project titles
  - Changed copy from 'timeline' to 'process'
  - Changed link from projects/<projectname>/timeline to projects/<projectname>/process
  - Events header button not being shown if there are no events
- Add an idea > project selection page
  - Improved project cards layout
  - Improved mobile page layout

## 2018-01-03

### Fixed

- Updating the bio on the profile page works again
- 2018 can be selected as the year of events/phases
- The project dropdown in the idea posting form no longer shows blank values
- Reset password email

### Added

- Ideas can be edited by admins and by their author
- An idea shows a changelog with its latest updates
- Improved admin idea manager
  - Bulk update project, topics and statuses of ideas
  - Bulk delete ideas
  - Preview the idea content
  - Links through to viewing and editing the idea
- When on a multi-lingual platform, the language can be changed in the footer
- The project pages now show previews of the project events in the footer
- The project card now shows a description preview text, which is changeable through the admin
- Images are automatically optimized after uploading, to reduce the file size

### Changed

- Image dimensions have changed to more optimal dimensions

## 2017-12-13

### Fixed

- The ideas of deleted users are properly shown
- Slider to make users admins is again functional

### Added

- The idea show page shows a project link
- Mentions are operational in comments
- Projects can be deleted in the admin

### Changed

- Ideas and projects sections switched positions on the landing page

## 2017-12-06

### Fixed

- Phases and events date-picker no longer overlaps with the description text
- No longer needed to hard refresh if you visited al old version of the platform
- Inconsistency when saving project permissions has been fixed
- Bullet lists are now working in project description, phases and events
- The notifications show the currect user as the one taking the action

### Added

- Translators can use `orgName` and `orgType` variables everywhere
- Previews of the correct image dimension when uploading images

### Changed

- Lots of styling tweaks to the admin interface
- Behaviour of image uploads has improved

## 2017-11-23

### Fixed

- Loading the customize tab in the admin no longer requires a hard refresh

## 2017-11-22

### Fixed

- When saving a phase in the admin, the spinner stops on success or errors
- Deleting a user no longer breaks the idea listing, idea page and comments
- Better error handling in the signup flow
- Various bug fixes to the projects admin
- The switches that control age, gender, ... now have an effect on the signup flow.
- For new visitors, hard reloading will no longer be required

### Added

- Social Sign In with facebook and google. (Needs to be setup individually per customer)
- Information pages are reachable through the navbar and editable through the admin
- A partner API that allows our partners to list ideas and projects programmatically
- Ideas with a location show a map on the idea show page
- Activation of welcome and reset password e-mails

### Changed

- Changes to mobile menu layout
- Changes to the style of switches
- Better overall mobile experience for citizen-facing site

### Known issues

- If you visited the site before and the page did not load, you need to hard refresh.
- If the "Customize" tab in the admin settings does not load, reload the browser on that page

## 2017-11-01

### Fixed

- Various copy added to the translation system
- Fixed bug where image was not shown after posting an idea
- Loading behaviour of the information pages
- Fixed bug where the app no longer worked after visiting some projects

### Added

- Added groups to the admin
- Added permissions to projects
- Social sharing of ideas on twitter and (if configured for the platform) facebook
- Projects can be linked to certain areas in the admin
- Projects can be filtered by area on the projects page
- Backend events are logged to segment

### Changed

- Improved the styling of the filters
- Project description in the admin has its own tab
- Restored the landing page header with an image and configurable text
- Improved responsiveness for idea show page
- Maximum allowed password length has increased to 72 characters
- Newest projects are list first

## 2017-10-09

### Fixed

- The male/female gender selection is no longer reversed after registration
- On firefox, the initial loading animation is properly scaled
- After signing in, the state of the vote buttons on idea cards is now correct for the current user
- Fixed bug were some text would disappear, because it was not available in the current language
- Fixed bug where adding an idea failed because of a wrongly stored user language
- Fixed bug where removing a language in the admin settings fails
- Graphical glitches on the project pages

### Added

- End-to-end test coverage for the happy flow of most of the citizen-facing app interaction
- Automated browser error logging to be proactive on bugs
- An idea can be removed through the admin

### Changed

- The modal that shows an idea is now fullscreen and has a new animation
- New design for the idea show page
- New design for the comments, with animation and better error handling
- The "Trending" sorting algorithm has changed to be more balanced and give new ideas a better chance
- Slightly improved design of the page that shows the user profile

## 2017-09-22

### Fixed

- Bug where multiple form inputs didn't accept typed input
- Issues blocking the login process
- The success message when commenting no longer blocks you from adding another comment
- Clicking an internal link from the idea modal didn't work
- Responsiveness of filters on the ideas page
- Updating an idea status through the admin failed

### Added

- Initial loading animation on page load
- Initial version of the legal pages (T&C, privacy policy, cookie policy)
- All forms give more detailed error information when something goes wrong
- Full caching and significant speed improvements for all data resources

### Changed

- Refactoring and restyling of the landing page, idea cards and project cards
- Added separate sign in and sign up components
- Cleaned up old and unused code
- The navbar is no longer shown when opening a modal
- Lots of little tweaks to styling, UX and responsiveness

## 2017-09-01

### Fixed

- Saving forms in the admin of Projects will now show success or error messages appropriately
- The link to the guide has been hidden from the admin sidebar until we have a guide to link to

### Added

- Adding an idea from a project page will pre-fill parts of the new idea form
- The landing page now prompts user to add an Idea if there are none
- The landing page will hide the Projects block if there are none

### Changed

- Under-the-hood optimizations to increase the loading speed of the platform

## 2017-08-27

### Fixed

- Changing the logo and background image in admin settings works
- Platform works for users with an unsupported OS language

### Added

- Admin dashboard
- Default topics and idea statuses for newly deployed platforms
- Proper UX for handling voting without being signed in
- Meta tags for SEO and social sharing
- Better error handling in project admin

### Changed

- Projects and user profile pages now use slugs in the URL

## 2017-08-18

### Fixed

- Changing idea status in admin
- Signing up
- Proper rending of menu bar within a project
- Admin settings are properly rendered within the tab container
- Lots of small tweaks to rendering on mobile
- Default sort ideas on trending on the ideas index page

### Added

- Admin section in projects to CRUD phases
- Admin section in projects to CRUD events
- New navbar on mobile
- Responsive version of idea show page

### Changed

- Navbar design updated
- One single login flow experience instead of 2 separate ones (posting idea/direct)
- Admins can only specify light/dark for menu color, not the exact color

### Removed

- Facebook login (Yet to be added to new login flow, will be back soon)

## 2017-08-13

### Fixed

- Voting on cards and in an idea page
- Idea modal loading speed
- Unread notification counter

### Added

- New improved flow for posting an idea
- Admin interface for projects
- New design for idea and project cards
- Consistenly applied modal, with new design, for ideas
- Segment.io integration, though not all events are tracked yet

### Changed

- Idea URls now using slugs for SEO<|MERGE_RESOLUTION|>--- conflicted
+++ resolved
@@ -4,23 +4,17 @@
 
 ### Fixed
 
-<<<<<<< HEAD
 - [CL-1841] Show project attachments in content builder project description
 
 ### Added
 
-=======
 - [CL-1955] Fixed bug where admins were not able to add ideas via the map in non-active ideation phases
-
-### Added
-
 - [CL-1790] Add back to idea link on the idea edit page
 
 ## 2022-11-01
 
 ### Fixed
 
->>>>>>> 3db91448
 - [CL-1765] Resize new icons used in 3 email campaigns
 - [CL-1765] Replace missing icon and resize new icons used in 3 email campaigns
 
