--- conflicted
+++ resolved
@@ -2,7 +2,6 @@
 
 ## Next release
 
-<<<<<<< HEAD
 ### Fixed
 
 - Accessibility: voting buttons (thumbs) have a darker color when disabled. There's also more visual distinction between voting buttons on input cards when they are enabled and disabled.
@@ -10,20 +9,19 @@
 - Accessibility: the text colors of the currently selected phase in a timeline project are darker to improve color contrast to meet WCAG 2.1 AA requirements.
 - Accessibility: the status and topics on an input (idea) page is more distinctive compared to its background, meeting WCAG 2.1 AA criteria.
 
+## 2021-08-30
+
+### Added
+
+- New Insights module containing Insights end-to-end flow
+
+## 2021-08-26
+
+### Added
+
+- Microsoft Forms integration
+
 ## 2021-08-20
-=======
-## 2021-08-30
-
-### Added
-
-- New Insights module containing Insights end-to-end flow
-
-## 2021-08-26
-
-### Added
-
-- Microsoft Forms integration
->>>>>>> 036f02a9
 
 ### Fixed
 
