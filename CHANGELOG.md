# Changelog

## Next Release

<<<<<<< HEAD
#### Added

- Pages can now be translated 'live' via Weglot

## 2022-05-05_3
=======
## 2022-05-05

### Fixed

- Fix timline rtl
- Fix language selector cropping on rtl

## 2022-05-04_3
>>>>>>> 85cd7e5e

### Changed

- Changed language-picker label text for Moroccan Arabic

## 2022-05-04_2

### Changed

- Security update: Rails 6.1.5.1

## 2022-05-04

### Changed

- City logo now in higher resolution.

### Fixed

- Fixed issue with budget field not showing in input form

### Fixed

- Make it possible to add a new language to the platform with configured banner custom button.

### Fixed

- Fixed accessibility issue with idea card filtering

## 2022-05-02

### Added

- Added more autocompletion to the password reset and profile settings form which assist in filling out information faster.
- Validation of content builder layouts: whitelist of URLs for video iframes.
- Sanitization of content builder layouts: HTML of text elements.

### Fixed

- Updated registration custom field copies to the latest values from Crowdin for all the tenants and templates.

## 2022-04-28

### Added

- Added support for the Moroccan Arabic language to the platform

### Fixed

- Start and end times for project phases now account for the user's local timezone, making sure users can still access and engage with projects when the start/end dates are valid for them locally. The default used UTC, so it was not a big issue in Europe (where we're mostly very close to UTC time), but could be a bigger issue in e.g. North and South America, where UTC offset could be 4 or 5 hours and this could cause projects to display as ended even if they should have been valid on the user's current local date.
- Fixed breakpoint issues in `admin/insights` and `admin/users`, where content would disappear under the sidebar for certain screen sizes.
- Added primary and secondary aria-labels to header and footer navigation elements to more clearly differentiate them to screen readers and other accessability tools

## 2022-04-25

### Changed

- 'Summary' dashboard: the 'Participation per project' and 'Participation per tag' work a little bit different. Now, if a project filter is active, the former will stay the same but highlight the selected project instead of showing the differences with other projects which were hard to interpret (analogous for 'Participation per tag').
- Added property for status label to Tab component, and used this to add "Beta" flag to feature flagged SMS feature

### Fixed

- Improved input manager so that "All projects" can handle many projects.

## 2022-04-20

### Changed

- Changed titles on the admin messaging page to accomodate both SMS and email campaigns

### Fixed

- Added dynamic functionality to prevent a user from using the tab key to select images/videos/buttons that are currently hidden behind "show more" buttons. Those elements can now be tabbed to only when the text is expanded and they are visible visually
- Fixed accessibility issue regarding element order for screen readers in volunteer card
- Removed unnecessary additional alt text describing city logos in header, navbar, and delete account modal. The remaining alt tags are now more concise for users who use screen readers
- Properly disable SMS create/edit button if the message is empty
- In the verification step of the sign-up flow, the form inputs are now connected to the correct labels, which makes it easier to select the input fields (also possible by clicking the input labels now)
- Fixed a bug in the password signup flow where a user could skip accepting terms and conditions and privacy policy

## 2022-04-11

### Added

- Added support for the Croatian language to the platform

### Fixed

- Added additional areas of focus and outline to scroll-to links and buttons in editing Comments, Ideas display, and Events display for a11y compatability
- Added a tabIndex so the cookie consent banner will have a visual outline around it when focused, for a11y compatibility
- Fixed accessibility issue in modal window used to report a proposal as spam
- Fixed accessibility contrast issue for social media buttons
- Fixed accessibility issue regarding missing screen reader labels on text boxes
- Fixed bug in idea form for missing Proposed Budget field even when enabled
- Fixed accessibility issue in map ideas search
- The widget no longer links to ideas with the wrong domain

## 2022-04-04

### Fixed

- Fixed SurveyMonkey container height so survey questions are visible

## 2022-04-01

### Fixed

- Fixed bug in Ideas Map view that caused an infinite loop of requests when Idea sort order was changed

## 2022-03-29

### Changed

- Vienna Saml button is temporarily disactivated

## 2022-03-24

### Added

- When phone sign in/up is enabled, email/phone field in the sign in/up forms now have validation of the email address/phone number and provides an error message when this validation fails.

### Fixed

- When you need to verify to comment on proposals, an error message with link to the sign in form is now shown again.
- Status labels are visible again in manual email campaigns list (Admin : Messaging : Custom)
- Custom email campaigns list properly accomodates longer translations in labels and buttons.

## 2022-03-23

### Added

- Add new topic/tag filter on homepage.

## 2022-03-22

### Fixed

- 'View' button sometimes freezing page in Navigation settings: should be fixed now.
- Bulk invites of invitees using only emails (no names specified) now succeeds again.

## 2022-03-21

### Added

- Put back secret pages-page

### Changed

- Project and folder moderators are allowed to list users (for the projects they moderate). This means that project and folder moderators are now also able to assignee assignees to ideas.
- 'Emails' tab in the admin sidebar renamed to 'Messaging' in anticipation of new SMS/texting functionality
- Removed 'most active users' graph
- When the locale of the current user is not present in a multiloc, fall back to the value for a locale of the same language (for example es-CL as picked language and a multiloc with es-ES).

### Fixed

- Insights with multiple projects: projects in topbar are now displayed in dropdown if there is more than one (before they were just displayed next to each other).
- HTML is fixed when machine translating HTML content returns bad HTML.

## 2022-03-15 (2)

### Fixed

- Idea forms and other things not rendering on various platforms

## 2022-03-15 (1)

### Fixed

- Fixed spacing issue between field name and 'optional' in input form

## 2022-03-14

### Fixed

- Rich text editor now works correctly with custom emails - the image description box no longer appears on the preview and image alignment works as expected.
- Fixed a performance issue that causes the users export to time out when there are lots of users registered on the platform

## 2022-03-11

### Fixed

- When viewing an idea in map view, "Go back" now returns to the map idea list instead of back to the project main page
- User profile page slug now anonymized when bulk inviting and Abbreviated User Names feature enabled.
- Rich text editor copy/paste issues should be resolved

## 2022-03-10

### Fixed

- Added informative message and sign in/sign up links to Idea Not Found page
- Added slight blur to logged-in header image. The logged-in header image is reused from the logged-out banner, and blur was added to make smaller banner images from the two-column layout look nice when fully stretched on the logged-in banner

## 2022-03-08

### Added

- Filter projects by topics

### Fixed

- FranceConnect test login
- Fixed issue with folder page responsiveness where right hand side gets cropped.

### Changed

- Fixed issue with folder page responsiveness where right hand side gets cropped.
- Use only user name in FranceConnect instead of full profile scope

## 2022-03-04

### Fixed

- Can now re-use tenant host URL immediately the tenant is deleted.
- Relevant error(s) now returned when tenant creation fails, for example due to host URL already being in use.
- Added temporary fix for the project page without permissions error where it doesn't recover after sign in.

## 2022-02-28

### Changed

- Non-moderating users cannot visit a folder page, when none of the projects inside are visible to them (e.g. due to group permissions)
- Non-moderating users cannot visit a folder page, when there are no projects inside
- Non-moderating users cannot visit a folder page, when the folder is a draft

## 2022-02-25

### Added

- SAML Single-Sign on (Vienna)

### Changed

- Language parameter added in Typeform. Allows for question branching in surveys based on user's language.

## 2022-02-23

### Changed

- The ideas overview on project/user and ideas index (/ideas) pages are properly keyboard navigable, implemented as a full-fledged tab system.
- The timeline of a project is now fully keyboard navigable
- The proposal button has no tooltip anymore when submitting new proposals is disabled. Instead, a warning message is shown.

### Added

- Ensure `nofollow` is added to all links added through the rich text editor, which makes them useless for backlink generation by bots

## 2022-02-21

### Added

- Support added for custom font not on Adobe Fonts

### Fixed

- Improved area filter layout on frontpage on mobile (now has correct padding), and used a smaller breakpoint for when filter goes below topbar.
- Enalyzer URL validation now has greater flexibility

### Added

- Support added for email and user ID parameters in SmartSurvey

### Changed

- Icons don't have wrong/empty descriptions linked to them anymore, which improves the user experience for screen readers.
- Icons that work as button (like the vote button, the bell in the notification menu, etc.) all have accompanying descriptions so we provide more information about these buttons to people using screen readers.

## 2022-02-17

### Changed

- Removes support for category detection in Insights. \[IN-717\]

### Fixed

- Customizable navbar is now feature flagged, meaning it can be enabled or disabled in AdminHQ

## 2022-02-14

### Added

- It is now possible to add `alt` text to images in the Quill rich text editor

## 2022-02-11

### Changed

- More descriptive and consistent error messages in the sign up and sign in flow.

## 2022-02-08

### Fixed

- Typeform surveys now display properly on mobile devices
- Remove periods from non-Latin URL slugs

### Added

- Folder slugs (URLs) can now be customized

## 2022-02-07

### Changed

- Removes support for the (deprecated) Clustering feature. 💐 \[IN-688\]
- Remove the word 'del' from NL profanity list

### Fixed

- Always show color and opacity inputs
- Truncate user count in banner bubble if value is over 10k

## 2022-02-04

### Added

- Re-enable homepage filter tabs now that translations are working

### Fixed

- Color contrast issue (accessibility): the number of total votes needed for a proposal to be considered, shown on the proposal card, has a darker color. This makes it easier to see this information.

## 2022-02-02

### Added

- Projects on homepage can now be filtered by 'Active', 'Archived' or 'All' through a tab system

## 2022-02-01

### Changed

- Improved `alt` text for logo images on the platform
- Anonymization of users (using initials avatars, different set of face avatars, different set of first and last names, making anonymous users easier to identify through their email)
- Updated CC license in Vienna basemap attribution and increased maximum zoom level to 20.

# Fixed

- An issue that prevented Que from starting up was solved by updating the bootsnap gem to the latest version

## 2022-01-24

### Changed

- Insights Network Visualisation changes:
  - The network is now flat and shows all keywords at once
  - The colors of the keywords depend on the cluster they are part of
  - The more important links between keywords are shown in the network

## 2022-01-18

### Changed

- Removes support for the (deprecated) Tagging feature, the forerunner of today's Insights. 🕯 \[IN-661\]

## 2022-01-14

### Changed

- Dashboard and reports vertical bar charts are now sorted
- Automatic tagging in Insights also takes the title into account (instead of only the content).

### Fixed

- Resolution for basemap.at

## 2022-01-12

### Added

- Users are now able to cancel tag suggestion scan on the Insights Edit screen
- Added `secure` flag to cookies
- Support basemap.at as tile provider

### Fixed

- Fixed issue with exporting surveys as XLSX sheets, when the typeform survey URI includes a '#' character.
- Styling of the text above the avatar bubbles at the bottom of the landing page works again when there's a customized text.
- Styling bugs for the two-column layout
- Bug where tile provider of a project becomes unchangeable after the map config has been edited has been fixed.

### Changed

- Updated Cookie Policy page

## 2022-01-10

### Added

- Configure sign-up button (custom link) on homepage banner

### Changed

- Dashboard and report bar charts are now more easily readable - values appear on top or next to the bars instead of inside of them. Comparisons between project and platform values are now only visible in the report tooltips and do not break the chart itself.

### Fixed

- Using a custom tile provider should work now.
- Registration form with a date field doesn't crash anymore

## 2022-01-06

### Fixed

- Changing the values for Registration helper text and Account confirmation in Admin > Settings > Registration doesn't cause other values to be erased anymore.

## 2022-01-05

### Changed

- Improved the user interface of the Registration tab in the Admin settings

## 2021-12-23

### Added

- Adding pages in 'Navigation' tab in settings now possible, changing names of navbar items now works, removed 'secret pages-page'.
- Different layouts for the homepage banner (for signed-out users)
- Preview functionality for the image of the homepage banner in the back-office

### Fixed

- Saving of homepage banner image overlay color and opacity

## 2021-12-22

### Fixed

- Notifications of inappropriate content now link to the item containing the flagged content

## 2021-12-16

### Added

- Ability to scan all post, recently added posts and not tagged posts in Insights

## 2021-12-15

### Fixed

- Severe code-injection vulnerability
- More small copy changes for customizable navbar, made styling Navigation tab consistent with other tabs, re-enabled slug editing on secret pages-page.

## 2021-12-10

- Copy for customizable navbar

## 2021-12-09

### Added

- Customizable navbar

## 2021-12-08

### Changed

- Improved the structure and copy of the Admin > Settings > Customize page.

### Fixed

- Insights scan category button no longer appears when the insights nlp feature flag is disabled

## 2021-11-30

### Added

- Insights loading indicator on category scan

### Fixed

- Password reset emails sometimes took a long time to be send out, they are now processed much faster (even when the background job queue has lots of items).

## 2021-11-25

### Added

- New translations from Crowdin.
- Sign-up flow: Not activating any custom registration fields no longer breaks sign-up. Refreshing page during sign-up flow no longer creates an unregistered user.

## 2021-11-22

### Changed

- Enable/disable avatars in homepage banner
- Increased size of city logo in the footer

### Fixed

- Links to ideas in admin digest emails work again
- Votes statistics not showing up in the dashboard for some admins and project moderators.

## 2021-11-16

### Fixed

- Custom topics are not displayed as filters on the proposals overview page.

### Added

- Added a tooltip in the survey project settings with a link to a support article that explains how to embed links in Google forms
- Input count to Insights View screen

### Changed

- Add clarification tooltips to Insights View screen
- When a user account is deleted, visits data associated to that account are now removed from Matomo.

## 2021-11-11

### Changed

- Improvements to the loading speed of the landing page and some items with dropdown menus in the navigation bar.

## 2021-11-05

### Fixed

- Dashboard issue where the current month did not appear for certain time zones

## 2021-11-04

### Added

- New translations from Crowdin.

## 2021-11-03

### Fixed

- Microsoft Form survey iframes no longer auto-focus on the form
- Stop confusing Serbian Latin and Cyrillic in back locales.

## 2021-11-01

### Changed

- The whole input card in Insight View screen is now clickable
- Inputs list component in Insights View screen now shows active filters at all times
- Insights Network Visualisation changes:
  - Reduced space between clusters
  - Increased font size for keywords labels
  - It is now possible to de-select keywords by clicking on them twice

### Fixed

- If there's an error message related to the project title, it goes away if the title is edited (and only shows again if we submit and the error isn't fixed).

## 2021-10-27

### Changed

- Removed the unused '/ideas/new' route

### Fixed

- Sorting order and list/map view settings of ideas are available again if voting is disabled.
- Project phase started emails and notifications.

## 2021-10-26

### Added

- Limit number of downvotes.

### Changed

- Improved quality of Idea and App Header Images
- Idea cards in the map view only show the downvote icon when downvoting is enabled or when it's disabled and it's disabled for a different reason than explicit turning off of the downvoting functionality.
- Now also for idea cards on the map view: the comment icon on an idea card is only shown when commenting in the project is enabled or there's at least one idea with a comment.

### Fixed

- The event cards now rearrange themselves vertically on mobile / small screens. Before they were always arranged horizontally. This fixed the issue of them going off-screen when there is not enough screen space.

## 2021-10-25

### Changed

- The comment icon on an idea card is only shown when commenting in the project is enabled or there's at least one idea with a comment.
- Increased Microsoft Forms survey width

### Fixed

- Insights table approve button no longer appears when there are no suggested tags
- Insights tags are now truncated when they are too long
- Insights posts cards on View screen no longer display text with different font-sizes
- Insights posts in table are no longer sorted by default

## 2021-10-20

### Changed

- PII (Personally Identifiable Information) data, if any, are now removed from Segment when a user account is deleted.

## 2021-10-19

### Changed

- Tags which do not contain any inputs are no longer visible on the Insights View screen
- PII (Personally Identifiable Information) data, if any, are now removed from Intercom when a user account is deleted.

### Added

- Added export functionality to Insights View screen inputs list

## 2021-10-15

### Changed

- Project reports are no longer available in the dashboard section. Instread, they can be found in the Reporting section of tha admin.

### Fixed

- Platform is now accepting valid Microsoft Form survey links with custom subdomains
- When user goes to the url of an Insight that no longer exist, they get redirected to the Insights List screen.

## 2021-10-14

### Fixed

- File uploads for ideas, projects, events, folders

## 2021-10-13 (2)

### Fixed

- Validation and functioning of page forms are fixed (forms to change the fixed/legal pages such as the FAQ, T&C, privacy policy, etc.).

## 2021-10-13

### Added

- Users can now change their name after validation with FranceConnect
- Permit embedding of videos from dreambroker in rich-text editor content.
- Possibility to create an Insights tag from selected filters in the Insights View screen

## 2021-10-12

### Added

- Added Serbian (Cyrillic) to platform

## 2021-10-11

### Added

- Insights View screen and visualization
- Users can now change their name after validation with FranceConnect

## 2021-10-06

### Fixed

- Issue with user deletion

### Added

- Initial blocked words lists for Luxembourgish and Italian.
- Added Luxembourgish translations.

## 2021-10-05

### Added

- Blocked words lists for Luxembourgish and Italian (which allows the profanity blocker feature).

### Changed

- Removed 'FAQ' and 'About' from the footer.
- Removed links to other pages at the bottom of the fixed and legal pages (Cookie policy, T&C, etc.)
- Removed the YES/NO short feedback form in the footer (as it wasn't working)

## 2021-10-01

### Fixed

- Typeform export from the platform shows the answers to all questions again.

## 2021-09-29

### Changed

- Insights Edit screen improvements
  - Added tooltip in the tags sidebar
  - Added quick delete action to category button in the categories sidebar
  - "Detect tags" button only shows if there are tags detected
  - "Reset tags" button is moved to a menu
  - Removed "add" button from input sidebar and improved select hover state
- Split 'Pages' tab in admin/settings into the 'Pages' and 'Policies' tabs. 'Pages' contains the about, FAQ and a11y statement pages, while 'Policies' contains the terms and conditions, privacy- and cookie policy. The 'Pages' tab will soon be replaced by a 'Navigation' tab with more customizability options as part of the upcoming nav-bar customization functionality. This is just a temporary in-between solution.

## 2021-09-24

### Added

- SmartSurvey integration

## 2021-09-22

### Changed

- Very short phases are now shown slightly bigger in the timeline, and projects with many phases will display the timeline correctly.

### Fixed

- Cookie popup can be closed again.

## 2021-09-21

### Added

- Permit embedding of videos from videotool.dk in rich-text editor content.

### Changed

- Project moderators have access to the 'Reporting' tab of the admin panel for their projects.

### Fixed

- The category columns in input `xlsx` exports (insights) are now ordered as presented in the application.

## 2021-09-14

### Changed

- Mobile navbar got redesigned. We now have a 'More' button in the default menu that opens up a full mobile menu.

## 2021-09-13

### Added

- Insights table export button. Adds the ability to export the inputs as xlsx for all categories or a selected one.

### Fixed

- Fixes issue where user name will sometimes appear as "undefined"

## 2021-09-06

### Added

- Keyboard navigation improvements for the Insights Edit view
- Added the internal machinery to support text network analyses in the end-to-end flow.

### Fixed

- '&' character now displays correctly in Idea description and Project preview description.
- Fixes user export with custom fields

## 2021-09-03

### Fixed

- Ghent now supports mapping 25 instead of 24 neighbourhouds

## 2021-09-02

### Fixed

- Setting DNS records when the host is changed.
- Smart group rules for participation in project, topic or idea status are now applied in one continuous SQL query.

### Changed

- The rule values for participation in project, topic or idea status, with predicates that are not a negation, are now represented as arrays of IDs in order to support specifying multiple projects, topics or idea statuses (the rule applies when satisfied for one of the values).

## 2021-09-01

### Fixed

- When voting is disabled, the reason is shown again

## 2021-08-31

### Added

- When signing up with another service (e.g. Google), the platform will now remember a prior language selection.

### Fixed

- Accessibility: voting buttons (thumbs) have a darker color when disabled. There's also more visual distinction between voting buttons on input cards when they are enabled and disabled.
- Accessibility: The default background color of the last "bubble" of the avatars showing on e.g. the landing page top banner is darker, so the contrast with its content (number of remaining users) is clearer.
- Accessibility: the text colors of the currently selected phase in a timeline project are darker to improve color contrast to meet WCAG 2.1 AA requirements.
- Accessibility: the status and topics on an input (idea) page are more distinctive compared to its background, meeting WCAG 2.1 AA criteria.
- Verification using Auth0 method no longer fails for everyone but the first user

## 2021-08-30

### Added

- New Insights module containing Insights end-to-end flow

## 2021-08-26

### Added

- Microsoft Forms integration

## 2021-08-20

### Fixed

- Survey options now appear as expected when creating a new survey project
- Adds a feature flag to disable user biographies from adminHQ

## 2021-08-18

### Added

- Added Italian to platform
- Support for a new verification method specifically for Ghent, which lets users verify using their rijksregisternummer
- Improved participatory budgeting:
  - Support for new virtual currencies (TOK: tokens, CRE: credits)
  - A minimum budget limit can be configured per project, forcing citizens to fill up their basket to some extent (or specify a specific basket amount when minimum and maximum budget are the same)
  - Copy improvements

## 2021-08-11

### Fixed

- When considering to remove a flag after updating content, all relevant attributes are re-evaluated.
- Issues with viewing notifications and marking them as read.

## 2021-08-09

### Fixed

- The preheader with a missing translation has been removed from user confirmation email

### Fixed

- When you sign up with Google, the platform will now automatically use the language of your profile whenever possible
- Fixed invalid SQL queries that were causing various issues throughout the platforms (Part I). (IN-510)

## 2021-08-05

### Added

- Added message logging to monitor tenant creation status (shown in admin HQ).

### Changed

- No default value for the lifecycle stage is prefilled, a value must be explicitly specified.
- Changing the lifecycle stage from/to demo is prohibited.
- Only tenant templates that apply without issues are released.
- On create validation for authors was replaced by publication context, to allow templates to successfully create content without authors.

## 2021-08-04

### Fixed

- Certain characters in Volunteer Cause titles prevented exporting lists of volunteers to Excel from admin/projects/.../volunteering view.
- Limit of 10 events under projects and in back office
- Events widget switch being shown in non-commercial plans

## 2021-07-30

### Added

- Configured dependabot for the frontend, a tool that helps keeping dependencies up to date.
- Added events overview page to navigation menu, which can be enabled or disabled.
- Added events widget to front page, which can be enabled or disabled (commercial feature).

## 2021-07-16

### Added

- Auto-detection of inappropriate content (in beta for certain languages). Flagged content can be inspected on the admin Activity page. The setting can be toggled in the General settings tab.

### Fixed

- On the admin activity page (/admin/moderation), items about proposals now correctly link to proposals (instead of to projects). Also, the copy of the links at the end of the item rows is now correct for different types of content (correct conjugation of 'this post', 'this project', etc. for all languages).

## 2021-07-14

### Added

- Project phases now have their own URLs, which makes it possible to link to a specific phase

### Fixed

- Blocked words for content that can contain HTML
- Searching users after sorting (e.g. by role)

## 2021-07-09

### Changed

- The admin Guide link goes to the support center now instead of to /admin/guide

## 2021-07-02

### Fixed

- Instances where the user name was "unknown author"

### Changed

- Removed the slogan from the homepage footer

## 2021-06-30

### Changed

- Users can no longer leave registration before confirming their account. This should prevent bugs relative to unconfirmed users navigating the platform.

## 2021-06-29

### Fixed

- Map: Fix for ideas that only have coordinates but no address not being shown on the map
- Map: Fix for 'click on the map to add your input' message wrongfully being shown when idea posting is not allowed
- Sign-up flow: Fix for bug that could cause the browser to freeze when the user tried to complete the custom fields step
- Project description: Fix for numbered and unnumbered lists being cut off
- Project Managers can now upload map layers.

### Changed

- Map: When an idea is selected that is hidden behind a cluster the map now zooms in to show that marker
- Map: Idea marker gets centered on map when clicked
- Map: Larger idea box on bigger desktop screens (width > 1440 pixels)
- Idea location: Display idea location in degrees (°) minutes (') seconds ('') when the idea only has coordinates but no address
- Sign-up flow: Show loading spinner when the user clicks on 'skip this step' in the sign-up custom fields step
- Image upload: The default max allowed file size for an image is now 10 Mb instead of 5 Mb

### Added

- 'Go back' button from project to project folder (if appropriate).

## 2021-06-22

### Changed

- Project managers that are assigned to a project and/or its input now lose those assignments when losing project management rights over that project.

### Fixed

- Input manager side modal scroll.

## 2021-06-18

### Fixed

- Privacy policy now opens in new tab.
- Landing page custom section now uses theme colors.
- Buttons and links in project description now open internal links in the same tab, and external links in a new tab.

## 2021-06-16

### Fixed

- Project moderators can no longer see draft projects they don't moderate in the project listing.
- The content and subject of the emails used to share an input (idea/issue/option/contribution/...) do now include the correct input title and URL.
- Sharing new ideas on Facebook goes faster
- Manual campaigns now have the layout content in all available languages.

## 2021-06-11

### Fixed

- Facebook button no longer shows when not configured.

## 2021-06-10

### Fixed

- Creating invites on a platform with many heavy custom registration fields is no longer unworkably slow

## 2021-06-09

### Added

- New citizen-facing map view

## 2021-06-08

### Fixed

- Ordering by ideas by trending is now working.
- Ordering by ideas votes in the input manager is now working.

## 2021-06-07

### Added

- Qualtrics surveys integration.

### Changed

- Project Events are now ordered chronologically from latest to soonest.

### Fixed

- Visibility Labels in the admin projects list are now visible.
- Tagged ideas export is fixed.
- Updating an idea in one locale does not overwrite other locales anymore

## 2021-05-28

### Fixed

- Project Events are now ordered chronologically from soonest to latest.

## 2021-05-27

### Fixed

- Project access rights management are now visible again.

## 2021-05-21

### Added

- Profanity blocker: when posting comments, input, proposals that contain profane words, posting will not be possible and a warning will be shown.

## 2021-05-20

### Fixed

- Excel exports of ideas without author

## 2021-05-19

### Added

- Support for Auth0 as a verification method

## 2021-05-18

### Fixed

- Active users no longer need confirmation

## 2021-05-14

### Fixed

- Fixed an issue causing already registered users to be prompted with the post-registration welcome screen.

## 2021-05-11

### Added

- Added polls to the reporting section of the dashboards

## 2021-05-10

### Changed

- Invited or verified users no longer require confirmation.

## 2021-05-07

### Fixed

- Spreasheet exports throughout the platform are improved.

### Added

- City Admins can now assign any user as the author of an idea when creating or updating.
- Email confirmation now happens in survey and signup page sign up forms.

## 2021-05-06

### Fixed

- Idea export to excel is no longer limited to 250 ideas.

## 2021-05-04

### Fixed

- Fixed issues causing email campaigns not to be sent.

## 2021-05-03

### Changed

- Users are now prompted to confirm their account after creating it, by receiving a confirmation code in their email address.

### Added

- SurveyXact Integration.

## 2021-05-01

### Added

- New module to plug email confirmation to users.

## 2021-04-29

### Fixed

- Editing the banner header in Admin > Settings > General, doesn't cause the other header fields to be cleared anymore

## 2021-04-22

### Fixed

- After the project title error appears, it disappears again after you start correcting the error

## 2021-03-31

### Fixed

- Customizable Banner Fields no longer get emptied/reset when changing another.

### Added

- When a client-side validation error happens for the project title in the admin, there will be an error next to the submit button in addition to the error message next to the input field.

## 2021-03-25

### Fixed

- The input fields for multiple locales provides an error messages when there's an error for at least one of the languages.

## 2021-03-23

### Fixed

- Fix for broken sign-up flow when signing-up through social sign-on

## 2021-03-19

### Fixed

- Admin>Dashboard>Users tab is no longer hidden for admins that manage projects.
- The password input no longer shows the password when hitting ENTER.
- Admin > Settings displays the tabs again

### Changed

- Empty folders are now shown in the landing page, navbar, projects page and sitemap.
- The sitemap no longer shows all projects and folder under each folder.
- Images added to folder descriptions are now compressed, reducing load times in project and folder pages.

### Added

- Allows for sending front-end events to our self-hosted matomo analytics tool

## 2021-03-16

### Changed

- Automatic tagging is functional for all clusters, and enabled for all premium customers

### Added

- Matomo is enabled for all platforms, tracking page views and front-end events (no workshops or back-end events yet)

## 2021-03-11

### Changed

- Tenants are now ordered alphabetically in AdminHQ
- Serbian (Latin) is now a language option.

## 2021-03-10

### Added

- CitizenLab admins can now change the link to the accessibility statement via AdminHQ.
- "Reply-to" field in emails from campaigns can be customized for each platform
- Customizable minimal required password length for each platform

## 2021-03-09

### Fixed

- Fixed a crash that would occur when tring to add tags to an idea

## 2021-03-08

### Fixed

- Phase pages now display the correct count of ideas (not retroactive - will only affect phases modified from today onwards).

## 2021-03-05

### Changed

- Changed the default style of the map
- Proposals/Initiatives are now sorted by most recent by default

### Added

- Custom maps (Project settings > Map): Admins now have the capability to customize the map shown inside of a project. They can do so by uploading geoJson files as layers on the map, and customizing those layers through the back-office UI (e.g. changing colors, marker icons, tooltip text, sort order, map legend, default zoom level, default center point).

### Fixed

- Fixed a crash that could potentially occur when opening an idea page and afterwards going back to the project page

## 2021-03-04

### Added

- In the admin (Settings > Registration tab), admins can now directly set the helper texts on top of the sign-up form (both for step 1 and 2).
- The admin Settings > Homepage and style tab has two new fields: one to allow customization for copy of the banner signed-in users see (on the landing page) and one to set the copy that's shown underneath this banner and above the projects/folders (also on the landing page).
- Copy to clarify sign up/log in possibilities with phone number

### Changed

- The admin Settings > Homepage and style tab has undergone copy improvements and has been rearranged
- The FranceConnect button to login, signup or verify your account now displays the messages required by the vendor.
- Updated the look of the FranceConnect button to login, signup or verify your account to feature the latests changes required by the vendor.

### Fixed

- Downvote button (thumbs down) on input card is displayed for archived projects

## 2021-03-03

### Added

- Users are now notified in app and via email when they're assigned as folder administrators.

## 2021-03-02

### Fixed

- Don't show empty space inside of the idea card when no avatar is present

### Added

- Maori as languages option

### Changed

- Improved layout of project event listings on mobile devices

## 2021-02-26

### Fixed

- France Connect button hover state now complies with the vendor's guidelines.

## 2021-02-24

### Fixed

- The project page no longer shows an eternal spinner when the user has no access to see the project

## 2021-02-18

### Added

- The password fields show an error when the password is too short
- The password fields have a 'show password' button to let people check their password while typing
- The password fields have a strength checker with appropriate informative message on how to increase the strength
- France Connect as a verification method.

### Fixed

- Notifications for started phases are no longer triggered for unpublished projects and folders.

## 2021-02-17

### Changed

- All input fields for multiple locales now use the components with locale switchers, resulting in a cleaner and more compact UI.
- Copy improvements

## 2021-02-12

### Fixed

- Fixed Azure AD login for some Azure setups (Schagen)

### Changed

- When searching for an idea, the search operation no longer searches on the author's name. This was causing severe performance issues and slowness of the paltforms.

## 2021-02-10

### Added

- Automatic tagging

## 2021-02-08

### Fixed

- Fixed a bug preventing registration fields and poll questions from reordering correctly.
- Fixed a bug causing errors in new platforms.

## 2021-02-04

### Fixed

- Fixed a bug causing the projects list in the navbar and projects page to display projects outside of folders when they're contained within them.

## 2021-01-29

### Added

- Ability to redirect URLs through AdminHQ
- Accessibility statement link in the footer

### Fixed

- Fixed issue affecting project managers that blocked access to their managed projects, when these are placed inside a folder.

## 2021-01-28

### Fixed

- A bug in Admin project edit page that did not allow a user to Go Back to the projects list after switching tabs
- Scrolling on the admin users page

## 2021-01-26

### Added

- Folder admin rights. Folder admins or 'managers' can be assigned per folder. They can create projects inside folders they have rights for, and moderate/change the folder and all projects that are inside.
- The 'from' and 'reply-to' emails can be customized by cluster (by our developers, not in Admin HQ). E.g. Benelux notification emails could be sent out by notifications@citizenlab.eu, US emails could be sent out by notifications@citizenlab.us etc., as long as those emails are owned by us. We can choose any email for "reply-to", so also email addresses we don't own. This means "reply-to" could potentially be configured to be an email address of the city, e.g. support@leuven.be. It is currently not possible to customize the reply-to (except for manual campaigns) and from fields for individual tenants.
- When a survey requires the user to be signed-in, we now show the sign in/up form directly on the page when not logged in (instead of the green infobox with a link to the sign-up popup)

### Fixed

- The 'reply-to' field of our emails showed up twice in recipient's email clients, now only once.

### Changed

- Added the recipient first and last name to the 'to' email field in their email client, so not only their email adress is shown.
- The links in the footer can now expand to multiple lines, and therefore accomodate more items (e.g. soon the addition of a link to the accesibility statement)

## 2021-01-21

### Added

- Added right-to-left rendering to emails

## 2021-01-18

### Fixed

- Access rights tab for participatory budget projects
- Admin moderation page access

## 2021-01-15

### Changed

- Copy improvements across different languages

## 2021-01-14

### Added

- Ability to customize the input term for a project

### Changed

- The word 'idea' was removed from as many places as possible from the platform, replaced with more generic copy.

## 2021-01-13

### Changed

- Idea cards redesign
- Project folder page redesign
- Project folders now have a single folder card image instead of 5 folder images in the admin settings
- By default 24 instead of 12 ideas or shown now on the project page

## 2020-12-17

### Fixed

- When creating a project from a template, only templates that are supported by the tenant's locale will show up
- Fixed several layout, interaction and data issues in the manual tagging feature of the Admin Processing page, making it ready for external use.
- Fixed project managers access of the Admin Processing page.

### Added

- Admin activity feed access for project managers
- Added empty state to processing list when no project is selected
- Keyboard shortcut tooltip for navigation buttons of the Admin Processing page

### Changed

- Reduced spacing in sidebar menu, allowing for more items to be displayed
- Style changes on the Admin Processing page

## 2020-12-08

### Fixed

- Issues with password reset and invitation emails
- No more idea duplicates showing up on idea overview pages
- Images no longer disappear from a body of an idea, or description of a project on phase, if placed at the bottom.

### Changed

- Increased color contrast of inactive timeline phases text to meet accesibility standard
- Increased color contrast of event card left-hand event dates to meet accesibility standard
- Increased color contrast of List/Map toggle component to meet accesibility standard

### Added

- Ability to tag ideas manually and automatically in the admin.

## 2020-12-02

### Changed

- By default the last active phase instead of the last phase is now selected when a timeline project has no active phase

### Fixed

- The empty white popup box won't pop up anymore after clicking the map view in non-ideation phases.
- Styling mistakes in the idea page voting and participatory budget boxes.
- The tooltip shown when hovering over a disabled idea posting button in the project page sticky top bar is no longer partially hidden

## 2020-12-01

### Changed

- Ideas are now still editable when idea posting is disabled for a project.

## 2020-11-30

### Added

- Ability to create new and edit existing idea statuses

### Fixed

- The page no longer refreshes when accepting the cookie policy

### Changed

- Segment is no longer used to connect other tools, instead following tools are integrated natively
  - Google Analytics
  - Google Tag Manager
  - Intercom
  - Satismeter
  - Segment, disabled by default
- Error messages for invitations, logins and password resets are now clearer.

## 2020-11-27

### Fixed

- Social authentication with Google when the user has no avatar.

### Changed

- Random user demographics on project copy.

## 2020-11-26

### Added

- Some specific copy for Vitry-sur-Seine

## 2020-11-25

### Fixed

- Sections with extra padding or funky widths in Admin were returned to normal
- Added missing copy from previous release
- Copy improvements in French

### Changed

- Proposal and idea descriptions now require 30 characters instead of the previous 500

## 2020-11-23

### Added

- Some specific copy for Sterling Council

### Fixed

- The Admin UI is no longer exposed to regular (and unauthenticated) users
- Clicking the toggle button of a custom registration field (in Admin > Settings > Registration fields) no longer duplicated the row
- Buttons added in the WYSIWYG editor now have the correct color when hovered
- The cookie policy and accessibility statement are not editable anymore from Admin > Settings > Pages

### Changed

**Project page:**

- Show all events at bottom of page instead of only upcoming events
- Reduced padding of sticky top bar
- Only show sticky top bar when an action button (e.g. 'Post an idea') is present, and you've scrolled past it.

**Project page right-hand sidebar:**

- Show 'See the ideas' button when the project has ended and the last phase was an ideation phase
- Show 'X ideas in the final phase' when the project has ended and the last phase was an ideation phase
- 'X phases' is now clickable and scrolls to the timeline when clicked
- 'X upcoming events' changed to 'X events', and event count now counts all events, not only upcoming events

**Admin project configuration page:**

- Replaced 'Project images' upload widget in back-office (Project > General) with 'Project card image', reduced the max count from 5 to 1 and updated the corresponding tooltip with new recommended image dimensions

**Idea page:**

- The map modal now shows address on top of the map when opened
- Share button copy change from "share idea" to "share"
- Right-hand sidebar is sticky now when its height allows it (= when the viewport is taller than the sidebar)
- Comment box now has an animation when it expands
- Adjusted scroll-to position when pressing 'Add a comment' to make sure the comment box is always fully visible in the viewport.

**Other:**

- Adjusted FileDisplay (downloadable files for a project or idea) link style to show underline by default, and increased contrast of hover color
- Reduced width of DateTimePicker, and always show arrows for time input

## 2020-11-20 (2)

### Fixed

- The project header image is screen reader friendly.
- The similar ideas feature doesn't make backend requests anymore when it's not enabled.

### Changed

- Areas are requested with a max. of 500 now, so more areas are visible in e.g. the admin dashboard.

## 2020-11-18

### Added

- Archived project folder cards on the homepage will now have an "Archived" label, the same way archived projects do\
- Improved support for right-to-left layout
- Experimental processing feature that allows admins and project managers to automatically assign tags to a set of ideas.

### Fixed

- Projects without idea sorting methods are no longer invalid.
- Surveys tab now shows for projects with survey phases.

### Changed

- Moved welcome email from cl2-emails to cl2-back

## 2020-11-16

### Added

- Admins can now select the default sort order for ideas in ideation and participatory budgeting projects, per project

### Changed

- The default sort order of ideas is now "Trending" instead of "Random" for every project if left unchanged
- Improved sign in/up loading speed
- Removed link to survey in the project page sidebar when not logged in. Instead it will show plain none-clickable text (e.g. '1 survey')

### Fixed

- Custom project slugs can now contain alphanumeric Arabic characters
- Project Topics table now updates if a topic is deleted or reordered.
- Empty lines with formatting (like bold or italic) in a Quill editor are now removed if not used as paragraphs.

## 2020-11-10

### Added

#### Integration of trial management into AdminHQ

- The lifecycle of the trials created from AdminHQ and from the website has been unified.
- After 14 days, a trial platform goes to Purgatory (`expired_trial`) and is no longer accessible. Fourteen days later, the expired trial will be removed altogether (at this point, there is no way back).
- The end date of a trial can be modified in AdminHQ (> Edit tenant > Internal tab).

## 2020-11-06

### Added

- Social sharing via WhatsApp
- Ability to edit the project URL
- Fragment to embed a form directly into the new proposal page, for regular users only

### Fixed

- The project about section is visibile in mobile view again
- Maps will no longer overflow on page resizes

## 2020-11-05

### Added

- Reordering of and cleaner interface for managing custom registration field options
- An 'add proposal' button in the proposals admin
- Fragment to user profile page to manage party membership settings (CD&V)
- "User not found" message when visiting a profile for a user that was deleted or could not be found

### Changed

- Proposal title max. length error message
- Moved delete functionality for projects and project folders to the admin overview

### Fixed

- The automatic scroll to the survey on survey project page

## 2020-11-03

### Fixed

- Fixed broken date picker for phase start and end date

## 2020-10-30

### Added

- Initial Right to left layout for Arabic language
- Idea description WYSIWYG editor now supports adding images and/or buttons

## 2020-10-27

### Added

- Support for Arabic

## 2020-10-22

### Added

- Project edit button on project page for admins/project manager
- Copy for Sterling Council

### Fixed

- Links will open in a new tab or stay on the same page depending on their context. Links to places on the platform will open on the same page, unless it breaks the flow (i.e. going to the T&C policy while signing up). Otherwise, they will open in a new tab.

### Changed

- In the project management rights no ambiguous 'no options' message will be shown anymore when you place your cursor in the search field

## 2020-10-16

### Added

- Ability to reorder geographic areas

### Fixed

- Stretched images in 'avatar bubbles'
- Input fields where other people can be @mentioned don't grow too wide anymore
- Linebar charts overlapping elements in the admin dashboard

## 2020-10-14

### Changed

- Project page redesign

## 2020-10-09

### Added

- Map configuration tool in AdminHQ (to configure maps and layers at the project level).

## 2020-10-08

### Added

- Project reports

### Changed

- Small styling fixes
- Smart group support multiple area codes
- Layout refinements for the new idea page
- More compact idea/proposal comment input
- Proposal 'how does it work' redesign

## 2020-10-01

### Changed

- Idea page redesign

## 2020-09-25

### Fixed

- The "Go to platform" button in custom email campaigns now works in Norwegian

### Added

- Granular permissions for proposals
- Possibility to restrict survey access to registered users only
- Logging project published events

### Changed

- Replaced `posting_enabled` in the proposal settings by the posting proposal granular permission
- Granular permissions are always granted to admins

## 2020-09-22

### Added

- Accessibility statement

## 2020-09-17

### Added

- Support for checkbox, number and (free) text values when initializing custom fields through excel invites.

### Changed

- Copy update for German, Romanian, Spanish (CL), and French (BE).

## 2020-09-15

### Added

- Support Enalyzer as a new survey provider
- Registration fields can now be hidden, meaning the user can't see or change them, typically controlled by an outside integration. They can still be used in smart groups.
- Registration fields can now be pre-populated using the invites excel

## 2020-09-08

### Fixed

- Custom buttons (e.g. in project descriptions) have correct styling in Safari.
- Horizontal bar chart overflow in Admin > Dashboard > Users tab
- User graphs for registration fields that are not used are not shown anymore in Admin > Dashboard > Users tab

### Added

- Pricing plan feature flags for smart groups and project access rights

## 2020-09-01

### Fixed

- IE11 no longer gives an error on places that use the intersection observer: project cards, most images, ...

### Added

- New platform setting: 'Abbreviated user names'. When enabled, user names are shown on the platform as first name + initial of last name (Jane D. instead of Jane Doe). This setting is intended for new platforms only. Once this options has been enabled, you MUST NOT change it back.
- You can now export all charts in the admin dashboard as xlsx or svg.
- Translation improvements (email nl...)

### Changed

- The about us (CitizenLab) section has been removed from the cookie policy

## 2020-08-27

### Added

- Support for rich text in field descriptions in the idea form.
- New "Proposed Budget" field in the idea form.

### Changed

- Passwords are checked against a list of common passwords before validation.
- Improving the security around xlsx exports (escaping formulas, enforcing access restrictions, etc.)
- Adding request throttling (rate-limiting) rules.
- Improving the consistency of the focus style.

## 2020-07-30

### Added

- Pricing plans in AdminHQ (Pricing plan limitations are not enforced).
- Showing the number of deviations from the pricing plan defaults in the tenant listing of AdminHQ.

### Changed

- Tidying up the form for creating new tenants in AdminHQ (removing unused features, adding titles and descriptions, reordering features, adding new feature flags, removing fields for non-relevant locales).

## 2020-07-10

### Added

- Project topics

### Changed

- Userid instead of email is used for hidden field in surveys (Leiden)
- New projects have 'draft' status by default

### Fixed

- Topics filter in ideas overview works again

## 2020-07-09 - Workshops

### Fixed

- Speps are scrollable

### Added

- Ability to export the inputs as an exel sheet
- Polish translations
- Portugese (pt-BR) translations

## 2020-06-26

### Fixed

- No longer possible to invite a project manager without selecting a project
- The button on the homepage now also respects the 'disable posting' setting in proposals
- Using project copy or a tenant template that contains a draft initiative no longer fails

### Added

- Romanian

## 2020-06-19

### Fixed

- Polish characters not being rendered correctly

### Added

- Back-office toggle to turn on/off the ability to add new proposals to the platform

## 2020-06-17

### Fixed

- It's no longer needed to manually refresh after deleting your account for a consistent UI
- It's no longer needed to manually refresh after using the admin toggle in the user overview
- The sign-in/up flow now correctly asks the user to verify if the smart group has other rules besides verification
-

demo`is no longer an available option for`organization_type` in admin HQ

- An error is shown when saving a typeform URL with `?email=xxxx` in the URL, which prevented emails to be linked to survey results
- On mobile, the info container in the proposal info page now has the right width
- A general issue with storing cookies if fixed, noticable by missing data in GA, Intercom not showing and the cookie consent repeatedly appearing
- Accessibility fix for the search field
- The `signup_helper_text` setting in admin HQ is again displayed in step 1 of the sign up flow

### Added

- There's a new field in admin HQ to configure custom copy in step 2 of the sign up flow called `custom_fields_signup_helper_text`
- `workshops` can be turned on/off in admin HQ, displayed as a new page in the admin interface

### Changed

- The copy for `project moderator` has changed to `project manager` everywhere
- The info image in the proposals header has changed

## 2020-06-03

### Fixed

- Maps with markers don't lose their center/zoom settings anymore
- English placeholders in idea form are gone for Spanish platforms

## 2020-05-26

### Changed

- Lots of small UI improvements throughout the platform
- Completely overhauled sign up/in flow:
  - Improved UI
  - Opens in a modal on top of existing page
  - Opens when an unauthenticaed user tries to perform an action that requires authentication (e.g. voting)
  - Automatically executes certain actions (e.g. voting) after the sign in/up flow has been completed (note: does not work for social sign-on, only email/password sign-on)
  - Includes a verification step in the sign up flow when the action requires it (e.g. voting is only allowed for verified users)

## 2020-05-20

### Fixed

- Budget field is shown again in idea form for participatory budget projects

## 2020-05-14

### Added

- Idea configurability: disabling/requiring certain fields in the idea form
- The footer has our new logo

### Changed

- Admins will receive a warning and need to confirm before sending a custom email to all users
- A survey project link in the top navigation will link to /info instead of to /survey

## 2020-04-29

### Fixed

- Folders are again shown in the navbar
- Adding an image to the description text now works when creating a project or a phase

### Added

- Support for Polish, Hungarian and Greenlandic

## 2020-04-23

### Fixed

- Long timeline phase names show properly

### Changed

- Redirect to project settings after creating the project
- Links to projects in the navigation menu link to the timeline for timeline projects

## 2020-04-21

### Fixed

- Fixed overlapping issue with idea vote bar on mobile
- Fixed an issue where images were used for which the filename contained special characters

### Added

- The overview (moderation) in the admin now has filters
  - Seen/not seen
  - Type: Comment/Idea/Proposal
  - Project
  - Search
- The idea xlsx export contains extra columns on location, number of comments and number of attachments

### Changed

- The permissions tab in the project settings has reordered content, to be more logical
- In German, the formal 'Sie' form has been replaced with the informal 'Du' form

## 2020-03-31

### Fixed

- Signing up with keyboard keys (Firefox)
- Composing manual emails with text images
- Exporting sheet of volunteers with long cause titles

### Added

- Folder attachments
- Publication status for folders

### Changed

- Show folder projects within admin project page

## 2020-03-20

### Added

- Volunteering as a new participation method

## 2020-03-16

### Fixed

- The project templates in the admin load again

## 2020-03-13

### Fixed

- The folder header image is not overly compressed when making changes to the folder settings
- The loading spinner on the idea page is centered

### Added

- Add images to folders, shown in cards.

### Changed

- Admins can now comment on ideas.

## 2020-03-10

### Fixed

- Fixed consent banner popping up every time you log in as admin
- Fixed back-office initiative status change 'Use latest official updates' radio button not working
- Fixed broken copy in Initiative page right-hand widget

### Added

- Add tooltip explaining what the city will do when the voting threshold is reached for a successful initiative
- Added verification step to the signup flow
- New continuous flow from vote button clicked to vote casted for unauthenticated, unverified users (click vote button -> account creation -> verification -> optional/required custom signup fields -> programmatically cast vote -> successfully voted message appears)
- The rich text editor in the admin now supports buttons

### Changed

- Admin HQ: new and improved list of timezones

## 2020-03-05

### Fixed

- Signup step 2 can no longer be skipped when there are required fields
- Correct tooltip link for support article on invitations
- Correct error messages when not filling in start/end date of a phase

### Added

- Setting to disable downvoting in a phase/project, feature flagged
- When a non-logged in visitor tries to vote on an idea that requires verification, the verification modal automatically appears after registering

## 2020-02-24

### Fixed

- Initiative image not found errors
- Templates generator out of disk space

### Added

- Folders i1
  - When enabled, an admin can create, edit, delete folders and move projects into and out of folders
  - Folders show in the project lists and can be ordered within projects

### Changed

- Initiative explanatory texts show on mobile views
- Existing platforms have a moderator@citizenlab.co admin user with a strong password in LastPass
- In the admin section, projects are no longer presented by publication status (Folders i1)

## 2020-02-19

### Fixed

- Loading more comments on the user profile page works again
- Accessibility improvements
- Adding an image no longer pops up the file dialog twice
- Changed to dedicated IP in mailgun to improve general deliverability of emails

### Added

- Improvements to the PB UI to make sure users confirm their basket at the end
- Ideation configurability i1
  - The idea form can be customized, on a project level, to display custom description texts for every field
- People filling out a poll are now included in the 'participated in' smart group rules
- Make me admin section in Admin HQ

### Changed

- When a platform no longer is available at a url, the application redirects to the CitizenLab website
- New platforms automatically get a moderator@citizenlab.co admin user with a strong password in LastPass

## 2020-01-29

### Fixed

- Rich text editor no longer allows non-video iframe content
- Smart groups that refer to a deleted project now get cleaned up when deleting a project
- All cookie consent buttons are now reachable on IE11
- More accessibility fixes
- The organization name is no longer missing in the password reset email

### Added

- CSAM verification
  - Users can authenticate and verify using BeID or itsme
  - User properties controlled by a verification method are locked in the user profile
  - Base layer of support for other similar verification methods in the future
- The order of project templates can now be changed in Templates HQ

### Changed

- Project templates overview no longer shows the filters

## 2020-01-17

### Fixed

- Further accesibility improvements:
  - Screen reader improvement for translations
  - Some color contrast improvements

### Added

- A hidden topics manager available at https://myfavouriteplatform.citizenlab.co/admin/topics

## 2020-01-15

### Fixed

- In the admin, the project title is now always displayed when editing a project
- Further accesibility improvements:
  - Site map improvements (navigation, clearer for screen readers)
  - Improved colors in several places for users with sight disability
  - Improved HTML to better inform screen reader users
  - Added keyboard functionality of password recovery
  - Improved forms (easier to use for users with motoric disabilities, better and more consistent validation, tips and tricks on mobile initiative form)
  - Improvements for screen reader in different languages (language picker, comment translations)
  - Added title (visible in your tab) for user settings page
  - Improved screen reader experience for comment posting, deleting, upvoting and idea voting

### Added

- The email notification settings on the user profile are now grouped in categories
- Unsubscribing through an email link now works without having to sign in first

### Changed

- The idea manager now shows all ideas by default, instead of filtered by the current user as assignee

## 2020-01-07

### Added

- Go to idea manager when clicking 'idea assigned to you' notification
- 2th iteration of the new admin moderation feature:
  - Not viewed/Viewed filtering
  - The ability to select one or more items and mark them as viewed/not viewed
  - 'Belongs to' table column, which shows the context that a piece of content belongs to (e.g. the idea and project that a comment belongs to)
  - 'Read more' expand mechanism for longer pieces of content
  - Language selector for multilingual content
  - 'Go to' link that will open a new tab and navigate you to the idea/iniative/comment that was posted

### Changed

- Improve layout (and more specifically width) of idea/iniatiatve forms on mobile
- Separate checkboxes for privacy policy and cookie policy
- Make the emails opt-in at registration

### Fixed

- Fix for unreadable password reset error message on Firefox
- Fix for project granular permission radio buttons not working

## 2019-12-12

### Added

- Polls now support questions for which a user can check multiple options, with a configurable maximum
- It's now possible to make a poll anonymous, which hides the user from the response excel export
- New verification method `id_card_lookup`, which supports the generic flow of verifying a user using a predined list of ID card numbers.
  - The copy can be configured in Admin HQ
  - The id cards CSV can be uploaded through Admin HQ

## 2019-12-11

### Added

- Admin moderation iteration 1 (feature flagged, turned on for a selected number of test clients)
- New verification onboarding campaign

### Changed

- Improved timeline composer
- Wysiwyg accessibility improvement

### Fixed

- English notifications when you have French as your language

## 2019-12-06

### Fixed

- Accessibility improvements:
  - Polls
  - Idea/initiative filter boxes
- Uploading a file in admin project page now shows the loading spinner when in progress
- Fixed English copy in notifications when other language selected
- Fixed project copy in Admin HQ not being saved

## 2019-12-05

### Fixed

- Small popups (popovers) no longer go off-screen on smaller screens
- Tooltips are no longer occluded by the checkbox in the idea manager
- The info icon on the initiatives voting box has improved alignment
- Project templates now display when there's only `en` is configured as a tenant locale
- When changing the lifecycle stage of a tenant, the update is now sent right away to segment
- When users accept an inivitation and are in a group, the group count is correctly updated
- Dropdowns in the registration flow can again support empty values
- Accessibility:
  - Various color changes to improve color contrasts
  - Color warning when picking too low contrast
  - Improvements to radio buttons, checkboxes, links and buttons for keyboard accessibility
  - Default built-in pages for new tenants have a better hierarchy for screen readers
- User posted an idea/initiative notification for admins will be in the correct language

## 2019-11-25

### Changed

- Updated translations
- Area filter not shown when no areas are configured
- Overall accessibility improvements for screen readers
- Improved accessibility of the select component, radio button, image upload and tooltip

### Fixed

- When adding a vote that triggers the voting limit on a project/phase, the other idea cards now automatically get updated with disabled vote buttons
- Fix for mobile bottom menu not being clickable when idea page was opened
- Navigating directly between projects via the menu no longer results in faulty idea card collections
- Display toggle (map or list view) of idea and initiative cards works again

## 2019-11-19

### Added

- New ideation project/phase setting called 'Idea location', which enables or disabled the ability to add a location to an idea and show the ideas on a map

### Changed

- Improved accessibility of the image upload component
- COW tooltipy copy
- Sharing modal layout improvement

### Fixed

- Checkboxes have unique ids to correctly identify their corresponding label, which improves screen reader friendliness when you have multiple checkboxes on one page.
- Avatar layout is back to the previous, smaller version

## 2019-11-15

### Fixed

- Fix for 'Click on map to add an idea' functionality not working
- Fix for notifications not showing

## 2019-11-12

### Fixed

- An email with subject `hihi` is no longer sent to admins that had their invite accepted
- Whe clicking the delete button in the file uploader, the page no longer refreshes
- Project templates no longer show with empty copy when the language is missing
- The countdown timer on initiatives now shows the correct value for days
- The radio buttons in the cookie manager are clickable again
- Changing the host of a tenant no longer breaks images embedded in texts
- It's possible again to unassign an idea in the idea manager
- The popup for adding a video or link URL is no longer invisible or unusable in some situations
- Uploading files is no longer failing for various filetypes we want to support
- Keyboard accessibility for modals

### Added

- ID Verification iteration 1
  - Users can verify their account by entering their ID card numbers (currently Chile only)
  - Verification is feature flagged and off by default
  - Smart groups can include the criterium 'is verified'
  - Users are prompted to verify their account when taking an actions that requires verification
- Total population for a tenant can now be entered in Admin HQ
- It's now possible to configure the word used for areas towards citizens from the areas admin
- Improvements to accessibility:
  - Idea and initiative forms: clearer for screen readers, keyboard accessibility, and more accessible input fields
  - Nav bar: clearer for screen readers and improved keyboard navigation
  - Project navigation and phases: clearer for screen readers
  - Sign-in, password reset and recovery pages: labeling of the input fields, clearer for screen readers
  - Participatory budgeting: clearer for screen readers

### Changed

- The organization name is now the default author in an official update

## 2019-10-22

### Fixed

- The sharing title on the idea page is now vertically aligned
- Improvements to the 'bad gateway' message sometimes affecting social sharing
- The map and markers are again visible in the admin dashboard
- First round of accessibility fixes and improvements
  - Dynamics of certain interactions are picked up by screen readers (PB, voting, ...)
  - Overall clarity for screen readers has improved
  - Improvements to information structure: HTML structure, W3C errors, head element with correct titles
  - Keyboard accessibility has generally improved: sign-up problems, login links, PB assignment, ...

### Added

- Initiatives iteration 3
  - Automatic status changes on threshold reached or time expired
  - When updating the status, official feedback needs to be provided simultaneously
  - Users receive emails and notifications related to (their) initiative
  - Initiatives support images in their body text
- Project templates
  - Admins can now create projects starting from a template
  - Templates contain images, a description and a timeline and let admin filter them by tags
  - Admins can share template descriptions with a publically accessible link
- It's now possible to configure the banner overlay color from the customize settings
- A custom email campaign now contains a CTA button by default

### Changed

- Complete copy overhaul of all emails

## 2019-10-03

### Fixed

- PB phase now has a basket button in the project navbar
- The datepicker in the timeline admin now works in IE11

### Changed

- For fragments (small pieces of UI that can be overridden per tenant) to work, they need to be enabled individually in admin HQ.

## 2019-09-25

### Fixed

- It's again possible to change a ideation/PB phase to something else when it contains no ideas
- Older browsers no longer crash when scrolling through comments (intersection observer error)
- Pagination controls are now correctly shown when there's multiple pages of users in the users manager
- The user count of groups in the users manager no longer includes invitees and matches the data shown
- Transition of timeline phases now happen at midnight, properly respecting the tenant timezone
- When looking at the map of an idea or initiative, the map marker is visible again
- The initiatives overview pages now uses the correct header and text colors
- The vote control on an initiative is no longer invisible on a tablet screen size
- The idea page in a budgeting context now shows the idea's budget
- The assign button on an idea card in a budgeting context behaves as expected when not logged in
- Project copy in Admin HQ that includes comments no longer fails
- Changing granular permissions by project moderator no longer fails

### Added

- Polling is now supported as a new participation method in a continuous project or a phase
  - A poll consists of multiple question with predefined answers
  - Users can only submit a poll once
  - Taking a poll can be restricted to certain groups, using granular permissions
  - The poll results can be exported to excel from the project settings
- It's now possible to disable Google Analytics, Google Tag Manager, Facebook Pixel and AdWords for specific tenants through Admin HQ

### Changed

- Large amount of copy improvements throughout to improve consistency and experience
- The ideas overview page is no longer enabled by default for new tenants
- The built-in 'Open idea project' can now be deleted in the project admin

## 2019-08-30

### Fixed

- The map preview box no longer overflows on mobile devices
- You're now correctly directed back to the idea/initiatives page after signing in/up through commenting

### Changed

- The height of the rich text editor is now limited to your screen height, to limit the scrolling when applying styles

## 2019-08-29

### Fixed

- Uploaded animated gifs are no longer displayed with weird artifacts
- Features that depend on NLP are less likely to be missing some parts of the data

### Added

- Citizen initiatives
  - Citizens can post view and post initiatives
  - Admins can manage initiatives, similar to how they manage ideas
  - Current limitation to be aware of, coming very soon:
    - No emails and notifications related to initiatives yet
    - No automated status changes when an initiative reaches enough votes or expires yet

## 2019-08-09

### Fixed

- Fixed a bug that sometimes prevented voting on comments
- When editing a comment, a mention in the comment no longer shows up as html
- In the dashboard, the domicile value 'outside' is now properly translated
- Some fixes were made to improve loading of the dashboard map with data edge cases
- Deleting a phase now still works when users that reveived notifications about the phase have deleted their account
- New releases should no longer require a hard refresh, avoiding landing page crashing issues we had

### Added

- File input on the idea form now works on mobile, if the device supports it

## 2019-07-26

### Fixed

- The project moderator email and notification now link to the admin idea manager instead of citizen side
- The widget no longer shows the `Multiloc`, but the real idea titles for some platforms

### Added

- Speed improvements to data requests to the backend throughout the whole paltform
- Changing the participation method from ideation to information/survey when there are ideas present is now prevented by the UI
- It's now possible to manually reorder archived projects
- There's new in-platform notifications for a status change on an idea you commented or voted on

## 2019-07-18

### Fixed

- It's no longer possible to change the participation method to information or survey if a phase/project already contains ideas
- The 'Share your idea modal' is now properly centered
- It's no longer possible to send out a manual email campaign when the author is not properly defined
- Invite emails are being sent out again
- Imported ideas no longer cause incomplete pages of idea cards
- Invited users who did not accept yet no longer receive any automated digest emails

## 2019-07-08

### Fixed

- When changing images like the project header, it's no longer needed to refresh to see the result
- The comments now display with a shorter date format to work better on smaller screens
- The code snippet from the widget will now work in some website that are strict on valid html
- The number of days in the assignee digest email is no longer 'null'
- The project preview description input is displayed again in the projects admin
- The idea status is no longer hidden when no vote buttons are displayed on the idea page
- Duplicate idea cards no longer appear when loading new pages

### Added

- Performance optimizations on the initial loading of the platform
- Performance optimizations on loading new pages of ideas and projects
- Newly uploaded images are automatically optimized to be smaller in filesize and load faster
- The 'Add an idea' button is now shown in every tab of the projects admin
- It's now possible to add videos to the idea body text
- E-mails are no longer sent out through Vero, but are using the internal cl2-emails server

### Changed

- The automated emails in the admin no longer show the time schedule, to work around the broken translations
- The rights for voting on comments now follow the same rights than commenting itself, instead of following the rights for idea voting
- On smaller desktop screens, 3 columns of idea cards are now shown instead of 2
- When adding an idea from the map, the idea will now be positioned on the exact location that was clicked instead of to the nearest detectable address
- Using the project copy tool in admin HQ is more tolerant about making copies of inconsistent source projects

## 2019-06-19

### Fixed

- Show 3-column instead of 2-column layout for ideas overview page on smaller desktop screens
- Don't hide status label on idea page when voting buttons are not shown

### Changed

- Small improvement in loading speed

## 2019-06-17

## Fixed

- The column titles in comments excel export are aligned with the content
- There's now enough space between voting anc translate links under a comment
- Vote button on an idea no longer stays active when a vote on that idea causes the voting treshold of the project to be reached

## Added

- The admin part of the new citizen initiatives is available (set initiatives feature on `allowed`)
  - Cities can configure how they plan to use initiatives
- A preview of how initiatives will look like city side is available, not yet ready for prime time (set initiatives feature on `allowed` and `enabled`)
- The ideas overview page has a new filtering sidebar, which will be used for other idea and initiative listings in the future
  - On idea status
  - On topic
  - Search
- Comments now load automatically while scrolling down, so the first comments appear faster

## 2019-06-05

### Fixed

- Fix an issue that when showing some ideas in an idea card would make the application crash

## 2019-05-21

### Fixed

- The idea page does no longer retain its previous scroll position when closing and reopening it
- The Similar Ideas box no longer has a problem with long idea titles not fitting inside of the box
- The Similar Ideas box content did not update when directly navigating from one idea page to the next
- The 'What were you looking for?' modal no longer gives an error when trying to open it

### Changed

- You now get redirected to the previously visited page instead of the landing page after you've completed the signup process

## 2019-05-20

### Fixed

- Closing the notification menu after scrolling no longer results in a navbar error
- When accessing the idea manager as a moderator, the assignee filter defaults to 'assigned to me'
- The idea and comment counts on the profile page now update as expected
- It's now possible to use a dropdown input in the 2nd registration step with a screen reader
- An invited user can no longer request a password reset, thereby becoming an inconsistent user that resulted in lots of problems

### Added

- Restyle of the idea page
  - Cleaner new style
  - Opening an idea no longer appears to be a modal
  - Properly styled similar ideas section
  - Showing comment count and avatars of contributors

### Changed

- When clicking the edit button in the idea manager, the edit form now opens in the sidemodal

## 2019-05-15

### Fixed

- Opening the projects dropdown no longer shows all menu items hovered when opened
- Users that can't contribute (post/comment/vote/survey) no longer get an email when a phase starts
- When a project has an ideation and a PB phase, the voting buttons are now shown during the ideation phase
- The admin navigation menu for moderators is now consistent with that for admins
- Moderators that try to access pages only accessible for admins, now get redirected to the dashboard
- The details tab in clustering doesn't cause the info panel to freeze anymore
- When writing an official update, the sbumit button now only becomes active when submission is possible
- The 'no options' copy in a dropdown without anything inside is now correctly translated
- Making a field empty in Admin HQ now correctly saves the empty value
- The active users graph no longer includes users that received an email as being active
- The translation button in an idea is no longer shown when there's only one platform language
- After changing granular permission, a refresh is no longer needed to see the results on ideas
- The sideview in the idea manager now shows the status dropdown in the correct language
- The layout of the sideview in the idea manager is now corrected
- A digest email to idea assignees is no longer sent out when no ideas are assigned to the admin/moderator
- Signing in with VUB Net ID works again
- Loading the insights map can no longer be infinite, it will now show an error message when the request fails

### Added

- The profile page of a user now also shows the comments by that user
- Users can now delete their own profile from their edit profile page
- Similar ideas, clustering and location detection now work in Spanish, German, Danish and Norwegian
- Facebooks bot coming from `tfbnw.net` are now blocked from signing up
- Moderators now also have a global idea manager, showing all the ideas from the projects they're moderating
- Loading the insights map, which can be slow, now shows a loading indicator

### Changed

- Voting buttons are no longer shown when voting is not enabled
- Improved and more granular copy text for several voting and commenting disabled messages

## 2019-04-30

### Fixed

- Time remaning on project card is no longer Capitalized
- Non-admin users no longer get pushed to intercom
- Improvements to the idea manager for IE11
- When filtering on a project in the idea manager, the selected project is highlighted again
- @citizenlab.cl admins can now also access churned platforms
- The user count in the user manager now includes migrated cl1 users
- Sending invitations will no longer fail on duplicate mixed-case email addresses

### Added

- Ideas can now be assigned to moderators and admins in the idea manager
  - Added filter on assignee, set by default to 'assigned to me'
  - Added filter to only show ideas that need feedback
  - When clicking an idea, it now opens in and can be partially edited from a half screen modal
  - Admins and moderators get a weekly digest email with their ideas that need feedback
- Completely new comments UI with support for comment upvotes
  - Comments are visually clearly grouped per parent comment
  - Sub-comments use @mentions to target which other subcomment they reply to
  - Comments can be sorted by time or by votes
- Ideas can now be sorted randomly, which is the new default
- New smart group rule for users that contributed to a specific topic
- New smart group rule for users that contributed to ideas with a specific status
- Clear error message when an invitee does a normal sign up

### Changed

- The idea grid no longer shows a 'post an idea' button when there are no ideas yet

## 2019-04-24

### Fixed

- Project cards now show correct time remaining until midnight

## 2019-04-23

### Fixed

- Closing the notification menu does not cause an error anymore
- The unread notifications count is now displayed correctly on IE11
- Clicking on an invite link will now show an immediate error if the invite is no longer valid

### Changed

- The admin guide is now under the Get Started link and the dashboards is the admin index
- The project cards give feedback CTA was removed
- An idea can now be deleted on the idea page
- The default border radius throughout the platform now is 3px instead of 5px
- The areas filter on the project cards is only shown when there is more than one area

## 2019-04-16

### Fixed

- The comment count of a project remains correct when moving an idea to a different project
- Fixed an issue when copying projects (through the admin HQ) to tenants with conflicting locales
- Only count people who posted/voted/commented/... as participants (this is perceived as a fix in the dashboards)
- Invites are still sent out when some emails correspond to existing users/invitees
- Phase started/upcoming notifications are only sent out for published projects

### Added

- Posting text with a URL will turn the URL part into a link
- Added smart group rules for topic and idea status participants

### Changed

- New configuration for which email campaigns are enabled by default
- Changed project image medium size to 575x575

## 2019-04-02

### Fixed

- The new idea button now shows the tooltip on focus
- The gender graph in clustering is now translated
- Tooltips on the right of the screen no longer fall off
- Text in tooltips no longer overflows the tooltip borders
- When there are no ideas, the 'post an idea' button is no longer shown on a user profile or the ideas overview page
- The project card no longer displays a line on the bottom when there is no meta information available
- Downloading the survey results now consistently triggers a browser download
- The bottom of the left sidebar of the idea manager can now be reached when there are a lot of projects
- The time control in the admin dashboard is now translated
- Various fixes to improve resilience of project copy tool

### Added

- The ideas overview page now has a project filter
- The various pages now support the `$|orgName|` variable, which is replaced by the organization name of the tenant
- Non-CitizenLab admins can no longer access the admin when the lifecycle stage is set to churned
- A new style variable controls the header opacity when signed in
- New email as a reminder to an invitee after 3 days
- New email when a project phase will start in a week
- New email when a new project phase has started
- The ideas link in the navbar is now feature flagged as `ideas_overview`

### Changed

- When filtering projects by multiple areas, all projects that have one of the areas or no area are now shown
- The user search box for adding a moderator now shows a better placeholder text, explaining the goal

## 2019-03-20

### Fixed

- Fixed mobile layout issues with cookie policy, idea image and idea title for small screens (IPhone 5S)
- Posting an idea in a timeline that hasn't started yet (as an admin) now puts the idea in the first phase
- Notifications menu renders properly in IE11
- The CTA on project cards is no longer shown for archived and finished projects
- Invited users that sign up with another authentication provider now automatically redeem their invitation
- When the tenant only has one locale, no language switcher is shown in the official feedback form

### Added

- Capabilities have been added to apply custom styling to the platform header
  - Styling can be changed through a new style tab in admin HQ
  - It's also possible to configure a different platform-wide font
  - Styling changes should only be done by a designer or front-end developer, as there are a lot of things that could go wrong
- The initial loading speed of the platform has increased noticably due to no longer loading things that are not immediately needed right away.
- Tenant templates are now automatically updated from the `.template` platforms every night
- The project copy tool in admin HQ now supports time shifting and automatically tries to solve language conflicts in the data
- New notifications and emails for upcoming (1 week before) and starting phases

### Changed

- Archived ieas are no longer displayed on the general ideas page
- The time remaining on project cards is no longer shown on 2 lines if there's enough space
- New platforms will show the 'manual project sorting' toggle by default
- Some changes were made to modals throughout to make them more consistent and responsiveness
- New ideas now have a minimal character limit of 10 for the title and 30 for the body
- User pages have a more elaborate meta title and description for SEO purposes

## 2019-03-11

### Fixed

- Notifications layout on IE11
- Errors due to loading the page during a deployment

## 2019-03-11

### Fixed

- Similar ideas is now fast enough to enable in production
- NLP insights will no longer keep on loading when creating a new clusgtering graph
- The comment count on project cards now correctly updates on deleted comments
- Various spacing issues with the new landing page on mobile are fixed
- When logging out, the avatars on the project card no longer disappear
- The widget no longer cuts off the title when it's too long
- In admin > settings > pages, all inputs are now correctly displayed using the rich text editor
- The notifications are no longer indented inconsistently
- Exporting typeform survey results now also work when the survey embed url contains `?source=xxxxx`
- When there's a dropdown with a lot of options during signup, these options are no longer unreachable when scrolling down
- The cookie policy no longer displays overlapping text on mobile
- The `isSuperAdmin`, `isProjectModerator` and `highestRole` user properties are now always named using camelCasing

### Added

- Official feedback
  - Admins and moderators can react to ideas with official feedback from the idea page
  - Users contributing to the idea receive a notification and email
  - Feedback can be posted using a free text name
  - Feedback can be updated later on
  - Admin and moderators can no longer write top-level comments
  - Comments by admins or moderators carry an `Official` badge
- When giving product feedback from the footer, a message and email can be provided for negative feedback
- CTA on project card now takes granular permissions into account
- CTA on project card is now also shown on mobile
- Projects for which the final phase has finished are marked as finished on their project card
- Projects on the landing page and all projects page can now be filtered on area through the URL

### Changed

- The avatars on a project card now include all users that posted, voted or commented
- Commenting is no longer possible on ideas not in the active phase

## 2019-03-03

### Fixed

- Manually sorting projects in the admin works as expected

### Added

- Support for Spanish
- The copy of 'x is currently working on' can be customized in admin HQ
- Extra caching layer in cl2-nlp speeds up similar ideas and creating clusters

## 2019-02-28

### Fixed

- In the dashboard, the labels on the users by gender donut chart are no longer cut off
- Adding file attachments with multiple consecutive spaces in the filename no longer fails
- Project copy in admin HQ no longer fails when users have mismatching locales with the new platform

### Added

- New landing page redesign
  - Project cards have a new layout and show the time remaining, a CTA and a metric related to the type of phase
  - The bottom of the landing page displays a new custom info text, configurable in the admin settings
  - New smarter project sorting algorithm, which can be changed to manual ordering in the projects admin
  - Ideas are no longer shown on the landing page
  - The `Show all projects` link is only shown when there are more than 10 projects
- New attributes are added to segment, available in all downstream tools:
  - `isSuperAdmin`: Set to true when the user is an admin with a citizenlab email
  - `isProjectModerator`
  - `highestRole`: Either `super_admin`, `admin`, `project_moderator` or `user`

### Changed

- Intercom now only receives users that are admin or project moderator (excluding citizenlab users)

## 2019-02-20

### Fixed

- User digest email events are sent out again
- The user statistics on the admin dashboard are back to the correct values
- Creating a new project page as an admin does not result in a blank page anymore
- Improved saving behaviour when saving images in a phase's description
- When logged in and visiting a url containing another locale than the one you previously picked, your locale choice is no longer overwritten

### Added

- Project copy feature (in admin HQ) now also supports copying ideas (including comments and votes) and allows you to specify a new slug for the project URL
- Unlogged users locale preference is saved in their browser

## 2019-02-14

### Fixed

- Project/new is no longer a blank page

## 2019-02-13

### Fixed

- Texts written with the rich text editor are shown more consistently in and outside of the editor
- Opening a dropdown of the smart group conditions form now scrolls down the modal
- When changing the sorting method in the ideas overview, the pagination now resets as expected
- Google login no longer uses the deprecated Google+ authentication API

### Added

- Typeform survey for typeform can now be downloaded as xlsx from a tab in the project settings
  - The Segment user token needs to be filled out in Admin HQ
  - New survey responses generate an event in segment
- Survey providers can be feature flagged individually
- New \*.template.citizenlab.co platforms now serve as definitions of the tenant template
- The registration fields overview in admin now shows a badge when fields are required

### Changed

- Surveymonkey is now feature-flagged off by default for new platforms

## 2019-01-30

### Fixed

- Long topic names no longer overlap in the admin dashboards
- Video no longer pops out of the phase description text
- Added event tracking for widget code copy and changing notification settings
- Saving admin settings no longer fails because of a mismatch between platform and user languages
- The password reset message now renders correctly on IE11
- It's easier to delete a selected image in the rich text editor
- The copy in the modal to create a new group now renders correctly in IE11
- Texts used in the the dashboard insights are no longer only shown in English
- Tracking of the 'Did you find what you're looking for?' footer not works correctly

### Added

- Tooltips have been added throughout the whole admin interface
- A new homepage custom text section can be configured in the admin settings, it will appear on the landing page in a future release
- New experimental notifications have been added that notify admins/moderators on every single idea and comment
- New tenant properties are being logged to Google Analytics

## 2019-01-19

### Fixed

- Registration fields of the type 'multiple select' can again be set in the 2nd step of the signup flow
- Creating invitations through an excel file no longer fails when there are multiple users with the same first and last name

## 2019-01-18

### Fixed

- Overflowing text in project header
- Fixed color overlay full opaque for non-updated tenant settings
- Fixed avatar layout in IE11
- Fixed idea page scrolling not working in some cases on iPad
- Pressing the enter key inside of a project settings page will no longer trigger a dialog to delet the project

### Changed

- Reduced the size of the avatars on the landing page header and footer
- Made 'alt' text inside avatar invisible
- Better cross-browser scaling of the background image of the header that's being shown to signed-in users
- Added more spacing underneath Survey, as not to overlap the new feedback buttons
- Increased width of author header inside of a comment to better accomodate long names
- Adjusted avatar hover effect to be inline with design spec￼

## 2019-01-17

### Added

- `header_overlay_opacity` in admin HQ allows to configure how transparent header color is when not signed in
- `custom_onboarding_fallback_message` in admin HQ allows to override the message shown in the header when signed in

## 2019-01-16

### Fixed

- The clustering prototype no longer shows labels behind other content
- Removing a project header image is again possible
- New active platforms get properly submitted to google search console again
- Scrolling issues with an iPad on the idea modal have been resolved
- Signing up through Google is working again
- The line underneath active elements in the project navbar now has the correct length
- A long location does no longer break the lay-out of an event card
- The dashboards are visible again by project moderators
- The admin toggle in the users manager is working again

### Added

- When logged in, a user gets to see a dynamic call to action, asking to
  - Complete their profile
  - Display a custom message configurable through admin HQ
  - Display the default fallback engagement motivator
- The landing page header now shows user avatars
- It's now possible to post an idea from the admin idea manager
- The footer now shows a feedback element for citizens
- A new 'map' dashboard now shows the ideas on their locations detected from the text using NLP
- The clustering prototype now shows the detected keywords when clustering is used

### Changed

- The navbar and landing page have a completely refreshed design
  - The font has changed all over the platform
  - 3 different colors (main, secondary, text) are configurable in Admin HQ
- The clustering prototype has been moved to its own dashboard tab
- Project cards for continuous projects now link to the information page instead of ideas

## 2018-12-26

### Fixed

- The rich text editor now formats more content the same way as they will be shown in the platform

### Added

- Admin onboarding guide
  - Shown as the first page in the admin, guiding users on steps to take
- The idea page now shows similar ideas, based on NLP
  - Feature flagged as `similar_ideas`, turned off by default
  - Experimental, intended to evaluate NLP similarity performance
- A user is now automatically signed out from FranceConnect when signing out of the platform

### Changed

- When a user signs in using FranceConnect, names and some signup fields can no longer be changed manually
- The FranceConnect button now has the official size and dimensions and no T&C
- SEO improvements to the "Powered by CitizenLab" logo

## 2018-12-13

### Fixed

- User digest email campaigns is sent out again
- IE11 UI fixes:
  - Project card text overflow bug
  - Project header text wrapping/centering bug
  - Timeline header broken layout bug
  - Dropdown not correctly positioned bug
- Creating new tenants and changing the host of existing tenants makes automatic DNS changes again

### Added

- SEO improvements: project pages and info pages are now included in sitemap
- Surveys now have Google Forms support

## 2018-12-11-2

### Fixed

- A required registration field of type number no longer blocks users on step 2 of the registration flow

## 2018-12-11

### Fixed

- Loading an idea page with a deleted comment no longer results in an error being shown
- Assigning a first bedget to a PB project as a new user no longer shows an infinite spinner
- Various dropdowns, most famously users group selection dropdown, no longer overlap menu items

## 2018-12-07

### Fixed

- It's again possible to write a comment to a comment on mobile
- When logged in and trying to log in again, the user is now redirected to the homepage
- A deleted user no longer generates a link going nowhere in the comments
- The dropdown menu for granular permissions no longer disappears behind the user search field
- After deleting an idea, the edit and delete buttons are no longer shown in the idea manager
- Long event title no longer pass out of the event box
- Notifications from a user that got deleted now show 'deleted user' instead of nothing

### Added

- Machine translations on the idea page
  - The idea body and every comment not in the user's language shows a button to translate
  - Feature flagged as `machine_translations`
  - Works for all languages
- Show the currency in the amount field for participatory budgeting in the admin
- Built-in registration fields can now be made required in the admin
- FranceConnect now shows a "What is FranceConnect?" link under the button

### Changed

- The picks column in the idea manager no longer shows a euro icon

## 2018-11-28

### Fixed

- IE11 graphical fixes in text editor, status badges and file drag&drop area fixed
- The idea tab is visible again within the admin of a continuous PB project
- The checkbox within 3rd party login buttons is now clickable in Firefox

## 2018-11-27

### Fixed

- When all registration fields are disabled, signing up through invite no longer blocks on the first step
- A moderator that has not yet accepted their invitation, is no longer shown as 'null null' in the moderators list
- Adding an idea by clicking on the map is possible again

### Changed

- When there are no events in a project, the events title is no longer shown
- The logo for Azure AD login (VUB Net ID) is shown as a larger image
- When logging in through a 3rd party login provider, the user needs to confirm that they've already accepted the terms and conditions

## 2018-11-22

### Fixed

- In the clustering prototype, comparing clusters using the CTRL key now also works on Mac
- Widget HTML code can now be copied again
- Long consequent lines of text now get broken up in multiple lines on the idea page
- Admin pages are no longer accessible for normal users
- Reduced problems with edge cases for uploading images and attachments

### Added

- Participatory budgeting (PB)
  - A new participation method in continuous and timeline projects
  - Admins and moderators can set budget on ideas and a maximum budget on the PB phase
  - Citizens can fill their basket with ideas, until they hit the limit
  - Citizens can submit their basket when they're done
  - Admins and moderators can process the results through the idea manager and excel export
- Advanced dashboards: iteration 1
  - The summary tab shows statistics on idea/comment/vote and registration activities
  - The users tab shows information on user demographics and a leaderboard
  - The time filter can be controller with the precision of a day
  - Project, group and topic filters are available when applicable
  - Project moderators can access the summary tabs with enforced project filter
- Social sharing through the modal is now separately trackable from sharing through the idea page
- The ideas excel export now contains the idea status
- A new smart group rule allows for filtering on project moderators and normal users

### Changed

- Project navigation is now shown in new navigation bar on top
- The content of the 'Open idea project' for new tenants has changed
- After posting an idea, the user is redirected towards the idea page of the new idea, instead of the landing page

## 2018-11-07

### Fixed

- The widget HTML snippet can be copied again

## 2018-11-05

### Fixed

- Clicking Terms & Conditions links during sign up now opens in a new tab

### Added

- Azure Active Directory login support, used for VUB Net ID

## 2018-10-25

### Fixed

- Resizing and alignment of images and video in the editor now works as expected
- Language selector is now updating the saved locale of a signed in user
- When clicking "view project" in the project admin in a new tab, the projects loads as expected
- The navbar user menu is now keyboard accessible
- Radio buttons in forms are now keyboard accessible
- The link to the terms and conditions from social sign in buttons is fixed
- In admin > settings > pages, the editors now have labels that show the language they're in
- Emails are no longer case sensitive, resolving recurring password reset issues
- The widget now renders properly in IE11
- Videos are no longer possible in the invitation editor

### Added

- Cookie consent manager
  - A cookie consent footer is shown when the user has not yet accepted cookies
  - The user can choose to accept all cookies, or open the manager and approve only some use cases
  - The consent settings are automatically derived from Segment
  - When the user starts using the platform, they silently accept cookies
- A new cookie policy page is easier to understand and can no longer be customized through the admin
- Granular permissions
  - In the project permissions, an admin or project moderator can choose which citizens can take which actions (posting/voting/comments/taking survey)
  - Feature flagged as 'granular_permissions', turned off by default
- Ideas excel export now contains links to the ideas
- Ideas and comments can now be exported from within a project, also by project moderators
- Ideas and comments can now be exported for a selection of ideas
- When signing up, a user gets to see which signup fields are optional

### Changed

- Published projects are now shown first in the admin projects overview
- It's now more clear that the brand color can not be changed through the initial input box
- All "Add <something>" buttons in the admin have moved to the top, for consistency
- The widget no longer shows the vote count when there are no votes
- When a project contains no ideas, the project card no longer shows "no ideas yet"

## 2018-10-09

### Fixed

- UTM tags are again present on social sharing
- Start an idea button is no longer shown in the navbar on mobile
- Exceptionally slow initial loading has been fixed
- Sharing on facebook is again able to (quite) consistently scrape the images
- When using the project copy tool in Admin HQ, attachments are now copied over as well

### Added

- Email engine in the admin (feature flagged)
  - Direct emails can be sent to specific groups by admins and moderators
  - Delivered/Opened/Clicked statistics can be seen for every campaign
  - An overview of all automated emails is shown and some can be disabled for the whole platform

## 2018-09-26

### Fixed

- Error messages are no longer cut off when they are longer than the red box
- The timeline dropdown on mobile shows the correct phase names again
- Adding an idea by clicking on the map works again
- Filip peeters is no longer sending out spam reports
- Reordering projects on the projects admin no longer behaves unexpectedly
- Fixes to the idea manager
  - Tabs on the left no longer overlap the idea table
  - Idea status tooltips no longer have an arrow that points too much to the right
  - When the screen in not wide enough, the preview panel on the right is no longer shown
  - Changing an idea status through the idea manager is possible again

### Added

- Social sharing modal is now shown after posting an idea
  - Feature flagged as `ideaflow_social_sharing`
  - Offers sharing buttons for facebook, twitter and email
- File attachments can now be added to
  - Ideas, shown on the idea page. Also works for citizens.
  - Projects, shown in the information page, for admins and moderators
  - Phases, shown under the phase description under the timeline, for admins and moderators
  - Events, shown under the event description, for admins and moderators
  - Pages, shown under the text, for admins
- Some limited rich text options can now be used in email invitation texts

### Changed

- The admin projects page now shows 3 seperate sections for published, draft and archived
- When there are no voting buttons, comment icon and count are now also aligned to the right
- It's now possible to remove your avatar

## 2018-09-07

### Fixed

- Submit idea button is now aligned with idea form
- An error caused by social sign in on French platforms not longer has an English error message
- Checkboxes are now keyboard navigable
- Projects that currently don't accept ideas can no longer be selected when posting an idea
- Deleting an idea no longer results in a blank page
- Deleting a comment no longer results in a blank page
- When sign in fails, the error message no longer says the user doesn't exist
- `null` is no longer shown as a lastname for migrated cl1 users without last name
- Clicking on the table headers in the idea managers again swaps the sorting order as expected
- Typeform Survey now is properly usable on mobile

### Added

- Email notification control
  - Every user can opt-out from all recurring types of e-mails sent out by the platform by editing their profile
  - Emails can be fully disabled per type and per tenant (through S&S ticket)
- An widget that shows platform ideas can now be embedded on external sites
  - The style and content of the widget can be configured through admin > settings > widgets
  - Widget functionality is feature flagged as "widgets", on by default

### Changed

- Initial loading speed of the platform has drastically improved, particulary noticable on mobile
- New tenants have custom signup fields and survey feature enabled by default

## 2018-08-20

### Fixed

- The idea sidepane on the map correctly displays HTML again
- Editing your own comment no longer turns the screen blank
- Page tracking to segment no longer tracks the previous page instead of the current one
- Some browsers no longer break because of missing internationalization support
- The options of a custom field are now shown in the correct order

### Added

- A major overhaul of all citizen-facing pages to have significantly better accessibility (almost WCAG2 Level A compliant)
  - Keyboard navigation supported everywhere
  - Forms and images will work better with screen readers
  - Color constrasts have been increased throughout
  - A warning is shown when the color in admin settings is too low on constrast
  - And a lot of very small changes to increase WCAG2 compliance
- Archived projects are visible by citizens
  - Citizens can filter to see all, active or archived projects
  - Projects and project cards show a badge indicating a project is archived
  - In the admin, active and archived projects are shown separately
- A favicon can now be configured at the hidden location `/admin/favicon`
  - On android in Chrome, the platform can be added to the Android homescreen and will use the favicon as an icon
- Visitors coming through Onze Stad App now are trackable in analytics

### Changed

- All dropdown menus now have the same style
- The style of all form select fields has changed
- Page tracking to segment no longer includes the url as the `name` property (salesmachine)
- Font sizes throughout the citizen-facing side are more consistent

## 2018-08-03

### Fixed

- The landingpage header layout is no longer broken on mobile devices
- Yet another bug related to the landingpage not correctly redirecting the user to the correct locale
- The Page not found page was not found when a page was not found

### Added

- The 'Create an account' call to action button on the landing page now gets tracked

## 2018-08-02

### Fixed

- The browser no longer goes blank when editing a comment
- Redirect to the correct locale in the URL no longer goes incorrectly to `en`

## 2018-07-31

### Fixed

- The locale in the URL no longer gets added twice in certain conditions
- Various fixes to the rich text editor
  - The controls are now translated
  - Line breaks in the editor and the resulting page are now consistent
  - The editor no longer breaks form keyboard accessibility
  - The images can no longer have inconsistent widht/height ratio wich used to happen in some cases
  - The toolbar buttons have a label for accessibility
- A new tenant created in French no longer contains some untranslated content
- The tenant lifecycle stage is now properly included in `group()` calls to segment
- Comment body and various dynamic titles are secured against XSS attacks

### Added

- Ideas published on CitizenLab can now also be pushed to Onze Stad App news stream
- The rich text editor
  - Now support copy/paste of images
- Event descriptions now also support rich text
- When not signed in, the header shows a CTA to create an account
- A new smart group rule allows you to specify members than have participated (vote, comment, idea) in a certain project
- The admin now shows a "Get started" link to the knowledge base on the bottom left
- The Dutch platforms show a "fake door" to Agenda Setting in the admin navigation

### Changed

- The idea card now shows name and date on 2 lines
- The navbar now shows the user name next to the avatar
- The user menu now shows "My ideas" instead of "Profile page"

## 2018-07-12

### Fixed

- New text editor fixes various bugs present in old editor:
  - Typing idea texts on Android phones now works as expected
  - Adding a link to a text field now opens the link in a new window
  - Resizing images now works as expected
  - When saving, the editor no longer causes extra whitespace to appear
- A (too) long list of IE11 fixes: The platform is now fully usable on IE11
- The group count in the smart groups now always shows the correct number
- The admin dashboard is no longer too wide on smaller screens
- The home button on mobile is no longer always active
- Fix for page crash when trying to navigate away from 2nd signup step when one or more required fields are present

### Added

- The language is now shown in the URL at all times (e.g. `/en/ideas`)
- The new text editor enables following extras:
  - It's now possible to upload images through the text editor
  - It's now possible to add youtube videos through the text editor
- `recruiter` has been added to the UTM campaign parameters

### Know issues

- The controls of the text editor are not yet translated
- Posting images through a URL in the text editor is no longer possible
- Images that have been resized by IE11 in the text editor, can subsequently no longer be resized by other browsers

## 2018-06-29

### Fixed

- Facebook now correctly shows the idea image on the very first share
- Signing up with a google account that has no avatar configured now works again
- Listing the projects and ideas for projects that have more than 1 group linked to them now works again

### Added

- Voting Insights [beta]: Get inisghts into who's voting for which content
  - Feature flagged as 'clustering', disabled by default
  - Admin dashboard shows a link to the prototype
- Social sharing buttons on the project info page
- Usage of `utm_` parameters on social sharing to track sharing performance
- Various improvements to meta tags throughout the platform
  - Page title shows the unread notification count
  - More descriptive page titles on home/projects/ideas
  - Engaging generic default texts when no meta title/description are provided
  - Search engines now understand what language and region the platform is targeting
- Optimized idea image size for facebook sharing
- Sharing button for facebook messenger on mobile
- When you receive admin rights, a notification is shown
- `tenantLifecycleStage` property is now present in all tracked events to segment

### Changed

- Meta tags can't be changed through the admin panel anymore
- Social sharing buttons changed aspect to be more visible

## 2018-06-20

### Fixed

- Visual fixes for IE11 (more to come)
  - The text on the homepage doesn't fall outside the text box anymore
  - The buttons on the project page are now in the right place
  - In the projects pages, the footer is no longer behaving like a header
- When trying to add a timeline phase that overlaps with another phase, a more descriptive error is shown
- larsseit font is now always being loaded

### Added

- Smart groups allow admins to automatically and continuously make users part of groups based on conditions
- New user manager allows
  - Navigating through users by group
  - Moving, adding and removing users from/to (manual) groups
  - Editing the group details from within the user manager
  - Creating groups from within the user manager
  - Exporting users to excel by group or by selection
- Custom registration fields now support the new type "number"
- The city website url can now be specified in admin settings, which is used as a link in the footer logo

### Changed

- The checkbox copy at signup has changed and now links to both privacy policy and terms and conditions
- Improved styling of usermenu dropdown (the menu that opens when you click on the avatar in the navigation bar)

### Removed

- The groups page is no longer a separate page, but the functionality is part of the user manager

## 2018-06-11

### Fixed

- Notifications that indicate a status change now show the correct status name
- The admin pages editors support changing content and creating new pages again
- When searching in the invites, filters still work as expected
- The font has changed again to larsseit

### Added

- Accessibility improvements:
  - All images have an 'alt' attributes
  - The whole navbar is now usable with a keyboard
  - Modals can be closed with the escape key
  - The contrast of labels on white backgrounds has increased
- New ideas will now immediately be scraped by facebook
- When inviting a user, you can now pick projects for which the user becomes a moderator

### Changed

- The language switcher is now shown on the top right in the navbar

## 2018-05-27

### Fixed

- Sitemap now has the correct date format
- Empty invitation rows are no longer created when the given excel file contains empty rows
- Hitting enter while editing a project no longer triggers the delete button
- Registration fields on signup and profile editing are now always shown in the correct language
- The dropdown menu for idea sorting no longer gets cut off by the edge of the screen on small screens
- Saving a phase or continuous project no longer fails when participation method is not ideation

### Added

- Language selection now also has a regional component (e.g. Dutch (Belgium) instead of Dutch)
- Added noindex tag on pages that should be shown in Google
- A new 'user created' event is now being tracked from the frontend side
- It's now possible to use HTML in the field description of custom fields (no editor, only for internal usage)

## 2018-05-16

### Fixed

- Phases are now correctly active during the day specified in their end date
- On the new idea page, the continue button is now shown at all resolutions
- On the idea list the order-by dropdown is now correctly displayed at all resolutions.

### Added

- Project moderators can be specified in project permissions, giving them admin and moderation capabilities within that project only
  - Moderators can access all admin settings of their projects
  - Moderators can see they are moderating certain projects through icons
  - Moderators can edit/delete ideas and delete comments in their projects
- A correct meta description tag for SEO is now rendered
- The platforms now render sitemaps at sitemap.xml
- It is now possible to define the default view (map/cards) for every phase individually
- The tenant can now be configured with an extra `lifecycle_stage` property, visible in Admin HQ.
- Downloading ideas and comments xlsx from admin is now tracked with events
- The fragment system, to experiment with custom content per tenant, now also covers custom project descriptions, pages and individual ideas

### Changed

- It is no longer possible to define phases with overlapping dates
- Initial loading speed of the platform has improved

## 2018-04-30

### Fixed

- When posting an idea and only afterward signing in, the content originally typed is no longer lost
- An error is no longer shown on the homepage when using Internet Explorer
- Deleting a user is possible again

### Changed

- The idea manager again shows 10 ideas on one page, instead of 5
- Submit buttons in the admin no longer show 'Error' on the buttons themselves

### Removed

- The project an idea belongs to can no longer be changed through the edit idea form, only through the idea manager

## 2018-04-26

### Added

- Areas can now be created, edited and deleted in the admin settings
- The order of projects can now be changed through drag&drop in the admin projects overview
- Before signing up, the user is requested to accept the terms and conditions
- It's possible to experiment with platform-specific content on the landing page footer, currently through setup & support
- Images are only loaded when they appear on screen, improving page loading speed

### Fixed

- You can no longer click a disabled "add an idea" button on the timeline
- When accessing a removed idea or project, a message is shown

### Known issues

- Posting an idea before logging in is currently broken; the user is redirected to an empty posting form
- Social sharing is not consistently showing all metadata

## 2018-04-18

### Fixed

- Adding an idea at a specific location by clicking on the map is fixed

## 2018-04-09

### Fixed

- An idea with a location now centers on that location
- Map markers far west or east (e.g. Vancouver) are now positioned as expected
- Links in comment now correctly break to a new line when they're too long
- Hitting enter in the idea search box no longer reloads the page
- A survey project no longer shows the amount of ideas on the project card
- The navbar no longer shows empty space above it on mobile
- The report as spam window no longer scrolls in a weird way
- The project listing on the homepage no longer repeats the same project for some non-admin users
- Google/Facebook login errors are captured and shown on an error page
- Some rendering issues were fixed for IE11 and Edge, some remain
- An idea body with very long words no longer overlaps the controls on the right
- Project cards no longer overlap the notification menu

### Added

- A user can now edit and delete its own comments
- An admin can now delete a user's comment and specify the reason, notifying the user by notification
- Invitations
  - Admins can invite users by specifying comma separated email addresses
  - Admins can invite users with extra information by uploading an excel file
  - Invited users can be placed in groups, made admin, and given a specific language
  - Admins can specify a message that will be included in the email to the invited users
  - Admins receive a notification when invited users sign up
- Users receive a notification and email when their idea changes status
- Idea titles are now limited to 80 characters

### Known issues

- Adding an idea through the map does not position it correctly

## 2018-03-23

### Fixed

- Fixed padding being added on top of navigation bar on mobile devices

## 2018-03-22

### Fixed

- Idea creation page would not load when no published projects where present. Instead of the loading indicator the page now shows a message telling the user there are no projects.

## 2018-03-20

### Fixed

- Various visual glitches on IE11 and Edge
- Scrolling behviour on mobile devices is back to normal
- The admin idea manager no longer shows an empty right column by default

### Added

- Experimental raw HTML editing for pages in the admin at `/admin/pages`

## 2018-03-14

### Fixed

- When making a registration field required, the user can't skip the second sign up step
- When adding a registration field of the "date" type, a date in the past can now be chosen
- The project listing on the landing page for logged in users that aren't admin is fixed

### Added

- When something goes wrong while authenticating through social networks, an error page is shown

## 2018-03-05

### Added

- Limited voting in timeline phases
- Facebook app id is included in the meta headers

### Known issues

- When hitting your maimum vote count as a citizen, other idea cards are not properly updating untill you try voting on them
- Changing the participation settings on a continuous project is impossible

## 2018-02-26

### Fixed

- Project pages
  - Fixed header image not being centered
- Project timeline page
  - Fixed currently active phase not being selected by default
  - Fixed 'start an idea' button not being shown insde the empty idea container
  - Fixed 'start an idea' button not linking to the correct idea creation step
- Ideas and Projects filter dropdown
  - Fixed the dropdown items not always being clickable
- Navigation bar
  - Fixed avatar and options menu not showing on mobile devices

### Added

- Responsive admin sidebar
- Top navigation menu stays in place when scrolling in admin section on mobile devices

### Changed

- Project timeline
  - Better word-breaking of phases titles in the timeline

## 2018-02-22

### Fixed

- Idea page
  - Fixed voting buttons not being displayed when page is accessed directly
- Edit profile form page
  - Fixed broken input fields (first name, last name, password, ...)
  - Fixed broken submit button behavior
- Admin project section
  - Fixed default view (map or card) not being saved
  - Fixed save button not being enabled when an image is added or removed
- Project page
  - Fixed header navigation button of the current page not being highlighted in certain scenarios
  - Fixed no phase selected in certain scenarios
  - Fixed mobile timeline phase selection not working
- Idea cards
  - Fixed 'Load more' button being shown when no more ideas
- Project cards
  - Fixed 'Load more' button being shown when no more projects
- Idea page
  - Fixed faulty link to project page
- Add an idea > project selection page
  - Fixed broken layout on mobile devices

### Added

- Landing page
  - Added 'load more' button to project and idea cards
  - Added search, sort and filter by topic to idea cards
- Project card
  - Added ideas count
- Idea card
  - Added author avatar
  - Added comment count and icon
- Idea page
  - Added loading indicator
- Project page
  - Added loading indicator
  - Added border to project header buttons to make them more visible
- Admin page section
  - Added header options in rich-text editors

### Changed

- Navigation bar
  - Removed 'ideas' menu item
  - Converted 'projects' menu item into dropdown
  - Changed style of the 'Start an idea' button
- Landing page
  - Header style changes (larger image dimensions, text centered)
  - Removed 'Projects' title on top of project cards
- Project card
  - Changed project image dimensions
  - Changed typography
- Idea card
  - Removed image placeholder
  - Reduced idea image height
- Filter dropdowns
  - Height, width and alignment changes for mobile version (to ensure the dropdown is fully visible on smaller screens)
- Idea page
  - Improved loading behavior
  - Relocated 'show on map' button to sidebar (above sharing buttons)
  - Automatically scroll to map when 'show on map' button is clicked
  - Larger font sizes and better overall typography for idea and comment text
  - Child comments style changes
  - Child commenting form style change
  - Comment options now only visible on hover on desktop
- Project page
  - Improved loading behavior
  - Timeline style changes to take into account longer project titles
  - Changed copy from 'timeline' to 'process'
  - Changed link from projects/<projectname>/timeline to projects/<projectname>/process
  - Events header button not being shown if there are no events
- Add an idea > project selection page
  - Improved project cards layout
  - Improved mobile page layout

## 2018-01-03

### Fixed

- Updating the bio on the profile page works again
- 2018 can be selected as the year of events/phases
- The project dropdown in the idea posting form no longer shows blank values
- Reset password email

### Added

- Ideas can be edited by admins and by their author
- An idea shows a changelog with its latest updates
- Improved admin idea manager
  - Bulk update project, topics and statuses of ideas
  - Bulk delete ideas
  - Preview the idea content
  - Links through to viewing and editing the idea
- When on a multi-lingual platform, the language can be changed in the footer
- The project pages now show previews of the project events in the footer
- The project card now shows a description preview text, which is changeable through the admin
- Images are automatically optimized after uploading, to reduce the file size

### Changed

- Image dimensions have changed to more optimal dimensions

## 2017-12-13

### Fixed

- The ideas of deleted users are properly shown
- Slider to make users admins is again functional

### Added

- The idea show page shows a project link
- Mentions are operational in comments
- Projects can be deleted in the admin

### Changed

- Ideas and projects sections switched positions on the landing page

## 2017-12-06

### Fixed

- Phases and events date-picker no longer overlaps with the description text
- No longer needed to hard refresh if you visited al old version of the platform
- Inconsistency when saving project permissions has been fixed
- Bullet lists are now working in project description, phases and events
- The notifications show the currect user as the one taking the action

### Added

- Translators can use `orgName` and `orgType` variables everywhere
- Previews of the correct image dimension when uploading images

### Changed

- Lots of styling tweaks to the admin interface
- Behaviour of image uploads has improved

## 2017-11-23

### Fixed

- Loading the customize tab in the admin no longer requires a hard refresh

## 2017-11-22

### Fixed

- When saving a phase in the admin, the spinner stops on success or errors
- Deleting a user no longer breaks the idea listing, idea page and comments
- Better error handling in the signup flow
- Various bug fixes to the projects admin
- The switches that control age, gender, ... now have an effect on the signup flow.
- For new visitors, hard reloading will no longer be required

### Added

- Social Sign In with facebook and google. (Needs to be setup individually per customer)
- Information pages are reachable through the navbar and editable through the admin
- A partner API that allows our partners to list ideas and projects programmatically
- Ideas with a location show a map on the idea show page
- Activation of welcome and reset password e-mails

### Changed

- Changes to mobile menu layout
- Changes to the style of switches
- Better overall mobile experience for citizen-facing site

### Known issues

- If you visited the site before and the page did not load, you need to hard refresh.
- If the "Customize" tab in the admin settings does not load, reload the browser on that page

## 2017-11-01

### Fixed

- Various copy added to the translation system
- Fixed bug where image was not shown after posting an idea
- Loading behaviour of the information pages
- Fixed bug where the app no longer worked after visiting some projects

### Added

- Added groups to the admin
- Added permissions to projects
- Social sharing of ideas on twitter and (if configured for the platform) facebook
- Projects can be linked to certain areas in the admin
- Projects can be filtered by area on the projects page
- Backend events are logged to segment

### Changed

- Improved the styling of the filters
- Project description in the admin has its own tab
- Restored the landing page header with an image and configurable text
- Improved responsiveness for idea show page
- Maximum allowed password length has increased to 72 characters
- Newest projects are list first

## 2017-10-09

### Fixed

- The male/female gender selection is no longer reversed after registration
- On firefox, the initial loading animation is properly scaled
- After signing in, the state of the vote buttons on idea cards is now correct for the current user
- Fixed bug were some text would disappear, because it was not available in the current language
- Fixed bug where adding an idea failed because of a wrongly stored user language
- Fixed bug where removing a language in the admin settings fails
- Graphical glitches on the project pages

### Added

- End-to-end test coverage for the happy flow of most of the citizen-facing app interaction
- Automated browser error logging to be proactive on bugs
- An idea can be removed through the admin

### Changed

- The modal that shows an idea is now fullscreen and has a new animation
- New design for the idea show page
- New design for the comments, with animation and better error handling
- The "Trending" sorting algorithm has changed to be more balanced and give new ideas a better chance
- Slightly improved design of the page that shows the user profile

## 2017-09-22

### Fixed

- Bug where multiple form inputs didn't accept typed input
- Issues blocking the login process
- The success message when commenting no longer blocks you from adding another comment
- Clicking an internal link from the idea modal didn't work
- Responsiveness of filters on the ideas page
- Updating an idea status through the admin failed

### Added

- Initial loading animation on page load
- Initial version of the legal pages (T&C, privacy policy, cookie policy)
- All forms give more detailed error information when something goes wrong
- Full caching and significant speed improvements for all data resources

### Changed

- Refactoring and restyling of the landing page, idea cards and project cards
- Added separate sign in and sign up components
- Cleaned up old and unused code
- The navbar is no longer shown when opening a modal
- Lots of little tweaks to styling, UX and responsiveness

## 2017-09-01

### Fixed

- Saving forms in the admin of Projects will now show success or error messages appropriately
- The link to the guide has been hidden from the admin sidebar until we have a guide to link to

### Added

- Adding an idea from a project page will pre-fill parts of the new idea form
- The landing page now prompts user to add an Idea if there are none
- The landing page will hide the Projects block if there are none

### Changed

- Under-the-hood optimizations to increase the loading speed of the platform

## 2017-08-27

### Fixed

- Changing the logo and background image in admin settings works
- Platform works for users with an unsupported OS language

### Added

- Admin dashboard
- Default topics and idea statuses for newly deployed platforms
- Proper UX for handling voting without being signed in
- Meta tags for SEO and social sharing
- Better error handling in project admin

### Changed

- Projects and user profile pages now use slugs in the URL

## 2017-08-18

### Fixed

- Changing idea status in admin
- Signing up
- Proper rending of menu bar within a project
- Admin settings are properly rendered within the tab container
- Lots of small tweaks to rendering on mobile
- Default sort ideas on trending on the ideas index page

### Added

- Admin section in projects to CRUD phases
- Admin section in projects to CRUD events
- New navbar on mobile
- Responsive version of idea show page

### Changed

- Navbar design updated
- One single login flow experience instead of 2 separate ones (posting idea/direct)
- Admins can only specify light/dark for menu color, not the exact color

### Removed

- Facebook login (Yet to be added to new login flow, will be back soon)

## 2017-08-13

### Fixed

- Voting on cards and in an idea page
- Idea modal loading speed
- Unread notification counter

### Added

- New improved flow for posting an idea
- Admin interface for projects
- New design for idea and project cards
- Consistenly applied modal, with new design, for ideas
- Segment.io integration, though not all events are tracked yet

### Changed

- Idea URls now using slugs for SEO<|MERGE_RESOLUTION|>--- conflicted
+++ resolved
@@ -2,13 +2,10 @@
 
 ## Next Release
 
-<<<<<<< HEAD
-#### Added
+### Added
 
 - Pages can now be translated 'live' via Weglot
 
-## 2022-05-05_3
-=======
 ## 2022-05-05
 
 ### Fixed
@@ -17,7 +14,6 @@
 - Fix language selector cropping on rtl
 
 ## 2022-05-04_3
->>>>>>> 85cd7e5e
 
 ### Changed
 
