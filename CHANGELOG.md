--- conflicted
+++ resolved
@@ -2,11 +2,10 @@
 
 ## Next release
 
-<<<<<<< HEAD
 ### Fixed
 
 - When voting is disabled, the reason is shown again
-=======
+
 ## 2021-08-26
 
 ### Added
@@ -17,7 +16,6 @@
 
 - Survey options now appear as expected when creating a new survey project
 - Adds a feature flag to disable user biographies from adminHQ
->>>>>>> dfed558f
 
 ## 2021-08-18
 
