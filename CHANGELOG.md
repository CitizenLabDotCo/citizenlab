--- conflicted
+++ resolved
@@ -2,12 +2,11 @@
 
 ## Next
 
-<<<<<<< HEAD
 ### Changed
 
 - The whole input card in Insight View screen is now clickable
 - Inputs list component in Insights View screen how shows active filters at all times
-=======
+
 ### Fixed
 
 - If there's an error message related to the project title, it goes away if the title is edited (and only shows again if we submit and the error isn't fixed).
@@ -22,7 +21,6 @@
 
 - Sorting order and list/map view settings of ideas are available again if voting is disabled.
 - Project phase started emails and notifications.
->>>>>>> 5a6bccad
 
 ## 2021-10-26
 
