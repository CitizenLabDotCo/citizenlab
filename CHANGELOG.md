--- conflicted
+++ resolved
@@ -2,13 +2,11 @@
 
 ## Next release
 
-<<<<<<< HEAD
+## 2022-06-14
+
 ### Added
 
 - [CL-767] Add data from backend to representative dashboard
-=======
-## 2022-06-14
->>>>>>> b5115014
 
 ### Fixed
 
