--- conflicted
+++ resolved
@@ -2,11 +2,10 @@
 
 ## Next release
 
-<<<<<<< HEAD
 ### Added
 
 - Put back secret pages-page
-=======
+
 ### Changed
 
 - Project and folder moderators are allowed to list users (for the projects they moderate). This means that project and folder moderators are now also able to assignee assignees to ideas.
@@ -28,7 +27,6 @@
 ### Fixed
 
 - Fixed spacing issue between field name and 'optional' in input form
->>>>>>> 01f26709
 
 ## 2022-03-14
 
