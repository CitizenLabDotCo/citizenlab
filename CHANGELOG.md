# Changelog

## Next release

### Added

- Added support for the Croatian language to the platform

### Fixed

- Fixed bug in Ideas Map view that caused an infinite loop of requests when Idea sort order was changed
- Fixed SurveyMonkey container height so survey questions are visible
- Added a tabIndex so the cookie consent banner will have a visual outline around it when focused, for a11y compatibility
<<<<<<< HEAD
- Fixed accessibility issue in modal window used to report a proposal as spam
=======
- Fixed accessibility contrast issue for social media buttons
>>>>>>> d9369555

## 2022-03-29

### Changed

- Vienna Saml button is temporarily disactivated

## 2022-03-24

### Added

- When phone sign in/up is enabled, email/phone field in the sign in/up forms now have validation of the email address/phone number and provides an error message when this validation fails.

### Fixed

- When you need to verify to comment on proposals, an error message with link to the sign in form is now shown again.
- Status labels are visible again in manual email campaigns list (Admin : Messaging : Custom)
- Custom email campaigns list properly accomodates longer translations in labels and buttons.

## 2022-03-23

### Added

- Add new topic/tag filter on homepage.

## 2022-03-22

### Fixed

- 'View' button sometimes freezing page in Navigation settings: should be fixed now.
- Bulk invites of invitees using only emails (no names specified) now succeeds again.

## 2022-03-21

### Added

- Put back secret pages-page

### Changed

- Project and folder moderators are allowed to list users (for the projects they moderate). This means that project and folder moderators are now also able to assignee assignees to ideas.
- 'Emails' tab in the admin sidebar renamed to 'Messaging' in anticipation of new SMS/texting functionality
- Removed 'most active users' graph
- When the locale of the current user is not present in a multiloc, fall back to the value for a locale of the same language (for example es-CL as picked language and a multiloc with es-ES).

### Fixed

- Insights with multiple projects: projects in topbar are now displayed in dropdown if there is more than one (before they were just displayed next to each other).
- HTML is fixed when machine translating HTML content returns bad HTML.

## 2022-03-15 (2)

### Fixed

- Idea forms and other things not rendering on various platforms

## 2022-03-15 (1)

### Fixed

- Fixed spacing issue between field name and 'optional' in input form

## 2022-03-14

### Fixed

- Rich text editor now works correctly with custom emails - the image description box no longer appears on the preview and image alignment works as expected.
- Fixed a performance issue that causes the users export to time out when there are lots of users registered on the platform

## 2022-03-11

### Fixed

- When viewing an idea in map view, "Go back" now returns to the map idea list instead of back to the project main page
- User profile page slug now anonymized when bulk inviting and Abbreviated User Names feature enabled.
- Rich text editor copy/paste issues should be resolved

## 2022-03-10

### Fixed

- Added informative message and sign in/sign up links to Idea Not Found page
- Added slight blur to logged-in header image. The logged-in header image is reused from the logged-out banner, and blur was added to make smaller banner images from the two-column layout look nice when fully stretched on the logged-in banner

## 2022-03-08

### Added

- Filter projects by topics

### Fixed

- FranceConnect test login
- Fixed issue with folder page responsiveness where right hand side gets cropped.

### Changed

- Fixed issue with folder page responsiveness where right hand side gets cropped.
- Use only user name in FranceConnect instead of full profile scope

## 2022-03-04

### Fixed

- Can now re-use tenant host URL immediately the tenant is deleted.
- Relevant error(s) now returned when tenant creation fails, for example due to host URL already being in use.
- Added temporary fix for the project page without permissions error where it doesn't recover after sign in.

## 2022-02-28

### Changed

- Non-moderating users cannot visit a folder page, when none of the projects inside are visible to them (e.g. due to group permissions)
- Non-moderating users cannot visit a folder page, when there are no projects inside
- Non-moderating users cannot visit a folder page, when the folder is a draft

## 2022-02-25

### Added

- SAML Single-Sign on (Vienna)

### Changed

- Language parameter added in Typeform. Allows for question branching in surveys based on user's language.

## 2022-02-23

### Changed

- The ideas overview on project/user and ideas index (/ideas) pages are properly keyboard navigable, implemented as a full-fledged tab system.
- The timeline of a project is now fully keyboard navigable
- The proposal button has no tooltip anymore when submitting new proposals is disabled. Instead, a warning message is shown.

### Added

- Ensure `nofollow` is added to all links added through the rich text editor, which makes them useless for backlink generation by bots

## 2022-02-21

### Added

- Support added for custom font not on Adobe Fonts

### Fixed

- Improved area filter layout on frontpage on mobile (now has correct padding), and used a smaller breakpoint for when filter goes below topbar.
- Enalyzer URL validation now has greater flexibility

### Added

- Support added for email and user ID parameters in SmartSurvey

### Changed

- Icons don't have wrong/empty descriptions linked to them anymore, which improves the user experience for screen readers.
- Icons that work as button (like the vote button, the bell in the notification menu, etc.) all have accompanying descriptions so we provide more information about these buttons to people using screen readers.

## 2022-02-17

### Changed

- Removes support for category detection in Insights. \[IN-717\]

### Fixed

- Customizable navbar is now feature flagged, meaning it can be enabled or disabled in AdminHQ

## 2022-02-14

### Added

- It is now possible to add `alt` text to images in the Quill rich text editor

## 2022-02-11

### Changed

- More descriptive and consistent error messages in the sign up and sign in flow.

## 2022-02-08

### Fixed

- Typeform surveys now display properly on mobile devices
- Remove periods from non-Latin URL slugs

### Added

- Folder slugs (URLs) can now be customized

## 2022-02-07

### Changed

- Removes support for the (deprecated) Clustering feature. 💐 \[IN-688\]
- Remove the word 'del' from NL profanity list

### Fixed

- Always show color and opacity inputs
- Truncate user count in banner bubble if value is over 10k

## 2022-02-04

### Added

- Re-enable homepage filter tabs now that translations are working

### Fixed

- Color contrast issue (accessibility): the number of total votes needed for a proposal to be considered, shown on the proposal card, has a darker color. This makes it easier to see this information.

## 2022-02-02

### Added

- Projects on homepage can now be filtered by 'Active', 'Archived' or 'All' through a tab system

## 2022-02-01

### Changed

- Improved `alt` text for logo images on the platform
- Anonymization of users (using initials avatars, different set of face avatars, different set of first and last names, making anonymous users easier to identify through their email)
- Updated CC license in Vienna basemap attribution and increased maximum zoom level to 20.

# Fixed

- An issue that prevented Que from starting up was solved by updating the bootsnap gem to the latest version

## 2022-01-24

### Changed

- Insights Network Visualisation changes:
  - The network is now flat and shows all keywords at once
  - The colors of the keywords depend on the cluster they are part of
  - The more important links between keywords are shown in the network

## 2022-01-18

### Changed

- Removes support for the (deprecated) Tagging feature, the forerunner of today's Insights. 🕯 \[IN-661\]

## 2022-01-14

### Changed

- Dashboard and reports vertical bar charts are now sorted
- Automatic tagging in Insights also takes the title into account (instead of only the content).

### Fixed

- Resolution for basemap.at

## 2022-01-12

### Added

- Users are now able to cancel tag suggestion scan on the Insights Edit screen
- Added `secure` flag to cookies
- Support basemap.at as tile provider

### Fixed

- Fixed issue with exporting surveys as XLSX sheets, when the typeform survey URI includes a '#' character.
- Styling of the text above the avatar bubbles at the bottom of the landing page works again when there's a customized text.
- Styling bugs for the two-column layout
- Bug where tile provider of a project becomes unchangeable after the map config has been edited has been fixed.

### Changed

- Updated Cookie Policy page

## 2022-01-10

### Added

- Configure sign-up button (custom link) on homepage banner

### Changed

- Dashboard and report bar charts are now more easily readable - values appear on top or next to the bars instead of inside of them. Comparisons between project and platform values are now only visible in the report tooltips and do not break the chart itself.

### Fixed

- Using a custom tile provider should work now.
- Registration form with a date field doesn't crash anymore

## 2022-01-06

### Fixed

- Changing the values for Registration helper text and Account confirmation in Admin > Settings > Registration doesn't cause other values to be erased anymore.

## 2022-01-05

### Changed

- Improved the user interface of the Registration tab in the Admin settings

## 2021-12-23

### Added

- Adding pages in 'Navigation' tab in settings now possible, changing names of navbar items now works, removed 'secret pages-page'.
- Different layouts for the homepage banner (for signed-out users)
- Preview functionality for the image of the homepage banner in the back-office

### Fixed

- Saving of homepage banner image overlay color and opacity

## 2021-12-22

### Fixed

- Notifications of inappropriate content now link to the item containing the flagged content

## 2021-12-16

### Added

- Ability to scan all post, recently added posts and not tagged posts in Insights

## 2021-12-15

### Fixed

- Severe code-injection vulnerability
- More small copy changes for customizable navbar, made styling Navigation tab consistent with other tabs, re-enabled slug editing on secret pages-page.

## 2021-12-10

- Copy for customizable navbar

## 2021-12-09

### Added

- Customizable navbar

## 2021-12-08

### Changed

- Improved the structure and copy of the Admin > Settings > Customize page.

### Fixed

- Insights scan category button no longer appears when the insights nlp feature flag is disabled

## 2021-11-30

### Added

- Insights loading indicator on category scan

### Fixed

- Password reset emails sometimes took a long time to be send out, they are now processed much faster (even when the background job queue has lots of items).

## 2021-11-25

### Added

- New translations from Crowdin.
- Sign-up flow: Not activating any custom registration fields no longer breaks sign-up. Refreshing page during sign-up flow no longer creates an unregistered user.

## 2021-11-22

### Changed

- Enable/disable avatars in homepage banner
- Increased size of city logo in the footer

### Fixed

- Links to ideas in admin digest emails work again
- Votes statistics not showing up in the dashboard for some admins and project moderators.

## 2021-11-16

### Fixed

- Custom topics are not displayed as filters on the proposals overview page.

### Added

- Added a tooltip in the survey project settings with a link to a support article that explains how to embed links in Google forms
- Input count to Insights View screen

### Changed

- Add clarification tooltips to Insights View screen
- When a user account is deleted, visits data associated to that account are now removed from Matomo.

## 2021-11-11

### Changed

- Improvements to the loading speed of the landing page and some items with dropdown menus in the navigation bar.

## 2021-11-05

### Fixed

- Dashboard issue where the current month did not appear for certain time zones

## 2021-11-04

### Added

- New translations from Crowdin.

## 2021-11-03

### Fixed

- Microsoft Form survey iframes no longer auto-focus on the form
- Stop confusing Serbian Latin and Cyrillic in back locales.

## 2021-11-01

### Changed

- The whole input card in Insight View screen is now clickable
- Inputs list component in Insights View screen now shows active filters at all times
- Insights Network Visualisation changes:
  - Reduced space between clusters
  - Increased font size for keywords labels
  - It is now possible to de-select keywords by clicking on them twice

### Fixed

- If there's an error message related to the project title, it goes away if the title is edited (and only shows again if we submit and the error isn't fixed).

## 2021-10-27

### Changed

- Removed the unused '/ideas/new' route

### Fixed

- Sorting order and list/map view settings of ideas are available again if voting is disabled.
- Project phase started emails and notifications.

## 2021-10-26

### Added

- Limit number of downvotes.

### Changed

- Improved quality of Idea and App Header Images
- Idea cards in the map view only show the downvote icon when downvoting is enabled or when it's disabled and it's disabled for a different reason than explicit turning off of the downvoting functionality.
- Now also for idea cards on the map view: the comment icon on an idea card is only shown when commenting in the project is enabled or there's at least one idea with a comment.

### Fixed

- The event cards now rearrange themselves vertically on mobile / small screens. Before they were always arranged horizontally. This fixed the issue of them going off-screen when there is not enough screen space.

## 2021-10-25

### Changed

- The comment icon on an idea card is only shown when commenting in the project is enabled or there's at least one idea with a comment.
- Increased Microsoft Forms survey width

### Fixed

- Insights table approve button no longer appears when there are no suggested tags
- Insights tags are now truncated when they are too long
- Insights posts cards on View screen no longer display text with different font-sizes
- Insights posts in table are no longer sorted by default

## 2021-10-20

### Changed

- PII (Personally Identifiable Information) data, if any, are now removed from Segment when a user account is deleted.

## 2021-10-19

### Changed

- Tags which do not contain any inputs are no longer visible on the Insights View screen
- PII (Personally Identifiable Information) data, if any, are now removed from Intercom when a user account is deleted.

### Added

- Added export functionality to Insights View screen inputs list

## 2021-10-15

### Changed

- Project reports are no longer available in the dashboard section. Instread, they can be found in the Reporting section of tha admin.

### Fixed

- Platform is now accepting valid Microsoft Form survey links with custom subdomains
- When user goes to the url of an Insight that no longer exist, they get redirected to the Insights List screen.

## 2021-10-14

### Fixed

- File uploads for ideas, projects, events, folders

## 2021-10-13 (2)

### Fixed

- Validation and functioning of page forms are fixed (forms to change the fixed/legal pages such as the FAQ, T&C, privacy policy, etc.).

## 2021-10-13

### Added

- Users can now change their name after validation with FranceConnect
- Permit embedding of videos from dreambroker in rich-text editor content.
- Possibility to create an Insights tag from selected filters in the Insights View screen

## 2021-10-12

### Added

- Added Serbian (Cyrillic) to platform

## 2021-10-11

### Added

- Insights View screen and visualization
- Users can now change their name after validation with FranceConnect

## 2021-10-06

### Fixed

- Issue with user deletion

### Added

- Initial blocked words lists for Luxembourgish and Italian.
- Added Luxembourgish translations.

## 2021-10-05

### Added

- Blocked words lists for Luxembourgish and Italian (which allows the profanity blocker feature).

### Changed

- Removed 'FAQ' and 'About' from the footer.
- Removed links to other pages at the bottom of the fixed and legal pages (Cookie policy, T&C, etc.)
- Removed the YES/NO short feedback form in the footer (as it wasn't working)

## 2021-10-01

### Fixed

- Typeform export from the platform shows the answers to all questions again.

## 2021-09-29

### Changed

- Insights Edit screen improvements
  - Added tooltip in the tags sidebar
  - Added quick delete action to category button in the categories sidebar
  - "Detect tags" button only shows if there are tags detected
  - "Reset tags" button is moved to a menu
  - Removed "add" button from input sidebar and improved select hover state
- Split 'Pages' tab in admin/settings into the 'Pages' and 'Policies' tabs. 'Pages' contains the about, FAQ and a11y statement pages, while 'Policies' contains the terms and conditions, privacy- and cookie policy. The 'Pages' tab will soon be replaced by a 'Navigation' tab with more customizability options as part of the upcoming nav-bar customization functionality. This is just a temporary in-between solution.

## 2021-09-24

### Added

- SmartSurvey integration

## 2021-09-22

### Changed

- Very short phases are now shown slightly bigger in the timeline, and projects with many phases will display the timeline correctly.

### Fixed

- Cookie popup can be closed again.

## 2021-09-21

### Added

- Permit embedding of videos from videotool.dk in rich-text editor content.

### Changed

- Project moderators have access to the 'Reporting' tab of the admin panel for their projects.

### Fixed

- The category columns in input `xlsx` exports (insights) are now ordered as presented in the application.

## 2021-09-14

### Changed

- Mobile navbar got redesigned. We now have a 'More' button in the default menu that opens up a full mobile menu.

## 2021-09-13

### Added

- Insights table export button. Adds the ability to export the inputs as xlsx for all categories or a selected one.

### Fixed

- Fixes issue where user name will sometimes appear as "undefined"

## 2021-09-06

### Added

- Keyboard navigation improvements for the Insights Edit view
- Added the internal machinery to support text network analyses in the end-to-end flow.

### Fixed

- '&' character now displays correctly in Idea description and Project preview description.
- Fixes user export with custom fields

## 2021-09-03

### Fixed

- Ghent now supports mapping 25 instead of 24 neighbourhouds

## 2021-09-02

### Fixed

- Setting DNS records when the host is changed.
- Smart group rules for participation in project, topic or idea status are now applied in one continuous SQL query.

### Changed

- The rule values for participation in project, topic or idea status, with predicates that are not a negation, are now represented as arrays of IDs in order to support specifying multiple projects, topics or idea statuses (the rule applies when satisfied for one of the values).

## 2021-09-01

### Fixed

- When voting is disabled, the reason is shown again

## 2021-08-31

### Added

- When signing up with another service (e.g. Google), the platform will now remember a prior language selection.

### Fixed

- Accessibility: voting buttons (thumbs) have a darker color when disabled. There's also more visual distinction between voting buttons on input cards when they are enabled and disabled.
- Accessibility: The default background color of the last "bubble" of the avatars showing on e.g. the landing page top banner is darker, so the contrast with its content (number of remaining users) is clearer.
- Accessibility: the text colors of the currently selected phase in a timeline project are darker to improve color contrast to meet WCAG 2.1 AA requirements.
- Accessibility: the status and topics on an input (idea) page are more distinctive compared to its background, meeting WCAG 2.1 AA criteria.
- Verification using Auth0 method no longer fails for everyone but the first user

## 2021-08-30

### Added

- New Insights module containing Insights end-to-end flow

## 2021-08-26

### Added

- Microsoft Forms integration

## 2021-08-20

### Fixed

- Survey options now appear as expected when creating a new survey project
- Adds a feature flag to disable user biographies from adminHQ

## 2021-08-18

### Added

- Added Italian to platform
- Support for a new verification method specifically for Ghent, which lets users verify using their rijksregisternummer
- Improved participatory budgeting:
  - Support for new virtual currencies (TOK: tokens, CRE: credits)
  - A minimum budget limit can be configured per project, forcing citizens to fill up their basket to some extent (or specify a specific basket amount when minimum and maximum budget are the same)
  - Copy improvements

## 2021-08-11

### Fixed

- When considering to remove a flag after updating content, all relevant attributes are re-evaluated.
- Issues with viewing notifications and marking them as read.

## 2021-08-09

### Fixed

- The preheader with a missing translation has been removed from user confirmation email

### Fixed

- When you sign up with Google, the platform will now automatically use the language of your profile whenever possible
- Fixed invalid SQL queries that were causing various issues throughout the platforms (Part I). (IN-510)

## 2021-08-05

### Added

- Added message logging to monitor tenant creation status (shown in admin HQ).

### Changed

- No default value for the lifecycle stage is prefilled, a value must be explicitly specified.
- Changing the lifecycle stage from/to demo is prohibited.
- Only tenant templates that apply without issues are released.
- On create validation for authors was replaced by publication context, to allow templates to successfully create content without authors.

## 2021-08-04

### Fixed

- Certain characters in Volunteer Cause titles prevented exporting lists of volunteers to Excel from admin/projects/.../volunteering view.
- Limit of 10 events under projects and in back office
- Events widget switch being shown in non-commercial plans

## 2021-07-30

### Added

- Configured dependabot for the frontend, a tool that helps keeping dependencies up to date.
- Added events overview page to navigation menu, which can be enabled or disabled.
- Added events widget to front page, which can be enabled or disabled (commercial feature).

## 2021-07-16

### Added

- Auto-detection of inappropriate content (in beta for certain languages). Flagged content can be inspected on the admin Activity page. The setting can be toggled in the General settings tab.

### Fixed

- On the admin activity page (/admin/moderation), items about proposals now correctly link to proposals (instead of to projects). Also, the copy of the links at the end of the item rows is now correct for different types of content (correct conjugation of 'this post', 'this project', etc. for all languages).

## 2021-07-14

### Added

- Project phases now have their own URLs, which makes it possible to link to a specific phase

### Fixed

- Blocked words for content that can contain HTML
- Searching users after sorting (e.g. by role)

## 2021-07-09

### Changed

- The admin Guide link goes to the support center now instead of to /admin/guide

## 2021-07-02

### Fixed

- Instances where the user name was "unknown author"

### Changed

- Removed the slogan from the homepage footer

## 2021-06-30

### Changed

- Users can no longer leave registration before confirming their account. This should prevent bugs relative to unconfirmed users navigating the platform.

## 2021-06-29

### Fixed

- Map: Fix for ideas that only have coordinates but no address not being shown on the map
- Map: Fix for 'click on the map to add your input' message wrongfully being shown when idea posting is not allowed
- Sign-up flow: Fix for bug that could cause the browser to freeze when the user tried to complete the custom fields step
- Project description: Fix for numbered and unnumbered lists being cut off
- Project Managers can now upload map layers.

### Changed

- Map: When an idea is selected that is hidden behind a cluster the map now zooms in to show that marker
- Map: Idea marker gets centered on map when clicked
- Map: Larger idea box on bigger desktop screens (width > 1440 pixels)
- Idea location: Display idea location in degrees (°) minutes (') seconds ('') when the idea only has coordinates but no address
- Sign-up flow: Show loading spinner when the user clicks on 'skip this step' in the sign-up custom fields step
- Image upload: The default max allowed file size for an image is now 10 Mb instead of 5 Mb

### Added

- 'Go back' button from project to project folder (if appropriate).

## 2021-06-22

### Changed

- Project managers that are assigned to a project and/or its input now lose those assignments when losing project management rights over that project.

### Fixed

- Input manager side modal scroll.

## 2021-06-18

### Fixed

- Privacy policy now opens in new tab.
- Landing page custom section now uses theme colors.
- Buttons and links in project description now open internal links in the same tab, and external links in a new tab.

## 2021-06-16

### Fixed

- Project moderators can no longer see draft projects they don't moderate in the project listing.
- The content and subject of the emails used to share an input (idea/issue/option/contribution/...) do now include the correct input title and URL.
- Sharing new ideas on Facebook goes faster
- Manual campaigns now have the layout content in all available languages.

## 2021-06-11

### Fixed

- Facebook button no longer shows when not configured.

## 2021-06-10

### Fixed

- Creating invites on a platform with many heavy custom registration fields is no longer unworkably slow

## 2021-06-09

### Added

- New citizen-facing map view

## 2021-06-08

### Fixed

- Ordering by ideas by trending is now working.
- Ordering by ideas votes in the input manager is now working.

## 2021-06-07

### Added

- Qualtrics surveys integration.

### Changed

- Project Events are now ordered chronologically from latest to soonest.

### Fixed

- Visibility Labels in the admin projects list are now visible.
- Tagged ideas export is fixed.
- Updating an idea in one locale does not overwrite other locales anymore

## 2021-05-28

### Fixed

- Project Events are now ordered chronologically from soonest to latest.

## 2021-05-27

### Fixed

- Project access rights management are now visible again.

## 2021-05-21

### Added

- Profanity blocker: when posting comments, input, proposals that contain profane words, posting will not be possible and a warning will be shown.

## 2021-05-20

### Fixed

- Excel exports of ideas without author

## 2021-05-19

### Added

- Support for Auth0 as a verification method

## 2021-05-18

### Fixed

- Active users no longer need confirmation

## 2021-05-14

### Fixed

- Fixed an issue causing already registered users to be prompted with the post-registration welcome screen.

## 2021-05-11

### Added

- Added polls to the reporting section of the dashboards

## 2021-05-10

### Changed

- Invited or verified users no longer require confirmation.

## 2021-05-07

### Fixed

- Spreasheet exports throughout the platform are improved.

### Added

- City Admins can now assign any user as the author of an idea when creating or updating.
- Email confirmation now happens in survey and signup page sign up forms.

## 2021-05-06

### Fixed

- Idea export to excel is no longer limited to 250 ideas.

## 2021-05-04

### Fixed

- Fixed issues causing email campaigns not to be sent.

## 2021-05-03

### Changed

- Users are now prompted to confirm their account after creating it, by receiving a confirmation code in their email address.

### Added

- SurveyXact Integration.

## 2021-05-01

### Added

- New module to plug email confirmation to users.

## 2021-04-29

### Fixed

- Editing the banner header in Admin > Settings > General, doesn't cause the other header fields to be cleared anymore

## 2021-04-22

### Fixed

- After the project title error appears, it disappears again after you start correcting the error

## 2021-03-31

### Fixed

- Customizable Banner Fields no longer get emptied/reset when changing another.

### Added

- When a client-side validation error happens for the project title in the admin, there will be an error next to the submit button in addition to the error message next to the input field.

## 2021-03-25

### Fixed

- The input fields for multiple locales provides an error messages when there's an error for at least one of the languages.

## 2021-03-23

### Fixed

- Fix for broken sign-up flow when signing-up through social sign-on

## 2021-03-19

### Fixed

- Admin>Dashboard>Users tab is no longer hidden for admins that manage projects.
- The password input no longer shows the password when hitting ENTER.
- Admin > Settings displays the tabs again

### Changed

- Empty folders are now shown in the landing page, navbar, projects page and sitemap.
- The sitemap no longer shows all projects and folder under each folder.
- Images added to folder descriptions are now compressed, reducing load times in project and folder pages.

### Added

- Allows for sending front-end events to our self-hosted matomo analytics tool

## 2021-03-16

### Changed

- Automatic tagging is functional for all clusters, and enabled for all premium customers

### Added

- Matomo is enabled for all platforms, tracking page views and front-end events (no workshops or back-end events yet)

## 2021-03-11

### Changed

- Tenants are now ordered alphabetically in AdminHQ
- Serbian (Latin) is now a language option.

## 2021-03-10

### Added

- CitizenLab admins can now change the link to the accessibility statement via AdminHQ.
- "Reply-to" field in emails from campaigns can be customized for each platform
- Customizable minimal required password length for each platform

## 2021-03-09

### Fixed

- Fixed a crash that would occur when tring to add tags to an idea

## 2021-03-08

### Fixed

- Phase pages now display the correct count of ideas (not retroactive - will only affect phases modified from today onwards).

## 2021-03-05

### Changed

- Changed the default style of the map
- Proposals/Initiatives are now sorted by most recent by default

### Added

- Custom maps (Project settings > Map): Admins now have the capability to customize the map shown inside of a project. They can do so by uploading geoJson files as layers on the map, and customizing those layers through the back-office UI (e.g. changing colors, marker icons, tooltip text, sort order, map legend, default zoom level, default center point).

### Fixed

- Fixed a crash that could potentially occur when opening an idea page and afterwards going back to the project page

## 2021-03-04

### Added

- In the admin (Settings > Registration tab), admins can now directly set the helper texts on top of the sign-up form (both for step 1 and 2).
- The admin Settings > Homepage and style tab has two new fields: one to allow customization for copy of the banner signed-in users see (on the landing page) and one to set the copy that's shown underneath this banner and above the projects/folders (also on the landing page).
- Copy to clarify sign up/log in possibilities with phone number

### Changed

- The admin Settings > Homepage and style tab has undergone copy improvements and has been rearranged
- The FranceConnect button to login, signup or verify your account now displays the messages required by the vendor.
- Updated the look of the FranceConnect button to login, signup or verify your account to feature the latests changes required by the vendor.

### Fixed

- Downvote button (thumbs down) on input card is displayed for archived projects

## 2021-03-03

### Added

- Users are now notified in app and via email when they're assigned as folder administrators.

## 2021-03-02

### Fixed

- Don't show empty space inside of the idea card when no avatar is present

### Added

- Maori as languages option

### Changed

- Improved layout of project event listings on mobile devices

## 2021-02-26

### Fixed

- France Connect button hover state now complies with the vendor's guidelines.

## 2021-02-24

### Fixed

- The project page no longer shows an eternal spinner when the user has no access to see the project

## 2021-02-18

### Added

- The password fields show an error when the password is too short
- The password fields have a 'show password' button to let people check their password while typing
- The password fields have a strength checker with appropriate informative message on how to increase the strength
- France Connect as a verification method.

### Fixed

- Notifications for started phases are no longer triggered for unpublished projects and folders.

## 2021-02-17

### Changed

- All input fields for multiple locales now use the components with locale switchers, resulting in a cleaner and more compact UI.
- Copy improvements

## 2021-02-12

### Fixed

- Fixed Azure AD login for some Azure setups (Schagen)

### Changed

- When searching for an idea, the search operation no longer searches on the author's name. This was causing severe performance issues and slowness of the paltforms.

## 2021-02-10

### Added

- Automatic tagging

## 2021-02-08

### Fixed

- Fixed a bug preventing registration fields and poll questions from reordering correctly.
- Fixed a bug causing errors in new platforms.

## 2021-02-04

### Fixed

- Fixed a bug causing the projects list in the navbar and projects page to display projects outside of folders when they're contained within them.

## 2021-01-29

### Added

- Ability to redirect URLs through AdminHQ
- Accessibility statement link in the footer

### Fixed

- Fixed issue affecting project managers that blocked access to their managed projects, when these are placed inside a folder.

## 2021-01-28

### Fixed

- A bug in Admin project edit page that did not allow a user to Go Back to the projects list after switching tabs
- Scrolling on the admin users page

## 2021-01-26

### Added

- Folder admin rights. Folder admins or 'managers' can be assigned per folder. They can create projects inside folders they have rights for, and moderate/change the folder and all projects that are inside.
- The 'from' and 'reply-to' emails can be customized by cluster (by our developers, not in Admin HQ). E.g. Benelux notification emails could be sent out by notifications@citizenlab.eu, US emails could be sent out by notifications@citizenlab.us etc., as long as those emails are owned by us. We can choose any email for "reply-to", so also email addresses we don't own. This means "reply-to" could potentially be configured to be an email address of the city, e.g. support@leuven.be. It is currently not possible to customize the reply-to (except for manual campaigns) and from fields for individual tenants.
- When a survey requires the user to be signed-in, we now show the sign in/up form directly on the page when not logged in (instead of the green infobox with a link to the sign-up popup)

### Fixed

- The 'reply-to' field of our emails showed up twice in recipient's email clients, now only once.

### Changed

- Added the recipient first and last name to the 'to' email field in their email client, so not only their email adress is shown.
- The links in the footer can now expand to multiple lines, and therefore accomodate more items (e.g. soon the addition of a link to the accesibility statement)

## 2021-01-21

### Added

- Added right-to-left rendering to emails

## 2021-01-18

### Fixed

- Access rights tab for participatory budget projects
- Admin moderation page access

## 2021-01-15

### Changed

- Copy improvements across different languages

## 2021-01-14

### Added

- Ability to customize the input term for a project

### Changed

- The word 'idea' was removed from as many places as possible from the platform, replaced with more generic copy.

## 2021-01-13

### Changed

- Idea cards redesign
- Project folder page redesign
- Project folders now have a single folder card image instead of 5 folder images in the admin settings
- By default 24 instead of 12 ideas or shown now on the project page

## 2020-12-17

### Fixed

- When creating a project from a template, only templates that are supported by the tenant's locale will show up
- Fixed several layout, interaction and data issues in the manual tagging feature of the Admin Processing page, making it ready for external use.
- Fixed project managers access of the Admin Processing page.

### Added

- Admin activity feed access for project managers
- Added empty state to processing list when no project is selected
- Keyboard shortcut tooltip for navigation buttons of the Admin Processing page

### Changed

- Reduced spacing in sidebar menu, allowing for more items to be displayed
- Style changes on the Admin Processing page

## 2020-12-08

### Fixed

- Issues with password reset and invitation emails
- No more idea duplicates showing up on idea overview pages
- Images no longer disappear from a body of an idea, or description of a project on phase, if placed at the bottom.

### Changed

- Increased color contrast of inactive timeline phases text to meet accesibility standard
- Increased color contrast of event card left-hand event dates to meet accesibility standard
- Increased color contrast of List/Map toggle component to meet accesibility standard

### Added

- Ability to tag ideas manually and automatically in the admin.

## 2020-12-02

### Changed

- By default the last active phase instead of the last phase is now selected when a timeline project has no active phase

### Fixed

- The empty white popup box won't pop up anymore after clicking the map view in non-ideation phases.
- Styling mistakes in the idea page voting and participatory budget boxes.
- The tooltip shown when hovering over a disabled idea posting button in the project page sticky top bar is no longer partially hidden

## 2020-12-01

### Changed

- Ideas are now still editable when idea posting is disabled for a project.

## 2020-11-30

### Added

- Ability to create new and edit existing idea statuses

### Fixed

- The page no longer refreshes when accepting the cookie policy

### Changed

- Segment is no longer used to connect other tools, instead following tools are integrated natively
  - Google Analytics
  - Google Tag Manager
  - Intercom
  - Satismeter
  - Segment, disabled by default
- Error messages for invitations, logins and password resets are now clearer.

## 2020-11-27

### Fixed

- Social authentication with Google when the user has no avatar.

### Changed

- Random user demographics on project copy.

## 2020-11-26

### Added

- Some specific copy for Vitry-sur-Seine

## 2020-11-25

### Fixed

- Sections with extra padding or funky widths in Admin were returned to normal
- Added missing copy from previous release
- Copy improvements in French

### Changed

- Proposal and idea descriptions now require 30 characters instead of the previous 500

## 2020-11-23

### Added

- Some specific copy for Sterling Council

### Fixed

- The Admin UI is no longer exposed to regular (and unauthenticated) users
- Clicking the toggle button of a custom registration field (in Admin > Settings > Registration fields) no longer duplicated the row
- Buttons added in the WYSIWYG editor now have the correct color when hovered
- The cookie policy and accessibility statement are not editable anymore from Admin > Settings > Pages

### Changed

**Project page:**

- Show all events at bottom of page instead of only upcoming events
- Reduced padding of sticky top bar
- Only show sticky top bar when an action button (e.g. 'Post an idea') is present, and you've scrolled past it.

**Project page right-hand sidebar:**

- Show 'See the ideas' button when the project has ended and the last phase was an ideation phase
- Show 'X ideas in the final phase' when the project has ended and the last phase was an ideation phase
- 'X phases' is now clickable and scrolls to the timeline when clicked
- 'X upcoming events' changed to 'X events', and event count now counts all events, not only upcoming events

**Admin project configuration page:**

- Replaced 'Project images' upload widget in back-office (Project > General) with 'Project card image', reduced the max count from 5 to 1 and updated the corresponding tooltip with new recommended image dimensions

**Idea page:**

- The map modal now shows address on top of the map when opened
- Share button copy change from "share idea" to "share"
- Right-hand sidebar is sticky now when its height allows it (= when the viewport is taller than the sidebar)
- Comment box now has an animation when it expands
- Adjusted scroll-to position when pressing 'Add a comment' to make sure the comment box is always fully visible in the viewport.

**Other:**

- Adjusted FileDisplay (downloadable files for a project or idea) link style to show underline by default, and increased contrast of hover color
- Reduced width of DateTimePicker, and always show arrows for time input

## 2020-11-20 (2)

### Fixed

- The project header image is screen reader friendly.
- The similar ideas feature doesn't make backend requests anymore when it's not enabled.

### Changed

- Areas are requested with a max. of 500 now, so more areas are visible in e.g. the admin dashboard.

## 2020-11-18

### Added

- Archived project folder cards on the homepage will now have an "Archived" label, the same way archived projects do\
- Improved support for right-to-left layout
- Experimental processing feature that allows admins and project managers to automatically assign tags to a set of ideas.

### Fixed

- Projects without idea sorting methods are no longer invalid.
- Surveys tab now shows for projects with survey phases.

### Changed

- Moved welcome email from cl2-emails to cl2-back

## 2020-11-16

### Added

- Admins can now select the default sort order for ideas in ideation and participatory budgeting projects, per project

### Changed

- The default sort order of ideas is now "Trending" instead of "Random" for every project if left unchanged
- Improved sign in/up loading speed
- Removed link to survey in the project page sidebar when not logged in. Instead it will show plain none-clickable text (e.g. '1 survey')

### Fixed

- Custom project slugs can now contain alphanumeric Arabic characters
- Project Topics table now updates if a topic is deleted or reordered.
- Empty lines with formatting (like bold or italic) in a Quill editor are now removed if not used as paragraphs.

## 2020-11-10

### Added

#### Integration of trial management into AdminHQ

- The lifecycle of the trials created from AdminHQ and from the website has been unified.
- After 14 days, a trial platform goes to Purgatory (`expired_trial`) and is no longer accessible. Fourteen days later, the expired trial will be removed altogether (at this point, there is no way back).
- The end date of a trial can be modified in AdminHQ (> Edit tenant > Internal tab).

## 2020-11-06

### Added

- Social sharing via WhatsApp
- Ability to edit the project URL
- Fragment to embed a form directly into the new proposal page, for regular users only

### Fixed

- The project about section is visibile in mobile view again
- Maps will no longer overflow on page resizes

## 2020-11-05

### Added

- Reordering of and cleaner interface for managing custom registration field options
- An 'add proposal' button in the proposals admin
- Fragment to user profile page to manage party membership settings (CD&V)
- "User not found" message when visiting a profile for a user that was deleted or could not be found

### Changed

- Proposal title max. length error message
- Moved delete functionality for projects and project folders to the admin overview

### Fixed

- The automatic scroll to the survey on survey project page

## 2020-11-03

### Fixed

- Fixed broken date picker for phase start and end date

## 2020-10-30

### Added

- Initial Right to left layout for Arabic language
- Idea description WYSIWYG editor now supports adding images and/or buttons

## 2020-10-27

### Added

- Support for Arabic

## 2020-10-22

### Added

- Project edit button on project page for admins/project manager
- Copy for Sterling Council

### Fixed

- Links will open in a new tab or stay on the same page depending on their context. Links to places on the platform will open on the same page, unless it breaks the flow (i.e. going to the T&C policy while signing up). Otherwise, they will open in a new tab.

### Changed

- In the project management rights no ambiguous 'no options' message will be shown anymore when you place your cursor in the search field

## 2020-10-16

### Added

- Ability to reorder geographic areas

### Fixed

- Stretched images in 'avatar bubbles'
- Input fields where other people can be @mentioned don't grow too wide anymore
- Linebar charts overlapping elements in the admin dashboard

## 2020-10-14

### Changed

- Project page redesign

## 2020-10-09

### Added

- Map configuration tool in AdminHQ (to configure maps and layers at the project level).

## 2020-10-08

### Added

- Project reports

### Changed

- Small styling fixes
- Smart group support multiple area codes
- Layout refinements for the new idea page
- More compact idea/proposal comment input
- Proposal 'how does it work' redesign

## 2020-10-01

### Changed

- Idea page redesign

## 2020-09-25

### Fixed

- The "Go to platform" button in custom email campaigns now works in Norwegian

### Added

- Granular permissions for proposals
- Possibility to restrict survey access to registered users only
- Logging project published events

### Changed

- Replaced `posting_enabled` in the proposal settings by the posting proposal granular permission
- Granular permissions are always granted to admins

## 2020-09-22

### Added

- Accessibility statement

## 2020-09-17

### Added

- Support for checkbox, number and (free) text values when initializing custom fields through excel invites.

### Changed

- Copy update for German, Romanian, Spanish (CL), and French (BE).

## 2020-09-15

### Added

- Support Enalyzer as a new survey provider
- Registration fields can now be hidden, meaning the user can't see or change them, typically controlled by an outside integration. They can still be used in smart groups.
- Registration fields can now be pre-populated using the invites excel

## 2020-09-08

### Fixed

- Custom buttons (e.g. in project descriptions) have correct styling in Safari.
- Horizontal bar chart overflow in Admin > Dashboard > Users tab
- User graphs for registration fields that are not used are not shown anymore in Admin > Dashboard > Users tab

### Added

- Pricing plan feature flags for smart groups and project access rights

## 2020-09-01

### Fixed

- IE11 no longer gives an error on places that use the intersection observer: project cards, most images, ...

### Added

- New platform setting: 'Abbreviated user names'. When enabled, user names are shown on the platform as first name + initial of last name (Jane D. instead of Jane Doe). This setting is intended for new platforms only. Once this options has been enabled, you MUST NOT change it back.
- You can now export all charts in the admin dashboard as xlsx or svg.
- Translation improvements (email nl...)

### Changed

- The about us (CitizenLab) section has been removed from the cookie policy

## 2020-08-27

### Added

- Support for rich text in field descriptions in the idea form.
- New "Proposed Budget" field in the idea form.

### Changed

- Passwords are checked against a list of common passwords before validation.
- Improving the security around xlsx exports (escaping formulas, enforcing access restrictions, etc.)
- Adding request throttling (rate-limiting) rules.
- Improving the consistency of the focus style.

## 2020-07-30

### Added

- Pricing plans in AdminHQ (Pricing plan limitations are not enforced).
- Showing the number of deviations from the pricing plan defaults in the tenant listing of AdminHQ.

### Changed

- Tidying up the form for creating new tenants in AdminHQ (removing unused features, adding titles and descriptions, reordering features, adding new feature flags, removing fields for non-relevant locales).

## 2020-07-10

### Added

- Project topics

### Changed

- Userid instead of email is used for hidden field in surveys (Leiden)
- New projects have 'draft' status by default

### Fixed

- Topics filter in ideas overview works again

## 2020-07-09 - Workshops

### Fixed

- Speps are scrollable

### Added

- Ability to export the inputs as an exel sheet
- Polish translations
- Portugese (pt-BR) translations

## 2020-06-26

### Fixed

- No longer possible to invite a project manager without selecting a project
- The button on the homepage now also respects the 'disable posting' setting in proposals
- Using project copy or a tenant template that contains a draft initiative no longer fails

### Added

- Romanian

## 2020-06-19

### Fixed

- Polish characters not being rendered correctly

### Added

- Back-office toggle to turn on/off the ability to add new proposals to the platform

## 2020-06-17

### Fixed

- It's no longer needed to manually refresh after deleting your account for a consistent UI
- It's no longer needed to manually refresh after using the admin toggle in the user overview
- The sign-in/up flow now correctly asks the user to verify if the smart group has other rules besides verification
-

demo`is no longer an available option for`organization_type` in admin HQ

- An error is shown when saving a typeform URL with `?email=xxxx` in the URL, which prevented emails to be linked to survey results
- On mobile, the info container in the proposal info page now has the right width
- A general issue with storing cookies if fixed, noticable by missing data in GA, Intercom not showing and the cookie consent repeatedly appearing
- Accessibility fix for the search field
- The `signup_helper_text` setting in admin HQ is again displayed in step 1 of the sign up flow

### Added

- There's a new field in admin HQ to configure custom copy in step 2 of the sign up flow called `custom_fields_signup_helper_text`
- `workshops` can be turned on/off in admin HQ, displayed as a new page in the admin interface

### Changed

- The copy for `project moderator` has changed to `project manager` everywhere
- The info image in the proposals header has changed

## 2020-06-03

### Fixed

- Maps with markers don't lose their center/zoom settings anymore
- English placeholders in idea form are gone for Spanish platforms

## 2020-05-26

### Changed

- Lots of small UI improvements throughout the platform
- Completely overhauled sign up/in flow:
  - Improved UI
  - Opens in a modal on top of existing page
  - Opens when an unauthenticaed user tries to perform an action that requires authentication (e.g. voting)
  - Automatically executes certain actions (e.g. voting) after the sign in/up flow has been completed (note: does not work for social sign-on, only email/password sign-on)
  - Includes a verification step in the sign up flow when the action requires it (e.g. voting is only allowed for verified users)

## 2020-05-20

### Fixed

- Budget field is shown again in idea form for participatory budget projects

## 2020-05-14

### Added

- Idea configurability: disabling/requiring certain fields in the idea form
- The footer has our new logo

### Changed

- Admins will receive a warning and need to confirm before sending a custom email to all users
- A survey project link in the top navigation will link to /info instead of to /survey

## 2020-04-29

### Fixed

- Folders are again shown in the navbar
- Adding an image to the description text now works when creating a project or a phase

### Added

- Support for Polish, Hungarian and Greenlandic

## 2020-04-23

### Fixed

- Long timeline phase names show properly

### Changed

- Redirect to project settings after creating the project
- Links to projects in the navigation menu link to the timeline for timeline projects

## 2020-04-21

### Fixed

- Fixed overlapping issue with idea vote bar on mobile
- Fixed an issue where images were used for which the filename contained special characters

### Added

- The overview (moderation) in the admin now has filters
  - Seen/not seen
  - Type: Comment/Idea/Proposal
  - Project
  - Search
- The idea xlsx export contains extra columns on location, number of comments and number of attachments

### Changed

- The permissions tab in the project settings has reordered content, to be more logical
- In German, the formal 'Sie' form has been replaced with the informal 'Du' form

## 2020-03-31

### Fixed

- Signing up with keyboard keys (Firefox)
- Composing manual emails with text images
- Exporting sheet of volunteers with long cause titles

### Added

- Folder attachments
- Publication status for folders

### Changed

- Show folder projects within admin project page

## 2020-03-20

### Added

- Volunteering as a new participation method

## 2020-03-16

### Fixed

- The project templates in the admin load again

## 2020-03-13

### Fixed

- The folder header image is not overly compressed when making changes to the folder settings
- The loading spinner on the idea page is centered

### Added

- Add images to folders, shown in cards.

### Changed

- Admins can now comment on ideas.

## 2020-03-10

### Fixed

- Fixed consent banner popping up every time you log in as admin
- Fixed back-office initiative status change 'Use latest official updates' radio button not working
- Fixed broken copy in Initiative page right-hand widget

### Added

- Add tooltip explaining what the city will do when the voting threshold is reached for a successful initiative
- Added verification step to the signup flow
- New continuous flow from vote button clicked to vote casted for unauthenticated, unverified users (click vote button -> account creation -> verification -> optional/required custom signup fields -> programmatically cast vote -> successfully voted message appears)
- The rich text editor in the admin now supports buttons

### Changed

- Admin HQ: new and improved list of timezones

## 2020-03-05

### Fixed

- Signup step 2 can no longer be skipped when there are required fields
- Correct tooltip link for support article on invitations
- Correct error messages when not filling in start/end date of a phase

### Added

- Setting to disable downvoting in a phase/project, feature flagged
- When a non-logged in visitor tries to vote on an idea that requires verification, the verification modal automatically appears after registering

## 2020-02-24

### Fixed

- Initiative image not found errors
- Templates generator out of disk space

### Added

- Folders i1
  - When enabled, an admin can create, edit, delete folders and move projects into and out of folders
  - Folders show in the project lists and can be ordered within projects

### Changed

- Initiative explanatory texts show on mobile views
- Existing platforms have a moderator@citizenlab.co admin user with a strong password in LastPass
- In the admin section, projects are no longer presented by publication status (Folders i1)

## 2020-02-19

### Fixed

- Loading more comments on the user profile page works again
- Accessibility improvements
- Adding an image no longer pops up the file dialog twice
- Changed to dedicated IP in mailgun to improve general deliverability of emails

### Added

- Improvements to the PB UI to make sure users confirm their basket at the end
- Ideation configurability i1
  - The idea form can be customized, on a project level, to display custom description texts for every field
- People filling out a poll are now included in the 'participated in' smart group rules
- Make me admin section in Admin HQ

### Changed

- When a platform no longer is available at a url, the application redirects to the CitizenLab website
- New platforms automatically get a moderator@citizenlab.co admin user with a strong password in LastPass

## 2020-01-29

### Fixed

- Rich text editor no longer allows non-video iframe content
- Smart groups that refer to a deleted project now get cleaned up when deleting a project
- All cookie consent buttons are now reachable on IE11
- More accessibility fixes
- The organization name is no longer missing in the password reset email

### Added

- CSAM verification
  - Users can authenticate and verify using BeID or itsme
  - User properties controlled by a verification method are locked in the user profile
  - Base layer of support for other similar verification methods in the future
- The order of project templates can now be changed in Templates HQ

### Changed

- Project templates overview no longer shows the filters

## 2020-01-17

### Fixed

- Further accesibility improvements:
  - Screen reader improvement for translations
  - Some color contrast improvements

### Added

- A hidden topics manager available at https://myfavouriteplatform.citizenlab.co/admin/topics

## 2020-01-15

### Fixed

- In the admin, the project title is now always displayed when editing a project
- Further accesibility improvements:
  - Site map improvements (navigation, clearer for screen readers)
  - Improved colors in several places for users with sight disability
  - Improved HTML to better inform screen reader users
  - Added keyboard functionality of password recovery
  - Improved forms (easier to use for users with motoric disabilities, better and more consistent validation, tips and tricks on mobile initiative form)
  - Improvements for screen reader in different languages (language picker, comment translations)
  - Added title (visible in your tab) for user settings page
  - Improved screen reader experience for comment posting, deleting, upvoting and idea voting

### Added

- The email notification settings on the user profile are now grouped in categories
- Unsubscribing through an email link now works without having to sign in first

### Changed

- The idea manager now shows all ideas by default, instead of filtered by the current user as assignee

## 2020-01-07

### Added

- Go to idea manager when clicking 'idea assigned to you' notification
- 2th iteration of the new admin moderation feature:
  - Not viewed/Viewed filtering
  - The ability to select one or more items and mark them as viewed/not viewed
  - 'Belongs to' table column, which shows the context that a piece of content belongs to (e.g. the idea and project that a comment belongs to)
  - 'Read more' expand mechanism for longer pieces of content
  - Language selector for multilingual content
  - 'Go to' link that will open a new tab and navigate you to the idea/iniative/comment that was posted

### Changed

- Improve layout (and more specifically width) of idea/iniatiatve forms on mobile
- Separate checkboxes for privacy policy and cookie policy
- Make the emails opt-in at registration

### Fixed

- Fix for unreadable password reset error message on Firefox
- Fix for project granular permission radio buttons not working

## 2019-12-12

### Added

- Polls now support questions for which a user can check multiple options, with a configurable maximum
- It's now possible to make a poll anonymous, which hides the user from the response excel export
- New verification method `id_card_lookup`, which supports the generic flow of verifying a user using a predined list of ID card numbers.
  - The copy can be configured in Admin HQ
  - The id cards CSV can be uploaded through Admin HQ

## 2019-12-11

### Added

- Admin moderation iteration 1 (feature flagged, turned on for a selected number of test clients)
- New verification onboarding campaign

### Changed

- Improved timeline composer
- Wysiwyg accessibility improvement

### Fixed

- English notifications when you have French as your language

## 2019-12-06

### Fixed

- Accessibility improvements:
  - Polls
  - Idea/initiative filter boxes
- Uploading a file in admin project page now shows the loading spinner when in progress
- Fixed English copy in notifications when other language selected
- Fixed project copy in Admin HQ not being saved

## 2019-12-05

### Fixed

- Small popups (popovers) no longer go off-screen on smaller screens
- Tooltips are no longer occluded by the checkbox in the idea manager
- The info icon on the initiatives voting box has improved alignment
- Project templates now display when there's only `en` is configured as a tenant locale
- When changing the lifecycle stage of a tenant, the update is now sent right away to segment
- When users accept an inivitation and are in a group, the group count is correctly updated
- Dropdowns in the registration flow can again support empty values
- Accessibility:
  - Various color changes to improve color contrasts
  - Color warning when picking too low contrast
  - Improvements to radio buttons, checkboxes, links and buttons for keyboard accessibility
  - Default built-in pages for new tenants have a better hierarchy for screen readers
- User posted an idea/initiative notification for admins will be in the correct language

## 2019-11-25

### Changed

- Updated translations
- Area filter not shown when no areas are configured
- Overall accessibility improvements for screen readers
- Improved accessibility of the select component, radio button, image upload and tooltip

### Fixed

- When adding a vote that triggers the voting limit on a project/phase, the other idea cards now automatically get updated with disabled vote buttons
- Fix for mobile bottom menu not being clickable when idea page was opened
- Navigating directly between projects via the menu no longer results in faulty idea card collections
- Display toggle (map or list view) of idea and initiative cards works again

## 2019-11-19

### Added

- New ideation project/phase setting called 'Idea location', which enables or disabled the ability to add a location to an idea and show the ideas on a map

### Changed

- Improved accessibility of the image upload component
- COW tooltipy copy
- Sharing modal layout improvement

### Fixed

- Checkboxes have unique ids to correctly identify their corresponding label, which improves screen reader friendliness when you have multiple checkboxes on one page.
- Avatar layout is back to the previous, smaller version

## 2019-11-15

### Fixed

- Fix for 'Click on map to add an idea' functionality not working
- Fix for notifications not showing

## 2019-11-12

### Fixed

- An email with subject `hihi` is no longer sent to admins that had their invite accepted
- Whe clicking the delete button in the file uploader, the page no longer refreshes
- Project templates no longer show with empty copy when the language is missing
- The countdown timer on initiatives now shows the correct value for days
- The radio buttons in the cookie manager are clickable again
- Changing the host of a tenant no longer breaks images embedded in texts
- It's possible again to unassign an idea in the idea manager
- The popup for adding a video or link URL is no longer invisible or unusable in some situations
- Uploading files is no longer failing for various filetypes we want to support
- Keyboard accessibility for modals

### Added

- ID Verification iteration 1
  - Users can verify their account by entering their ID card numbers (currently Chile only)
  - Verification is feature flagged and off by default
  - Smart groups can include the criterium 'is verified'
  - Users are prompted to verify their account when taking an actions that requires verification
- Total population for a tenant can now be entered in Admin HQ
- It's now possible to configure the word used for areas towards citizens from the areas admin
- Improvements to accessibility:
  - Idea and initiative forms: clearer for screen readers, keyboard accessibility, and more accessible input fields
  - Nav bar: clearer for screen readers and improved keyboard navigation
  - Project navigation and phases: clearer for screen readers
  - Sign-in, password reset and recovery pages: labeling of the input fields, clearer for screen readers
  - Participatory budgeting: clearer for screen readers

### Changed

- The organization name is now the default author in an official update

## 2019-10-22

### Fixed

- The sharing title on the idea page is now vertically aligned
- Improvements to the 'bad gateway' message sometimes affecting social sharing
- The map and markers are again visible in the admin dashboard
- First round of accessibility fixes and improvements
  - Dynamics of certain interactions are picked up by screen readers (PB, voting, ...)
  - Overall clarity for screen readers has improved
  - Improvements to information structure: HTML structure, W3C errors, head element with correct titles
  - Keyboard accessibility has generally improved: sign-up problems, login links, PB assignment, ...

### Added

- Initiatives iteration 3
  - Automatic status changes on threshold reached or time expired
  - When updating the status, official feedback needs to be provided simultaneously
  - Users receive emails and notifications related to (their) initiative
  - Initiatives support images in their body text
- Project templates
  - Admins can now create projects starting from a template
  - Templates contain images, a description and a timeline and let admin filter them by tags
  - Admins can share template descriptions with a publically accessible link
- It's now possible to configure the banner overlay color from the customize settings
- A custom email campaign now contains a CTA button by default

### Changed

- Complete copy overhaul of all emails

## 2019-10-03

### Fixed

- PB phase now has a basket button in the project navbar
- The datepicker in the timeline admin now works in IE11

### Changed

- For fragments (small pieces of UI that can be overridden per tenant) to work, they need to be enabled individually in admin HQ.

## 2019-09-25

### Fixed

- It's again possible to change a ideation/PB phase to something else when it contains no ideas
- Older browsers no longer crash when scrolling through comments (intersection observer error)
- Pagination controls are now correctly shown when there's multiple pages of users in the users manager
- The user count of groups in the users manager no longer includes invitees and matches the data shown
- Transition of timeline phases now happen at midnight, properly respecting the tenant timezone
- When looking at the map of an idea or initiative, the map marker is visible again
- The initiatives overview pages now uses the correct header and text colors
- The vote control on an initiative is no longer invisible on a tablet screen size
- The idea page in a budgeting context now shows the idea's budget
- The assign button on an idea card in a budgeting context behaves as expected when not logged in
- Project copy in Admin HQ that includes comments no longer fails
- Changing granular permissions by project moderator no longer fails

### Added

- Polling is now supported as a new participation method in a continuous project or a phase
  - A poll consists of multiple question with predefined answers
  - Users can only submit a poll once
  - Taking a poll can be restricted to certain groups, using granular permissions
  - The poll results can be exported to excel from the project settings
- It's now possible to disable Google Analytics, Google Tag Manager, Facebook Pixel and AdWords for specific tenants through Admin HQ

### Changed

- Large amount of copy improvements throughout to improve consistency and experience
- The ideas overview page is no longer enabled by default for new tenants
- The built-in 'Open idea project' can now be deleted in the project admin

## 2019-08-30

### Fixed

- The map preview box no longer overflows on mobile devices
- You're now correctly directed back to the idea/initiatives page after signing in/up through commenting

### Changed

- The height of the rich text editor is now limited to your screen height, to limit the scrolling when applying styles

## 2019-08-29

### Fixed

- Uploaded animated gifs are no longer displayed with weird artifacts
- Features that depend on NLP are less likely to be missing some parts of the data

### Added

- Citizen initiatives
  - Citizens can post view and post initiatives
  - Admins can manage initiatives, similar to how they manage ideas
  - Current limitation to be aware of, coming very soon:
    - No emails and notifications related to initiatives yet
    - No automated status changes when an initiative reaches enough votes or expires yet

## 2019-08-09

### Fixed

- Fixed a bug that sometimes prevented voting on comments
- When editing a comment, a mention in the comment no longer shows up as html
- In the dashboard, the domicile value 'outside' is now properly translated
- Some fixes were made to improve loading of the dashboard map with data edge cases
- Deleting a phase now still works when users that reveived notifications about the phase have deleted their account
- New releases should no longer require a hard refresh, avoiding landing page crashing issues we had

### Added

- File input on the idea form now works on mobile, if the device supports it

## 2019-07-26

### Fixed

- The project moderator email and notification now link to the admin idea manager instead of citizen side
- The widget no longer shows the `Multiloc`, but the real idea titles for some platforms

### Added

- Speed improvements to data requests to the backend throughout the whole paltform
- Changing the participation method from ideation to information/survey when there are ideas present is now prevented by the UI
- It's now possible to manually reorder archived projects
- There's new in-platform notifications for a status change on an idea you commented or voted on

## 2019-07-18

### Fixed

- It's no longer possible to change the participation method to information or survey if a phase/project already contains ideas
- The 'Share your idea modal' is now properly centered
- It's no longer possible to send out a manual email campaign when the author is not properly defined
- Invite emails are being sent out again
- Imported ideas no longer cause incomplete pages of idea cards
- Invited users who did not accept yet no longer receive any automated digest emails

## 2019-07-08

### Fixed

- When changing images like the project header, it's no longer needed to refresh to see the result
- The comments now display with a shorter date format to work better on smaller screens
- The code snippet from the widget will now work in some website that are strict on valid html
- The number of days in the assignee digest email is no longer 'null'
- The project preview description input is displayed again in the projects admin
- The idea status is no longer hidden when no vote buttons are displayed on the idea page
- Duplicate idea cards no longer appear when loading new pages

### Added

- Performance optimizations on the initial loading of the platform
- Performance optimizations on loading new pages of ideas and projects
- Newly uploaded images are automatically optimized to be smaller in filesize and load faster
- The 'Add an idea' button is now shown in every tab of the projects admin
- It's now possible to add videos to the idea body text
- E-mails are no longer sent out through Vero, but are using the internal cl2-emails server

### Changed

- The automated emails in the admin no longer show the time schedule, to work around the broken translations
- The rights for voting on comments now follow the same rights than commenting itself, instead of following the rights for idea voting
- On smaller desktop screens, 3 columns of idea cards are now shown instead of 2
- When adding an idea from the map, the idea will now be positioned on the exact location that was clicked instead of to the nearest detectable address
- Using the project copy tool in admin HQ is more tolerant about making copies of inconsistent source projects

## 2019-06-19

### Fixed

- Show 3-column instead of 2-column layout for ideas overview page on smaller desktop screens
- Don't hide status label on idea page when voting buttons are not shown

### Changed

- Small improvement in loading speed

## 2019-06-17

## Fixed

- The column titles in comments excel export are aligned with the content
- There's now enough space between voting anc translate links under a comment
- Vote button on an idea no longer stays active when a vote on that idea causes the voting treshold of the project to be reached

## Added

- The admin part of the new citizen initiatives is available (set initiatives feature on `allowed`)
  - Cities can configure how they plan to use initiatives
- A preview of how initiatives will look like city side is available, not yet ready for prime time (set initiatives feature on `allowed` and `enabled`)
- The ideas overview page has a new filtering sidebar, which will be used for other idea and initiative listings in the future
  - On idea status
  - On topic
  - Search
- Comments now load automatically while scrolling down, so the first comments appear faster

## 2019-06-05

### Fixed

- Fix an issue that when showing some ideas in an idea card would make the application crash

## 2019-05-21

### Fixed

- The idea page does no longer retain its previous scroll position when closing and reopening it
- The Similar Ideas box no longer has a problem with long idea titles not fitting inside of the box
- The Similar Ideas box content did not update when directly navigating from one idea page to the next
- The 'What were you looking for?' modal no longer gives an error when trying to open it

### Changed

- You now get redirected to the previously visited page instead of the landing page after you've completed the signup process

## 2019-05-20

### Fixed

- Closing the notification menu after scrolling no longer results in a navbar error
- When accessing the idea manager as a moderator, the assignee filter defaults to 'assigned to me'
- The idea and comment counts on the profile page now update as expected
- It's now possible to use a dropdown input in the 2nd registration step with a screen reader
- An invited user can no longer request a password reset, thereby becoming an inconsistent user that resulted in lots of problems

### Added

- Restyle of the idea page
  - Cleaner new style
  - Opening an idea no longer appears to be a modal
  - Properly styled similar ideas section
  - Showing comment count and avatars of contributors

### Changed

- When clicking the edit button in the idea manager, the edit form now opens in the sidemodal

## 2019-05-15

### Fixed

- Opening the projects dropdown no longer shows all menu items hovered when opened
- Users that can't contribute (post/comment/vote/survey) no longer get an email when a phase starts
- When a project has an ideation and a PB phase, the voting buttons are now shown during the ideation phase
- The admin navigation menu for moderators is now consistent with that for admins
- Moderators that try to access pages only accessible for admins, now get redirected to the dashboard
- The details tab in clustering doesn't cause the info panel to freeze anymore
- When writing an official update, the sbumit button now only becomes active when submission is possible
- The 'no options' copy in a dropdown without anything inside is now correctly translated
- Making a field empty in Admin HQ now correctly saves the empty value
- The active users graph no longer includes users that received an email as being active
- The translation button in an idea is no longer shown when there's only one platform language
- After changing granular permission, a refresh is no longer needed to see the results on ideas
- The sideview in the idea manager now shows the status dropdown in the correct language
- The layout of the sideview in the idea manager is now corrected
- A digest email to idea assignees is no longer sent out when no ideas are assigned to the admin/moderator
- Signing in with VUB Net ID works again
- Loading the insights map can no longer be infinite, it will now show an error message when the request fails

### Added

- The profile page of a user now also shows the comments by that user
- Users can now delete their own profile from their edit profile page
- Similar ideas, clustering and location detection now work in Spanish, German, Danish and Norwegian
- Facebooks bot coming from `tfbnw.net` are now blocked from signing up
- Moderators now also have a global idea manager, showing all the ideas from the projects they're moderating
- Loading the insights map, which can be slow, now shows a loading indicator

### Changed

- Voting buttons are no longer shown when voting is not enabled
- Improved and more granular copy text for several voting and commenting disabled messages

## 2019-04-30

### Fixed

- Time remaning on project card is no longer Capitalized
- Non-admin users no longer get pushed to intercom
- Improvements to the idea manager for IE11
- When filtering on a project in the idea manager, the selected project is highlighted again
- @citizenlab.cl admins can now also access churned platforms
- The user count in the user manager now includes migrated cl1 users
- Sending invitations will no longer fail on duplicate mixed-case email addresses

### Added

- Ideas can now be assigned to moderators and admins in the idea manager
  - Added filter on assignee, set by default to 'assigned to me'
  - Added filter to only show ideas that need feedback
  - When clicking an idea, it now opens in and can be partially edited from a half screen modal
  - Admins and moderators get a weekly digest email with their ideas that need feedback
- Completely new comments UI with support for comment upvotes
  - Comments are visually clearly grouped per parent comment
  - Sub-comments use @mentions to target which other subcomment they reply to
  - Comments can be sorted by time or by votes
- Ideas can now be sorted randomly, which is the new default
- New smart group rule for users that contributed to a specific topic
- New smart group rule for users that contributed to ideas with a specific status
- Clear error message when an invitee does a normal sign up

### Changed

- The idea grid no longer shows a 'post an idea' button when there are no ideas yet

## 2019-04-24

### Fixed

- Project cards now show correct time remaining until midnight

## 2019-04-23

### Fixed

- Closing the notification menu does not cause an error anymore
- The unread notifications count is now displayed correctly on IE11
- Clicking on an invite link will now show an immediate error if the invite is no longer valid

### Changed

- The admin guide is now under the Get Started link and the dashboards is the admin index
- The project cards give feedback CTA was removed
- An idea can now be deleted on the idea page
- The default border radius throughout the platform now is 3px instead of 5px
- The areas filter on the project cards is only shown when there is more than one area

## 2019-04-16

### Fixed

- The comment count of a project remains correct when moving an idea to a different project
- Fixed an issue when copying projects (through the admin HQ) to tenants with conflicting locales
- Only count people who posted/voted/commented/... as participants (this is perceived as a fix in the dashboards)
- Invites are still sent out when some emails correspond to existing users/invitees
- Phase started/upcoming notifications are only sent out for published projects

### Added

- Posting text with a URL will turn the URL part into a link
- Added smart group rules for topic and idea status participants

### Changed

- New configuration for which email campaigns are enabled by default
- Changed project image medium size to 575x575

## 2019-04-02

### Fixed

- The new idea button now shows the tooltip on focus
- The gender graph in clustering is now translated
- Tooltips on the right of the screen no longer fall off
- Text in tooltips no longer overflows the tooltip borders
- When there are no ideas, the 'post an idea' button is no longer shown on a user profile or the ideas overview page
- The project card no longer displays a line on the bottom when there is no meta information available
- Downloading the survey results now consistently triggers a browser download
- The bottom of the left sidebar of the idea manager can now be reached when there are a lot of projects
- The time control in the admin dashboard is now translated
- Various fixes to improve resilience of project copy tool

### Added

- The ideas overview page now has a project filter
- The various pages now support the `$|orgName|` variable, which is replaced by the organization name of the tenant
- Non-CitizenLab admins can no longer access the admin when the lifecycle stage is set to churned
- A new style variable controls the header opacity when signed in
- New email as a reminder to an invitee after 3 days
- New email when a project phase will start in a week
- New email when a new project phase has started
- The ideas link in the navbar is now feature flagged as `ideas_overview`

### Changed

- When filtering projects by multiple areas, all projects that have one of the areas or no area are now shown
- The user search box for adding a moderator now shows a better placeholder text, explaining the goal

## 2019-03-20

### Fixed

- Fixed mobile layout issues with cookie policy, idea image and idea title for small screens (IPhone 5S)
- Posting an idea in a timeline that hasn't started yet (as an admin) now puts the idea in the first phase
- Notifications menu renders properly in IE11
- The CTA on project cards is no longer shown for archived and finished projects
- Invited users that sign up with another authentication provider now automatically redeem their invitation
- When the tenant only has one locale, no language switcher is shown in the official feedback form

### Added

- Capabilities have been added to apply custom styling to the platform header
  - Styling can be changed through a new style tab in admin HQ
  - It's also possible to configure a different platform-wide font
  - Styling changes should only be done by a designer or front-end developer, as there are a lot of things that could go wrong
- The initial loading speed of the platform has increased noticably due to no longer loading things that are not immediately needed right away.
- Tenant templates are now automatically updated from the `.template` platforms every night
- The project copy tool in admin HQ now supports time shifting and automatically tries to solve language conflicts in the data
- New notifications and emails for upcoming (1 week before) and starting phases

### Changed

- Archived ieas are no longer displayed on the general ideas page
- The time remaining on project cards is no longer shown on 2 lines if there's enough space
- New platforms will show the 'manual project sorting' toggle by default
- Some changes were made to modals throughout to make them more consistent and responsiveness
- New ideas now have a minimal character limit of 10 for the title and 30 for the body
- User pages have a more elaborate meta title and description for SEO purposes

## 2019-03-11

### Fixed

- Notifications layout on IE11
- Errors due to loading the page during a deployment

## 2019-03-11

### Fixed

- Similar ideas is now fast enough to enable in production
- NLP insights will no longer keep on loading when creating a new clusgtering graph
- The comment count on project cards now correctly updates on deleted comments
- Various spacing issues with the new landing page on mobile are fixed
- When logging out, the avatars on the project card no longer disappear
- The widget no longer cuts off the title when it's too long
- In admin > settings > pages, all inputs are now correctly displayed using the rich text editor
- The notifications are no longer indented inconsistently
- Exporting typeform survey results now also work when the survey embed url contains `?source=xxxxx`
- When there's a dropdown with a lot of options during signup, these options are no longer unreachable when scrolling down
- The cookie policy no longer displays overlapping text on mobile
- The `isSuperAdmin`, `isProjectModerator` and `highestRole` user properties are now always named using camelCasing

### Added

- Official feedback
  - Admins and moderators can react to ideas with official feedback from the idea page
  - Users contributing to the idea receive a notification and email
  - Feedback can be posted using a free text name
  - Feedback can be updated later on
  - Admin and moderators can no longer write top-level comments
  - Comments by admins or moderators carry an `Official` badge
- When giving product feedback from the footer, a message and email can be provided for negative feedback
- CTA on project card now takes granular permissions into account
- CTA on project card is now also shown on mobile
- Projects for which the final phase has finished are marked as finished on their project card
- Projects on the landing page and all projects page can now be filtered on area through the URL

### Changed

- The avatars on a project card now include all users that posted, voted or commented
- Commenting is no longer possible on ideas not in the active phase

## 2019-03-03

### Fixed

- Manually sorting projects in the admin works as expected

### Added

- Support for Spanish
- The copy of 'x is currently working on' can be customized in admin HQ
- Extra caching layer in cl2-nlp speeds up similar ideas and creating clusters

## 2019-02-28

### Fixed

- In the dashboard, the labels on the users by gender donut chart are no longer cut off
- Adding file attachments with multiple consecutive spaces in the filename no longer fails
- Project copy in admin HQ no longer fails when users have mismatching locales with the new platform

### Added

- New landing page redesign
  - Project cards have a new layout and show the time remaining, a CTA and a metric related to the type of phase
  - The bottom of the landing page displays a new custom info text, configurable in the admin settings
  - New smarter project sorting algorithm, which can be changed to manual ordering in the projects admin
  - Ideas are no longer shown on the landing page
  - The `Show all projects` link is only shown when there are more than 10 projects
- New attributes are added to segment, available in all downstream tools:
  - `isSuperAdmin`: Set to true when the user is an admin with a citizenlab email
  - `isProjectModerator`
  - `highestRole`: Either `super_admin`, `admin`, `project_moderator` or `user`

### Changed

- Intercom now only receives users that are admin or project moderator (excluding citizenlab users)

## 2019-02-20

### Fixed

- User digest email events are sent out again
- The user statistics on the admin dashboard are back to the correct values
- Creating a new project page as an admin does not result in a blank page anymore
- Improved saving behaviour when saving images in a phase's description
- When logged in and visiting a url containing another locale than the one you previously picked, your locale choice is no longer overwritten

### Added

- Project copy feature (in admin HQ) now also supports copying ideas (including comments and votes) and allows you to specify a new slug for the project URL
- Unlogged users locale preference is saved in their browser

## 2019-02-14

### Fixed

- Project/new is no longer a blank page

## 2019-02-13

### Fixed

- Texts written with the rich text editor are shown more consistently in and outside of the editor
- Opening a dropdown of the smart group conditions form now scrolls down the modal
- When changing the sorting method in the ideas overview, the pagination now resets as expected
- Google login no longer uses the deprecated Google+ authentication API

### Added

- Typeform survey for typeform can now be downloaded as xlsx from a tab in the project settings
  - The Segment user token needs to be filled out in Admin HQ
  - New survey responses generate an event in segment
- Survey providers can be feature flagged individually
- New \*.template.citizenlab.co platforms now serve as definitions of the tenant template
- The registration fields overview in admin now shows a badge when fields are required

### Changed

- Surveymonkey is now feature-flagged off by default for new platforms

## 2019-01-30

### Fixed

- Long topic names no longer overlap in the admin dashboards
- Video no longer pops out of the phase description text
- Added event tracking for widget code copy and changing notification settings
- Saving admin settings no longer fails because of a mismatch between platform and user languages
- The password reset message now renders correctly on IE11
- It's easier to delete a selected image in the rich text editor
- The copy in the modal to create a new group now renders correctly in IE11
- Texts used in the the dashboard insights are no longer only shown in English
- Tracking of the 'Did you find what you're looking for?' footer not works correctly

### Added

- Tooltips have been added throughout the whole admin interface
- A new homepage custom text section can be configured in the admin settings, it will appear on the landing page in a future release
- New experimental notifications have been added that notify admins/moderators on every single idea and comment
- New tenant properties are being logged to Google Analytics

## 2019-01-19

### Fixed

- Registration fields of the type 'multiple select' can again be set in the 2nd step of the signup flow
- Creating invitations through an excel file no longer fails when there are multiple users with the same first and last name

## 2019-01-18

### Fixed

- Overflowing text in project header
- Fixed color overlay full opaque for non-updated tenant settings
- Fixed avatar layout in IE11
- Fixed idea page scrolling not working in some cases on iPad
- Pressing the enter key inside of a project settings page will no longer trigger a dialog to delet the project

### Changed

- Reduced the size of the avatars on the landing page header and footer
- Made 'alt' text inside avatar invisible
- Better cross-browser scaling of the background image of the header that's being shown to signed-in users
- Added more spacing underneath Survey, as not to overlap the new feedback buttons
- Increased width of author header inside of a comment to better accomodate long names
- Adjusted avatar hover effect to be inline with design spec￼

## 2019-01-17

### Added

- `header_overlay_opacity` in admin HQ allows to configure how transparent header color is when not signed in
- `custom_onboarding_fallback_message` in admin HQ allows to override the message shown in the header when signed in

## 2019-01-16

### Fixed

- The clustering prototype no longer shows labels behind other content
- Removing a project header image is again possible
- New active platforms get properly submitted to google search console again
- Scrolling issues with an iPad on the idea modal have been resolved
- Signing up through Google is working again
- The line underneath active elements in the project navbar now has the correct length
- A long location does no longer break the lay-out of an event card
- The dashboards are visible again by project moderators
- The admin toggle in the users manager is working again

### Added

- When logged in, a user gets to see a dynamic call to action, asking to
  - Complete their profile
  - Display a custom message configurable through admin HQ
  - Display the default fallback engagement motivator
- The landing page header now shows user avatars
- It's now possible to post an idea from the admin idea manager
- The footer now shows a feedback element for citizens
- A new 'map' dashboard now shows the ideas on their locations detected from the text using NLP
- The clustering prototype now shows the detected keywords when clustering is used

### Changed

- The navbar and landing page have a completely refreshed design
  - The font has changed all over the platform
  - 3 different colors (main, secondary, text) are configurable in Admin HQ
- The clustering prototype has been moved to its own dashboard tab
- Project cards for continuous projects now link to the information page instead of ideas

## 2018-12-26

### Fixed

- The rich text editor now formats more content the same way as they will be shown in the platform

### Added

- Admin onboarding guide
  - Shown as the first page in the admin, guiding users on steps to take
- The idea page now shows similar ideas, based on NLP
  - Feature flagged as `similar_ideas`, turned off by default
  - Experimental, intended to evaluate NLP similarity performance
- A user is now automatically signed out from FranceConnect when signing out of the platform

### Changed

- When a user signs in using FranceConnect, names and some signup fields can no longer be changed manually
- The FranceConnect button now has the official size and dimensions and no T&C
- SEO improvements to the "Powered by CitizenLab" logo

## 2018-12-13

### Fixed

- User digest email campaigns is sent out again
- IE11 UI fixes:
  - Project card text overflow bug
  - Project header text wrapping/centering bug
  - Timeline header broken layout bug
  - Dropdown not correctly positioned bug
- Creating new tenants and changing the host of existing tenants makes automatic DNS changes again

### Added

- SEO improvements: project pages and info pages are now included in sitemap
- Surveys now have Google Forms support

## 2018-12-11-2

### Fixed

- A required registration field of type number no longer blocks users on step 2 of the registration flow

## 2018-12-11

### Fixed

- Loading an idea page with a deleted comment no longer results in an error being shown
- Assigning a first bedget to a PB project as a new user no longer shows an infinite spinner
- Various dropdowns, most famously users group selection dropdown, no longer overlap menu items

## 2018-12-07

### Fixed

- It's again possible to write a comment to a comment on mobile
- When logged in and trying to log in again, the user is now redirected to the homepage
- A deleted user no longer generates a link going nowhere in the comments
- The dropdown menu for granular permissions no longer disappears behind the user search field
- After deleting an idea, the edit and delete buttons are no longer shown in the idea manager
- Long event title no longer pass out of the event box
- Notifications from a user that got deleted now show 'deleted user' instead of nothing

### Added

- Machine translations on the idea page
  - The idea body and every comment not in the user's language shows a button to translate
  - Feature flagged as `machine_translations`
  - Works for all languages
- Show the currency in the amount field for participatory budgeting in the admin
- Built-in registration fields can now be made required in the admin
- FranceConnect now shows a "What is FranceConnect?" link under the button

### Changed

- The picks column in the idea manager no longer shows a euro icon

## 2018-11-28

### Fixed

- IE11 graphical fixes in text editor, status badges and file drag&drop area fixed
- The idea tab is visible again within the admin of a continuous PB project
- The checkbox within 3rd party login buttons is now clickable in Firefox

## 2018-11-27

### Fixed

- When all registration fields are disabled, signing up through invite no longer blocks on the first step
- A moderator that has not yet accepted their invitation, is no longer shown as 'null null' in the moderators list
- Adding an idea by clicking on the map is possible again

### Changed

- When there are no events in a project, the events title is no longer shown
- The logo for Azure AD login (VUB Net ID) is shown as a larger image
- When logging in through a 3rd party login provider, the user needs to confirm that they've already accepted the terms and conditions

## 2018-11-22

### Fixed

- In the clustering prototype, comparing clusters using the CTRL key now also works on Mac
- Widget HTML code can now be copied again
- Long consequent lines of text now get broken up in multiple lines on the idea page
- Admin pages are no longer accessible for normal users
- Reduced problems with edge cases for uploading images and attachments

### Added

- Participatory budgeting (PB)
  - A new participation method in continuous and timeline projects
  - Admins and moderators can set budget on ideas and a maximum budget on the PB phase
  - Citizens can fill their basket with ideas, until they hit the limit
  - Citizens can submit their basket when they're done
  - Admins and moderators can process the results through the idea manager and excel export
- Advanced dashboards: iteration 1
  - The summary tab shows statistics on idea/comment/vote and registration activities
  - The users tab shows information on user demographics and a leaderboard
  - The time filter can be controller with the precision of a day
  - Project, group and topic filters are available when applicable
  - Project moderators can access the summary tabs with enforced project filter
- Social sharing through the modal is now separately trackable from sharing through the idea page
- The ideas excel export now contains the idea status
- A new smart group rule allows for filtering on project moderators and normal users

### Changed

- Project navigation is now shown in new navigation bar on top
- The content of the 'Open idea project' for new tenants has changed
- After posting an idea, the user is redirected towards the idea page of the new idea, instead of the landing page

## 2018-11-07

### Fixed

- The widget HTML snippet can be copied again

## 2018-11-05

### Fixed

- Clicking Terms & Conditions links during sign up now opens in a new tab

### Added

- Azure Active Directory login support, used for VUB Net ID

## 2018-10-25

### Fixed

- Resizing and alignment of images and video in the editor now works as expected
- Language selector is now updating the saved locale of a signed in user
- When clicking "view project" in the project admin in a new tab, the projects loads as expected
- The navbar user menu is now keyboard accessible
- Radio buttons in forms are now keyboard accessible
- The link to the terms and conditions from social sign in buttons is fixed
- In admin > settings > pages, the editors now have labels that show the language they're in
- Emails are no longer case sensitive, resolving recurring password reset issues
- The widget now renders properly in IE11
- Videos are no longer possible in the invitation editor

### Added

- Cookie consent manager
  - A cookie consent footer is shown when the user has not yet accepted cookies
  - The user can choose to accept all cookies, or open the manager and approve only some use cases
  - The consent settings are automatically derived from Segment
  - When the user starts using the platform, they silently accept cookies
- A new cookie policy page is easier to understand and can no longer be customized through the admin
- Granular permissions
  - In the project permissions, an admin or project moderator can choose which citizens can take which actions (posting/voting/comments/taking survey)
  - Feature flagged as 'granular_permissions', turned off by default
- Ideas excel export now contains links to the ideas
- Ideas and comments can now be exported from within a project, also by project moderators
- Ideas and comments can now be exported for a selection of ideas
- When signing up, a user gets to see which signup fields are optional

### Changed

- Published projects are now shown first in the admin projects overview
- It's now more clear that the brand color can not be changed through the initial input box
- All "Add <something>" buttons in the admin have moved to the top, for consistency
- The widget no longer shows the vote count when there are no votes
- When a project contains no ideas, the project card no longer shows "no ideas yet"

## 2018-10-09

### Fixed

- UTM tags are again present on social sharing
- Start an idea button is no longer shown in the navbar on mobile
- Exceptionally slow initial loading has been fixed
- Sharing on facebook is again able to (quite) consistently scrape the images
- When using the project copy tool in Admin HQ, attachments are now copied over as well

### Added

- Email engine in the admin (feature flagged)
  - Direct emails can be sent to specific groups by admins and moderators
  - Delivered/Opened/Clicked statistics can be seen for every campaign
  - An overview of all automated emails is shown and some can be disabled for the whole platform

## 2018-09-26

### Fixed

- Error messages are no longer cut off when they are longer than the red box
- The timeline dropdown on mobile shows the correct phase names again
- Adding an idea by clicking on the map works again
- Filip peeters is no longer sending out spam reports
- Reordering projects on the projects admin no longer behaves unexpectedly
- Fixes to the idea manager
  - Tabs on the left no longer overlap the idea table
  - Idea status tooltips no longer have an arrow that points too much to the right
  - When the screen in not wide enough, the preview panel on the right is no longer shown
  - Changing an idea status through the idea manager is possible again

### Added

- Social sharing modal is now shown after posting an idea
  - Feature flagged as `ideaflow_social_sharing`
  - Offers sharing buttons for facebook, twitter and email
- File attachments can now be added to
  - Ideas, shown on the idea page. Also works for citizens.
  - Projects, shown in the information page, for admins and moderators
  - Phases, shown under the phase description under the timeline, for admins and moderators
  - Events, shown under the event description, for admins and moderators
  - Pages, shown under the text, for admins
- Some limited rich text options can now be used in email invitation texts

### Changed

- The admin projects page now shows 3 seperate sections for published, draft and archived
- When there are no voting buttons, comment icon and count are now also aligned to the right
- It's now possible to remove your avatar

## 2018-09-07

### Fixed

- Submit idea button is now aligned with idea form
- An error caused by social sign in on French platforms not longer has an English error message
- Checkboxes are now keyboard navigable
- Projects that currently don't accept ideas can no longer be selected when posting an idea
- Deleting an idea no longer results in a blank page
- Deleting a comment no longer results in a blank page
- When sign in fails, the error message no longer says the user doesn't exist
- `null` is no longer shown as a lastname for migrated cl1 users without last name
- Clicking on the table headers in the idea managers again swaps the sorting order as expected
- Typeform Survey now is properly usable on mobile

### Added

- Email notification control
  - Every user can opt-out from all recurring types of e-mails sent out by the platform by editing their profile
  - Emails can be fully disabled per type and per tenant (through S&S ticket)
- An widget that shows platform ideas can now be embedded on external sites
  - The style and content of the widget can be configured through admin > settings > widgets
  - Widget functionality is feature flagged as "widgets", on by default

### Changed

- Initial loading speed of the platform has drastically improved, particulary noticable on mobile
- New tenants have custom signup fields and survey feature enabled by default

## 2018-08-20

### Fixed

- The idea sidepane on the map correctly displays HTML again
- Editing your own comment no longer turns the screen blank
- Page tracking to segment no longer tracks the previous page instead of the current one
- Some browsers no longer break because of missing internationalization support
- The options of a custom field are now shown in the correct order

### Added

- A major overhaul of all citizen-facing pages to have significantly better accessibility (almost WCAG2 Level A compliant)
  - Keyboard navigation supported everywhere
  - Forms and images will work better with screen readers
  - Color constrasts have been increased throughout
  - A warning is shown when the color in admin settings is too low on constrast
  - And a lot of very small changes to increase WCAG2 compliance
- Archived projects are visible by citizens
  - Citizens can filter to see all, active or archived projects
  - Projects and project cards show a badge indicating a project is archived
  - In the admin, active and archived projects are shown separately
- A favicon can now be configured at the hidden location `/admin/favicon`
  - On android in Chrome, the platform can be added to the Android homescreen and will use the favicon as an icon
- Visitors coming through Onze Stad App now are trackable in analytics

### Changed

- All dropdown menus now have the same style
- The style of all form select fields has changed
- Page tracking to segment no longer includes the url as the `name` property (salesmachine)
- Font sizes throughout the citizen-facing side are more consistent

## 2018-08-03

### Fixed

- The landingpage header layout is no longer broken on mobile devices
- Yet another bug related to the landingpage not correctly redirecting the user to the correct locale
- The Page not found page was not found when a page was not found

### Added

- The 'Create an account' call to action button on the landing page now gets tracked

## 2018-08-02

### Fixed

- The browser no longer goes blank when editing a comment
- Redirect to the correct locale in the URL no longer goes incorrectly to `en`

## 2018-07-31

### Fixed

- The locale in the URL no longer gets added twice in certain conditions
- Various fixes to the rich text editor
  - The controls are now translated
  - Line breaks in the editor and the resulting page are now consistent
  - The editor no longer breaks form keyboard accessibility
  - The images can no longer have inconsistent widht/height ratio wich used to happen in some cases
  - The toolbar buttons have a label for accessibility
- A new tenant created in French no longer contains some untranslated content
- The tenant lifecycle stage is now properly included in `group()` calls to segment
- Comment body and various dynamic titles are secured against XSS attacks

### Added

- Ideas published on CitizenLab can now also be pushed to Onze Stad App news stream
- The rich text editor
  - Now support copy/paste of images
- Event descriptions now also support rich text
- When not signed in, the header shows a CTA to create an account
- A new smart group rule allows you to specify members than have participated (vote, comment, idea) in a certain project
- The admin now shows a "Get started" link to the knowledge base on the bottom left
- The Dutch platforms show a "fake door" to Agenda Setting in the admin navigation

### Changed

- The idea card now shows name and date on 2 lines
- The navbar now shows the user name next to the avatar
- The user menu now shows "My ideas" instead of "Profile page"

## 2018-07-12

### Fixed

- New text editor fixes various bugs present in old editor:
  - Typing idea texts on Android phones now works as expected
  - Adding a link to a text field now opens the link in a new window
  - Resizing images now works as expected
  - When saving, the editor no longer causes extra whitespace to appear
- A (too) long list of IE11 fixes: The platform is now fully usable on IE11
- The group count in the smart groups now always shows the correct number
- The admin dashboard is no longer too wide on smaller screens
- The home button on mobile is no longer always active
- Fix for page crash when trying to navigate away from 2nd signup step when one or more required fields are present

### Added

- The language is now shown in the URL at all times (e.g. `/en/ideas`)
- The new text editor enables following extras:
  - It's now possible to upload images through the text editor
  - It's now possible to add youtube videos through the text editor
- `recruiter` has been added to the UTM campaign parameters

### Know issues

- The controls of the text editor are not yet translated
- Posting images through a URL in the text editor is no longer possible
- Images that have been resized by IE11 in the text editor, can subsequently no longer be resized by other browsers

## 2018-06-29

### Fixed

- Facebook now correctly shows the idea image on the very first share
- Signing up with a google account that has no avatar configured now works again
- Listing the projects and ideas for projects that have more than 1 group linked to them now works again

### Added

- Voting Insights [beta]: Get inisghts into who's voting for which content
  - Feature flagged as 'clustering', disabled by default
  - Admin dashboard shows a link to the prototype
- Social sharing buttons on the project info page
- Usage of `utm_` parameters on social sharing to track sharing performance
- Various improvements to meta tags throughout the platform
  - Page title shows the unread notification count
  - More descriptive page titles on home/projects/ideas
  - Engaging generic default texts when no meta title/description are provided
  - Search engines now understand what language and region the platform is targeting
- Optimized idea image size for facebook sharing
- Sharing button for facebook messenger on mobile
- When you receive admin rights, a notification is shown
- `tenantLifecycleStage` property is now present in all tracked events to segment

### Changed

- Meta tags can't be changed through the admin panel anymore
- Social sharing buttons changed aspect to be more visible

## 2018-06-20

### Fixed

- Visual fixes for IE11 (more to come)
  - The text on the homepage doesn't fall outside the text box anymore
  - The buttons on the project page are now in the right place
  - In the projects pages, the footer is no longer behaving like a header
- When trying to add a timeline phase that overlaps with another phase, a more descriptive error is shown
- larsseit font is now always being loaded

### Added

- Smart groups allow admins to automatically and continuously make users part of groups based on conditions
- New user manager allows
  - Navigating through users by group
  - Moving, adding and removing users from/to (manual) groups
  - Editing the group details from within the user manager
  - Creating groups from within the user manager
  - Exporting users to excel by group or by selection
- Custom registration fields now support the new type "number"
- The city website url can now be specified in admin settings, which is used as a link in the footer logo

### Changed

- The checkbox copy at signup has changed and now links to both privacy policy and terms and conditions
- Improved styling of usermenu dropdown (the menu that opens when you click on the avatar in the navigation bar)

### Removed

- The groups page is no longer a separate page, but the functionality is part of the user manager

## 2018-06-11

### Fixed

- Notifications that indicate a status change now show the correct status name
- The admin pages editors support changing content and creating new pages again
- When searching in the invites, filters still work as expected
- The font has changed again to larsseit

### Added

- Accessibility improvements:
  - All images have an 'alt' attributes
  - The whole navbar is now usable with a keyboard
  - Modals can be closed with the escape key
  - The contrast of labels on white backgrounds has increased
- New ideas will now immediately be scraped by facebook
- When inviting a user, you can now pick projects for which the user becomes a moderator

### Changed

- The language switcher is now shown on the top right in the navbar

## 2018-05-27

### Fixed

- Sitemap now has the correct date format
- Empty invitation rows are no longer created when the given excel file contains empty rows
- Hitting enter while editing a project no longer triggers the delete button
- Registration fields on signup and profile editing are now always shown in the correct language
- The dropdown menu for idea sorting no longer gets cut off by the edge of the screen on small screens
- Saving a phase or continuous project no longer fails when participation method is not ideation

### Added

- Language selection now also has a regional component (e.g. Dutch (Belgium) instead of Dutch)
- Added noindex tag on pages that should be shown in Google
- A new 'user created' event is now being tracked from the frontend side
- It's now possible to use HTML in the field description of custom fields (no editor, only for internal usage)

## 2018-05-16

### Fixed

- Phases are now correctly active during the day specified in their end date
- On the new idea page, the continue button is now shown at all resolutions
- On the idea list the order-by dropdown is now correctly displayed at all resolutions.

### Added

- Project moderators can be specified in project permissions, giving them admin and moderation capabilities within that project only
  - Moderators can access all admin settings of their projects
  - Moderators can see they are moderating certain projects through icons
  - Moderators can edit/delete ideas and delete comments in their projects
- A correct meta description tag for SEO is now rendered
- The platforms now render sitemaps at sitemap.xml
- It is now possible to define the default view (map/cards) for every phase individually
- The tenant can now be configured with an extra `lifecycle_stage` property, visible in Admin HQ.
- Downloading ideas and comments xlsx from admin is now tracked with events
- The fragment system, to experiment with custom content per tenant, now also covers custom project descriptions, pages and individual ideas

### Changed

- It is no longer possible to define phases with overlapping dates
- Initial loading speed of the platform has improved

## 2018-04-30

### Fixed

- When posting an idea and only afterward signing in, the content originally typed is no longer lost
- An error is no longer shown on the homepage when using Internet Explorer
- Deleting a user is possible again

### Changed

- The idea manager again shows 10 ideas on one page, instead of 5
- Submit buttons in the admin no longer show 'Error' on the buttons themselves

### Removed

- The project an idea belongs to can no longer be changed through the edit idea form, only through the idea manager

## 2018-04-26

### Added

- Areas can now be created, edited and deleted in the admin settings
- The order of projects can now be changed through drag&drop in the admin projects overview
- Before signing up, the user is requested to accept the terms and conditions
- It's possible to experiment with platform-specific content on the landing page footer, currently through setup & support
- Images are only loaded when they appear on screen, improving page loading speed

### Fixed

- You can no longer click a disabled "add an idea" button on the timeline
- When accessing a removed idea or project, a message is shown

### Known issues

- Posting an idea before logging in is currently broken; the user is redirected to an empty posting form
- Social sharing is not consistently showing all metadata

## 2018-04-18

### Fixed

- Adding an idea at a specific location by clicking on the map is fixed

## 2018-04-09

### Fixed

- An idea with a location now centers on that location
- Map markers far west or east (e.g. Vancouver) are now positioned as expected
- Links in comment now correctly break to a new line when they're too long
- Hitting enter in the idea search box no longer reloads the page
- A survey project no longer shows the amount of ideas on the project card
- The navbar no longer shows empty space above it on mobile
- The report as spam window no longer scrolls in a weird way
- The project listing on the homepage no longer repeats the same project for some non-admin users
- Google/Facebook login errors are captured and shown on an error page
- Some rendering issues were fixed for IE11 and Edge, some remain
- An idea body with very long words no longer overlaps the controls on the right
- Project cards no longer overlap the notification menu

### Added

- A user can now edit and delete its own comments
- An admin can now delete a user's comment and specify the reason, notifying the user by notification
- Invitations
  - Admins can invite users by specifying comma separated email addresses
  - Admins can invite users with extra information by uploading an excel file
  - Invited users can be placed in groups, made admin, and given a specific language
  - Admins can specify a message that will be included in the email to the invited users
  - Admins receive a notification when invited users sign up
- Users receive a notification and email when their idea changes status
- Idea titles are now limited to 80 characters

### Known issues

- Adding an idea through the map does not position it correctly

## 2018-03-23

### Fixed

- Fixed padding being added on top of navigation bar on mobile devices

## 2018-03-22

### Fixed

- Idea creation page would not load when no published projects where present. Instead of the loading indicator the page now shows a message telling the user there are no projects.

## 2018-03-20

### Fixed

- Various visual glitches on IE11 and Edge
- Scrolling behviour on mobile devices is back to normal
- The admin idea manager no longer shows an empty right column by default

### Added

- Experimental raw HTML editing for pages in the admin at `/admin/pages`

## 2018-03-14

### Fixed

- When making a registration field required, the user can't skip the second sign up step
- When adding a registration field of the "date" type, a date in the past can now be chosen
- The project listing on the landing page for logged in users that aren't admin is fixed

### Added

- When something goes wrong while authenticating through social networks, an error page is shown

## 2018-03-05

### Added

- Limited voting in timeline phases
- Facebook app id is included in the meta headers

### Known issues

- When hitting your maimum vote count as a citizen, other idea cards are not properly updating untill you try voting on them
- Changing the participation settings on a continuous project is impossible

## 2018-02-26

### Fixed

- Project pages
  - Fixed header image not being centered
- Project timeline page
  - Fixed currently active phase not being selected by default
  - Fixed 'start an idea' button not being shown insde the empty idea container
  - Fixed 'start an idea' button not linking to the correct idea creation step
- Ideas and Projects filter dropdown
  - Fixed the dropdown items not always being clickable
- Navigation bar
  - Fixed avatar and options menu not showing on mobile devices

### Added

- Responsive admin sidebar
- Top navigation menu stays in place when scrolling in admin section on mobile devices

### Changed

- Project timeline
  - Better word-breaking of phases titles in the timeline

## 2018-02-22

### Fixed

- Idea page
  - Fixed voting buttons not being displayed when page is accessed directly
- Edit profile form page
  - Fixed broken input fields (first name, last name, password, ...)
  - Fixed broken submit button behavior
- Admin project section
  - Fixed default view (map or card) not being saved
  - Fixed save button not being enabled when an image is added or removed
- Project page
  - Fixed header navigation button of the current page not being highlighted in certain scenarios
  - Fixed no phase selected in certain scenarios
  - Fixed mobile timeline phase selection not working
- Idea cards
  - Fixed 'Load more' button being shown when no more ideas
- Project cards
  - Fixed 'Load more' button being shown when no more projects
- Idea page
  - Fixed faulty link to project page
- Add an idea > project selection page
  - Fixed broken layout on mobile devices

### Added

- Landing page
  - Added 'load more' button to project and idea cards
  - Added search, sort and filter by topic to idea cards
- Project card
  - Added ideas count
- Idea card
  - Added author avatar
  - Added comment count and icon
- Idea page
  - Added loading indicator
- Project page
  - Added loading indicator
  - Added border to project header buttons to make them more visible
- Admin page section
  - Added header options in rich-text editors

### Changed

- Navigation bar
  - Removed 'ideas' menu item
  - Converted 'projects' menu item into dropdown
  - Changed style of the 'Start an idea' button
- Landing page
  - Header style changes (larger image dimensions, text centered)
  - Removed 'Projects' title on top of project cards
- Project card
  - Changed project image dimensions
  - Changed typography
- Idea card
  - Removed image placeholder
  - Reduced idea image height
- Filter dropdowns
  - Height, width and alignment changes for mobile version (to ensure the dropdown is fully visible on smaller screens)
- Idea page
  - Improved loading behavior
  - Relocated 'show on map' button to sidebar (above sharing buttons)
  - Automatically scroll to map when 'show on map' button is clicked
  - Larger font sizes and better overall typography for idea and comment text
  - Child comments style changes
  - Child commenting form style change
  - Comment options now only visible on hover on desktop
- Project page
  - Improved loading behavior
  - Timeline style changes to take into account longer project titles
  - Changed copy from 'timeline' to 'process'
  - Changed link from projects/<projectname>/timeline to projects/<projectname>/process
  - Events header button not being shown if there are no events
- Add an idea > project selection page
  - Improved project cards layout
  - Improved mobile page layout

## 2018-01-03

### Fixed

- Updating the bio on the profile page works again
- 2018 can be selected as the year of events/phases
- The project dropdown in the idea posting form no longer shows blank values
- Reset password email

### Added

- Ideas can be edited by admins and by their author
- An idea shows a changelog with its latest updates
- Improved admin idea manager
  - Bulk update project, topics and statuses of ideas
  - Bulk delete ideas
  - Preview the idea content
  - Links through to viewing and editing the idea
- When on a multi-lingual platform, the language can be changed in the footer
- The project pages now show previews of the project events in the footer
- The project card now shows a description preview text, which is changeable through the admin
- Images are automatically optimized after uploading, to reduce the file size

### Changed

- Image dimensions have changed to more optimal dimensions

## 2017-12-13

### Fixed

- The ideas of deleted users are properly shown
- Slider to make users admins is again functional

### Added

- The idea show page shows a project link
- Mentions are operational in comments
- Projects can be deleted in the admin

### Changed

- Ideas and projects sections switched positions on the landing page

## 2017-12-06

### Fixed

- Phases and events date-picker no longer overlaps with the description text
- No longer needed to hard refresh if you visited al old version of the platform
- Inconsistency when saving project permissions has been fixed
- Bullet lists are now working in project description, phases and events
- The notifications show the currect user as the one taking the action

### Added

- Translators can use `orgName` and `orgType` variables everywhere
- Previews of the correct image dimension when uploading images

### Changed

- Lots of styling tweaks to the admin interface
- Behaviour of image uploads has improved

## 2017-11-23

### Fixed

- Loading the customize tab in the admin no longer requires a hard refresh

## 2017-11-22

### Fixed

- When saving a phase in the admin, the spinner stops on success or errors
- Deleting a user no longer breaks the idea listing, idea page and comments
- Better error handling in the signup flow
- Various bug fixes to the projects admin
- The switches that control age, gender, ... now have an effect on the signup flow.
- For new visitors, hard reloading will no longer be required

### Added

- Social Sign In with facebook and google. (Needs to be setup individually per customer)
- Information pages are reachable through the navbar and editable through the admin
- A partner API that allows our partners to list ideas and projects programmatically
- Ideas with a location show a map on the idea show page
- Activation of welcome and reset password e-mails

### Changed

- Changes to mobile menu layout
- Changes to the style of switches
- Better overall mobile experience for citizen-facing site

### Known issues

- If you visited the site before and the page did not load, you need to hard refresh.
- If the "Customize" tab in the admin settings does not load, reload the browser on that page

## 2017-11-01

### Fixed

- Various copy added to the translation system
- Fixed bug where image was not shown after posting an idea
- Loading behaviour of the information pages
- Fixed bug where the app no longer worked after visiting some projects

### Added

- Added groups to the admin
- Added permissions to projects
- Social sharing of ideas on twitter and (if configured for the platform) facebook
- Projects can be linked to certain areas in the admin
- Projects can be filtered by area on the projects page
- Backend events are logged to segment

### Changed

- Improved the styling of the filters
- Project description in the admin has its own tab
- Restored the landing page header with an image and configurable text
- Improved responsiveness for idea show page
- Maximum allowed password length has increased to 72 characters
- Newest projects are list first

## 2017-10-09

### Fixed

- The male/female gender selection is no longer reversed after registration
- On firefox, the initial loading animation is properly scaled
- After signing in, the state of the vote buttons on idea cards is now correct for the current user
- Fixed bug were some text would disappear, because it was not available in the current language
- Fixed bug where adding an idea failed because of a wrongly stored user language
- Fixed bug where removing a language in the admin settings fails
- Graphical glitches on the project pages

### Added

- End-to-end test coverage for the happy flow of most of the citizen-facing app interaction
- Automated browser error logging to be proactive on bugs
- An idea can be removed through the admin

### Changed

- The modal that shows an idea is now fullscreen and has a new animation
- New design for the idea show page
- New design for the comments, with animation and better error handling
- The "Trending" sorting algorithm has changed to be more balanced and give new ideas a better chance
- Slightly improved design of the page that shows the user profile

## 2017-09-22

### Fixed

- Bug where multiple form inputs didn't accept typed input
- Issues blocking the login process
- The success message when commenting no longer blocks you from adding another comment
- Clicking an internal link from the idea modal didn't work
- Responsiveness of filters on the ideas page
- Updating an idea status through the admin failed

### Added

- Initial loading animation on page load
- Initial version of the legal pages (T&C, privacy policy, cookie policy)
- All forms give more detailed error information when something goes wrong
- Full caching and significant speed improvements for all data resources

### Changed

- Refactoring and restyling of the landing page, idea cards and project cards
- Added separate sign in and sign up components
- Cleaned up old and unused code
- The navbar is no longer shown when opening a modal
- Lots of little tweaks to styling, UX and responsiveness

## 2017-09-01

### Fixed

- Saving forms in the admin of Projects will now show success or error messages appropriately
- The link to the guide has been hidden from the admin sidebar until we have a guide to link to

### Added

- Adding an idea from a project page will pre-fill parts of the new idea form
- The landing page now prompts user to add an Idea if there are none
- The landing page will hide the Projects block if there are none

### Changed

- Under-the-hood optimizations to increase the loading speed of the platform

## 2017-08-27

### Fixed

- Changing the logo and background image in admin settings works
- Platform works for users with an unsupported OS language

### Added

- Admin dashboard
- Default topics and idea statuses for newly deployed platforms
- Proper UX for handling voting without being signed in
- Meta tags for SEO and social sharing
- Better error handling in project admin

### Changed

- Projects and user profile pages now use slugs in the URL

## 2017-08-18

### Fixed

- Changing idea status in admin
- Signing up
- Proper rending of menu bar within a project
- Admin settings are properly rendered within the tab container
- Lots of small tweaks to rendering on mobile
- Default sort ideas on trending on the ideas index page

### Added

- Admin section in projects to CRUD phases
- Admin section in projects to CRUD events
- New navbar on mobile
- Responsive version of idea show page

### Changed

- Navbar design updated
- One single login flow experience instead of 2 separate ones (posting idea/direct)
- Admins can only specify light/dark for menu color, not the exact color

### Removed

- Facebook login (Yet to be added to new login flow, will be back soon)

## 2017-08-13

### Fixed

- Voting on cards and in an idea page
- Idea modal loading speed
- Unread notification counter

### Added

- New improved flow for posting an idea
- Admin interface for projects
- New design for idea and project cards
- Consistenly applied modal, with new design, for ideas
- Segment.io integration, though not all events are tracked yet

### Changed

- Idea URls now using slugs for SEO<|MERGE_RESOLUTION|>--- conflicted
+++ resolved
@@ -11,11 +11,8 @@
 - Fixed bug in Ideas Map view that caused an infinite loop of requests when Idea sort order was changed
 - Fixed SurveyMonkey container height so survey questions are visible
 - Added a tabIndex so the cookie consent banner will have a visual outline around it when focused, for a11y compatibility
-<<<<<<< HEAD
 - Fixed accessibility issue in modal window used to report a proposal as spam
-=======
 - Fixed accessibility contrast issue for social media buttons
->>>>>>> d9369555
 
 ## 2022-03-29
 
