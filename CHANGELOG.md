--- conflicted
+++ resolved
@@ -2,17 +2,15 @@
 
 ## Next release
 
-<<<<<<< HEAD
 ### Fixed
 
 - [CL-1113] Fixed sharing button styling when copy link text is long
-=======
+
 ## 2022-07-13
 
 ### Changed
 
 - [CL-474] Update existing accessibility statement, following re-certification
->>>>>>> 44020cb4
 
 ### Added
 
