--- conflicted
+++ resolved
@@ -1,5 +1,9 @@
 # Changelog
 
+### Changed
+
+- Fixed spacing issue between field name and 'optional' in input form
+
 ### Fixed
 
 - Added informative message and sign in/sign up links to Idea Not Found page
@@ -17,11 +21,7 @@
 ### Changed
 
 - Fixed issue with folder page responsiveness where right hand side gets cropped.
-<<<<<<< HEAD
-- Fixed spacing issue between field name and 'optional' in input form
-=======
 - Use only user name in FranceConnect instead of full profile scope
->>>>>>> b269f71c
 
 ## 2022-03-04
 
