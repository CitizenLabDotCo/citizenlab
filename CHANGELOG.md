# Changelog

## Next Release

<<<<<<< HEAD
### Fixed

- [CL-788] Fixed issue with different URL when sharing idea from map vs list view

### 2022-05-20
=======
## 2022-05-20

### Fixed
>>>>>>> 9d31c544

- [CL-836] Repaired the /invite URL, which should now open a signup modal with a spot for the user to enter the invite code they received via email

## 2022-05-17

### Added

- [CL-292] Log an activity when an insights category is created, updated or deleted

## 17-05-22

### Fixed

- [CL-776] Button in weekly moderator digest email now links to correct page

## 2022-05-16_2

### Changed

- [CL-667] Fixed RuboCop Style/FrozenStringLiteralComment offences

### Fixed

- [CL-775] Use correct link to conditions page
- [CL-776] Button in weekly moderator digest email now links to correct page
- [CL-814] Faster user XLSX export.

## 2022-05-16

### Fixed

- Using the rich text editor in a right-to-left language no longer mislaligns puctuation
- Fixed right-to-left alignment and margin issues for avatars, checkboxes, event, page headers, project card and form labels

## 2022-05-13

### Added

- [CL-750] Add feature to remove CL branding

## 2022-05-11

### Fixed

- [CL-711] Title text looking weird on insights start page

## 2022-05-10_3

### Fixed

- [CL-764] Empty navbar item titles in backoffice.

## 2022-05-10_2

### Changed

- Added RuboCop on CI and corrected many offences

## 2022-05-10

### Changed

- [CL-716] The new phase started emails/notifications are also sent out for information phases or when it's possible to take a poll.

### Fixed

- [CL-387] The folder show page is better readable on narrow screens now

## 2022-05-06_3

### Changed

- When a navbar item's title is customized for one locale, the other locales remain up to date with the latest translations.

### Fixed

- Titles of navbar items of demo platforms created with external templates, remain up to date with the latest translations.
- [CL-730] Changed confirmation email DOM to make lives of spam bots a bit harder

### Fixed

- [CL-181] Prevent forms from trying to save on clicking label
- The "send" button on the email campaign send page is now disabled after a single click, to prevent users from clicking it multiple times and potentially sending a campaign more than once

## 2022-05-06

### Added

- Pages can now be translated 'live' via Weglot
- It's now possible to escape the sign-up flow at any point. If a user account has already been created but not completed (due to e.g. missing email confirmation, verification, ...), the user will be signed out and can continue on signing in.

## 2022-05-05

### Fixed

- Fix timeline for Arabic languages ('right-to-left')
- Fix language selector cropping for Arabic languages ('right-to-left')

## 2022-05-04_3

### Changed

- Changed language-picker label text for Moroccan Arabic

## 2022-05-04_2

### Changed

- Security update: Rails 6.1.5.1

## 2022-05-04

### Changed

- City logo now in higher resolution.

### Fixed

- Fixed issue with budget field not showing in input form

### Fixed

- Make it possible to add a new language to the platform with configured banner custom button.

### Fixed

- Fixed accessibility issue with idea card filtering

## 2022-05-02

### Added

- Added more autocompletion to the password reset and profile settings form which assist in filling out information faster.
- Validation of content builder layouts: whitelist of URLs for video iframes.
- Sanitization of content builder layouts: HTML of text elements.

### Fixed

- Updated registration custom field copies to the latest values from Crowdin for all the tenants and templates.

## 2022-04-28

### Added

- Added support for the Moroccan Arabic language to the platform

### Fixed

- Start and end times for project phases now account for the user's local timezone, making sure users can still access and engage with projects when the start/end dates are valid for them locally. The default used UTC, so it was not a big issue in Europe (where we're mostly very close to UTC time), but could be a bigger issue in e.g. North and South America, where UTC offset could be 4 or 5 hours and this could cause projects to display as ended even if they should have been valid on the user's current local date.
- Fixed breakpoint issues in `admin/insights` and `admin/users`, where content would disappear under the sidebar for certain screen sizes.
- Added primary and secondary aria-labels to header and footer navigation elements to more clearly differentiate them to screen readers and other accessability tools

## 2022-04-25

### Changed

- 'Summary' dashboard: the 'Participation per project' and 'Participation per tag' work a little bit different. Now, if a project filter is active, the former will stay the same but highlight the selected project instead of showing the differences with other projects which were hard to interpret (analogous for 'Participation per tag').

## 2022-04-20

### Changed

- Changed titles on the admin messaging page to accomodate both SMS and email campaigns

### Fixed

- Added dynamic functionality to prevent a user from using the tab key to select images/videos/buttons that are currently hidden behind "show more" buttons. Those elements can now be tabbed to only when the text is expanded and they are visible visually
- Fixed accessibility issue regarding element order for screen readers in volunteer card
- Removed unnecessary additional alt text describing city logos in header, navbar, and delete account modal. The remaining alt tags are now more concise for users who use screen readers
- Properly disable SMS create/edit button if the message is empty
- In the verification step of the sign-up flow, the form inputs are now connected to the correct labels, which makes it easier to select the input fields (also possible by clicking the input labels now)
- Fixed a bug in the password signup flow where a user could skip accepting terms and conditions and privacy policy

## 2022-04-11

### Added

- Added support for the Croatian language to the platform

### Fixed

- Added additional areas of focus and outline to scroll-to links and buttons in editing Comments, Ideas display, and Events display for a11y compatability
- Added a tabIndex so the cookie consent banner will have a visual outline around it when focused, for a11y compatibility
- Fixed accessibility issue in modal window used to report a proposal as spam
- Fixed accessibility contrast issue for social media buttons
- Fixed accessibility issue regarding missing screen reader labels on text boxes
- Fixed bug in idea form for missing Proposed Budget field even when enabled
- Fixed accessibility issue in map ideas search
- The widget no longer links to ideas with the wrong domain

## 2022-04-04

### Fixed

- Fixed SurveyMonkey container height so survey questions are visible

## 2022-04-01

### Fixed

- Fixed bug in Ideas Map view that caused an infinite loop of requests when Idea sort order was changed

## 2022-04-04

### Fixed

- Fixed SurveyMonkey container height so survey questions are visible

## 2022-03-29

### Changed

- Vienna Saml button is temporarily disactivated

## 2022-03-24

### Added

- When phone sign in/up is enabled, email/phone field in the sign in/up forms now have validation of the email address/phone number and provides an error message when this validation fails.

### Fixed

- When you need to verify to comment on proposals, an error message with link to the sign in form is now shown again.
- Status labels are visible again in manual email campaigns list (Admin : Messaging : Custom)
- Custom email campaigns list properly accomodates longer translations in labels and buttons.

## 2022-03-23

### Added

- Add new topic/tag filter on homepage.

## 2022-03-22

### Fixed

- 'View' button sometimes freezing page in Navigation settings: should be fixed now.
- Bulk invites of invitees using only emails (no names specified) now succeeds again.

## 2022-03-21

### Added

- Put back secret pages-page

### Changed

- Project and folder moderators are allowed to list users (for the projects they moderate). This means that project and folder moderators are now also able to assignee assignees to ideas.
- 'Emails' tab in the admin sidebar renamed to 'Messaging' in anticipation of new SMS/texting functionality
- Removed 'most active users' graph
- When the locale of the current user is not present in a multiloc, fall back to the value for a locale of the same language (for example es-CL as picked language and a multiloc with es-ES).

### Fixed

- Insights with multiple projects: projects in topbar are now displayed in dropdown if there is more than one (before they were just displayed next to each other).
- HTML is fixed when machine translating HTML content returns bad HTML.

## 2022-03-15 (2)

### Fixed

- Idea forms and other things not rendering on various platforms

## 2022-03-15 (1)

### Fixed

- Fixed spacing issue between field name and 'optional' in input form

## 2022-03-14

### Fixed

- Rich text editor now works correctly with custom emails - the image description box no longer appears on the preview and image alignment works as expected.
- Fixed a performance issue that causes the users export to time out when there are lots of users registered on the platform

## 2022-03-11

### Fixed

- When viewing an idea in map view, "Go back" now returns to the map idea list instead of back to the project main page
- User profile page slug now anonymized when bulk inviting and Abbreviated User Names feature enabled.
- Rich text editor copy/paste issues should be resolved

## 2022-03-10

### Fixed

- Added informative message and sign in/sign up links to Idea Not Found page
- Added slight blur to logged-in header image. The logged-in header image is reused from the logged-out banner, and blur was added to make smaller banner images from the two-column layout look nice when fully stretched on the logged-in banner

## 2022-03-08

### Added

- Filter projects by topics

### Fixed

- FranceConnect test login
- Fixed issue with folder page responsiveness where right hand side gets cropped.

### Changed

- Fixed issue with folder page responsiveness where right hand side gets cropped.
- Use only user name in FranceConnect instead of full profile scope

## 2022-03-04

### Fixed

- Can now re-use tenant host URL immediately the tenant is deleted.
- Relevant error(s) now returned when tenant creation fails, for example due to host URL already being in use.
- Added temporary fix for the project page without permissions error where it doesn't recover after sign in.

## 2022-02-28

### Changed

- Non-moderating users cannot visit a folder page, when none of the projects inside are visible to them (e.g. due to group permissions)
- Non-moderating users cannot visit a folder page, when there are no projects inside
- Non-moderating users cannot visit a folder page, when the folder is a draft

## 2022-02-25

### Added

- SAML Single-Sign on (Vienna)

### Changed

- Language parameter added in Typeform. Allows for question branching in surveys based on user's language.

## 2022-02-23

### Changed

- The ideas overview on project/user and ideas index (/ideas) pages are properly keyboard navigable, implemented as a full-fledged tab system.
- The timeline of a project is now fully keyboard navigable
- The proposal button has no tooltip anymore when submitting new proposals is disabled. Instead, a warning message is shown.

### Added

- Ensure `nofollow` is added to all links added through the rich text editor, which makes them useless for backlink generation by bots

## 2022-02-21

### Added

- Support added for custom font not on Adobe Fonts

### Fixed

- Improved area filter layout on frontpage on mobile (now has correct padding), and used a smaller breakpoint for when filter goes below topbar.
- Enalyzer URL validation now has greater flexibility

### Added

- Support added for email and user ID parameters in SmartSurvey

### Changed

- Icons don't have wrong/empty descriptions linked to them anymore, which improves the user experience for screen readers.
- Icons that work as button (like the vote button, the bell in the notification menu, etc.) all have accompanying descriptions so we provide more information about these buttons to people using screen readers.

## 2022-02-17

### Changed

- Removes support for category detection in Insights. \[IN-717\]

### Fixed

- Customizable navbar is now feature flagged, meaning it can be enabled or disabled in AdminHQ

## 2022-02-14

### Added

- It is now possible to add `alt` text to images in the Quill rich text editor

## 2022-02-11

### Changed

- More descriptive and consistent error messages in the sign up and sign in flow.

## 2022-02-08

### Fixed

- Typeform surveys now display properly on mobile devices
- Remove periods from non-Latin URL slugs

### Added

- Folder slugs (URLs) can now be customized

## 2022-02-07

### Changed

- Removes support for the (deprecated) Clustering feature. 💐 \[IN-688\]
- Remove the word 'del' from NL profanity list

### Fixed

- Always show color and opacity inputs
- Truncate user count in banner bubble if value is over 10k

## 2022-02-04

### Added

- Re-enable homepage filter tabs now that translations are working

### Fixed

- Color contrast issue (accessibility): the number of total votes needed for a proposal to be considered, shown on the proposal card, has a darker color. This makes it easier to see this information.

## 2022-02-02

### Added

- Projects on homepage can now be filtered by 'Active', 'Archived' or 'All' through a tab system

## 2022-02-01

### Changed

- Improved `alt` text for logo images on the platform
- Anonymization of users (using initials avatars, different set of face avatars, different set of first and last names, making anonymous users easier to identify through their email)
- Updated CC license in Vienna basemap attribution and increased maximum zoom level to 20.

# Fixed

- An issue that prevented Que from starting up was solved by updating the bootsnap gem to the latest version

## 2022-01-24

### Changed

- Insights Network Visualisation changes:
  - The network is now flat and shows all keywords at once
  - The colors of the keywords depend on the cluster they are part of
  - The more important links between keywords are shown in the network

## 2022-01-18

### Changed

- Removes support for the (deprecated) Tagging feature, the forerunner of today's Insights. 🕯 \[IN-661\]

## 2022-01-14

### Changed

- Dashboard and reports vertical bar charts are now sorted
- Automatic tagging in Insights also takes the title into account (instead of only the content).

### Fixed

- Resolution for basemap.at

## 2022-01-12

### Added

- Users are now able to cancel tag suggestion scan on the Insights Edit screen
- Added `secure` flag to cookies
- Support basemap.at as tile provider

### Fixed

- Fixed issue with exporting surveys as XLSX sheets, when the typeform survey URI includes a '#' character.
- Styling of the text above the avatar bubbles at the bottom of the landing page works again when there's a customized text.
- Styling bugs for the two-column layout
- Bug where tile provider of a project becomes unchangeable after the map config has been edited has been fixed.

### Changed

- Updated Cookie Policy page

## 2022-01-10

### Added

- Configure sign-up button (custom link) on homepage banner

### Changed

- Dashboard and report bar charts are now more easily readable - values appear on top or next to the bars instead of inside of them. Comparisons between project and platform values are now only visible in the report tooltips and do not break the chart itself.

### Fixed

- Using a custom tile provider should work now.
- Registration form with a date field doesn't crash anymore

## 2022-01-06

### Fixed

- Changing the values for Registration helper text and Account confirmation in Admin > Settings > Registration doesn't cause other values to be erased anymore.

## 2022-01-05

### Changed

- Improved the user interface of the Registration tab in the Admin settings

## 2021-12-23

### Added

- Adding pages in 'Navigation' tab in settings now possible, changing names of navbar items now works, removed 'secret pages-page'.
- Different layouts for the homepage banner (for signed-out users)
- Preview functionality for the image of the homepage banner in the back-office

### Fixed

- Saving of homepage banner image overlay color and opacity

## 2021-12-22

### Fixed

- Notifications of inappropriate content now link to the item containing the flagged content

## 2021-12-16

### Added

- Ability to scan all post, recently added posts and not tagged posts in Insights

## 2021-12-15

### Fixed

- Severe code-injection vulnerability
- More small copy changes for customizable navbar, made styling Navigation tab consistent with other tabs, re-enabled slug editing on secret pages-page.

## 2021-12-10

- Copy for customizable navbar

## 2021-12-09

### Added

- Customizable navbar

## 2021-12-08

### Changed

- Improved the structure and copy of the Admin > Settings > Customize page.

### Fixed

- Insights scan category button no longer appears when the insights nlp feature flag is disabled

## 2021-11-30

### Added

- Insights loading indicator on category scan

### Fixed

- Password reset emails sometimes took a long time to be send out, they are now processed much faster (even when the background job queue has lots of items).

## 2021-11-25

### Added

- New translations from Crowdin.
- Sign-up flow: Not activating any custom registration fields no longer breaks sign-up. Refreshing page during sign-up flow no longer creates an unregistered user.

## 2021-11-22

### Changed

- Enable/disable avatars in homepage banner
- Increased size of city logo in the footer

### Fixed

- Links to ideas in admin digest emails work again
- Votes statistics not showing up in the dashboard for some admins and project moderators.

## 2021-11-16

### Fixed

- Custom topics are not displayed as filters on the proposals overview page.

### Added

- Added a tooltip in the survey project settings with a link to a support article that explains how to embed links in Google forms
- Input count to Insights View screen

### Changed

- Add clarification tooltips to Insights View screen
- When a user account is deleted, visits data associated to that account are now removed from Matomo.

## 2021-11-11

### Changed

- Improvements to the loading speed of the landing page and some items with dropdown menus in the navigation bar.

## 2021-11-05

### Fixed

- Dashboard issue where the current month did not appear for certain time zones

## 2021-11-04

### Added

- New translations from Crowdin.

## 2021-11-03

### Fixed

- Microsoft Form survey iframes no longer auto-focus on the form
- Stop confusing Serbian Latin and Cyrillic in back locales.

## 2021-11-01

### Changed

- The whole input card in Insight View screen is now clickable
- Inputs list component in Insights View screen now shows active filters at all times
- Insights Network Visualisation changes:
  - Reduced space between clusters
  - Increased font size for keywords labels
  - It is now possible to de-select keywords by clicking on them twice

### Fixed

- If there's an error message related to the project title, it goes away if the title is edited (and only shows again if we submit and the error isn't fixed).

## 2021-10-27

### Changed

- Removed the unused '/ideas/new' route

### Fixed

- Sorting order and list/map view settings of ideas are available again if voting is disabled.
- Project phase started emails and notifications.

## 2021-10-26

### Added

- Limit number of downvotes.

### Changed

- Improved quality of Idea and App Header Images
- Idea cards in the map view only show the downvote icon when downvoting is enabled or when it's disabled and it's disabled for a different reason than explicit turning off of the downvoting functionality.
- Now also for idea cards on the map view: the comment icon on an idea card is only shown when commenting in the project is enabled or there's at least one idea with a comment.

### Fixed

- The event cards now rearrange themselves vertically on mobile / small screens. Before they were always arranged horizontally. This fixed the issue of them going off-screen when there is not enough screen space.

## 2021-10-25

### Changed

- The comment icon on an idea card is only shown when commenting in the project is enabled or there's at least one idea with a comment.
- Increased Microsoft Forms survey width

### Fixed

- Insights table approve button no longer appears when there are no suggested tags
- Insights tags are now truncated when they are too long
- Insights posts cards on View screen no longer display text with different font-sizes
- Insights posts in table are no longer sorted by default

## 2021-10-20

### Changed

- PII (Personally Identifiable Information) data, if any, are now removed from Segment when a user account is deleted.

## 2021-10-19

### Changed

- Tags which do not contain any inputs are no longer visible on the Insights View screen
- PII (Personally Identifiable Information) data, if any, are now removed from Intercom when a user account is deleted.

### Added

- Added export functionality to Insights View screen inputs list

## 2021-10-15

### Changed

- Project reports are no longer available in the dashboard section. Instread, they can be found in the Reporting section of tha admin.

### Fixed

- Platform is now accepting valid Microsoft Form survey links with custom subdomains
- When user goes to the url of an Insight that no longer exist, they get redirected to the Insights List screen.

## 2021-10-14

### Fixed

- File uploads for ideas, projects, events, folders

## 2021-10-13 (2)

### Fixed

- Validation and functioning of page forms are fixed (forms to change the fixed/legal pages such as the FAQ, T&C, privacy policy, etc.).

## 2021-10-13

### Added

- Users can now change their name after validation with FranceConnect
- Permit embedding of videos from dreambroker in rich-text editor content.
- Possibility to create an Insights tag from selected filters in the Insights View screen

## 2021-10-12

### Added

- Added Serbian (Cyrillic) to platform

## 2021-10-11

### Added

- Insights View screen and visualization
- Users can now change their name after validation with FranceConnect

## 2021-10-06

### Fixed

- Issue with user deletion

### Added

- Initial blocked words lists for Luxembourgish and Italian.
- Added Luxembourgish translations.

## 2021-10-05

### Added

- Blocked words lists for Luxembourgish and Italian (which allows the profanity blocker feature).

### Changed

- Removed 'FAQ' and 'About' from the footer.
- Removed links to other pages at the bottom of the fixed and legal pages (Cookie policy, T&C, etc.)
- Removed the YES/NO short feedback form in the footer (as it wasn't working)

## 2021-10-01

### Fixed

- Typeform export from the platform shows the answers to all questions again.

## 2021-09-29

### Changed

- Insights Edit screen improvements
  - Added tooltip in the tags sidebar
  - Added quick delete action to category button in the categories sidebar
  - "Detect tags" button only shows if there are tags detected
  - "Reset tags" button is moved to a menu
  - Removed "add" button from input sidebar and improved select hover state
- Split 'Pages' tab in admin/settings into the 'Pages' and 'Policies' tabs. 'Pages' contains the about, FAQ and a11y statement pages, while 'Policies' contains the terms and conditions, privacy- and cookie policy. The 'Pages' tab will soon be replaced by a 'Navigation' tab with more customizability options as part of the upcoming nav-bar customization functionality. This is just a temporary in-between solution.

## 2021-09-24

### Added

- SmartSurvey integration

## 2021-09-22

### Changed

- Very short phases are now shown slightly bigger in the timeline, and projects with many phases will display the timeline correctly.

### Fixed

- Cookie popup can be closed again.

## 2021-09-21

### Added

- Permit embedding of videos from videotool.dk in rich-text editor content.

### Changed

- Project moderators have access to the 'Reporting' tab of the admin panel for their projects.

### Fixed

- The category columns in input `xlsx` exports (insights) are now ordered as presented in the application.

## 2021-09-14

### Changed

- Mobile navbar got redesigned. We now have a 'More' button in the default menu that opens up a full mobile menu.

## 2021-09-13

### Added

- Insights table export button. Adds the ability to export the inputs as xlsx for all categories or a selected one.

### Fixed

- Fixes issue where user name will sometimes appear as "undefined"

## 2021-09-06

### Added

- Keyboard navigation improvements for the Insights Edit view
- Added the internal machinery to support text network analyses in the end-to-end flow.

### Fixed

- '&' character now displays correctly in Idea description and Project preview description.
- Fixes user export with custom fields

## 2021-09-03

### Fixed

- Ghent now supports mapping 25 instead of 24 neighbourhouds

## 2021-09-02

### Fixed

- Setting DNS records when the host is changed.
- Smart group rules for participation in project, topic or idea status are now applied in one continuous SQL query.

### Changed

- The rule values for participation in project, topic or idea status, with predicates that are not a negation, are now represented as arrays of IDs in order to support specifying multiple projects, topics or idea statuses (the rule applies when satisfied for one of the values).

## 2021-09-01

### Fixed

- When voting is disabled, the reason is shown again

## 2021-08-31

### Added

- When signing up with another service (e.g. Google), the platform will now remember a prior language selection.

### Fixed

- Accessibility: voting buttons (thumbs) have a darker color when disabled. There's also more visual distinction between voting buttons on input cards when they are enabled and disabled.
- Accessibility: The default background color of the last "bubble" of the avatars showing on e.g. the landing page top banner is darker, so the contrast with its content (number of remaining users) is clearer.
- Accessibility: the text colors of the currently selected phase in a timeline project are darker to improve color contrast to meet WCAG 2.1 AA requirements.
- Accessibility: the status and topics on an input (idea) page are more distinctive compared to its background, meeting WCAG 2.1 AA criteria.
- Verification using Auth0 method no longer fails for everyone but the first user

## 2021-08-30

### Added

- New Insights module containing Insights end-to-end flow

## 2021-08-26

### Added

- Microsoft Forms integration

## 2021-08-20

### Fixed

- Survey options now appear as expected when creating a new survey project
- Adds a feature flag to disable user biographies from adminHQ

## 2021-08-18

### Added

- Added Italian to platform
- Support for a new verification method specifically for Ghent, which lets users verify using their rijksregisternummer
- Improved participatory budgeting:
  - Support for new virtual currencies (TOK: tokens, CRE: credits)
  - A minimum budget limit can be configured per project, forcing citizens to fill up their basket to some extent (or specify a specific basket amount when minimum and maximum budget are the same)
  - Copy improvements

## 2021-08-11

### Fixed

- When considering to remove a flag after updating content, all relevant attributes are re-evaluated.
- Issues with viewing notifications and marking them as read.

## 2021-08-09

### Fixed

- The preheader with a missing translation has been removed from user confirmation email

### Fixed

- When you sign up with Google, the platform will now automatically use the language of your profile whenever possible
- Fixed invalid SQL queries that were causing various issues throughout the platforms (Part I). (IN-510)

## 2021-08-05

### Added

- Added message logging to monitor tenant creation status (shown in admin HQ).

### Changed

- No default value for the lifecycle stage is prefilled, a value must be explicitly specified.
- Changing the lifecycle stage from/to demo is prohibited.
- Only tenant templates that apply without issues are released.
- On create validation for authors was replaced by publication context, to allow templates to successfully create content without authors.

## 2021-08-04

### Fixed

- Certain characters in Volunteer Cause titles prevented exporting lists of volunteers to Excel from admin/projects/.../volunteering view.
- Limit of 10 events under projects and in back office
- Events widget switch being shown in non-commercial plans

## 2021-07-30

### Added

- Configured dependabot for the frontend, a tool that helps keeping dependencies up to date.
- Added events overview page to navigation menu, which can be enabled or disabled.
- Added events widget to front page, which can be enabled or disabled (commercial feature).

## 2021-07-16

### Added

- Auto-detection of inappropriate content (in beta for certain languages). Flagged content can be inspected on the admin Activity page. The setting can be toggled in the General settings tab.

### Fixed

- On the admin activity page (/admin/moderation), items about proposals now correctly link to proposals (instead of to projects). Also, the copy of the links at the end of the item rows is now correct for different types of content (correct conjugation of 'this post', 'this project', etc. for all languages).

## 2021-07-14

### Added

- Project phases now have their own URLs, which makes it possible to link to a specific phase

### Fixed

- Blocked words for content that can contain HTML
- Searching users after sorting (e.g. by role)

## 2021-07-09

### Changed

- The admin Guide link goes to the support center now instead of to /admin/guide

## 2021-07-02

### Fixed

- Instances where the user name was "unknown author"

### Changed

- Removed the slogan from the homepage footer

## 2021-06-30

### Changed

- Users can no longer leave registration before confirming their account. This should prevent bugs relative to unconfirmed users navigating the platform.

## 2021-06-29

### Fixed

- Map: Fix for ideas that only have coordinates but no address not being shown on the map
- Map: Fix for 'click on the map to add your input' message wrongfully being shown when idea posting is not allowed
- Sign-up flow: Fix for bug that could cause the browser to freeze when the user tried to complete the custom fields step
- Project description: Fix for numbered and unnumbered lists being cut off
- Project Managers can now upload map layers.

### Changed

- Map: When an idea is selected that is hidden behind a cluster the map now zooms in to show that marker
- Map: Idea marker gets centered on map when clicked
- Map: Larger idea box on bigger desktop screens (width > 1440 pixels)
- Idea location: Display idea location in degrees (°) minutes (') seconds ('') when the idea only has coordinates but no address
- Sign-up flow: Show loading spinner when the user clicks on 'skip this step' in the sign-up custom fields step
- Image upload: The default max allowed file size for an image is now 10 Mb instead of 5 Mb

### Added

- 'Go back' button from project to project folder (if appropriate).

## 2021-06-22

### Changed

- Project managers that are assigned to a project and/or its input now lose those assignments when losing project management rights over that project.

### Fixed

- Input manager side modal scroll.

## 2021-06-18

### Fixed

- Privacy policy now opens in new tab.
- Landing page custom section now uses theme colors.
- Buttons and links in project description now open internal links in the same tab, and external links in a new tab.

## 2021-06-16

### Fixed

- Project moderators can no longer see draft projects they don't moderate in the project listing.
- The content and subject of the emails used to share an input (idea/issue/option/contribution/...) do now include the correct input title and URL.
- Sharing new ideas on Facebook goes faster
- Manual campaigns now have the layout content in all available languages.

## 2021-06-11

### Fixed

- Facebook button no longer shows when not configured.

## 2021-06-10

### Fixed

- Creating invites on a platform with many heavy custom registration fields is no longer unworkably slow

## 2021-06-09

### Added

- New citizen-facing map view

## 2021-06-08

### Fixed

- Ordering by ideas by trending is now working.
- Ordering by ideas votes in the input manager is now working.

## 2021-06-07

### Added

- Qualtrics surveys integration.

### Changed

- Project Events are now ordered chronologically from latest to soonest.

### Fixed

- Visibility Labels in the admin projects list are now visible.
- Tagged ideas export is fixed.
- Updating an idea in one locale does not overwrite other locales anymore

## 2021-05-28

### Fixed

- Project Events are now ordered chronologically from soonest to latest.

## 2021-05-27

### Fixed

- Project access rights management are now visible again.

## 2021-05-21

### Added

- Profanity blocker: when posting comments, input, proposals that contain profane words, posting will not be possible and a warning will be shown.

## 2021-05-20

### Fixed

- Excel exports of ideas without author

## 2021-05-19

### Added

- Support for Auth0 as a verification method

## 2021-05-18

### Fixed

- Active users no longer need confirmation

## 2021-05-14

### Fixed

- Fixed an issue causing already registered users to be prompted with the post-registration welcome screen.

## 2021-05-11

### Added

- Added polls to the reporting section of the dashboards

## 2021-05-10

### Changed

- Invited or verified users no longer require confirmation.

## 2021-05-07

### Fixed

- Spreasheet exports throughout the platform are improved.

### Added

- City Admins can now assign any user as the author of an idea when creating or updating.
- Email confirmation now happens in survey and signup page sign up forms.

## 2021-05-06

### Fixed

- Idea export to excel is no longer limited to 250 ideas.

## 2021-05-04

### Fixed

- Fixed issues causing email campaigns not to be sent.

## 2021-05-03

### Changed

- Users are now prompted to confirm their account after creating it, by receiving a confirmation code in their email address.

### Added

- SurveyXact Integration.

## 2021-05-01

### Added

- New module to plug email confirmation to users.

## 2021-04-29

### Fixed

- Editing the banner header in Admin > Settings > General, doesn't cause the other header fields to be cleared anymore

## 2021-04-22

### Fixed

- After the project title error appears, it disappears again after you start correcting the error

## 2021-03-31

### Fixed

- Customizable Banner Fields no longer get emptied/reset when changing another.

### Added

- When a client-side validation error happens for the project title in the admin, there will be an error next to the submit button in addition to the error message next to the input field.

## 2021-03-25

### Fixed

- The input fields for multiple locales provides an error messages when there's an error for at least one of the languages.

## 2021-03-23

### Fixed

- Fix for broken sign-up flow when signing-up through social sign-on

## 2021-03-19

### Fixed

- Admin>Dashboard>Users tab is no longer hidden for admins that manage projects.
- The password input no longer shows the password when hitting ENTER.
- Admin > Settings displays the tabs again

### Changed

- Empty folders are now shown in the landing page, navbar, projects page and sitemap.
- The sitemap no longer shows all projects and folder under each folder.
- Images added to folder descriptions are now compressed, reducing load times in project and folder pages.

### Added

- Allows for sending front-end events to our self-hosted matomo analytics tool

## 2021-03-16

### Changed

- Automatic tagging is functional for all clusters, and enabled for all premium customers

### Added

- Matomo is enabled for all platforms, tracking page views and front-end events (no workshops or back-end events yet)

## 2021-03-11

### Changed

- Tenants are now ordered alphabetically in AdminHQ
- Serbian (Latin) is now a language option.

## 2021-03-10

### Added

- CitizenLab admins can now change the link to the accessibility statement via AdminHQ.
- "Reply-to" field in emails from campaigns can be customized for each platform
- Customizable minimal required password length for each platform

## 2021-03-09

### Fixed

- Fixed a crash that would occur when tring to add tags to an idea

## 2021-03-08

### Fixed

- Phase pages now display the correct count of ideas (not retroactive - will only affect phases modified from today onwards).

## 2021-03-05

### Changed

- Changed the default style of the map
- Proposals/Initiatives are now sorted by most recent by default

### Added

- Custom maps (Project settings > Map): Admins now have the capability to customize the map shown inside of a project. They can do so by uploading geoJson files as layers on the map, and customizing those layers through the back-office UI (e.g. changing colors, marker icons, tooltip text, sort order, map legend, default zoom level, default center point).

### Fixed

- Fixed a crash that could potentially occur when opening an idea page and afterwards going back to the project page

## 2021-03-04

### Added

- In the admin (Settings > Registration tab), admins can now directly set the helper texts on top of the sign-up form (both for step 1 and 2).
- The admin Settings > Homepage and style tab has two new fields: one to allow customization for copy of the banner signed-in users see (on the landing page) and one to set the copy that's shown underneath this banner and above the projects/folders (also on the landing page).
- Copy to clarify sign up/log in possibilities with phone number

### Changed

- The admin Settings > Homepage and style tab has undergone copy improvements and has been rearranged
- The FranceConnect button to login, signup or verify your account now displays the messages required by the vendor.
- Updated the look of the FranceConnect button to login, signup or verify your account to feature the latests changes required by the vendor.

### Fixed

- Downvote button (thumbs down) on input card is displayed for archived projects

## 2021-03-03

### Added

- Users are now notified in app and via email when they're assigned as folder administrators.

## 2021-03-02

### Fixed

- Don't show empty space inside of the idea card when no avatar is present

### Added

- Maori as languages option

### Changed

- Improved layout of project event listings on mobile devices

## 2021-02-26

### Fixed

- France Connect button hover state now complies with the vendor's guidelines.

## 2021-02-24

### Fixed

- The project page no longer shows an eternal spinner when the user has no access to see the project

## 2021-02-18

### Added

- The password fields show an error when the password is too short
- The password fields have a 'show password' button to let people check their password while typing
- The password fields have a strength checker with appropriate informative message on how to increase the strength
- France Connect as a verification method.

### Fixed

- Notifications for started phases are no longer triggered for unpublished projects and folders.

## 2021-02-17

### Changed

- All input fields for multiple locales now use the components with locale switchers, resulting in a cleaner and more compact UI.
- Copy improvements

## 2021-02-12

### Fixed

- Fixed Azure AD login for some Azure setups (Schagen)

### Changed

- When searching for an idea, the search operation no longer searches on the author's name. This was causing severe performance issues and slowness of the paltforms.

## 2021-02-10

### Added

- Automatic tagging

## 2021-02-08

### Fixed

- Fixed a bug preventing registration fields and poll questions from reordering correctly.
- Fixed a bug causing errors in new platforms.

## 2021-02-04

### Fixed

- Fixed a bug causing the projects list in the navbar and projects page to display projects outside of folders when they're contained within them.

## 2021-01-29

### Added

- Ability to redirect URLs through AdminHQ
- Accessibility statement link in the footer

### Fixed

- Fixed issue affecting project managers that blocked access to their managed projects, when these are placed inside a folder.

## 2021-01-28

### Fixed

- A bug in Admin project edit page that did not allow a user to Go Back to the projects list after switching tabs
- Scrolling on the admin users page

## 2021-01-26

### Added

- Folder admin rights. Folder admins or 'managers' can be assigned per folder. They can create projects inside folders they have rights for, and moderate/change the folder and all projects that are inside.
- The 'from' and 'reply-to' emails can be customized by cluster (by our developers, not in Admin HQ). E.g. Benelux notification emails could be sent out by notifications@citizenlab.eu, US emails could be sent out by notifications@citizenlab.us etc., as long as those emails are owned by us. We can choose any email for "reply-to", so also email addresses we don't own. This means "reply-to" could potentially be configured to be an email address of the city, e.g. support@leuven.be. It is currently not possible to customize the reply-to (except for manual campaigns) and from fields for individual tenants.
- When a survey requires the user to be signed-in, we now show the sign in/up form directly on the page when not logged in (instead of the green infobox with a link to the sign-up popup)

### Fixed

- The 'reply-to' field of our emails showed up twice in recipient's email clients, now only once.

### Changed

- Added the recipient first and last name to the 'to' email field in their email client, so not only their email adress is shown.
- The links in the footer can now expand to multiple lines, and therefore accomodate more items (e.g. soon the addition of a link to the accesibility statement)

## 2021-01-21

### Added

- Added right-to-left rendering to emails

## 2021-01-18

### Fixed

- Access rights tab for participatory budget projects
- Admin moderation page access

## 2021-01-15

### Changed

- Copy improvements across different languages

## 2021-01-14

### Added

- Ability to customize the input term for a project

### Changed

- The word 'idea' was removed from as many places as possible from the platform, replaced with more generic copy.

## 2021-01-13

### Changed

- Idea cards redesign
- Project folder page redesign
- Project folders now have a single folder card image instead of 5 folder images in the admin settings
- By default 24 instead of 12 ideas or shown now on the project page

## 2020-12-17

### Fixed

- When creating a project from a template, only templates that are supported by the tenant's locale will show up
- Fixed several layout, interaction and data issues in the manual tagging feature of the Admin Processing page, making it ready for external use.
- Fixed project managers access of the Admin Processing page.

### Added

- Admin activity feed access for project managers
- Added empty state to processing list when no project is selected
- Keyboard shortcut tooltip for navigation buttons of the Admin Processing page

### Changed

- Reduced spacing in sidebar menu, allowing for more items to be displayed
- Style changes on the Admin Processing page

## 2020-12-08

### Fixed

- Issues with password reset and invitation emails
- No more idea duplicates showing up on idea overview pages
- Images no longer disappear from a body of an idea, or description of a project on phase, if placed at the bottom.

### Changed

- Increased color contrast of inactive timeline phases text to meet accesibility standard
- Increased color contrast of event card left-hand event dates to meet accesibility standard
- Increased color contrast of List/Map toggle component to meet accesibility standard

### Added

- Ability to tag ideas manually and automatically in the admin.

## 2020-12-02

### Changed

- By default the last active phase instead of the last phase is now selected when a timeline project has no active phase

### Fixed

- The empty white popup box won't pop up anymore after clicking the map view in non-ideation phases.
- Styling mistakes in the idea page voting and participatory budget boxes.
- The tooltip shown when hovering over a disabled idea posting button in the project page sticky top bar is no longer partially hidden

## 2020-12-01

### Changed

- Ideas are now still editable when idea posting is disabled for a project.

## 2020-11-30

### Added

- Ability to create new and edit existing idea statuses

### Fixed

- The page no longer refreshes when accepting the cookie policy

### Changed

- Segment is no longer used to connect other tools, instead following tools are integrated natively
  - Google Analytics
  - Google Tag Manager
  - Intercom
  - Satismeter
  - Segment, disabled by default
- Error messages for invitations, logins and password resets are now clearer.

## 2020-11-27

### Fixed

- Social authentication with Google when the user has no avatar.

### Changed

- Random user demographics on project copy.

## 2020-11-26

### Added

- Some specific copy for Vitry-sur-Seine

## 2020-11-25

### Fixed

- Sections with extra padding or funky widths in Admin were returned to normal
- Added missing copy from previous release
- Copy improvements in French

### Changed

- Proposal and idea descriptions now require 30 characters instead of the previous 500

## 2020-11-23

### Added

- Some specific copy for Sterling Council

### Fixed

- The Admin UI is no longer exposed to regular (and unauthenticated) users
- Clicking the toggle button of a custom registration field (in Admin > Settings > Registration fields) no longer duplicated the row
- Buttons added in the WYSIWYG editor now have the correct color when hovered
- The cookie policy and accessibility statement are not editable anymore from Admin > Settings > Pages

### Changed

**Project page:**

- Show all events at bottom of page instead of only upcoming events
- Reduced padding of sticky top bar
- Only show sticky top bar when an action button (e.g. 'Post an idea') is present, and you've scrolled past it.

**Project page right-hand sidebar:**

- Show 'See the ideas' button when the project has ended and the last phase was an ideation phase
- Show 'X ideas in the final phase' when the project has ended and the last phase was an ideation phase
- 'X phases' is now clickable and scrolls to the timeline when clicked
- 'X upcoming events' changed to 'X events', and event count now counts all events, not only upcoming events

**Admin project configuration page:**

- Replaced 'Project images' upload widget in back-office (Project > General) with 'Project card image', reduced the max count from 5 to 1 and updated the corresponding tooltip with new recommended image dimensions

**Idea page:**

- The map modal now shows address on top of the map when opened
- Share button copy change from "share idea" to "share"
- Right-hand sidebar is sticky now when its height allows it (= when the viewport is taller than the sidebar)
- Comment box now has an animation when it expands
- Adjusted scroll-to position when pressing 'Add a comment' to make sure the comment box is always fully visible in the viewport.

**Other:**

- Adjusted FileDisplay (downloadable files for a project or idea) link style to show underline by default, and increased contrast of hover color
- Reduced width of DateTimePicker, and always show arrows for time input

## 2020-11-20 (2)

### Fixed

- The project header image is screen reader friendly.
- The similar ideas feature doesn't make backend requests anymore when it's not enabled.

### Changed

- Areas are requested with a max. of 500 now, so more areas are visible in e.g. the admin dashboard.

## 2020-11-18

### Added

- Archived project folder cards on the homepage will now have an "Archived" label, the same way archived projects do\
- Improved support for right-to-left layout
- Experimental processing feature that allows admins and project managers to automatically assign tags to a set of ideas.

### Fixed

- Projects without idea sorting methods are no longer invalid.
- Surveys tab now shows for projects with survey phases.

### Changed

- Moved welcome email from cl2-emails to cl2-back

## 2020-11-16

### Added

- Admins can now select the default sort order for ideas in ideation and participatory budgeting projects, per project

### Changed

- The default sort order of ideas is now "Trending" instead of "Random" for every project if left unchanged
- Improved sign in/up loading speed
- Removed link to survey in the project page sidebar when not logged in. Instead it will show plain none-clickable text (e.g. '1 survey')

### Fixed

- Custom project slugs can now contain alphanumeric Arabic characters
- Project Topics table now updates if a topic is deleted or reordered.
- Empty lines with formatting (like bold or italic) in a Quill editor are now removed if not used as paragraphs.

## 2020-11-10

### Added

#### Integration of trial management into AdminHQ

- The lifecycle of the trials created from AdminHQ and from the website has been unified.
- After 14 days, a trial platform goes to Purgatory (`expired_trial`) and is no longer accessible. Fourteen days later, the expired trial will be removed altogether (at this point, there is no way back).
- The end date of a trial can be modified in AdminHQ (> Edit tenant > Internal tab).

## 2020-11-06

### Added

- Social sharing via WhatsApp
- Ability to edit the project URL
- Fragment to embed a form directly into the new proposal page, for regular users only

### Fixed

- The project about section is visibile in mobile view again
- Maps will no longer overflow on page resizes

## 2020-11-05

### Added

- Reordering of and cleaner interface for managing custom registration field options
- An 'add proposal' button in the proposals admin
- Fragment to user profile page to manage party membership settings (CD&V)
- "User not found" message when visiting a profile for a user that was deleted or could not be found

### Changed

- Proposal title max. length error message
- Moved delete functionality for projects and project folders to the admin overview

### Fixed

- The automatic scroll to the survey on survey project page

## 2020-11-03

### Fixed

- Fixed broken date picker for phase start and end date

## 2020-10-30

### Added

- Initial Right to left layout for Arabic language
- Idea description WYSIWYG editor now supports adding images and/or buttons

## 2020-10-27

### Added

- Support for Arabic

## 2020-10-22

### Added

- Project edit button on project page for admins/project manager
- Copy for Sterling Council

### Fixed

- Links will open in a new tab or stay on the same page depending on their context. Links to places on the platform will open on the same page, unless it breaks the flow (i.e. going to the T&C policy while signing up). Otherwise, they will open in a new tab.

### Changed

- In the project management rights no ambiguous 'no options' message will be shown anymore when you place your cursor in the search field

## 2020-10-16

### Added

- Ability to reorder geographic areas

### Fixed

- Stretched images in 'avatar bubbles'
- Input fields where other people can be @mentioned don't grow too wide anymore
- Linebar charts overlapping elements in the admin dashboard

## 2020-10-14

### Changed

- Project page redesign

## 2020-10-09

### Added

- Map configuration tool in AdminHQ (to configure maps and layers at the project level).

## 2020-10-08

### Added

- Project reports

### Changed

- Small styling fixes
- Smart group support multiple area codes
- Layout refinements for the new idea page
- More compact idea/proposal comment input
- Proposal 'how does it work' redesign

## 2020-10-01

### Changed

- Idea page redesign

## 2020-09-25

### Fixed

- The "Go to platform" button in custom email campaigns now works in Norwegian

### Added

- Granular permissions for proposals
- Possibility to restrict survey access to registered users only
- Logging project published events

### Changed

- Replaced `posting_enabled` in the proposal settings by the posting proposal granular permission
- Granular permissions are always granted to admins

## 2020-09-22

### Added

- Accessibility statement

## 2020-09-17

### Added

- Support for checkbox, number and (free) text values when initializing custom fields through excel invites.

### Changed

- Copy update for German, Romanian, Spanish (CL), and French (BE).

## 2020-09-15

### Added

- Support Enalyzer as a new survey provider
- Registration fields can now be hidden, meaning the user can't see or change them, typically controlled by an outside integration. They can still be used in smart groups.
- Registration fields can now be pre-populated using the invites excel

## 2020-09-08

### Fixed

- Custom buttons (e.g. in project descriptions) have correct styling in Safari.
- Horizontal bar chart overflow in Admin > Dashboard > Users tab
- User graphs for registration fields that are not used are not shown anymore in Admin > Dashboard > Users tab

### Added

- Pricing plan feature flags for smart groups and project access rights

## 2020-09-01

### Fixed

- IE11 no longer gives an error on places that use the intersection observer: project cards, most images, ...

### Added

- New platform setting: 'Abbreviated user names'. When enabled, user names are shown on the platform as first name + initial of last name (Jane D. instead of Jane Doe). This setting is intended for new platforms only. Once this options has been enabled, you MUST NOT change it back.
- You can now export all charts in the admin dashboard as xlsx or svg.
- Translation improvements (email nl...)

### Changed

- The about us (CitizenLab) section has been removed from the cookie policy

## 2020-08-27

### Added

- Support for rich text in field descriptions in the idea form.
- New "Proposed Budget" field in the idea form.

### Changed

- Passwords are checked against a list of common passwords before validation.
- Improving the security around xlsx exports (escaping formulas, enforcing access restrictions, etc.)
- Adding request throttling (rate-limiting) rules.
- Improving the consistency of the focus style.

## 2020-07-30

### Added

- Pricing plans in AdminHQ (Pricing plan limitations are not enforced).
- Showing the number of deviations from the pricing plan defaults in the tenant listing of AdminHQ.

### Changed

- Tidying up the form for creating new tenants in AdminHQ (removing unused features, adding titles and descriptions, reordering features, adding new feature flags, removing fields for non-relevant locales).

## 2020-07-10

### Added

- Project topics

### Changed

- Userid instead of email is used for hidden field in surveys (Leiden)
- New projects have 'draft' status by default

### Fixed

- Topics filter in ideas overview works again

## 2020-07-09 - Workshops

### Fixed

- Speps are scrollable

### Added

- Ability to export the inputs as an exel sheet
- Polish translations
- Portugese (pt-BR) translations

## 2020-06-26

### Fixed

- No longer possible to invite a project manager without selecting a project
- The button on the homepage now also respects the 'disable posting' setting in proposals
- Using project copy or a tenant template that contains a draft initiative no longer fails

### Added

- Romanian

## 2020-06-19

### Fixed

- Polish characters not being rendered correctly

### Added

- Back-office toggle to turn on/off the ability to add new proposals to the platform

## 2020-06-17

### Fixed

- It's no longer needed to manually refresh after deleting your account for a consistent UI
- It's no longer needed to manually refresh after using the admin toggle in the user overview
- The sign-in/up flow now correctly asks the user to verify if the smart group has other rules besides verification
-

demo`is no longer an available option for`organization_type` in admin HQ

- An error is shown when saving a typeform URL with `?email=xxxx` in the URL, which prevented emails to be linked to survey results
- On mobile, the info container in the proposal info page now has the right width
- A general issue with storing cookies if fixed, noticable by missing data in GA, Intercom not showing and the cookie consent repeatedly appearing
- Accessibility fix for the search field
- The `signup_helper_text` setting in admin HQ is again displayed in step 1 of the sign up flow

### Added

- There's a new field in admin HQ to configure custom copy in step 2 of the sign up flow called `custom_fields_signup_helper_text`
- `workshops` can be turned on/off in admin HQ, displayed as a new page in the admin interface

### Changed

- The copy for `project moderator` has changed to `project manager` everywhere
- The info image in the proposals header has changed

## 2020-06-03

### Fixed

- Maps with markers don't lose their center/zoom settings anymore
- English placeholders in idea form are gone for Spanish platforms

## 2020-05-26

### Changed

- Lots of small UI improvements throughout the platform
- Completely overhauled sign up/in flow:
  - Improved UI
  - Opens in a modal on top of existing page
  - Opens when an unauthenticaed user tries to perform an action that requires authentication (e.g. voting)
  - Automatically executes certain actions (e.g. voting) after the sign in/up flow has been completed (note: does not work for social sign-on, only email/password sign-on)
  - Includes a verification step in the sign up flow when the action requires it (e.g. voting is only allowed for verified users)

## 2020-05-20

### Fixed

- Budget field is shown again in idea form for participatory budget projects

## 2020-05-14

### Added

- Idea configurability: disabling/requiring certain fields in the idea form
- The footer has our new logo

### Changed

- Admins will receive a warning and need to confirm before sending a custom email to all users
- A survey project link in the top navigation will link to /info instead of to /survey

## 2020-04-29

### Fixed

- Folders are again shown in the navbar
- Adding an image to the description text now works when creating a project or a phase

### Added

- Support for Polish, Hungarian and Greenlandic

## 2020-04-23

### Fixed

- Long timeline phase names show properly

### Changed

- Redirect to project settings after creating the project
- Links to projects in the navigation menu link to the timeline for timeline projects

## 2020-04-21

### Fixed

- Fixed overlapping issue with idea vote bar on mobile
- Fixed an issue where images were used for which the filename contained special characters

### Added

- The overview (moderation) in the admin now has filters
  - Seen/not seen
  - Type: Comment/Idea/Proposal
  - Project
  - Search
- The idea xlsx export contains extra columns on location, number of comments and number of attachments

### Changed

- The permissions tab in the project settings has reordered content, to be more logical
- In German, the formal 'Sie' form has been replaced with the informal 'Du' form

## 2020-03-31

### Fixed

- Signing up with keyboard keys (Firefox)
- Composing manual emails with text images
- Exporting sheet of volunteers with long cause titles

### Added

- Folder attachments
- Publication status for folders

### Changed

- Show folder projects within admin project page

## 2020-03-20

### Added

- Volunteering as a new participation method

## 2020-03-16

### Fixed

- The project templates in the admin load again

## 2020-03-13

### Fixed

- The folder header image is not overly compressed when making changes to the folder settings
- The loading spinner on the idea page is centered

### Added

- Add images to folders, shown in cards.

### Changed

- Admins can now comment on ideas.

## 2020-03-10

### Fixed

- Fixed consent banner popping up every time you log in as admin
- Fixed back-office initiative status change 'Use latest official updates' radio button not working
- Fixed broken copy in Initiative page right-hand widget

### Added

- Add tooltip explaining what the city will do when the voting threshold is reached for a successful initiative
- Added verification step to the signup flow
- New continuous flow from vote button clicked to vote casted for unauthenticated, unverified users (click vote button -> account creation -> verification -> optional/required custom signup fields -> programmatically cast vote -> successfully voted message appears)
- The rich text editor in the admin now supports buttons

### Changed

- Admin HQ: new and improved list of timezones

## 2020-03-05

### Fixed

- Signup step 2 can no longer be skipped when there are required fields
- Correct tooltip link for support article on invitations
- Correct error messages when not filling in start/end date of a phase

### Added

- Setting to disable downvoting in a phase/project, feature flagged
- When a non-logged in visitor tries to vote on an idea that requires verification, the verification modal automatically appears after registering

## 2020-02-24

### Fixed

- Initiative image not found errors
- Templates generator out of disk space

### Added

- Folders i1
  - When enabled, an admin can create, edit, delete folders and move projects into and out of folders
  - Folders show in the project lists and can be ordered within projects

### Changed

- Initiative explanatory texts show on mobile views
- Existing platforms have a moderator@citizenlab.co admin user with a strong password in LastPass
- In the admin section, projects are no longer presented by publication status (Folders i1)

## 2020-02-19

### Fixed

- Loading more comments on the user profile page works again
- Accessibility improvements
- Adding an image no longer pops up the file dialog twice
- Changed to dedicated IP in mailgun to improve general deliverability of emails

### Added

- Improvements to the PB UI to make sure users confirm their basket at the end
- Ideation configurability i1
  - The idea form can be customized, on a project level, to display custom description texts for every field
- People filling out a poll are now included in the 'participated in' smart group rules
- Make me admin section in Admin HQ

### Changed

- When a platform no longer is available at a url, the application redirects to the CitizenLab website
- New platforms automatically get a moderator@citizenlab.co admin user with a strong password in LastPass

## 2020-01-29

### Fixed

- Rich text editor no longer allows non-video iframe content
- Smart groups that refer to a deleted project now get cleaned up when deleting a project
- All cookie consent buttons are now reachable on IE11
- More accessibility fixes
- The organization name is no longer missing in the password reset email

### Added

- CSAM verification
  - Users can authenticate and verify using BeID or itsme
  - User properties controlled by a verification method are locked in the user profile
  - Base layer of support for other similar verification methods in the future
- The order of project templates can now be changed in Templates HQ

### Changed

- Project templates overview no longer shows the filters

## 2020-01-17

### Fixed

- Further accesibility improvements:
  - Screen reader improvement for translations
  - Some color contrast improvements

### Added

- A hidden topics manager available at https://myfavouriteplatform.citizenlab.co/admin/topics

## 2020-01-15

### Fixed

- In the admin, the project title is now always displayed when editing a project
- Further accesibility improvements:
  - Site map improvements (navigation, clearer for screen readers)
  - Improved colors in several places for users with sight disability
  - Improved HTML to better inform screen reader users
  - Added keyboard functionality of password recovery
  - Improved forms (easier to use for users with motoric disabilities, better and more consistent validation, tips and tricks on mobile initiative form)
  - Improvements for screen reader in different languages (language picker, comment translations)
  - Added title (visible in your tab) for user settings page
  - Improved screen reader experience for comment posting, deleting, upvoting and idea voting

### Added

- The email notification settings on the user profile are now grouped in categories
- Unsubscribing through an email link now works without having to sign in first

### Changed

- The idea manager now shows all ideas by default, instead of filtered by the current user as assignee

## 2020-01-07

### Added

- Go to idea manager when clicking 'idea assigned to you' notification
- 2th iteration of the new admin moderation feature:
  - Not viewed/Viewed filtering
  - The ability to select one or more items and mark them as viewed/not viewed
  - 'Belongs to' table column, which shows the context that a piece of content belongs to (e.g. the idea and project that a comment belongs to)
  - 'Read more' expand mechanism for longer pieces of content
  - Language selector for multilingual content
  - 'Go to' link that will open a new tab and navigate you to the idea/iniative/comment that was posted

### Changed

- Improve layout (and more specifically width) of idea/iniatiatve forms on mobile
- Separate checkboxes for privacy policy and cookie policy
- Make the emails opt-in at registration

### Fixed

- Fix for unreadable password reset error message on Firefox
- Fix for project granular permission radio buttons not working

## 2019-12-12

### Added

- Polls now support questions for which a user can check multiple options, with a configurable maximum
- It's now possible to make a poll anonymous, which hides the user from the response excel export
- New verification method `id_card_lookup`, which supports the generic flow of verifying a user using a predined list of ID card numbers.
  - The copy can be configured in Admin HQ
  - The id cards CSV can be uploaded through Admin HQ

## 2019-12-11

### Added

- Admin moderation iteration 1 (feature flagged, turned on for a selected number of test clients)
- New verification onboarding campaign

### Changed

- Improved timeline composer
- Wysiwyg accessibility improvement

### Fixed

- English notifications when you have French as your language

## 2019-12-06

### Fixed

- Accessibility improvements:
  - Polls
  - Idea/initiative filter boxes
- Uploading a file in admin project page now shows the loading spinner when in progress
- Fixed English copy in notifications when other language selected
- Fixed project copy in Admin HQ not being saved

## 2019-12-05

### Fixed

- Small popups (popovers) no longer go off-screen on smaller screens
- Tooltips are no longer occluded by the checkbox in the idea manager
- The info icon on the initiatives voting box has improved alignment
- Project templates now display when there's only `en` is configured as a tenant locale
- When changing the lifecycle stage of a tenant, the update is now sent right away to segment
- When users accept an inivitation and are in a group, the group count is correctly updated
- Dropdowns in the registration flow can again support empty values
- Accessibility:
  - Various color changes to improve color contrasts
  - Color warning when picking too low contrast
  - Improvements to radio buttons, checkboxes, links and buttons for keyboard accessibility
  - Default built-in pages for new tenants have a better hierarchy for screen readers
- User posted an idea/initiative notification for admins will be in the correct language

## 2019-11-25

### Changed

- Updated translations
- Area filter not shown when no areas are configured
- Overall accessibility improvements for screen readers
- Improved accessibility of the select component, radio button, image upload and tooltip

### Fixed

- When adding a vote that triggers the voting limit on a project/phase, the other idea cards now automatically get updated with disabled vote buttons
- Fix for mobile bottom menu not being clickable when idea page was opened
- Navigating directly between projects via the menu no longer results in faulty idea card collections
- Display toggle (map or list view) of idea and initiative cards works again

## 2019-11-19

### Added

- New ideation project/phase setting called 'Idea location', which enables or disabled the ability to add a location to an idea and show the ideas on a map

### Changed

- Improved accessibility of the image upload component
- COW tooltipy copy
- Sharing modal layout improvement

### Fixed

- Checkboxes have unique ids to correctly identify their corresponding label, which improves screen reader friendliness when you have multiple checkboxes on one page.
- Avatar layout is back to the previous, smaller version

## 2019-11-15

### Fixed

- Fix for 'Click on map to add an idea' functionality not working
- Fix for notifications not showing

## 2019-11-12

### Fixed

- An email with subject `hihi` is no longer sent to admins that had their invite accepted
- Whe clicking the delete button in the file uploader, the page no longer refreshes
- Project templates no longer show with empty copy when the language is missing
- The countdown timer on initiatives now shows the correct value for days
- The radio buttons in the cookie manager are clickable again
- Changing the host of a tenant no longer breaks images embedded in texts
- It's possible again to unassign an idea in the idea manager
- The popup for adding a video or link URL is no longer invisible or unusable in some situations
- Uploading files is no longer failing for various filetypes we want to support
- Keyboard accessibility for modals

### Added

- ID Verification iteration 1
  - Users can verify their account by entering their ID card numbers (currently Chile only)
  - Verification is feature flagged and off by default
  - Smart groups can include the criterium 'is verified'
  - Users are prompted to verify their account when taking an actions that requires verification
- Total population for a tenant can now be entered in Admin HQ
- It's now possible to configure the word used for areas towards citizens from the areas admin
- Improvements to accessibility:
  - Idea and initiative forms: clearer for screen readers, keyboard accessibility, and more accessible input fields
  - Nav bar: clearer for screen readers and improved keyboard navigation
  - Project navigation and phases: clearer for screen readers
  - Sign-in, password reset and recovery pages: labeling of the input fields, clearer for screen readers
  - Participatory budgeting: clearer for screen readers

### Changed

- The organization name is now the default author in an official update

## 2019-10-22

### Fixed

- The sharing title on the idea page is now vertically aligned
- Improvements to the 'bad gateway' message sometimes affecting social sharing
- The map and markers are again visible in the admin dashboard
- First round of accessibility fixes and improvements
  - Dynamics of certain interactions are picked up by screen readers (PB, voting, ...)
  - Overall clarity for screen readers has improved
  - Improvements to information structure: HTML structure, W3C errors, head element with correct titles
  - Keyboard accessibility has generally improved: sign-up problems, login links, PB assignment, ...

### Added

- Initiatives iteration 3
  - Automatic status changes on threshold reached or time expired
  - When updating the status, official feedback needs to be provided simultaneously
  - Users receive emails and notifications related to (their) initiative
  - Initiatives support images in their body text
- Project templates
  - Admins can now create projects starting from a template
  - Templates contain images, a description and a timeline and let admin filter them by tags
  - Admins can share template descriptions with a publically accessible link
- It's now possible to configure the banner overlay color from the customize settings
- A custom email campaign now contains a CTA button by default

### Changed

- Complete copy overhaul of all emails

## 2019-10-03

### Fixed

- PB phase now has a basket button in the project navbar
- The datepicker in the timeline admin now works in IE11

### Changed

- For fragments (small pieces of UI that can be overridden per tenant) to work, they need to be enabled individually in admin HQ.

## 2019-09-25

### Fixed

- It's again possible to change a ideation/PB phase to something else when it contains no ideas
- Older browsers no longer crash when scrolling through comments (intersection observer error)
- Pagination controls are now correctly shown when there's multiple pages of users in the users manager
- The user count of groups in the users manager no longer includes invitees and matches the data shown
- Transition of timeline phases now happen at midnight, properly respecting the tenant timezone
- When looking at the map of an idea or initiative, the map marker is visible again
- The initiatives overview pages now uses the correct header and text colors
- The vote control on an initiative is no longer invisible on a tablet screen size
- The idea page in a budgeting context now shows the idea's budget
- The assign button on an idea card in a budgeting context behaves as expected when not logged in
- Project copy in Admin HQ that includes comments no longer fails
- Changing granular permissions by project moderator no longer fails

### Added

- Polling is now supported as a new participation method in a continuous project or a phase
  - A poll consists of multiple question with predefined answers
  - Users can only submit a poll once
  - Taking a poll can be restricted to certain groups, using granular permissions
  - The poll results can be exported to excel from the project settings
- It's now possible to disable Google Analytics, Google Tag Manager, Facebook Pixel and AdWords for specific tenants through Admin HQ

### Changed

- Large amount of copy improvements throughout to improve consistency and experience
- The ideas overview page is no longer enabled by default for new tenants
- The built-in 'Open idea project' can now be deleted in the project admin

## 2019-08-30

### Fixed

- The map preview box no longer overflows on mobile devices
- You're now correctly directed back to the idea/initiatives page after signing in/up through commenting

### Changed

- The height of the rich text editor is now limited to your screen height, to limit the scrolling when applying styles

## 2019-08-29

### Fixed

- Uploaded animated gifs are no longer displayed with weird artifacts
- Features that depend on NLP are less likely to be missing some parts of the data

### Added

- Citizen initiatives
  - Citizens can post view and post initiatives
  - Admins can manage initiatives, similar to how they manage ideas
  - Current limitation to be aware of, coming very soon:
    - No emails and notifications related to initiatives yet
    - No automated status changes when an initiative reaches enough votes or expires yet

## 2019-08-09

### Fixed

- Fixed a bug that sometimes prevented voting on comments
- When editing a comment, a mention in the comment no longer shows up as html
- In the dashboard, the domicile value 'outside' is now properly translated
- Some fixes were made to improve loading of the dashboard map with data edge cases
- Deleting a phase now still works when users that reveived notifications about the phase have deleted their account
- New releases should no longer require a hard refresh, avoiding landing page crashing issues we had

### Added

- File input on the idea form now works on mobile, if the device supports it

## 2019-07-26

### Fixed

- The project moderator email and notification now link to the admin idea manager instead of citizen side
- The widget no longer shows the `Multiloc`, but the real idea titles for some platforms

### Added

- Speed improvements to data requests to the backend throughout the whole paltform
- Changing the participation method from ideation to information/survey when there are ideas present is now prevented by the UI
- It's now possible to manually reorder archived projects
- There's new in-platform notifications for a status change on an idea you commented or voted on

## 2019-07-18

### Fixed

- It's no longer possible to change the participation method to information or survey if a phase/project already contains ideas
- The 'Share your idea modal' is now properly centered
- It's no longer possible to send out a manual email campaign when the author is not properly defined
- Invite emails are being sent out again
- Imported ideas no longer cause incomplete pages of idea cards
- Invited users who did not accept yet no longer receive any automated digest emails

## 2019-07-08

### Fixed

- When changing images like the project header, it's no longer needed to refresh to see the result
- The comments now display with a shorter date format to work better on smaller screens
- The code snippet from the widget will now work in some website that are strict on valid html
- The number of days in the assignee digest email is no longer 'null'
- The project preview description input is displayed again in the projects admin
- The idea status is no longer hidden when no vote buttons are displayed on the idea page
- Duplicate idea cards no longer appear when loading new pages

### Added

- Performance optimizations on the initial loading of the platform
- Performance optimizations on loading new pages of ideas and projects
- Newly uploaded images are automatically optimized to be smaller in filesize and load faster
- The 'Add an idea' button is now shown in every tab of the projects admin
- It's now possible to add videos to the idea body text
- E-mails are no longer sent out through Vero, but are using the internal cl2-emails server

### Changed

- The automated emails in the admin no longer show the time schedule, to work around the broken translations
- The rights for voting on comments now follow the same rights than commenting itself, instead of following the rights for idea voting
- On smaller desktop screens, 3 columns of idea cards are now shown instead of 2
- When adding an idea from the map, the idea will now be positioned on the exact location that was clicked instead of to the nearest detectable address
- Using the project copy tool in admin HQ is more tolerant about making copies of inconsistent source projects

## 2019-06-19

### Fixed

- Show 3-column instead of 2-column layout for ideas overview page on smaller desktop screens
- Don't hide status label on idea page when voting buttons are not shown

### Changed

- Small improvement in loading speed

## 2019-06-17

## Fixed

- The column titles in comments excel export are aligned with the content
- There's now enough space between voting anc translate links under a comment
- Vote button on an idea no longer stays active when a vote on that idea causes the voting treshold of the project to be reached

## Added

- The admin part of the new citizen initiatives is available (set initiatives feature on `allowed`)
  - Cities can configure how they plan to use initiatives
- A preview of how initiatives will look like city side is available, not yet ready for prime time (set initiatives feature on `allowed` and `enabled`)
- The ideas overview page has a new filtering sidebar, which will be used for other idea and initiative listings in the future
  - On idea status
  - On topic
  - Search
- Comments now load automatically while scrolling down, so the first comments appear faster

## 2019-06-05

### Fixed

- Fix an issue that when showing some ideas in an idea card would make the application crash

## 2019-05-21

### Fixed

- The idea page does no longer retain its previous scroll position when closing and reopening it
- The Similar Ideas box no longer has a problem with long idea titles not fitting inside of the box
- The Similar Ideas box content did not update when directly navigating from one idea page to the next
- The 'What were you looking for?' modal no longer gives an error when trying to open it

### Changed

- You now get redirected to the previously visited page instead of the landing page after you've completed the signup process

## 2019-05-20

### Fixed

- Closing the notification menu after scrolling no longer results in a navbar error
- When accessing the idea manager as a moderator, the assignee filter defaults to 'assigned to me'
- The idea and comment counts on the profile page now update as expected
- It's now possible to use a dropdown input in the 2nd registration step with a screen reader
- An invited user can no longer request a password reset, thereby becoming an inconsistent user that resulted in lots of problems

### Added

- Restyle of the idea page
  - Cleaner new style
  - Opening an idea no longer appears to be a modal
  - Properly styled similar ideas section
  - Showing comment count and avatars of contributors

### Changed

- When clicking the edit button in the idea manager, the edit form now opens in the sidemodal

## 2019-05-15

### Fixed

- Opening the projects dropdown no longer shows all menu items hovered when opened
- Users that can't contribute (post/comment/vote/survey) no longer get an email when a phase starts
- When a project has an ideation and a PB phase, the voting buttons are now shown during the ideation phase
- The admin navigation menu for moderators is now consistent with that for admins
- Moderators that try to access pages only accessible for admins, now get redirected to the dashboard
- The details tab in clustering doesn't cause the info panel to freeze anymore
- When writing an official update, the sbumit button now only becomes active when submission is possible
- The 'no options' copy in a dropdown without anything inside is now correctly translated
- Making a field empty in Admin HQ now correctly saves the empty value
- The active users graph no longer includes users that received an email as being active
- The translation button in an idea is no longer shown when there's only one platform language
- After changing granular permission, a refresh is no longer needed to see the results on ideas
- The sideview in the idea manager now shows the status dropdown in the correct language
- The layout of the sideview in the idea manager is now corrected
- A digest email to idea assignees is no longer sent out when no ideas are assigned to the admin/moderator
- Signing in with VUB Net ID works again
- Loading the insights map can no longer be infinite, it will now show an error message when the request fails

### Added

- The profile page of a user now also shows the comments by that user
- Users can now delete their own profile from their edit profile page
- Similar ideas, clustering and location detection now work in Spanish, German, Danish and Norwegian
- Facebooks bot coming from `tfbnw.net` are now blocked from signing up
- Moderators now also have a global idea manager, showing all the ideas from the projects they're moderating
- Loading the insights map, which can be slow, now shows a loading indicator

### Changed

- Voting buttons are no longer shown when voting is not enabled
- Improved and more granular copy text for several voting and commenting disabled messages

## 2019-04-30

### Fixed

- Time remaning on project card is no longer Capitalized
- Non-admin users no longer get pushed to intercom
- Improvements to the idea manager for IE11
- When filtering on a project in the idea manager, the selected project is highlighted again
- @citizenlab.cl admins can now also access churned platforms
- The user count in the user manager now includes migrated cl1 users
- Sending invitations will no longer fail on duplicate mixed-case email addresses

### Added

- Ideas can now be assigned to moderators and admins in the idea manager
  - Added filter on assignee, set by default to 'assigned to me'
  - Added filter to only show ideas that need feedback
  - When clicking an idea, it now opens in and can be partially edited from a half screen modal
  - Admins and moderators get a weekly digest email with their ideas that need feedback
- Completely new comments UI with support for comment upvotes
  - Comments are visually clearly grouped per parent comment
  - Sub-comments use @mentions to target which other subcomment they reply to
  - Comments can be sorted by time or by votes
- Ideas can now be sorted randomly, which is the new default
- New smart group rule for users that contributed to a specific topic
- New smart group rule for users that contributed to ideas with a specific status
- Clear error message when an invitee does a normal sign up

### Changed

- The idea grid no longer shows a 'post an idea' button when there are no ideas yet

## 2019-04-24

### Fixed

- Project cards now show correct time remaining until midnight

## 2019-04-23

### Fixed

- Closing the notification menu does not cause an error anymore
- The unread notifications count is now displayed correctly on IE11
- Clicking on an invite link will now show an immediate error if the invite is no longer valid

### Changed

- The admin guide is now under the Get Started link and the dashboards is the admin index
- The project cards give feedback CTA was removed
- An idea can now be deleted on the idea page
- The default border radius throughout the platform now is 3px instead of 5px
- The areas filter on the project cards is only shown when there is more than one area

## 2019-04-16

### Fixed

- The comment count of a project remains correct when moving an idea to a different project
- Fixed an issue when copying projects (through the admin HQ) to tenants with conflicting locales
- Only count people who posted/voted/commented/... as participants (this is perceived as a fix in the dashboards)
- Invites are still sent out when some emails correspond to existing users/invitees
- Phase started/upcoming notifications are only sent out for published projects

### Added

- Posting text with a URL will turn the URL part into a link
- Added smart group rules for topic and idea status participants

### Changed

- New configuration for which email campaigns are enabled by default
- Changed project image medium size to 575x575

## 2019-04-02

### Fixed

- The new idea button now shows the tooltip on focus
- The gender graph in clustering is now translated
- Tooltips on the right of the screen no longer fall off
- Text in tooltips no longer overflows the tooltip borders
- When there are no ideas, the 'post an idea' button is no longer shown on a user profile or the ideas overview page
- The project card no longer displays a line on the bottom when there is no meta information available
- Downloading the survey results now consistently triggers a browser download
- The bottom of the left sidebar of the idea manager can now be reached when there are a lot of projects
- The time control in the admin dashboard is now translated
- Various fixes to improve resilience of project copy tool

### Added

- The ideas overview page now has a project filter
- The various pages now support the `$|orgName|` variable, which is replaced by the organization name of the tenant
- Non-CitizenLab admins can no longer access the admin when the lifecycle stage is set to churned
- A new style variable controls the header opacity when signed in
- New email as a reminder to an invitee after 3 days
- New email when a project phase will start in a week
- New email when a new project phase has started
- The ideas link in the navbar is now feature flagged as `ideas_overview`

### Changed

- When filtering projects by multiple areas, all projects that have one of the areas or no area are now shown
- The user search box for adding a moderator now shows a better placeholder text, explaining the goal

## 2019-03-20

### Fixed

- Fixed mobile layout issues with cookie policy, idea image and idea title for small screens (IPhone 5S)
- Posting an idea in a timeline that hasn't started yet (as an admin) now puts the idea in the first phase
- Notifications menu renders properly in IE11
- The CTA on project cards is no longer shown for archived and finished projects
- Invited users that sign up with another authentication provider now automatically redeem their invitation
- When the tenant only has one locale, no language switcher is shown in the official feedback form

### Added

- Capabilities have been added to apply custom styling to the platform header
  - Styling can be changed through a new style tab in admin HQ
  - It's also possible to configure a different platform-wide font
  - Styling changes should only be done by a designer or front-end developer, as there are a lot of things that could go wrong
- The initial loading speed of the platform has increased noticably due to no longer loading things that are not immediately needed right away.
- Tenant templates are now automatically updated from the `.template` platforms every night
- The project copy tool in admin HQ now supports time shifting and automatically tries to solve language conflicts in the data
- New notifications and emails for upcoming (1 week before) and starting phases

### Changed

- Archived ieas are no longer displayed on the general ideas page
- The time remaining on project cards is no longer shown on 2 lines if there's enough space
- New platforms will show the 'manual project sorting' toggle by default
- Some changes were made to modals throughout to make them more consistent and responsiveness
- New ideas now have a minimal character limit of 10 for the title and 30 for the body
- User pages have a more elaborate meta title and description for SEO purposes

## 2019-03-11

### Fixed

- Notifications layout on IE11
- Errors due to loading the page during a deployment

## 2019-03-11

### Fixed

- Similar ideas is now fast enough to enable in production
- NLP insights will no longer keep on loading when creating a new clusgtering graph
- The comment count on project cards now correctly updates on deleted comments
- Various spacing issues with the new landing page on mobile are fixed
- When logging out, the avatars on the project card no longer disappear
- The widget no longer cuts off the title when it's too long
- In admin > settings > pages, all inputs are now correctly displayed using the rich text editor
- The notifications are no longer indented inconsistently
- Exporting typeform survey results now also work when the survey embed url contains `?source=xxxxx`
- When there's a dropdown with a lot of options during signup, these options are no longer unreachable when scrolling down
- The cookie policy no longer displays overlapping text on mobile
- The `isSuperAdmin`, `isProjectModerator` and `highestRole` user properties are now always named using camelCasing

### Added

- Official feedback
  - Admins and moderators can react to ideas with official feedback from the idea page
  - Users contributing to the idea receive a notification and email
  - Feedback can be posted using a free text name
  - Feedback can be updated later on
  - Admin and moderators can no longer write top-level comments
  - Comments by admins or moderators carry an `Official` badge
- When giving product feedback from the footer, a message and email can be provided for negative feedback
- CTA on project card now takes granular permissions into account
- CTA on project card is now also shown on mobile
- Projects for which the final phase has finished are marked as finished on their project card
- Projects on the landing page and all projects page can now be filtered on area through the URL

### Changed

- The avatars on a project card now include all users that posted, voted or commented
- Commenting is no longer possible on ideas not in the active phase

## 2019-03-03

### Fixed

- Manually sorting projects in the admin works as expected

### Added

- Support for Spanish
- The copy of 'x is currently working on' can be customized in admin HQ
- Extra caching layer in cl2-nlp speeds up similar ideas and creating clusters

## 2019-02-28

### Fixed

- In the dashboard, the labels on the users by gender donut chart are no longer cut off
- Adding file attachments with multiple consecutive spaces in the filename no longer fails
- Project copy in admin HQ no longer fails when users have mismatching locales with the new platform

### Added

- New landing page redesign
  - Project cards have a new layout and show the time remaining, a CTA and a metric related to the type of phase
  - The bottom of the landing page displays a new custom info text, configurable in the admin settings
  - New smarter project sorting algorithm, which can be changed to manual ordering in the projects admin
  - Ideas are no longer shown on the landing page
  - The `Show all projects` link is only shown when there are more than 10 projects
- New attributes are added to segment, available in all downstream tools:
  - `isSuperAdmin`: Set to true when the user is an admin with a citizenlab email
  - `isProjectModerator`
  - `highestRole`: Either `super_admin`, `admin`, `project_moderator` or `user`

### Changed

- Intercom now only receives users that are admin or project moderator (excluding citizenlab users)

## 2019-02-20

### Fixed

- User digest email events are sent out again
- The user statistics on the admin dashboard are back to the correct values
- Creating a new project page as an admin does not result in a blank page anymore
- Improved saving behaviour when saving images in a phase's description
- When logged in and visiting a url containing another locale than the one you previously picked, your locale choice is no longer overwritten

### Added

- Project copy feature (in admin HQ) now also supports copying ideas (including comments and votes) and allows you to specify a new slug for the project URL
- Unlogged users locale preference is saved in their browser

## 2019-02-14

### Fixed

- Project/new is no longer a blank page

## 2019-02-13

### Fixed

- Texts written with the rich text editor are shown more consistently in and outside of the editor
- Opening a dropdown of the smart group conditions form now scrolls down the modal
- When changing the sorting method in the ideas overview, the pagination now resets as expected
- Google login no longer uses the deprecated Google+ authentication API

### Added

- Typeform survey for typeform can now be downloaded as xlsx from a tab in the project settings
  - The Segment user token needs to be filled out in Admin HQ
  - New survey responses generate an event in segment
- Survey providers can be feature flagged individually
- New \*.template.citizenlab.co platforms now serve as definitions of the tenant template
- The registration fields overview in admin now shows a badge when fields are required

### Changed

- Surveymonkey is now feature-flagged off by default for new platforms

## 2019-01-30

### Fixed

- Long topic names no longer overlap in the admin dashboards
- Video no longer pops out of the phase description text
- Added event tracking for widget code copy and changing notification settings
- Saving admin settings no longer fails because of a mismatch between platform and user languages
- The password reset message now renders correctly on IE11
- It's easier to delete a selected image in the rich text editor
- The copy in the modal to create a new group now renders correctly in IE11
- Texts used in the the dashboard insights are no longer only shown in English
- Tracking of the 'Did you find what you're looking for?' footer not works correctly

### Added

- Tooltips have been added throughout the whole admin interface
- A new homepage custom text section can be configured in the admin settings, it will appear on the landing page in a future release
- New experimental notifications have been added that notify admins/moderators on every single idea and comment
- New tenant properties are being logged to Google Analytics

## 2019-01-19

### Fixed

- Registration fields of the type 'multiple select' can again be set in the 2nd step of the signup flow
- Creating invitations through an excel file no longer fails when there are multiple users with the same first and last name

## 2019-01-18

### Fixed

- Overflowing text in project header
- Fixed color overlay full opaque for non-updated tenant settings
- Fixed avatar layout in IE11
- Fixed idea page scrolling not working in some cases on iPad
- Pressing the enter key inside of a project settings page will no longer trigger a dialog to delet the project

### Changed

- Reduced the size of the avatars on the landing page header and footer
- Made 'alt' text inside avatar invisible
- Better cross-browser scaling of the background image of the header that's being shown to signed-in users
- Added more spacing underneath Survey, as not to overlap the new feedback buttons
- Increased width of author header inside of a comment to better accomodate long names
- Adjusted avatar hover effect to be inline with design spec￼

## 2019-01-17

### Added

- `header_overlay_opacity` in admin HQ allows to configure how transparent header color is when not signed in
- `custom_onboarding_fallback_message` in admin HQ allows to override the message shown in the header when signed in

## 2019-01-16

### Fixed

- The clustering prototype no longer shows labels behind other content
- Removing a project header image is again possible
- New active platforms get properly submitted to google search console again
- Scrolling issues with an iPad on the idea modal have been resolved
- Signing up through Google is working again
- The line underneath active elements in the project navbar now has the correct length
- A long location does no longer break the lay-out of an event card
- The dashboards are visible again by project moderators
- The admin toggle in the users manager is working again

### Added

- When logged in, a user gets to see a dynamic call to action, asking to
  - Complete their profile
  - Display a custom message configurable through admin HQ
  - Display the default fallback engagement motivator
- The landing page header now shows user avatars
- It's now possible to post an idea from the admin idea manager
- The footer now shows a feedback element for citizens
- A new 'map' dashboard now shows the ideas on their locations detected from the text using NLP
- The clustering prototype now shows the detected keywords when clustering is used

### Changed

- The navbar and landing page have a completely refreshed design
  - The font has changed all over the platform
  - 3 different colors (main, secondary, text) are configurable in Admin HQ
- The clustering prototype has been moved to its own dashboard tab
- Project cards for continuous projects now link to the information page instead of ideas

## 2018-12-26

### Fixed

- The rich text editor now formats more content the same way as they will be shown in the platform

### Added

- Admin onboarding guide
  - Shown as the first page in the admin, guiding users on steps to take
- The idea page now shows similar ideas, based on NLP
  - Feature flagged as `similar_ideas`, turned off by default
  - Experimental, intended to evaluate NLP similarity performance
- A user is now automatically signed out from FranceConnect when signing out of the platform

### Changed

- When a user signs in using FranceConnect, names and some signup fields can no longer be changed manually
- The FranceConnect button now has the official size and dimensions and no T&C
- SEO improvements to the "Powered by CitizenLab" logo

## 2018-12-13

### Fixed

- User digest email campaigns is sent out again
- IE11 UI fixes:
  - Project card text overflow bug
  - Project header text wrapping/centering bug
  - Timeline header broken layout bug
  - Dropdown not correctly positioned bug
- Creating new tenants and changing the host of existing tenants makes automatic DNS changes again

### Added

- SEO improvements: project pages and info pages are now included in sitemap
- Surveys now have Google Forms support

## 2018-12-11-2

### Fixed

- A required registration field of type number no longer blocks users on step 2 of the registration flow

## 2018-12-11

### Fixed

- Loading an idea page with a deleted comment no longer results in an error being shown
- Assigning a first bedget to a PB project as a new user no longer shows an infinite spinner
- Various dropdowns, most famously users group selection dropdown, no longer overlap menu items

## 2018-12-07

### Fixed

- It's again possible to write a comment to a comment on mobile
- When logged in and trying to log in again, the user is now redirected to the homepage
- A deleted user no longer generates a link going nowhere in the comments
- The dropdown menu for granular permissions no longer disappears behind the user search field
- After deleting an idea, the edit and delete buttons are no longer shown in the idea manager
- Long event title no longer pass out of the event box
- Notifications from a user that got deleted now show 'deleted user' instead of nothing

### Added

- Machine translations on the idea page
  - The idea body and every comment not in the user's language shows a button to translate
  - Feature flagged as `machine_translations`
  - Works for all languages
- Show the currency in the amount field for participatory budgeting in the admin
- Built-in registration fields can now be made required in the admin
- FranceConnect now shows a "What is FranceConnect?" link under the button

### Changed

- The picks column in the idea manager no longer shows a euro icon

## 2018-11-28

### Fixed

- IE11 graphical fixes in text editor, status badges and file drag&drop area fixed
- The idea tab is visible again within the admin of a continuous PB project
- The checkbox within 3rd party login buttons is now clickable in Firefox

## 2018-11-27

### Fixed

- When all registration fields are disabled, signing up through invite no longer blocks on the first step
- A moderator that has not yet accepted their invitation, is no longer shown as 'null null' in the moderators list
- Adding an idea by clicking on the map is possible again

### Changed

- When there are no events in a project, the events title is no longer shown
- The logo for Azure AD login (VUB Net ID) is shown as a larger image
- When logging in through a 3rd party login provider, the user needs to confirm that they've already accepted the terms and conditions

## 2018-11-22

### Fixed

- In the clustering prototype, comparing clusters using the CTRL key now also works on Mac
- Widget HTML code can now be copied again
- Long consequent lines of text now get broken up in multiple lines on the idea page
- Admin pages are no longer accessible for normal users
- Reduced problems with edge cases for uploading images and attachments

### Added

- Participatory budgeting (PB)
  - A new participation method in continuous and timeline projects
  - Admins and moderators can set budget on ideas and a maximum budget on the PB phase
  - Citizens can fill their basket with ideas, until they hit the limit
  - Citizens can submit their basket when they're done
  - Admins and moderators can process the results through the idea manager and excel export
- Advanced dashboards: iteration 1
  - The summary tab shows statistics on idea/comment/vote and registration activities
  - The users tab shows information on user demographics and a leaderboard
  - The time filter can be controller with the precision of a day
  - Project, group and topic filters are available when applicable
  - Project moderators can access the summary tabs with enforced project filter
- Social sharing through the modal is now separately trackable from sharing through the idea page
- The ideas excel export now contains the idea status
- A new smart group rule allows for filtering on project moderators and normal users

### Changed

- Project navigation is now shown in new navigation bar on top
- The content of the 'Open idea project' for new tenants has changed
- After posting an idea, the user is redirected towards the idea page of the new idea, instead of the landing page

## 2018-11-07

### Fixed

- The widget HTML snippet can be copied again

## 2018-11-05

### Fixed

- Clicking Terms & Conditions links during sign up now opens in a new tab

### Added

- Azure Active Directory login support, used for VUB Net ID

## 2018-10-25

### Fixed

- Resizing and alignment of images and video in the editor now works as expected
- Language selector is now updating the saved locale of a signed in user
- When clicking "view project" in the project admin in a new tab, the projects loads as expected
- The navbar user menu is now keyboard accessible
- Radio buttons in forms are now keyboard accessible
- The link to the terms and conditions from social sign in buttons is fixed
- In admin > settings > pages, the editors now have labels that show the language they're in
- Emails are no longer case sensitive, resolving recurring password reset issues
- The widget now renders properly in IE11
- Videos are no longer possible in the invitation editor

### Added

- Cookie consent manager
  - A cookie consent footer is shown when the user has not yet accepted cookies
  - The user can choose to accept all cookies, or open the manager and approve only some use cases
  - The consent settings are automatically derived from Segment
  - When the user starts using the platform, they silently accept cookies
- A new cookie policy page is easier to understand and can no longer be customized through the admin
- Granular permissions
  - In the project permissions, an admin or project moderator can choose which citizens can take which actions (posting/voting/comments/taking survey)
  - Feature flagged as 'granular_permissions', turned off by default
- Ideas excel export now contains links to the ideas
- Ideas and comments can now be exported from within a project, also by project moderators
- Ideas and comments can now be exported for a selection of ideas
- When signing up, a user gets to see which signup fields are optional

### Changed

- Published projects are now shown first in the admin projects overview
- It's now more clear that the brand color can not be changed through the initial input box
- All "Add <something>" buttons in the admin have moved to the top, for consistency
- The widget no longer shows the vote count when there are no votes
- When a project contains no ideas, the project card no longer shows "no ideas yet"

## 2018-10-09

### Fixed

- UTM tags are again present on social sharing
- Start an idea button is no longer shown in the navbar on mobile
- Exceptionally slow initial loading has been fixed
- Sharing on facebook is again able to (quite) consistently scrape the images
- When using the project copy tool in Admin HQ, attachments are now copied over as well

### Added

- Email engine in the admin (feature flagged)
  - Direct emails can be sent to specific groups by admins and moderators
  - Delivered/Opened/Clicked statistics can be seen for every campaign
  - An overview of all automated emails is shown and some can be disabled for the whole platform

## 2018-09-26

### Fixed

- Error messages are no longer cut off when they are longer than the red box
- The timeline dropdown on mobile shows the correct phase names again
- Adding an idea by clicking on the map works again
- Filip peeters is no longer sending out spam reports
- Reordering projects on the projects admin no longer behaves unexpectedly
- Fixes to the idea manager
  - Tabs on the left no longer overlap the idea table
  - Idea status tooltips no longer have an arrow that points too much to the right
  - When the screen in not wide enough, the preview panel on the right is no longer shown
  - Changing an idea status through the idea manager is possible again

### Added

- Social sharing modal is now shown after posting an idea
  - Feature flagged as `ideaflow_social_sharing`
  - Offers sharing buttons for facebook, twitter and email
- File attachments can now be added to
  - Ideas, shown on the idea page. Also works for citizens.
  - Projects, shown in the information page, for admins and moderators
  - Phases, shown under the phase description under the timeline, for admins and moderators
  - Events, shown under the event description, for admins and moderators
  - Pages, shown under the text, for admins
- Some limited rich text options can now be used in email invitation texts

### Changed

- The admin projects page now shows 3 seperate sections for published, draft and archived
- When there are no voting buttons, comment icon and count are now also aligned to the right
- It's now possible to remove your avatar

## 2018-09-07

### Fixed

- Submit idea button is now aligned with idea form
- An error caused by social sign in on French platforms not longer has an English error message
- Checkboxes are now keyboard navigable
- Projects that currently don't accept ideas can no longer be selected when posting an idea
- Deleting an idea no longer results in a blank page
- Deleting a comment no longer results in a blank page
- When sign in fails, the error message no longer says the user doesn't exist
- `null` is no longer shown as a lastname for migrated cl1 users without last name
- Clicking on the table headers in the idea managers again swaps the sorting order as expected
- Typeform Survey now is properly usable on mobile

### Added

- Email notification control
  - Every user can opt-out from all recurring types of e-mails sent out by the platform by editing their profile
  - Emails can be fully disabled per type and per tenant (through S&S ticket)
- An widget that shows platform ideas can now be embedded on external sites
  - The style and content of the widget can be configured through admin > settings > widgets
  - Widget functionality is feature flagged as "widgets", on by default

### Changed

- Initial loading speed of the platform has drastically improved, particulary noticable on mobile
- New tenants have custom signup fields and survey feature enabled by default

## 2018-08-20

### Fixed

- The idea sidepane on the map correctly displays HTML again
- Editing your own comment no longer turns the screen blank
- Page tracking to segment no longer tracks the previous page instead of the current one
- Some browsers no longer break because of missing internationalization support
- The options of a custom field are now shown in the correct order

### Added

- A major overhaul of all citizen-facing pages to have significantly better accessibility (almost WCAG2 Level A compliant)
  - Keyboard navigation supported everywhere
  - Forms and images will work better with screen readers
  - Color constrasts have been increased throughout
  - A warning is shown when the color in admin settings is too low on constrast
  - And a lot of very small changes to increase WCAG2 compliance
- Archived projects are visible by citizens
  - Citizens can filter to see all, active or archived projects
  - Projects and project cards show a badge indicating a project is archived
  - In the admin, active and archived projects are shown separately
- A favicon can now be configured at the hidden location `/admin/favicon`
  - On android in Chrome, the platform can be added to the Android homescreen and will use the favicon as an icon
- Visitors coming through Onze Stad App now are trackable in analytics

### Changed

- All dropdown menus now have the same style
- The style of all form select fields has changed
- Page tracking to segment no longer includes the url as the `name` property (salesmachine)
- Font sizes throughout the citizen-facing side are more consistent

## 2018-08-03

### Fixed

- The landingpage header layout is no longer broken on mobile devices
- Yet another bug related to the landingpage not correctly redirecting the user to the correct locale
- The Page not found page was not found when a page was not found

### Added

- The 'Create an account' call to action button on the landing page now gets tracked

## 2018-08-02

### Fixed

- The browser no longer goes blank when editing a comment
- Redirect to the correct locale in the URL no longer goes incorrectly to `en`

## 2018-07-31

### Fixed

- The locale in the URL no longer gets added twice in certain conditions
- Various fixes to the rich text editor
  - The controls are now translated
  - Line breaks in the editor and the resulting page are now consistent
  - The editor no longer breaks form keyboard accessibility
  - The images can no longer have inconsistent widht/height ratio wich used to happen in some cases
  - The toolbar buttons have a label for accessibility
- A new tenant created in French no longer contains some untranslated content
- The tenant lifecycle stage is now properly included in `group()` calls to segment
- Comment body and various dynamic titles are secured against XSS attacks

### Added

- Ideas published on CitizenLab can now also be pushed to Onze Stad App news stream
- The rich text editor
  - Now support copy/paste of images
- Event descriptions now also support rich text
- When not signed in, the header shows a CTA to create an account
- A new smart group rule allows you to specify members than have participated (vote, comment, idea) in a certain project
- The admin now shows a "Get started" link to the knowledge base on the bottom left
- The Dutch platforms show a "fake door" to Agenda Setting in the admin navigation

### Changed

- The idea card now shows name and date on 2 lines
- The navbar now shows the user name next to the avatar
- The user menu now shows "My ideas" instead of "Profile page"

## 2018-07-12

### Fixed

- New text editor fixes various bugs present in old editor:
  - Typing idea texts on Android phones now works as expected
  - Adding a link to a text field now opens the link in a new window
  - Resizing images now works as expected
  - When saving, the editor no longer causes extra whitespace to appear
- A (too) long list of IE11 fixes: The platform is now fully usable on IE11
- The group count in the smart groups now always shows the correct number
- The admin dashboard is no longer too wide on smaller screens
- The home button on mobile is no longer always active
- Fix for page crash when trying to navigate away from 2nd signup step when one or more required fields are present

### Added

- The language is now shown in the URL at all times (e.g. `/en/ideas`)
- The new text editor enables following extras:
  - It's now possible to upload images through the text editor
  - It's now possible to add youtube videos through the text editor
- `recruiter` has been added to the UTM campaign parameters

### Know issues

- The controls of the text editor are not yet translated
- Posting images through a URL in the text editor is no longer possible
- Images that have been resized by IE11 in the text editor, can subsequently no longer be resized by other browsers

## 2018-06-29

### Fixed

- Facebook now correctly shows the idea image on the very first share
- Signing up with a google account that has no avatar configured now works again
- Listing the projects and ideas for projects that have more than 1 group linked to them now works again

### Added

- Voting Insights [beta]: Get inisghts into who's voting for which content
  - Feature flagged as 'clustering', disabled by default
  - Admin dashboard shows a link to the prototype
- Social sharing buttons on the project info page
- Usage of `utm_` parameters on social sharing to track sharing performance
- Various improvements to meta tags throughout the platform
  - Page title shows the unread notification count
  - More descriptive page titles on home/projects/ideas
  - Engaging generic default texts when no meta title/description are provided
  - Search engines now understand what language and region the platform is targeting
- Optimized idea image size for facebook sharing
- Sharing button for facebook messenger on mobile
- When you receive admin rights, a notification is shown
- `tenantLifecycleStage` property is now present in all tracked events to segment

### Changed

- Meta tags can't be changed through the admin panel anymore
- Social sharing buttons changed aspect to be more visible

## 2018-06-20

### Fixed

- Visual fixes for IE11 (more to come)
  - The text on the homepage doesn't fall outside the text box anymore
  - The buttons on the project page are now in the right place
  - In the projects pages, the footer is no longer behaving like a header
- When trying to add a timeline phase that overlaps with another phase, a more descriptive error is shown
- larsseit font is now always being loaded

### Added

- Smart groups allow admins to automatically and continuously make users part of groups based on conditions
- New user manager allows
  - Navigating through users by group
  - Moving, adding and removing users from/to (manual) groups
  - Editing the group details from within the user manager
  - Creating groups from within the user manager
  - Exporting users to excel by group or by selection
- Custom registration fields now support the new type "number"
- The city website url can now be specified in admin settings, which is used as a link in the footer logo

### Changed

- The checkbox copy at signup has changed and now links to both privacy policy and terms and conditions
- Improved styling of usermenu dropdown (the menu that opens when you click on the avatar in the navigation bar)

### Removed

- The groups page is no longer a separate page, but the functionality is part of the user manager

## 2018-06-11

### Fixed

- Notifications that indicate a status change now show the correct status name
- The admin pages editors support changing content and creating new pages again
- When searching in the invites, filters still work as expected
- The font has changed again to larsseit

### Added

- Accessibility improvements:
  - All images have an 'alt' attributes
  - The whole navbar is now usable with a keyboard
  - Modals can be closed with the escape key
  - The contrast of labels on white backgrounds has increased
- New ideas will now immediately be scraped by facebook
- When inviting a user, you can now pick projects for which the user becomes a moderator

### Changed

- The language switcher is now shown on the top right in the navbar

## 2018-05-27

### Fixed

- Sitemap now has the correct date format
- Empty invitation rows are no longer created when the given excel file contains empty rows
- Hitting enter while editing a project no longer triggers the delete button
- Registration fields on signup and profile editing are now always shown in the correct language
- The dropdown menu for idea sorting no longer gets cut off by the edge of the screen on small screens
- Saving a phase or continuous project no longer fails when participation method is not ideation

### Added

- Language selection now also has a regional component (e.g. Dutch (Belgium) instead of Dutch)
- Added noindex tag on pages that should be shown in Google
- A new 'user created' event is now being tracked from the frontend side
- It's now possible to use HTML in the field description of custom fields (no editor, only for internal usage)

## 2018-05-16

### Fixed

- Phases are now correctly active during the day specified in their end date
- On the new idea page, the continue button is now shown at all resolutions
- On the idea list the order-by dropdown is now correctly displayed at all resolutions.

### Added

- Project moderators can be specified in project permissions, giving them admin and moderation capabilities within that project only
  - Moderators can access all admin settings of their projects
  - Moderators can see they are moderating certain projects through icons
  - Moderators can edit/delete ideas and delete comments in their projects
- A correct meta description tag for SEO is now rendered
- The platforms now render sitemaps at sitemap.xml
- It is now possible to define the default view (map/cards) for every phase individually
- The tenant can now be configured with an extra `lifecycle_stage` property, visible in Admin HQ.
- Downloading ideas and comments xlsx from admin is now tracked with events
- The fragment system, to experiment with custom content per tenant, now also covers custom project descriptions, pages and individual ideas

### Changed

- It is no longer possible to define phases with overlapping dates
- Initial loading speed of the platform has improved

## 2018-04-30

### Fixed

- When posting an idea and only afterward signing in, the content originally typed is no longer lost
- An error is no longer shown on the homepage when using Internet Explorer
- Deleting a user is possible again

### Changed

- The idea manager again shows 10 ideas on one page, instead of 5
- Submit buttons in the admin no longer show 'Error' on the buttons themselves

### Removed

- The project an idea belongs to can no longer be changed through the edit idea form, only through the idea manager

## 2018-04-26

### Added

- Areas can now be created, edited and deleted in the admin settings
- The order of projects can now be changed through drag&drop in the admin projects overview
- Before signing up, the user is requested to accept the terms and conditions
- It's possible to experiment with platform-specific content on the landing page footer, currently through setup & support
- Images are only loaded when they appear on screen, improving page loading speed

### Fixed

- You can no longer click a disabled "add an idea" button on the timeline
- When accessing a removed idea or project, a message is shown

### Known issues

- Posting an idea before logging in is currently broken; the user is redirected to an empty posting form
- Social sharing is not consistently showing all metadata

## 2018-04-18

### Fixed

- Adding an idea at a specific location by clicking on the map is fixed

## 2018-04-09

### Fixed

- An idea with a location now centers on that location
- Map markers far west or east (e.g. Vancouver) are now positioned as expected
- Links in comment now correctly break to a new line when they're too long
- Hitting enter in the idea search box no longer reloads the page
- A survey project no longer shows the amount of ideas on the project card
- The navbar no longer shows empty space above it on mobile
- The report as spam window no longer scrolls in a weird way
- The project listing on the homepage no longer repeats the same project for some non-admin users
- Google/Facebook login errors are captured and shown on an error page
- Some rendering issues were fixed for IE11 and Edge, some remain
- An idea body with very long words no longer overlaps the controls on the right
- Project cards no longer overlap the notification menu

### Added

- A user can now edit and delete its own comments
- An admin can now delete a user's comment and specify the reason, notifying the user by notification
- Invitations
  - Admins can invite users by specifying comma separated email addresses
  - Admins can invite users with extra information by uploading an excel file
  - Invited users can be placed in groups, made admin, and given a specific language
  - Admins can specify a message that will be included in the email to the invited users
  - Admins receive a notification when invited users sign up
- Users receive a notification and email when their idea changes status
- Idea titles are now limited to 80 characters

### Known issues

- Adding an idea through the map does not position it correctly

## 2018-03-23

### Fixed

- Fixed padding being added on top of navigation bar on mobile devices

## 2018-03-22

### Fixed

- Idea creation page would not load when no published projects where present. Instead of the loading indicator the page now shows a message telling the user there are no projects.

## 2018-03-20

### Fixed

- Various visual glitches on IE11 and Edge
- Scrolling behviour on mobile devices is back to normal
- The admin idea manager no longer shows an empty right column by default

### Added

- Experimental raw HTML editing for pages in the admin at `/admin/pages`

## 2018-03-14

### Fixed

- When making a registration field required, the user can't skip the second sign up step
- When adding a registration field of the "date" type, a date in the past can now be chosen
- The project listing on the landing page for logged in users that aren't admin is fixed

### Added

- When something goes wrong while authenticating through social networks, an error page is shown

## 2018-03-05

### Added

- Limited voting in timeline phases
- Facebook app id is included in the meta headers

### Known issues

- When hitting your maimum vote count as a citizen, other idea cards are not properly updating untill you try voting on them
- Changing the participation settings on a continuous project is impossible

## 2018-02-26

### Fixed

- Project pages
  - Fixed header image not being centered
- Project timeline page
  - Fixed currently active phase not being selected by default
  - Fixed 'start an idea' button not being shown insde the empty idea container
  - Fixed 'start an idea' button not linking to the correct idea creation step
- Ideas and Projects filter dropdown
  - Fixed the dropdown items not always being clickable
- Navigation bar
  - Fixed avatar and options menu not showing on mobile devices

### Added

- Responsive admin sidebar
- Top navigation menu stays in place when scrolling in admin section on mobile devices

### Changed

- Project timeline
  - Better word-breaking of phases titles in the timeline

## 2018-02-22

### Fixed

- Idea page
  - Fixed voting buttons not being displayed when page is accessed directly
- Edit profile form page
  - Fixed broken input fields (first name, last name, password, ...)
  - Fixed broken submit button behavior
- Admin project section
  - Fixed default view (map or card) not being saved
  - Fixed save button not being enabled when an image is added or removed
- Project page
  - Fixed header navigation button of the current page not being highlighted in certain scenarios
  - Fixed no phase selected in certain scenarios
  - Fixed mobile timeline phase selection not working
- Idea cards
  - Fixed 'Load more' button being shown when no more ideas
- Project cards
  - Fixed 'Load more' button being shown when no more projects
- Idea page
  - Fixed faulty link to project page
- Add an idea > project selection page
  - Fixed broken layout on mobile devices

### Added

- Landing page
  - Added 'load more' button to project and idea cards
  - Added search, sort and filter by topic to idea cards
- Project card
  - Added ideas count
- Idea card
  - Added author avatar
  - Added comment count and icon
- Idea page
  - Added loading indicator
- Project page
  - Added loading indicator
  - Added border to project header buttons to make them more visible
- Admin page section
  - Added header options in rich-text editors

### Changed

- Navigation bar
  - Removed 'ideas' menu item
  - Converted 'projects' menu item into dropdown
  - Changed style of the 'Start an idea' button
- Landing page
  - Header style changes (larger image dimensions, text centered)
  - Removed 'Projects' title on top of project cards
- Project card
  - Changed project image dimensions
  - Changed typography
- Idea card
  - Removed image placeholder
  - Reduced idea image height
- Filter dropdowns
  - Height, width and alignment changes for mobile version (to ensure the dropdown is fully visible on smaller screens)
- Idea page
  - Improved loading behavior
  - Relocated 'show on map' button to sidebar (above sharing buttons)
  - Automatically scroll to map when 'show on map' button is clicked
  - Larger font sizes and better overall typography for idea and comment text
  - Child comments style changes
  - Child commenting form style change
  - Comment options now only visible on hover on desktop
- Project page
  - Improved loading behavior
  - Timeline style changes to take into account longer project titles
  - Changed copy from 'timeline' to 'process'
  - Changed link from projects/<projectname>/timeline to projects/<projectname>/process
  - Events header button not being shown if there are no events
- Add an idea > project selection page
  - Improved project cards layout
  - Improved mobile page layout

## 2018-01-03

### Fixed

- Updating the bio on the profile page works again
- 2018 can be selected as the year of events/phases
- The project dropdown in the idea posting form no longer shows blank values
- Reset password email

### Added

- Ideas can be edited by admins and by their author
- An idea shows a changelog with its latest updates
- Improved admin idea manager
  - Bulk update project, topics and statuses of ideas
  - Bulk delete ideas
  - Preview the idea content
  - Links through to viewing and editing the idea
- When on a multi-lingual platform, the language can be changed in the footer
- The project pages now show previews of the project events in the footer
- The project card now shows a description preview text, which is changeable through the admin
- Images are automatically optimized after uploading, to reduce the file size

### Changed

- Image dimensions have changed to more optimal dimensions

## 2017-12-13

### Fixed

- The ideas of deleted users are properly shown
- Slider to make users admins is again functional

### Added

- The idea show page shows a project link
- Mentions are operational in comments
- Projects can be deleted in the admin

### Changed

- Ideas and projects sections switched positions on the landing page

## 2017-12-06

### Fixed

- Phases and events date-picker no longer overlaps with the description text
- No longer needed to hard refresh if you visited al old version of the platform
- Inconsistency when saving project permissions has been fixed
- Bullet lists are now working in project description, phases and events
- The notifications show the currect user as the one taking the action

### Added

- Translators can use `orgName` and `orgType` variables everywhere
- Previews of the correct image dimension when uploading images

### Changed

- Lots of styling tweaks to the admin interface
- Behaviour of image uploads has improved

## 2017-11-23

### Fixed

- Loading the customize tab in the admin no longer requires a hard refresh

## 2017-11-22

### Fixed

- When saving a phase in the admin, the spinner stops on success or errors
- Deleting a user no longer breaks the idea listing, idea page and comments
- Better error handling in the signup flow
- Various bug fixes to the projects admin
- The switches that control age, gender, ... now have an effect on the signup flow.
- For new visitors, hard reloading will no longer be required

### Added

- Social Sign In with facebook and google. (Needs to be setup individually per customer)
- Information pages are reachable through the navbar and editable through the admin
- A partner API that allows our partners to list ideas and projects programmatically
- Ideas with a location show a map on the idea show page
- Activation of welcome and reset password e-mails

### Changed

- Changes to mobile menu layout
- Changes to the style of switches
- Better overall mobile experience for citizen-facing site

### Known issues

- If you visited the site before and the page did not load, you need to hard refresh.
- If the "Customize" tab in the admin settings does not load, reload the browser on that page

## 2017-11-01

### Fixed

- Various copy added to the translation system
- Fixed bug where image was not shown after posting an idea
- Loading behaviour of the information pages
- Fixed bug where the app no longer worked after visiting some projects

### Added

- Added groups to the admin
- Added permissions to projects
- Social sharing of ideas on twitter and (if configured for the platform) facebook
- Projects can be linked to certain areas in the admin
- Projects can be filtered by area on the projects page
- Backend events are logged to segment

### Changed

- Improved the styling of the filters
- Project description in the admin has its own tab
- Restored the landing page header with an image and configurable text
- Improved responsiveness for idea show page
- Maximum allowed password length has increased to 72 characters
- Newest projects are list first

## 2017-10-09

### Fixed

- The male/female gender selection is no longer reversed after registration
- On firefox, the initial loading animation is properly scaled
- After signing in, the state of the vote buttons on idea cards is now correct for the current user
- Fixed bug were some text would disappear, because it was not available in the current language
- Fixed bug where adding an idea failed because of a wrongly stored user language
- Fixed bug where removing a language in the admin settings fails
- Graphical glitches on the project pages

### Added

- End-to-end test coverage for the happy flow of most of the citizen-facing app interaction
- Automated browser error logging to be proactive on bugs
- An idea can be removed through the admin

### Changed

- The modal that shows an idea is now fullscreen and has a new animation
- New design for the idea show page
- New design for the comments, with animation and better error handling
- The "Trending" sorting algorithm has changed to be more balanced and give new ideas a better chance
- Slightly improved design of the page that shows the user profile

## 2017-09-22

### Fixed

- Bug where multiple form inputs didn't accept typed input
- Issues blocking the login process
- The success message when commenting no longer blocks you from adding another comment
- Clicking an internal link from the idea modal didn't work
- Responsiveness of filters on the ideas page
- Updating an idea status through the admin failed

### Added

- Initial loading animation on page load
- Initial version of the legal pages (T&C, privacy policy, cookie policy)
- All forms give more detailed error information when something goes wrong
- Full caching and significant speed improvements for all data resources

### Changed

- Refactoring and restyling of the landing page, idea cards and project cards
- Added separate sign in and sign up components
- Cleaned up old and unused code
- The navbar is no longer shown when opening a modal
- Lots of little tweaks to styling, UX and responsiveness

## 2017-09-01

### Fixed

- Saving forms in the admin of Projects will now show success or error messages appropriately
- The link to the guide has been hidden from the admin sidebar until we have a guide to link to

### Added

- Adding an idea from a project page will pre-fill parts of the new idea form
- The landing page now prompts user to add an Idea if there are none
- The landing page will hide the Projects block if there are none

### Changed

- Under-the-hood optimizations to increase the loading speed of the platform

## 2017-08-27

### Fixed

- Changing the logo and background image in admin settings works
- Platform works for users with an unsupported OS language

### Added

- Admin dashboard
- Default topics and idea statuses for newly deployed platforms
- Proper UX for handling voting without being signed in
- Meta tags for SEO and social sharing
- Better error handling in project admin

### Changed

- Projects and user profile pages now use slugs in the URL

## 2017-08-18

### Fixed

- Changing idea status in admin
- Signing up
- Proper rending of menu bar within a project
- Admin settings are properly rendered within the tab container
- Lots of small tweaks to rendering on mobile
- Default sort ideas on trending on the ideas index page

### Added

- Admin section in projects to CRUD phases
- Admin section in projects to CRUD events
- New navbar on mobile
- Responsive version of idea show page

### Changed

- Navbar design updated
- One single login flow experience instead of 2 separate ones (posting idea/direct)
- Admins can only specify light/dark for menu color, not the exact color

### Removed

- Facebook login (Yet to be added to new login flow, will be back soon)

## 2017-08-13

### Fixed

- Voting on cards and in an idea page
- Idea modal loading speed
- Unread notification counter

### Added

- New improved flow for posting an idea
- Admin interface for projects
- New design for idea and project cards
- Consistenly applied modal, with new design, for ideas
- Segment.io integration, though not all events are tracked yet

### Changed

- Idea URls now using slugs for SEO<|MERGE_RESOLUTION|>--- conflicted
+++ resolved
@@ -2,17 +2,13 @@
 
 ## Next Release
 
-<<<<<<< HEAD
 ### Fixed
 
 - [CL-788] Fixed issue with different URL when sharing idea from map vs list view
 
-### 2022-05-20
-=======
 ## 2022-05-20
 
 ### Fixed
->>>>>>> 9d31c544
 
 - [CL-836] Repaired the /invite URL, which should now open a signup modal with a spot for the user to enter the invite code they received via email
 
