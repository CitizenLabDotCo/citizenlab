# Changelog

<<<<<<< HEAD
## Next release

### Fixed

- The email/phone field in the sign in/up forms now has validation of the email address/phone number and provides an error message when this validation fails.
=======

### Fixed

- Error message now shown in AdminHQ when tenant creation fails due to host URL already being in use.

## 2022-02-28

### Changed

- Non-moderating users cannot visit a folder page, when none of the projects inside are visible to them (e.g. due to group permissions)
- Non-moderating users cannot visit a folder page, when there are no projects inside
- Non-moderating users cannot visit a folder page, when the folder is a draft

## 2022-02-25

### Added

- SAML Single-Sign on (Vienna)

### Changed

- Language parameter added in Typeform. Allows for question branching in surveys based on user's language.
>>>>>>> 430873a4

## 2022-02-23

### Changed

- The ideas overview on project/user and ideas index (/ideas) pages are properly keyboard navigable, implemented as a full-fledged tab system.
- The timeline of a project is now fully keyboard navigable
- The proposal button has no tooltip anymore when submitting new proposals is disabled. Instead, a warning message is shown.

### Added

- Ensure `nofollow` is added to all links added through the rich text editor, which makes them useless for backlink generation by bots

## 2022-02-21

### Added

- Support added for custom font not on Adobe Fonts

### Fixed

- Improved area filter layout on frontpage on mobile (now has correct padding), and used a smaller breakpoint for when filter goes below topbar.
- Enalyzer URL validation now has greater flexibility

### Added

- Support added for email and user ID parameters in SmartSurvey

### Changed

- Icons don't have wrong/empty descriptions linked to them anymore, which improves the user experience for screen readers.
- Icons that work as button (like the vote button, the bell in the notification menu, etc.) all have accompanying descriptions so we provide more information about these buttons to people using screen readers.

## 2022-02-17

### Changed

- Removes support for category detection in Insights. \[IN-717\]

### Fixed

- Customizable navbar is now feature flagged, meaning it can be enabled or disabled in AdminHQ

## 2022-02-14

### Added

- It is now possible to add `alt` text to images in the Quill rich text editor

## 2022-02-11

### Changed

- More descriptive and consistent error messages in the sign up and sign in flow.

## 2022-02-08

### Fixed

- Typeform surveys now display properly on mobile devices
- Remove periods from non-Latin URL slugs

### Added

- Folder slugs (URLs) can now be customized

## 2022-02-07

### Changed

- Removes support for the (deprecated) Clustering feature. 💐 \[IN-688\]
- Remove the word 'del' from NL profanity list

### Fixed

- Always show color and opacity inputs
- Truncate user count in banner bubble if value is over 10k

## 2022-02-04

### Added

- Re-enable homepage filter tabs now that translations are working

### Fixed

- Color contrast issue (accessibility): the number of total votes needed for a proposal to be considered, shown on the proposal card, has a darker color. This makes it easier to see this information.

## 2022-02-02

### Added

- Projects on homepage can now be filtered by 'Active', 'Archived' or 'All' through a tab system

## 2022-02-01

### Changed

- Improved `alt` text for logo images on the platform
- Anonymization of users (using initials avatars, different set of face avatars, different set of first and last names, making anonymous users easier to identify through their email)
- Updated CC license in Vienna basemap attribution and increased maximum zoom level to 20.

# Fixed

- An issue that prevented Que from starting up was solved by updating the bootsnap gem to the latest version

## 2022-01-24

### Changed

- Insights Network Visualisation changes:
  - The network is now flat and shows all keywords at once
  - The colors of the keywords depend on the cluster they are part of
  - The more important links between keywords are shown in the network

## 2022-01-18

### Changed

- Removes support for the (deprecated) Tagging feature, the forerunner of today's Insights. 🕯 \[IN-661\]

## 2022-01-14

### Changed

- Dashboard and reports vertical bar charts are now sorted
- Automatic tagging in Insights also takes the title into account (instead of only the content).

### Fixed

- Resolution for basemap.at

## 2022-01-12

### Added

- Users are now able to cancel tag suggestion scan on the Insights Edit screen
- Added `secure` flag to cookies
- Support basemap.at as tile provider

### Fixed

- Fixed issue with exporting surveys as XLSX sheets, when the typeform survey URI includes a '#' character.
- Styling of the text above the avatar bubbles at the bottom of the landing page works again when there's a customized text.
- Styling bugs for the two-column layout
- Bug where tile provider of a project becomes unchangeable after the map config has been edited has been fixed.

### Changed

- Updated Cookie Policy page

## 2022-01-10

### Added

- Configure sign-up button (custom link) on homepage banner

### Changed

- Dashboard and report bar charts are now more easily readable - values appear on top or next to the bars instead of inside of them. Comparisons between project and platform values are now only visible in the report tooltips and do not break the chart itself.

### Fixed

- Using a custom tile provider should work now.
- Registration form with a date field doesn't crash anymore

## 2022-01-06

### Fixed

- Changing the values for Registration helper text and Account confirmation in Admin > Settings > Registration doesn't cause other values to be erased anymore.

## 2022-01-05

### Changed

- Improved the user interface of the Registration tab in the Admin settings

## 2021-12-23

### Added

- Adding pages in 'Navigation' tab in settings now possible, changing names of navbar items now works, removed 'secret pages-page'.
- Different layouts for the homepage banner (for signed-out users)
- Preview functionality for the image of the homepage banner in the back-office

### Fixed

- Saving of homepage banner image overlay color and opacity

## 2021-12-22

### Fixed

- Notifications of inappropriate content now link to the item containing the flagged content

## 2021-12-16

### Added

- Ability to scan all post, recently added posts and not tagged posts in Insights

## 2021-12-15

### Fixed

- Severe code-injection vulnerability
- More small copy changes for customizable navbar, made styling Navigation tab consistent with other tabs, re-enabled slug editing on secret pages-page.

## 2021-12-10

- Copy for customizable navbar

## 2021-12-09

### Added

- Customizable navbar

## 2021-12-08

### Changed

- Improved the structure and copy of the Admin > Settings > Customize page.

### Fixed

- Insights scan category button no longer appears when the insights nlp feature flag is disabled

## 2021-11-30

### Added

- Insights loading indicator on category scan

### Fixed

- Password reset emails sometimes took a long time to be send out, they are now processed much faster (even when the background job queue has lots of items).

## 2021-11-25

### Added

- New translations from Crowdin.
- Sign-up flow: Not activating any custom registration fields no longer breaks sign-up. Refreshing page during sign-up flow no longer creates an unregistered user.

## 2021-11-22

### Changed

- Enable/disable avatars in homepage banner
- Increased size of city logo in the footer

### Fixed

- Links to ideas in admin digest emails work again
- Votes statistics not showing up in the dashboard for some admins and project moderators.

## 2021-11-16

### Fixed

- Custom topics are not displayed as filters on the proposals overview page.

### Added

- Added a tooltip in the survey project settings with a link to a support article that explains how to embed links in Google forms
- Input count to Insights View screen

### Changed

- Add clarification tooltips to Insights View screen
- When a user account is deleted, visits data associated to that account are now removed from Matomo.

## 2021-11-11

### Changed

- Improvements to the loading speed of the landing page and some items with dropdown menus in the navigation bar.

## 2021-11-05

### Fixed

- Dashboard issue where the current month did not appear for certain time zones

## 2021-11-04

### Added

- New translations from Crowdin.

## 2021-11-03

### Fixed

- Microsoft Form survey iframes no longer auto-focus on the form
- Stop confusing Serbian Latin and Cyrillic in back locales.

## 2021-11-01

### Changed

- The whole input card in Insight View screen is now clickable
- Inputs list component in Insights View screen now shows active filters at all times
- Insights Network Visualisation changes:
  - Reduced space between clusters
  - Increased font size for keywords labels
  - It is now possible to de-select keywords by clicking on them twice

### Fixed

- If there's an error message related to the project title, it goes away if the title is edited (and only shows again if we submit and the error isn't fixed).

## 2021-10-27

### Changed

- Removed the unused '/ideas/new' route

### Fixed

- Sorting order and list/map view settings of ideas are available again if voting is disabled.
- Project phase started emails and notifications.

## 2021-10-26

### Added

- Limit number of downvotes.

### Changed

- Improved quality of Idea and App Header Images
- Idea cards in the map view only show the downvote icon when downvoting is enabled or when it's disabled and it's disabled for a different reason than explicit turning off of the downvoting functionality.
- Now also for idea cards on the map view: the comment icon on an idea card is only shown when commenting in the project is enabled or there's at least one idea with a comment.

### Fixed

- The event cards now rearrange themselves vertically on mobile / small screens. Before they were always arranged horizontally. This fixed the issue of them going off-screen when there is not enough screen space.

## 2021-10-25

### Changed

- The comment icon on an idea card is only shown when commenting in the project is enabled or there's at least one idea with a comment.
- Increased Microsoft Forms survey width

### Fixed

- Insights table approve button no longer appears when there are no suggested tags
- Insights tags are now truncated when they are too long
- Insights posts cards on View screen no longer display text with different font-sizes
- Insights posts in table are no longer sorted by default

## 2021-10-20

### Changed

- PII (Personally Identifiable Information) data, if any, are now removed from Segment when a user account is deleted.

## 2021-10-19

### Changed

- Tags which do not contain any inputs are no longer visible on the Insights View screen
- PII (Personally Identifiable Information) data, if any, are now removed from Intercom when a user account is deleted.

### Added

- Added export functionality to Insights View screen inputs list

## 2021-10-15

### Changed

- Project reports are no longer available in the dashboard section. Instread, they can be found in the Reporting section of tha admin.

### Fixed

- Platform is now accepting valid Microsoft Form survey links with custom subdomains
- When user goes to the url of an Insight that no longer exist, they get redirected to the Insights List screen.

## 2021-10-14

### Fixed

- File uploads for ideas, projects, events, folders

## 2021-10-13 (2)

### Fixed

- Validation and functioning of page forms are fixed (forms to change the fixed/legal pages such as the FAQ, T&C, privacy policy, etc.).

## 2021-10-13

### Added

- Users can now change their name after validation with FranceConnect
- Permit embedding of videos from dreambroker in rich-text editor content.
- Possibility to create an Insights tag from selected filters in the Insights View screen

## 2021-10-12

### Added

- Added Serbian (Cyrillic) to platform

## 2021-10-11

### Added

- Insights View screen and visualization
- Users can now change their name after validation with FranceConnect

## 2021-10-06

### Fixed

- Issue with user deletion

### Added

- Initial blocked words lists for Luxembourgish and Italian.
- Added Luxembourgish translations.

## 2021-10-05

### Added

- Blocked words lists for Luxembourgish and Italian (which allows the profanity blocker feature).

### Changed

- Removed 'FAQ' and 'About' from the footer.
- Removed links to other pages at the bottom of the fixed and legal pages (Cookie policy, T&C, etc.)
- Removed the YES/NO short feedback form in the footer (as it wasn't working)

## 2021-10-01

### Fixed

- Typeform export from the platform shows the answers to all questions again.

## 2021-09-29

### Changed

- Insights Edit screen improvements
  - Added tooltip in the tags sidebar
  - Added quick delete action to category button in the categories sidebar
  - "Detect tags" button only shows if there are tags detected
  - "Reset tags" button is moved to a menu
  - Removed "add" button from input sidebar and improved select hover state
- Split 'Pages' tab in admin/settings into the 'Pages' and 'Policies' tabs. 'Pages' contains the about, FAQ and a11y statement pages, while 'Policies' contains the terms and conditions, privacy- and cookie policy. The 'Pages' tab will soon be replaced by a 'Navigation' tab with more customizability options as part of the upcoming nav-bar customization functionality. This is just a temporary in-between solution.

## 2021-09-24

### Added

- SmartSurvey integration

## 2021-09-22

### Changed

- Very short phases are now shown slightly bigger in the timeline, and projects with many phases will display the timeline correctly.

### Fixed

- Cookie popup can be closed again.

## 2021-09-21

### Added

- Permit embedding of videos from videotool.dk in rich-text editor content.

### Changed

- Project moderators have access to the 'Reporting' tab of the admin panel for their projects.

### Fixed

- The category columns in input `xlsx` exports (insights) are now ordered as presented in the application.

## 2021-09-14

### Changed

- Mobile navbar got redesigned. We now have a 'More' button in the default menu that opens up a full mobile menu.

## 2021-09-13

### Added

- Insights table export button. Adds the ability to export the inputs as xlsx for all categories or a selected one.

### Fixed

- Fixes issue where user name will sometimes appear as "undefined"

## 2021-09-06

### Added

- Keyboard navigation improvements for the Insights Edit view
- Added the internal machinery to support text network analyses in the end-to-end flow.

### Fixed

- '&' character now displays correctly in Idea description and Project preview description.
- Fixes user export with custom fields

## 2021-09-03

### Fixed

- Ghent now supports mapping 25 instead of 24 neighbourhouds

## 2021-09-02

### Fixed

- Setting DNS records when the host is changed.
- Smart group rules for participation in project, topic or idea status are now applied in one continuous SQL query.

### Changed

- The rule values for participation in project, topic or idea status, with predicates that are not a negation, are now represented as arrays of IDs in order to support specifying multiple projects, topics or idea statuses (the rule applies when satisfied for one of the values).

## 2021-09-01

### Fixed

- When voting is disabled, the reason is shown again

## 2021-08-31

### Added

- When signing up with another service (e.g. Google), the platform will now remember a prior language selection.

### Fixed

- Accessibility: voting buttons (thumbs) have a darker color when disabled. There's also more visual distinction between voting buttons on input cards when they are enabled and disabled.
- Accessibility: The default background color of the last "bubble" of the avatars showing on e.g. the landing page top banner is darker, so the contrast with its content (number of remaining users) is clearer.
- Accessibility: the text colors of the currently selected phase in a timeline project are darker to improve color contrast to meet WCAG 2.1 AA requirements.
- Accessibility: the status and topics on an input (idea) page are more distinctive compared to its background, meeting WCAG 2.1 AA criteria.
- Verification using Auth0 method no longer fails for everyone but the first user

## 2021-08-30

### Added

- New Insights module containing Insights end-to-end flow

## 2021-08-26

### Added

- Microsoft Forms integration

## 2021-08-20

### Fixed

- Survey options now appear as expected when creating a new survey project
- Adds a feature flag to disable user biographies from adminHQ

## 2021-08-18

### Added

- Added Italian to platform
- Support for a new verification method specifically for Ghent, which lets users verify using their rijksregisternummer
- Improved participatory budgeting:
  - Support for new virtual currencies (TOK: tokens, CRE: credits)
  - A minimum budget limit can be configured per project, forcing citizens to fill up their basket to some extent (or specify a specific basket amount when minimum and maximum budget are the same)
  - Copy improvements

## 2021-08-11

### Fixed

- When considering to remove a flag after updating content, all relevant attributes are re-evaluated.
- Issues with viewing notifications and marking them as read.

## 2021-08-09

### Fixed

- The preheader with a missing translation has been removed from user confirmation email

### Fixed

- When you sign up with Google, the platform will now automatically use the language of your profile whenever possible
- Fixed invalid SQL queries that were causing various issues throughout the platforms (Part I). (IN-510)

## 2021-08-05

### Added

- Added message logging to monitor tenant creation status (shown in admin HQ).

### Changed

- No default value for the lifecycle stage is prefilled, a value must be explicitly specified.
- Changing the lifecycle stage from/to demo is prohibited.
- Only tenant templates that apply without issues are released.
- On create validation for authors was replaced by publication context, to allow templates to successfully create content without authors.

## 2021-08-04

### Fixed

- Certain characters in Volunteer Cause titles prevented exporting lists of volunteers to Excel from admin/projects/.../volunteering view.
- Limit of 10 events under projects and in back office
- Events widget switch being shown in non-commercial plans

## 2021-07-30

### Added

- Configured dependabot for the frontend, a tool that helps keeping dependencies up to date.
- Added events overview page to navigation menu, which can be enabled or disabled.
- Added events widget to front page, which can be enabled or disabled (commercial feature).

## 2021-07-16

### Added

- Auto-detection of inappropriate content (in beta for certain languages). Flagged content can be inspected on the admin Activity page. The setting can be toggled in the General settings tab.

### Fixed

- On the admin activity page (/admin/moderation), items about proposals now correctly link to proposals (instead of to projects). Also, the copy of the links at the end of the item rows is now correct for different types of content (correct conjugation of 'this post', 'this project', etc. for all languages).

## 2021-07-14

### Added

- Project phases now have their own URLs, which makes it possible to link to a specific phase

### Fixed

- Blocked words for content that can contain HTML
- Searching users after sorting (e.g. by role)

## 2021-07-09

### Changed

- The admin Guide link goes to the support center now instead of to /admin/guide

## 2021-07-02

### Fixed

- Instances where the user name was "unknown author"

### Changed

- Removed the slogan from the homepage footer

## 2021-06-30

### Changed

- Users can no longer leave registration before confirming their account. This should prevent bugs relative to unconfirmed users navigating the platform.

## 2021-06-29

### Fixed

- Map: Fix for ideas that only have coordinates but no address not being shown on the map
- Map: Fix for 'click on the map to add your input' message wrongfully being shown when idea posting is not allowed
- Sign-up flow: Fix for bug that could cause the browser to freeze when the user tried to complete the custom fields step
- Project description: Fix for numbered and unnumbered lists being cut off
- Project Managers can now upload map layers.

### Changed

- Map: When an idea is selected that is hidden behind a cluster the map now zooms in to show that marker
- Map: Idea marker gets centered on map when clicked
- Map: Larger idea box on bigger desktop screens (width > 1440 pixels)
- Idea location: Display idea location in degrees (°) minutes (') seconds ('') when the idea only has coordinates but no address
- Sign-up flow: Show loading spinner when the user clicks on 'skip this step' in the sign-up custom fields step
- Image upload: The default max allowed file size for an image is now 10 Mb instead of 5 Mb

### Added

- 'Go back' button from project to project folder (if appropriate).

## 2021-06-22

### Changed

- Project managers that are assigned to a project and/or its input now lose those assignments when losing project management rights over that project.

### Fixed

- Input manager side modal scroll.

## 2021-06-18

### Fixed

- Privacy policy now opens in new tab.
- Landing page custom section now uses theme colors.
- Buttons and links in project description now open internal links in the same tab, and external links in a new tab.

## 2021-06-16

### Fixed

- Project moderators can no longer see draft projects they don't moderate in the project listing.
- The content and subject of the emails used to share an input (idea/issue/option/contribution/...) do now include the correct input title and URL.
- Sharing new ideas on Facebook goes faster
- Manual campaigns now have the layout content in all available languages.

## 2021-06-11

### Fixed

- Facebook button no longer shows when not configured.

## 2021-06-10

### Fixed

- Creating invites on a platform with many heavy custom registration fields is no longer unworkably slow

## 2021-06-09

### Added

- New citizen-facing map view

## 2021-06-08

### Fixed

- Ordering by ideas by trending is now working.
- Ordering by ideas votes in the input manager is now working.

## 2021-06-07

### Added

- Qualtrics surveys integration.

### Changed

- Project Events are now ordered chronologically from latest to soonest.

### Fixed

- Visibility Labels in the admin projects list are now visible.
- Tagged ideas export is fixed.
- Updating an idea in one locale does not overwrite other locales anymore

## 2021-05-28

### Fixed

- Project Events are now ordered chronologically from soonest to latest.

## 2021-05-27

### Fixed

- Project access rights management are now visible again.

## 2021-05-21

### Added

- Profanity blocker: when posting comments, input, proposals that contain profane words, posting will not be possible and a warning will be shown.

## 2021-05-20

### Fixed

- Excel exports of ideas without author

## 2021-05-19

### Added

- Support for Auth0 as a verification method

## 2021-05-18

### Fixed

- Active users no longer need confirmation

## 2021-05-14

### Fixed

- Fixed an issue causing already registered users to be prompted with the post-registration welcome screen.

## 2021-05-11

### Added

- Added polls to the reporting section of the dashboards

## 2021-05-10

### Changed

- Invited or verified users no longer require confirmation.

## 2021-05-07

### Fixed

- Spreasheet exports throughout the platform are improved.

### Added

- City Admins can now assign any user as the author of an idea when creating or updating.
- Email confirmation now happens in survey and signup page sign up forms.

## 2021-05-06

### Fixed

- Idea export to excel is no longer limited to 250 ideas.

## 2021-05-04

### Fixed

- Fixed issues causing email campaigns not to be sent.

## 2021-05-03

### Changed

- Users are now prompted to confirm their account after creating it, by receiving a confirmation code in their email address.

### Added

- SurveyXact Integration.

## 2021-05-01

### Added

- New module to plug email confirmation to users.

## 2021-04-29

### Fixed

- Editing the banner header in Admin > Settings > General, doesn't cause the other header fields to be cleared anymore

## 2021-04-22

### Fixed

- After the project title error appears, it disappears again after you start correcting the error

## 2021-03-31

### Fixed

- Customizable Banner Fields no longer get emptied/reset when changing another.

### Added

- When a client-side validation error happens for the project title in the admin, there will be an error next to the submit button in addition to the error message next to the input field.

## 2021-03-25

### Fixed

- The input fields for multiple locales provides an error messages when there's an error for at least one of the languages.

## 2021-03-23

### Fixed

- Fix for broken sign-up flow when signing-up through social sign-on

## 2021-03-19

### Fixed

- Admin>Dashboard>Users tab is no longer hidden for admins that manage projects.
- The password input no longer shows the password when hitting ENTER.
- Admin > Settings displays the tabs again

### Changed

- Empty folders are now shown in the landing page, navbar, projects page and sitemap.
- The sitemap no longer shows all projects and folder under each folder.
- Images added to folder descriptions are now compressed, reducing load times in project and folder pages.

### Added

- Allows for sending front-end events to our self-hosted matomo analytics tool

## 2021-03-16

### Changed

- Automatic tagging is functional for all clusters, and enabled for all premium customers

### Added

- Matomo is enabled for all platforms, tracking page views and front-end events (no workshops or back-end events yet)

## 2021-03-11

### Changed

- Tenants are now ordered alphabetically in AdminHQ
- Serbian (Latin) is now a language option.

## 2021-03-10

### Added

- CitizenLab admins can now change the link to the accessibility statement via AdminHQ.
- "Reply-to" field in emails from campaigns can be customized for each platform
- Customizable minimal required password length for each platform

## 2021-03-09

### Fixed

- Fixed a crash that would occur when tring to add tags to an idea

## 2021-03-08

### Fixed

- Phase pages now display the correct count of ideas (not retroactive - will only affect phases modified from today onwards).

## 2021-03-05

### Changed

- Changed the default style of the map
- Proposals/Initiatives are now sorted by most recent by default

### Added

- Custom maps (Project settings > Map): Admins now have the capability to customize the map shown inside of a project. They can do so by uploading geoJson files as layers on the map, and customizing those layers through the back-office UI (e.g. changing colors, marker icons, tooltip text, sort order, map legend, default zoom level, default center point).

### Fixed

- Fixed a crash that could potentially occur when opening an idea page and afterwards going back to the project page

## 2021-03-04

### Added

- In the admin (Settings > Registration tab), admins can now directly set the helper texts on top of the sign-up form (both for step 1 and 2).
- The admin Settings > Homepage and style tab has two new fields: one to allow customization for copy of the banner signed-in users see (on the landing page) and one to set the copy that's shown underneath this banner and above the projects/folders (also on the landing page).
- Copy to clarify sign up/log in possibilities with phone number

### Changed

- The admin Settings > Homepage and style tab has undergone copy improvements and has been rearranged
- The FranceConnect button to login, signup or verify your account now displays the messages required by the vendor.
- Updated the look of the FranceConnect button to login, signup or verify your account to feature the latests changes required by the vendor.

### Fixed

- Downvote button (thumbs down) on input card is displayed for archived projects

## 2021-03-03

### Added

- Users are now notified in app and via email when they're assigned as folder administrators.

## 2021-03-02

### Fixed

- Don't show empty space inside of the idea card when no avatar is present

### Added

- Maori as languages option

### Changed

- Improved layout of project event listings on mobile devices

## 2021-02-26

### Fixed

- France Connect button hover state now complies with the vendor's guidelines.

## 2021-02-24

### Fixed

- The project page no longer shows an eternal spinner when the user has no access to see the project

## 2021-02-18

### Added

- The password fields show an error when the password is too short
- The password fields have a 'show password' button to let people check their password while typing
- The password fields have a strength checker with appropriate informative message on how to increase the strength
- France Connect as a verification method.

### Fixed

- Notifications for started phases are no longer triggered for unpublished projects and folders.

## 2021-02-17

### Changed

- All input fields for multiple locales now use the components with locale switchers, resulting in a cleaner and more compact UI.
- Copy improvements

## 2021-02-12

### Fixed

- Fixed Azure AD login for some Azure setups (Schagen)

### Changed

- When searching for an idea, the search operation no longer searches on the author's name. This was causing severe performance issues and slowness of the paltforms.

## 2021-02-10

### Added

- Automatic tagging

## 2021-02-08

### Fixed

- Fixed a bug preventing registration fields and poll questions from reordering correctly.
- Fixed a bug causing errors in new platforms.

## 2021-02-04

### Fixed

- Fixed a bug causing the projects list in the navbar and projects page to display projects outside of folders when they're contained within them.

## 2021-01-29

### Added

- Ability to redirect URLs through AdminHQ
- Accessibility statement link in the footer

### Fixed

- Fixed issue affecting project managers that blocked access to their managed projects, when these are placed inside a folder.

## 2021-01-28

### Fixed

- A bug in Admin project edit page that did not allow a user to Go Back to the projects list after switching tabs
- Scrolling on the admin users page

## 2021-01-26

### Added

- Folder admin rights. Folder admins or 'managers' can be assigned per folder. They can create projects inside folders they have rights for, and moderate/change the folder and all projects that are inside.
- The 'from' and 'reply-to' emails can be customized by cluster (by our developers, not in Admin HQ). E.g. Benelux notification emails could be sent out by notifications@citizenlab.eu, US emails could be sent out by notifications@citizenlab.us etc., as long as those emails are owned by us. We can choose any email for "reply-to", so also email addresses we don't own. This means "reply-to" could potentially be configured to be an email address of the city, e.g. support@leuven.be. It is currently not possible to customize the reply-to (except for manual campaigns) and from fields for individual tenants.
- When a survey requires the user to be signed-in, we now show the sign in/up form directly on the page when not logged in (instead of the green infobox with a link to the sign-up popup)

### Fixed

- The 'reply-to' field of our emails showed up twice in recipient's email clients, now only once.

### Changed

- Added the recipient first and last name to the 'to' email field in their email client, so not only their email adress is shown.
- The links in the footer can now expand to multiple lines, and therefore accomodate more items (e.g. soon the addition of a link to the accesibility statement)

## 2021-01-21

### Added

- Added right-to-left rendering to emails

## 2021-01-18

### Fixed

- Access rights tab for participatory budget projects
- Admin moderation page access

## 2021-01-15

### Changed

- Copy improvements across different languages

## 2021-01-14

### Added

- Ability to customize the input term for a project

### Changed

- The word 'idea' was removed from as many places as possible from the platform, replaced with more generic copy.

## 2021-01-13

### Changed

- Idea cards redesign
- Project folder page redesign
- Project folders now have a single folder card image instead of 5 folder images in the admin settings
- By default 24 instead of 12 ideas or shown now on the project page

## 2020-12-17

### Fixed

- When creating a project from a template, only templates that are supported by the tenant's locale will show up
- Fixed several layout, interaction and data issues in the manual tagging feature of the Admin Processing page, making it ready for external use.
- Fixed project managers access of the Admin Processing page.

### Added

- Admin activity feed access for project managers
- Added empty state to processing list when no project is selected
- Keyboard shortcut tooltip for navigation buttons of the Admin Processing page

### Changed

- Reduced spacing in sidebar menu, allowing for more items to be displayed
- Style changes on the Admin Processing page

## 2020-12-08

### Fixed

- Issues with password reset and invitation emails
- No more idea duplicates showing up on idea overview pages
- Images no longer disappear from a body of an idea, or description of a project on phase, if placed at the bottom.

### Changed

- Increased color contrast of inactive timeline phases text to meet accesibility standard
- Increased color contrast of event card left-hand event dates to meet accesibility standard
- Increased color contrast of List/Map toggle component to meet accesibility standard

### Added

- Ability to tag ideas manually and automatically in the admin.

## 2020-12-02

### Changed

- By default the last active phase instead of the last phase is now selected when a timeline project has no active phase

### Fixed

- The empty white popup box won't pop up anymore after clicking the map view in non-ideation phases.
- Styling mistakes in the idea page voting and participatory budget boxes.
- The tooltip shown when hovering over a disabled idea posting button in the project page sticky top bar is no longer partially hidden

## 2020-12-01

### Changed

- Ideas are now still editable when idea posting is disabled for a project.

## 2020-11-30

### Added

- Ability to create new and edit existing idea statuses

### Fixed

- The page no longer refreshes when accepting the cookie policy

### Changed

- Segment is no longer used to connect other tools, instead following tools are integrated natively
  - Google Analytics
  - Google Tag Manager
  - Intercom
  - Satismeter
  - Segment, disabled by default
- Error messages for invitations, logins and password resets are now clearer.

## 2020-11-27

### Fixed

- Social authentication with Google when the user has no avatar.

### Changed

- Random user demographics on project copy.

## 2020-11-26

### Added

- Some specific copy for Vitry-sur-Seine

## 2020-11-25

### Fixed

- Sections with extra padding or funky widths in Admin were returned to normal
- Added missing copy from previous release
- Copy improvements in French

### Changed

- Proposal and idea descriptions now require 30 characters instead of the previous 500

## 2020-11-23

### Added

- Some specific copy for Sterling Council

### Fixed

- The Admin UI is no longer exposed to regular (and unauthenticated) users
- Clicking the toggle button of a custom registration field (in Admin > Settings > Registration fields) no longer duplicated the row
- Buttons added in the WYSIWYG editor now have the correct color when hovered
- The cookie policy and accessibility statement are not editable anymore from Admin > Settings > Pages

### Changed

**Project page:**

- Show all events at bottom of page instead of only upcoming events
- Reduced padding of sticky top bar
- Only show sticky top bar when an action button (e.g. 'Post an idea') is present, and you've scrolled past it.

**Project page right-hand sidebar:**

- Show 'See the ideas' button when the project has ended and the last phase was an ideation phase
- Show 'X ideas in the final phase' when the project has ended and the last phase was an ideation phase
- 'X phases' is now clickable and scrolls to the timeline when clicked
- 'X upcoming events' changed to 'X events', and event count now counts all events, not only upcoming events

**Admin project configuration page:**

- Replaced 'Project images' upload widget in back-office (Project > General) with 'Project card image', reduced the max count from 5 to 1 and updated the corresponding tooltip with new recommended image dimensions

**Idea page:**

- The map modal now shows address on top of the map when opened
- Share button copy change from "share idea" to "share"
- Right-hand sidebar is sticky now when its height allows it (= when the viewport is taller than the sidebar)
- Comment box now has an animation when it expands
- Adjusted scroll-to position when pressing 'Add a comment' to make sure the comment box is always fully visible in the viewport.

**Other:**

- Adjusted FileDisplay (downloadable files for a project or idea) link style to show underline by default, and increased contrast of hover color
- Reduced width of DateTimePicker, and always show arrows for time input

## 2020-11-20 (2)

### Fixed

- The project header image is screen reader friendly.
- The similar ideas feature doesn't make backend requests anymore when it's not enabled.

### Changed

- Areas are requested with a max. of 500 now, so more areas are visible in e.g. the admin dashboard.

## 2020-11-18

### Added

- Archived project folder cards on the homepage will now have an "Archived" label, the same way archived projects do\
- Improved support for right-to-left layout
- Experimental processing feature that allows admins and project managers to automatically assign tags to a set of ideas.

### Fixed

- Projects without idea sorting methods are no longer invalid.
- Surveys tab now shows for projects with survey phases.

### Changed

- Moved welcome email from cl2-emails to cl2-back

## 2020-11-16

### Added

- Admins can now select the default sort order for ideas in ideation and participatory budgeting projects, per project

### Changed

- The default sort order of ideas is now "Trending" instead of "Random" for every project if left unchanged
- Improved sign in/up loading speed
- Removed link to survey in the project page sidebar when not logged in. Instead it will show plain none-clickable text (e.g. '1 survey')

### Fixed

- Custom project slugs can now contain alphanumeric Arabic characters
- Project Topics table now updates if a topic is deleted or reordered.
- Empty lines with formatting (like bold or italic) in a Quill editor are now removed if not used as paragraphs.

## 2020-11-10

### Added

#### Integration of trial management into AdminHQ

- The lifecycle of the trials created from AdminHQ and from the website has been unified.
- After 14 days, a trial platform goes to Purgatory (`expired_trial`) and is no longer accessible. Fourteen days later, the expired trial will be removed altogether (at this point, there is no way back).
- The end date of a trial can be modified in AdminHQ (> Edit tenant > Internal tab).

## 2020-11-06

### Added

- Social sharing via WhatsApp
- Ability to edit the project URL
- Fragment to embed a form directly into the new proposal page, for regular users only

### Fixed

- The project about section is visibile in mobile view again
- Maps will no longer overflow on page resizes

## 2020-11-05

### Added

- Reordering of and cleaner interface for managing custom registration field options
- An 'add proposal' button in the proposals admin
- Fragment to user profile page to manage party membership settings (CD&V)
- "User not found" message when visiting a profile for a user that was deleted or could not be found

### Changed

- Proposal title max. length error message
- Moved delete functionality for projects and project folders to the admin overview

### Fixed

- The automatic scroll to the survey on survey project page

## 2020-11-03

### Fixed

- Fixed broken date picker for phase start and end date

## 2020-10-30

### Added

- Initial Right to left layout for Arabic language
- Idea description WYSIWYG editor now supports adding images and/or buttons

## 2020-10-27

### Added

- Support for Arabic

## 2020-10-22

### Added

- Project edit button on project page for admins/project manager
- Copy for Sterling Council

### Fixed

- Links will open in a new tab or stay on the same page depending on their context. Links to places on the platform will open on the same page, unless it breaks the flow (i.e. going to the T&C policy while signing up). Otherwise, they will open in a new tab.

### Changed

- In the project management rights no ambiguous 'no options' message will be shown anymore when you place your cursor in the search field

## 2020-10-16

### Added

- Ability to reorder geographic areas

### Fixed

- Stretched images in 'avatar bubbles'
- Input fields where other people can be @mentioned don't grow too wide anymore
- Linebar charts overlapping elements in the admin dashboard

## 2020-10-14

### Changed

- Project page redesign

## 2020-10-09

### Added

- Map configuration tool in AdminHQ (to configure maps and layers at the project level).

## 2020-10-08

### Added

- Project reports

### Changed

- Small styling fixes
- Smart group support multiple area codes
- Layout refinements for the new idea page
- More compact idea/proposal comment input
- Proposal 'how does it work' redesign

## 2020-10-01

### Changed

- Idea page redesign

## 2020-09-25

### Fixed

- The "Go to platform" button in custom email campaigns now works in Norwegian

### Added

- Granular permissions for proposals
- Possibility to restrict survey access to registered users only
- Logging project published events

### Changed

- Replaced `posting_enabled` in the proposal settings by the posting proposal granular permission
- Granular permissions are always granted to admins

## 2020-09-22

### Added

- Accessibility statement

## 2020-09-17

### Added

- Support for checkbox, number and (free) text values when initializing custom fields through excel invites.

### Changed

- Copy update for German, Romanian, Spanish (CL), and French (BE).

## 2020-09-15

### Added

- Support Enalyzer as a new survey provider
- Registration fields can now be hidden, meaning the user can't see or change them, typically controlled by an outside integration. They can still be used in smart groups.
- Registration fields can now be pre-populated using the invites excel

## 2020-09-08

### Fixed

- Custom buttons (e.g. in project descriptions) have correct styling in Safari.
- Horizontal bar chart overflow in Admin > Dashboard > Users tab
- User graphs for registration fields that are not used are not shown anymore in Admin > Dashboard > Users tab

### Added

- Pricing plan feature flags for smart groups and project access rights

## 2020-09-01

### Fixed

- IE11 no longer gives an error on places that use the intersection observer: project cards, most images, ...

### Added

- New platform setting: 'Abbreviated user names'. When enabled, user names are shown on the platform as first name + initial of last name (Jane D. instead of Jane Doe). This setting is intended for new platforms only. Once this options has been enabled, you MUST NOT change it back.
- You can now export all charts in the admin dashboard as xlsx or svg.
- Translation improvements (email nl...)

### Changed

- The about us (CitizenLab) section has been removed from the cookie policy

## 2020-08-27

### Added

- Support for rich text in field descriptions in the idea form.
- New "Proposed Budget" field in the idea form.

### Changed

- Passwords are checked against a list of common passwords before validation.
- Improving the security around xlsx exports (escaping formulas, enforcing access restrictions, etc.)
- Adding request throttling (rate-limiting) rules.
- Improving the consistency of the focus style.

## 2020-07-30

### Added

- Pricing plans in AdminHQ (Pricing plan limitations are not enforced).
- Showing the number of deviations from the pricing plan defaults in the tenant listing of AdminHQ.

### Changed

- Tidying up the form for creating new tenants in AdminHQ (removing unused features, adding titles and descriptions, reordering features, adding new feature flags, removing fields for non-relevant locales).

## 2020-07-10

### Added

- Project topics

### Changed

- Userid instead of email is used for hidden field in surveys (Leiden)
- New projects have 'draft' status by default

### Fixed

- Topics filter in ideas overview works again

## 2020-07-09 - Workshops

### Fixed

- Speps are scrollable

### Added

- Ability to export the inputs as an exel sheet
- Polish translations
- Portugese (pt-BR) translations

## 2020-06-26

### Fixed

- No longer possible to invite a project manager without selecting a project
- The button on the homepage now also respects the 'disable posting' setting in proposals
- Using project copy or a tenant template that contains a draft initiative no longer fails

### Added

- Romanian

## 2020-06-19

### Fixed

- Polish characters not being rendered correctly

### Added

- Back-office toggle to turn on/off the ability to add new proposals to the platform

## 2020-06-17

### Fixed

- It's no longer needed to manually refresh after deleting your account for a consistent UI
- It's no longer needed to manually refresh after using the admin toggle in the user overview
- The sign-in/up flow now correctly asks the user to verify if the smart group has other rules besides verification
-

demo`is no longer an available option for`organization_type` in admin HQ

- An error is shown when saving a typeform URL with `?email=xxxx` in the URL, which prevented emails to be linked to survey results
- On mobile, the info container in the proposal info page now has the right width
- A general issue with storing cookies if fixed, noticable by missing data in GA, Intercom not showing and the cookie consent repeatedly appearing
- Accessibility fix for the search field
- The `signup_helper_text` setting in admin HQ is again displayed in step 1 of the sign up flow

### Added

- There's a new field in admin HQ to configure custom copy in step 2 of the sign up flow called `custom_fields_signup_helper_text`
- `workshops` can be turned on/off in admin HQ, displayed as a new page in the admin interface

### Changed

- The copy for `project moderator` has changed to `project manager` everywhere
- The info image in the proposals header has changed

## 2020-06-03

### Fixed

- Maps with markers don't lose their center/zoom settings anymore
- English placeholders in idea form are gone for Spanish platforms

## 2020-05-26

### Changed

- Lots of small UI improvements throughout the platform
- Completely overhauled sign up/in flow:
  - Improved UI
  - Opens in a modal on top of existing page
  - Opens when an unauthenticaed user tries to perform an action that requires authentication (e.g. voting)
  - Automatically executes certain actions (e.g. voting) after the sign in/up flow has been completed (note: does not work for social sign-on, only email/password sign-on)
  - Includes a verification step in the sign up flow when the action requires it (e.g. voting is only allowed for verified users)

## 2020-05-20

### Fixed

- Budget field is shown again in idea form for participatory budget projects

## 2020-05-14

### Added

- Idea configurability: disabling/requiring certain fields in the idea form
- The footer has our new logo

### Changed

- Admins will receive a warning and need to confirm before sending a custom email to all users
- A survey project link in the top navigation will link to /info instead of to /survey

## 2020-04-29

### Fixed

- Folders are again shown in the navbar
- Adding an image to the description text now works when creating a project or a phase

### Added

- Support for Polish, Hungarian and Greenlandic

## 2020-04-23

### Fixed

- Long timeline phase names show properly

### Changed

- Redirect to project settings after creating the project
- Links to projects in the navigation menu link to the timeline for timeline projects

## 2020-04-21

### Fixed

- Fixed overlapping issue with idea vote bar on mobile
- Fixed an issue where images were used for which the filename contained special characters

### Added

- The overview (moderation) in the admin now has filters
  - Seen/not seen
  - Type: Comment/Idea/Proposal
  - Project
  - Search
- The idea xlsx export contains extra columns on location, number of comments and number of attachments

### Changed

- The permissions tab in the project settings has reordered content, to be more logical
- In German, the formal 'Sie' form has been replaced with the informal 'Du' form

## 2020-03-31

### Fixed

- Signing up with keyboard keys (Firefox)
- Composing manual emails with text images
- Exporting sheet of volunteers with long cause titles

### Added

- Folder attachments
- Publication status for folders

### Changed

- Show folder projects within admin project page

## 2020-03-20

### Added

- Volunteering as a new participation method

## 2020-03-16

### Fixed

- The project templates in the admin load again

## 2020-03-13

### Fixed

- The folder header image is not overly compressed when making changes to the folder settings
- The loading spinner on the idea page is centered

### Added

- Add images to folders, shown in cards.

### Changed

- Admins can now comment on ideas.

## 2020-03-10

### Fixed

- Fixed consent banner popping up every time you log in as admin
- Fixed back-office initiative status change 'Use latest official updates' radio button not working
- Fixed broken copy in Initiative page right-hand widget

### Added

- Add tooltip explaining what the city will do when the voting threshold is reached for a successful initiative
- Added verification step to the signup flow
- New continuous flow from vote button clicked to vote casted for unauthenticated, unverified users (click vote button -> account creation -> verification -> optional/required custom signup fields -> programmatically cast vote -> successfully voted message appears)
- The rich text editor in the admin now supports buttons

### Changed

- Admin HQ: new and improved list of timezones

## 2020-03-05

### Fixed

- Signup step 2 can no longer be skipped when there are required fields
- Correct tooltip link for support article on invitations
- Correct error messages when not filling in start/end date of a phase

### Added

- Setting to disable downvoting in a phase/project, feature flagged
- When a non-logged in visitor tries to vote on an idea that requires verification, the verification modal automatically appears after registering

## 2020-02-24

### Fixed

- Initiative image not found errors
- Templates generator out of disk space

### Added

- Folders i1
  - When enabled, an admin can create, edit, delete folders and move projects into and out of folders
  - Folders show in the project lists and can be ordered within projects

### Changed

- Initiative explanatory texts show on mobile views
- Existing platforms have a moderator@citizenlab.co admin user with a strong password in LastPass
- In the admin section, projects are no longer presented by publication status (Folders i1)

## 2020-02-19

### Fixed

- Loading more comments on the user profile page works again
- Accessibility improvements
- Adding an image no longer pops up the file dialog twice
- Changed to dedicated IP in mailgun to improve general deliverability of emails

### Added

- Improvements to the PB UI to make sure users confirm their basket at the end
- Ideation configurability i1
  - The idea form can be customized, on a project level, to display custom description texts for every field
- People filling out a poll are now included in the 'participated in' smart group rules
- Make me admin section in Admin HQ

### Changed

- When a platform no longer is available at a url, the application redirects to the CitizenLab website
- New platforms automatically get a moderator@citizenlab.co admin user with a strong password in LastPass

## 2020-01-29

### Fixed

- Rich text editor no longer allows non-video iframe content
- Smart groups that refer to a deleted project now get cleaned up when deleting a project
- All cookie consent buttons are now reachable on IE11
- More accessibility fixes
- The organization name is no longer missing in the password reset email

### Added

- CSAM verification
  - Users can authenticate and verify using BeID or itsme
  - User properties controlled by a verification method are locked in the user profile
  - Base layer of support for other similar verification methods in the future
- The order of project templates can now be changed in Templates HQ

### Changed

- Project templates overview no longer shows the filters

## 2020-01-17

### Fixed

- Further accesibility improvements:
  - Screen reader improvement for translations
  - Some color contrast improvements

### Added

- A hidden topics manager available at https://myfavouriteplatform.citizenlab.co/admin/topics

## 2020-01-15

### Fixed

- In the admin, the project title is now always displayed when editing a project
- Further accesibility improvements:
  - Site map improvements (navigation, clearer for screen readers)
  - Improved colors in several places for users with sight disability
  - Improved HTML to better inform screen reader users
  - Added keyboard functionality of password recovery
  - Improved forms (easier to use for users with motoric disabilities, better and more consistent validation, tips and tricks on mobile initiative form)
  - Improvements for screen reader in different languages (language picker, comment translations)
  - Added title (visible in your tab) for user settings page
  - Improved screen reader experience for comment posting, deleting, upvoting and idea voting

### Added

- The email notification settings on the user profile are now grouped in categories
- Unsubscribing through an email link now works without having to sign in first

### Changed

- The idea manager now shows all ideas by default, instead of filtered by the current user as assignee

## 2020-01-07

### Added

- Go to idea manager when clicking 'idea assigned to you' notification
- 2th iteration of the new admin moderation feature:
  - Not viewed/Viewed filtering
  - The ability to select one or more items and mark them as viewed/not viewed
  - 'Belongs to' table column, which shows the context that a piece of content belongs to (e.g. the idea and project that a comment belongs to)
  - 'Read more' expand mechanism for longer pieces of content
  - Language selector for multilingual content
  - 'Go to' link that will open a new tab and navigate you to the idea/iniative/comment that was posted

### Changed

- Improve layout (and more specifically width) of idea/iniatiatve forms on mobile
- Separate checkboxes for privacy policy and cookie policy
- Make the emails opt-in at registration

### Fixed

- Fix for unreadable password reset error message on Firefox
- Fix for project granular permission radio buttons not working

## 2019-12-12

### Added

- Polls now support questions for which a user can check multiple options, with a configurable maximum
- It's now possible to make a poll anonymous, which hides the user from the response excel export
- New verification method `id_card_lookup`, which supports the generic flow of verifying a user using a predined list of ID card numbers.
  - The copy can be configured in Admin HQ
  - The id cards CSV can be uploaded through Admin HQ

## 2019-12-11

### Added

- Admin moderation iteration 1 (feature flagged, turned on for a selected number of test clients)
- New verification onboarding campaign

### Changed

- Improved timeline composer
- Wysiwyg accessibility improvement

### Fixed

- English notifications when you have French as your language

## 2019-12-06

### Fixed

- Accessibility improvements:
  - Polls
  - Idea/initiative filter boxes
- Uploading a file in admin project page now shows the loading spinner when in progress
- Fixed English copy in notifications when other language selected
- Fixed project copy in Admin HQ not being saved

## 2019-12-05

### Fixed

- Small popups (popovers) no longer go off-screen on smaller screens
- Tooltips are no longer occluded by the checkbox in the idea manager
- The info icon on the initiatives voting box has improved alignment
- Project templates now display when there's only `en` is configured as a tenant locale
- When changing the lifecycle stage of a tenant, the update is now sent right away to segment
- When users accept an inivitation and are in a group, the group count is correctly updated
- Dropdowns in the registration flow can again support empty values
- Accessibility:
  - Various color changes to improve color contrasts
  - Color warning when picking too low contrast
  - Improvements to radio buttons, checkboxes, links and buttons for keyboard accessibility
  - Default built-in pages for new tenants have a better hierarchy for screen readers
- User posted an idea/initiative notification for admins will be in the correct language

## 2019-11-25

### Changed

- Updated translations
- Area filter not shown when no areas are configured
- Overall accessibility improvements for screen readers
- Improved accessibility of the select component, radio button, image upload and tooltip

### Fixed

- When adding a vote that triggers the voting limit on a project/phase, the other idea cards now automatically get updated with disabled vote buttons
- Fix for mobile bottom menu not being clickable when idea page was opened
- Navigating directly between projects via the menu no longer results in faulty idea card collections
- Display toggle (map or list view) of idea and initiative cards works again

## 2019-11-19

### Added

- New ideation project/phase setting called 'Idea location', which enables or disabled the ability to add a location to an idea and show the ideas on a map

### Changed

- Improved accessibility of the image upload component
- COW tooltipy copy
- Sharing modal layout improvement

### Fixed

- Checkboxes have unique ids to correctly identify their corresponding label, which improves screen reader friendliness when you have multiple checkboxes on one page.
- Avatar layout is back to the previous, smaller version

## 2019-11-15

### Fixed

- Fix for 'Click on map to add an idea' functionality not working
- Fix for notifications not showing

## 2019-11-12

### Fixed

- An email with subject `hihi` is no longer sent to admins that had their invite accepted
- Whe clicking the delete button in the file uploader, the page no longer refreshes
- Project templates no longer show with empty copy when the language is missing
- The countdown timer on initiatives now shows the correct value for days
- The radio buttons in the cookie manager are clickable again
- Changing the host of a tenant no longer breaks images embedded in texts
- It's possible again to unassign an idea in the idea manager
- The popup for adding a video or link URL is no longer invisible or unusable in some situations
- Uploading files is no longer failing for various filetypes we want to support
- Keyboard accessibility for modals

### Added

- ID Verification iteration 1
  - Users can verify their account by entering their ID card numbers (currently Chile only)
  - Verification is feature flagged and off by default
  - Smart groups can include the criterium 'is verified'
  - Users are prompted to verify their account when taking an actions that requires verification
- Total population for a tenant can now be entered in Admin HQ
- It's now possible to configure the word used for areas towards citizens from the areas admin
- Improvements to accessibility:
  - Idea and initiative forms: clearer for screen readers, keyboard accessibility, and more accessible input fields
  - Nav bar: clearer for screen readers and improved keyboard navigation
  - Project navigation and phases: clearer for screen readers
  - Sign-in, password reset and recovery pages: labeling of the input fields, clearer for screen readers
  - Participatory budgeting: clearer for screen readers

### Changed

- The organization name is now the default author in an official update

## 2019-10-22

### Fixed

- The sharing title on the idea page is now vertically aligned
- Improvements to the 'bad gateway' message sometimes affecting social sharing
- The map and markers are again visible in the admin dashboard
- First round of accessibility fixes and improvements
  - Dynamics of certain interactions are picked up by screen readers (PB, voting, ...)
  - Overall clarity for screen readers has improved
  - Improvements to information structure: HTML structure, W3C errors, head element with correct titles
  - Keyboard accessibility has generally improved: sign-up problems, login links, PB assignment, ...

### Added

- Initiatives iteration 3
  - Automatic status changes on threshold reached or time expired
  - When updating the status, official feedback needs to be provided simultaneously
  - Users receive emails and notifications related to (their) initiative
  - Initiatives support images in their body text
- Project templates
  - Admins can now create projects starting from a template
  - Templates contain images, a description and a timeline and let admin filter them by tags
  - Admins can share template descriptions with a publically accessible link
- It's now possible to configure the banner overlay color from the customize settings
- A custom email campaign now contains a CTA button by default

### Changed

- Complete copy overhaul of all emails

## 2019-10-03

### Fixed

- PB phase now has a basket button in the project navbar
- The datepicker in the timeline admin now works in IE11

### Changed

- For fragments (small pieces of UI that can be overridden per tenant) to work, they need to be enabled individually in admin HQ.

## 2019-09-25

### Fixed

- It's again possible to change a ideation/PB phase to something else when it contains no ideas
- Older browsers no longer crash when scrolling through comments (intersection observer error)
- Pagination controls are now correctly shown when there's multiple pages of users in the users manager
- The user count of groups in the users manager no longer includes invitees and matches the data shown
- Transition of timeline phases now happen at midnight, properly respecting the tenant timezone
- When looking at the map of an idea or initiative, the map marker is visible again
- The initiatives overview pages now uses the correct header and text colors
- The vote control on an initiative is no longer invisible on a tablet screen size
- The idea page in a budgeting context now shows the idea's budget
- The assign button on an idea card in a budgeting context behaves as expected when not logged in
- Project copy in Admin HQ that includes comments no longer fails
- Changing granular permissions by project moderator no longer fails

### Added

- Polling is now supported as a new participation method in a continuous project or a phase
  - A poll consists of multiple question with predefined answers
  - Users can only submit a poll once
  - Taking a poll can be restricted to certain groups, using granular permissions
  - The poll results can be exported to excel from the project settings
- It's now possible to disable Google Analytics, Google Tag Manager, Facebook Pixel and AdWords for specific tenants through Admin HQ

### Changed

- Large amount of copy improvements throughout to improve consistency and experience
- The ideas overview page is no longer enabled by default for new tenants
- The built-in 'Open idea project' can now be deleted in the project admin

## 2019-08-30

### Fixed

- The map preview box no longer overflows on mobile devices
- You're now correctly directed back to the idea/initiatives page after signing in/up through commenting

### Changed

- The height of the rich text editor is now limited to your screen height, to limit the scrolling when applying styles

## 2019-08-29

### Fixed

- Uploaded animated gifs are no longer displayed with weird artifacts
- Features that depend on NLP are less likely to be missing some parts of the data

### Added

- Citizen initiatives
  - Citizens can post view and post initiatives
  - Admins can manage initiatives, similar to how they manage ideas
  - Current limitation to be aware of, coming very soon:
    - No emails and notifications related to initiatives yet
    - No automated status changes when an initiative reaches enough votes or expires yet

## 2019-08-09

### Fixed

- Fixed a bug that sometimes prevented voting on comments
- When editing a comment, a mention in the comment no longer shows up as html
- In the dashboard, the domicile value 'outside' is now properly translated
- Some fixes were made to improve loading of the dashboard map with data edge cases
- Deleting a phase now still works when users that reveived notifications about the phase have deleted their account
- New releases should no longer require a hard refresh, avoiding landing page crashing issues we had

### Added

- File input on the idea form now works on mobile, if the device supports it

## 2019-07-26

### Fixed

- The project moderator email and notification now link to the admin idea manager instead of citizen side
- The widget no longer shows the `Multiloc`, but the real idea titles for some platforms

### Added

- Speed improvements to data requests to the backend throughout the whole paltform
- Changing the participation method from ideation to information/survey when there are ideas present is now prevented by the UI
- It's now possible to manually reorder archived projects
- There's new in-platform notifications for a status change on an idea you commented or voted on

## 2019-07-18

### Fixed

- It's no longer possible to change the participation method to information or survey if a phase/project already contains ideas
- The 'Share your idea modal' is now properly centered
- It's no longer possible to send out a manual email campaign when the author is not properly defined
- Invite emails are being sent out again
- Imported ideas no longer cause incomplete pages of idea cards
- Invited users who did not accept yet no longer receive any automated digest emails

## 2019-07-08

### Fixed

- When changing images like the project header, it's no longer needed to refresh to see the result
- The comments now display with a shorter date format to work better on smaller screens
- The code snippet from the widget will now work in some website that are strict on valid html
- The number of days in the assignee digest email is no longer 'null'
- The project preview description input is displayed again in the projects admin
- The idea status is no longer hidden when no vote buttons are displayed on the idea page
- Duplicate idea cards no longer appear when loading new pages

### Added

- Performance optimizations on the initial loading of the platform
- Performance optimizations on loading new pages of ideas and projects
- Newly uploaded images are automatically optimized to be smaller in filesize and load faster
- The 'Add an idea' button is now shown in every tab of the projects admin
- It's now possible to add videos to the idea body text
- E-mails are no longer sent out through Vero, but are using the internal cl2-emails server

### Changed

- The automated emails in the admin no longer show the time schedule, to work around the broken translations
- The rights for voting on comments now follow the same rights than commenting itself, instead of following the rights for idea voting
- On smaller desktop screens, 3 columns of idea cards are now shown instead of 2
- When adding an idea from the map, the idea will now be positioned on the exact location that was clicked instead of to the nearest detectable address
- Using the project copy tool in admin HQ is more tolerant about making copies of inconsistent source projects

## 2019-06-19

### Fixed

- Show 3-column instead of 2-column layout for ideas overview page on smaller desktop screens
- Don't hide status label on idea page when voting buttons are not shown

### Changed

- Small improvement in loading speed

## 2019-06-17

## Fixed

- The column titles in comments excel export are aligned with the content
- There's now enough space between voting anc translate links under a comment
- Vote button on an idea no longer stays active when a vote on that idea causes the voting treshold of the project to be reached

## Added

- The admin part of the new citizen initiatives is available (set initiatives feature on `allowed`)
  - Cities can configure how they plan to use initiatives
- A preview of how initiatives will look like city side is available, not yet ready for prime time (set initiatives feature on `allowed` and `enabled`)
- The ideas overview page has a new filtering sidebar, which will be used for other idea and initiative listings in the future
  - On idea status
  - On topic
  - Search
- Comments now load automatically while scrolling down, so the first comments appear faster

## 2019-06-05

### Fixed

- Fix an issue that when showing some ideas in an idea card would make the application crash

## 2019-05-21

### Fixed

- The idea page does no longer retain its previous scroll position when closing and reopening it
- The Similar Ideas box no longer has a problem with long idea titles not fitting inside of the box
- The Similar Ideas box content did not update when directly navigating from one idea page to the next
- The 'What were you looking for?' modal no longer gives an error when trying to open it

### Changed

- You now get redirected to the previously visited page instead of the landing page after you've completed the signup process

## 2019-05-20

### Fixed

- Closing the notification menu after scrolling no longer results in a navbar error
- When accessing the idea manager as a moderator, the assignee filter defaults to 'assigned to me'
- The idea and comment counts on the profile page now update as expected
- It's now possible to use a dropdown input in the 2nd registration step with a screen reader
- An invited user can no longer request a password reset, thereby becoming an inconsistent user that resulted in lots of problems

### Added

- Restyle of the idea page
  - Cleaner new style
  - Opening an idea no longer appears to be a modal
  - Properly styled similar ideas section
  - Showing comment count and avatars of contributors

### Changed

- When clicking the edit button in the idea manager, the edit form now opens in the sidemodal

## 2019-05-15

### Fixed

- Opening the projects dropdown no longer shows all menu items hovered when opened
- Users that can't contribute (post/comment/vote/survey) no longer get an email when a phase starts
- When a project has an ideation and a PB phase, the voting buttons are now shown during the ideation phase
- The admin navigation menu for moderators is now consistent with that for admins
- Moderators that try to access pages only accessible for admins, now get redirected to the dashboard
- The details tab in clustering doesn't cause the info panel to freeze anymore
- When writing an official update, the sbumit button now only becomes active when submission is possible
- The 'no options' copy in a dropdown without anything inside is now correctly translated
- Making a field empty in Admin HQ now correctly saves the empty value
- The active users graph no longer includes users that received an email as being active
- The translation button in an idea is no longer shown when there's only one platform language
- After changing granular permission, a refresh is no longer needed to see the results on ideas
- The sideview in the idea manager now shows the status dropdown in the correct language
- The layout of the sideview in the idea manager is now corrected
- A digest email to idea assignees is no longer sent out when no ideas are assigned to the admin/moderator
- Signing in with VUB Net ID works again
- Loading the insights map can no longer be infinite, it will now show an error message when the request fails

### Added

- The profile page of a user now also shows the comments by that user
- Users can now delete their own profile from their edit profile page
- Similar ideas, clustering and location detection now work in Spanish, German, Danish and Norwegian
- Facebooks bot coming from `tfbnw.net` are now blocked from signing up
- Moderators now also have a global idea manager, showing all the ideas from the projects they're moderating
- Loading the insights map, which can be slow, now shows a loading indicator

### Changed

- Voting buttons are no longer shown when voting is not enabled
- Improved and more granular copy text for several voting and commenting disabled messages

## 2019-04-30

### Fixed

- Time remaning on project card is no longer Capitalized
- Non-admin users no longer get pushed to intercom
- Improvements to the idea manager for IE11
- When filtering on a project in the idea manager, the selected project is highlighted again
- @citizenlab.cl admins can now also access churned platforms
- The user count in the user manager now includes migrated cl1 users
- Sending invitations will no longer fail on duplicate mixed-case email addresses

### Added

- Ideas can now be assigned to moderators and admins in the idea manager
  - Added filter on assignee, set by default to 'assigned to me'
  - Added filter to only show ideas that need feedback
  - When clicking an idea, it now opens in and can be partially edited from a half screen modal
  - Admins and moderators get a weekly digest email with their ideas that need feedback
- Completely new comments UI with support for comment upvotes
  - Comments are visually clearly grouped per parent comment
  - Sub-comments use @mentions to target which other subcomment they reply to
  - Comments can be sorted by time or by votes
- Ideas can now be sorted randomly, which is the new default
- New smart group rule for users that contributed to a specific topic
- New smart group rule for users that contributed to ideas with a specific status
- Clear error message when an invitee does a normal sign up

### Changed

- The idea grid no longer shows a 'post an idea' button when there are no ideas yet

## 2019-04-24

### Fixed

- Project cards now show correct time remaining until midnight

## 2019-04-23

### Fixed

- Closing the notification menu does not cause an error anymore
- The unread notifications count is now displayed correctly on IE11
- Clicking on an invite link will now show an immediate error if the invite is no longer valid

### Changed

- The admin guide is now under the Get Started link and the dashboards is the admin index
- The project cards give feedback CTA was removed
- An idea can now be deleted on the idea page
- The default border radius throughout the platform now is 3px instead of 5px
- The areas filter on the project cards is only shown when there is more than one area

## 2019-04-16

### Fixed

- The comment count of a project remains correct when moving an idea to a different project
- Fixed an issue when copying projects (through the admin HQ) to tenants with conflicting locales
- Only count people who posted/voted/commented/... as participants (this is perceived as a fix in the dashboards)
- Invites are still sent out when some emails correspond to existing users/invitees
- Phase started/upcoming notifications are only sent out for published projects

### Added

- Posting text with a URL will turn the URL part into a link
- Added smart group rules for topic and idea status participants

### Changed

- New configuration for which email campaigns are enabled by default
- Changed project image medium size to 575x575

## 2019-04-02

### Fixed

- The new idea button now shows the tooltip on focus
- The gender graph in clustering is now translated
- Tooltips on the right of the screen no longer fall off
- Text in tooltips no longer overflows the tooltip borders
- When there are no ideas, the 'post an idea' button is no longer shown on a user profile or the ideas overview page
- The project card no longer displays a line on the bottom when there is no meta information available
- Downloading the survey results now consistently triggers a browser download
- The bottom of the left sidebar of the idea manager can now be reached when there are a lot of projects
- The time control in the admin dashboard is now translated
- Various fixes to improve resilience of project copy tool

### Added

- The ideas overview page now has a project filter
- The various pages now support the `$|orgName|` variable, which is replaced by the organization name of the tenant
- Non-CitizenLab admins can no longer access the admin when the lifecycle stage is set to churned
- A new style variable controls the header opacity when signed in
- New email as a reminder to an invitee after 3 days
- New email when a project phase will start in a week
- New email when a new project phase has started
- The ideas link in the navbar is now feature flagged as `ideas_overview`

### Changed

- When filtering projects by multiple areas, all projects that have one of the areas or no area are now shown
- The user search box for adding a moderator now shows a better placeholder text, explaining the goal

## 2019-03-20

### Fixed

- Fixed mobile layout issues with cookie policy, idea image and idea title for small screens (IPhone 5S)
- Posting an idea in a timeline that hasn't started yet (as an admin) now puts the idea in the first phase
- Notifications menu renders properly in IE11
- The CTA on project cards is no longer shown for archived and finished projects
- Invited users that sign up with another authentication provider now automatically redeem their invitation
- When the tenant only has one locale, no language switcher is shown in the official feedback form

### Added

- Capabilities have been added to apply custom styling to the platform header
  - Styling can be changed through a new style tab in admin HQ
  - It's also possible to configure a different platform-wide font
  - Styling changes should only be done by a designer or front-end developer, as there are a lot of things that could go wrong
- The initial loading speed of the platform has increased noticably due to no longer loading things that are not immediately needed right away.
- Tenant templates are now automatically updated from the `.template` platforms every night
- The project copy tool in admin HQ now supports time shifting and automatically tries to solve language conflicts in the data
- New notifications and emails for upcoming (1 week before) and starting phases

### Changed

- Archived ieas are no longer displayed on the general ideas page
- The time remaining on project cards is no longer shown on 2 lines if there's enough space
- New platforms will show the 'manual project sorting' toggle by default
- Some changes were made to modals throughout to make them more consistent and responsiveness
- New ideas now have a minimal character limit of 10 for the title and 30 for the body
- User pages have a more elaborate meta title and description for SEO purposes

## 2019-03-11

### Fixed

- Notifications layout on IE11
- Errors due to loading the page during a deployment

## 2019-03-11

### Fixed

- Similar ideas is now fast enough to enable in production
- NLP insights will no longer keep on loading when creating a new clusgtering graph
- The comment count on project cards now correctly updates on deleted comments
- Various spacing issues with the new landing page on mobile are fixed
- When logging out, the avatars on the project card no longer disappear
- The widget no longer cuts off the title when it's too long
- In admin > settings > pages, all inputs are now correctly displayed using the rich text editor
- The notifications are no longer indented inconsistently
- Exporting typeform survey results now also work when the survey embed url contains `?source=xxxxx`
- When there's a dropdown with a lot of options during signup, these options are no longer unreachable when scrolling down
- The cookie policy no longer displays overlapping text on mobile
- The `isSuperAdmin`, `isProjectModerator` and `highestRole` user properties are now always named using camelCasing

### Added

- Official feedback
  - Admins and moderators can react to ideas with official feedback from the idea page
  - Users contributing to the idea receive a notification and email
  - Feedback can be posted using a free text name
  - Feedback can be updated later on
  - Admin and moderators can no longer write top-level comments
  - Comments by admins or moderators carry an `Official` badge
- When giving product feedback from the footer, a message and email can be provided for negative feedback
- CTA on project card now takes granular permissions into account
- CTA on project card is now also shown on mobile
- Projects for which the final phase has finished are marked as finished on their project card
- Projects on the landing page and all projects page can now be filtered on area through the URL

### Changed

- The avatars on a project card now include all users that posted, voted or commented
- Commenting is no longer possible on ideas not in the active phase

## 2019-03-03

### Fixed

- Manually sorting projects in the admin works as expected

### Added

- Support for Spanish
- The copy of 'x is currently working on' can be customized in admin HQ
- Extra caching layer in cl2-nlp speeds up similar ideas and creating clusters

## 2019-02-28

### Fixed

- In the dashboard, the labels on the users by gender donut chart are no longer cut off
- Adding file attachments with multiple consecutive spaces in the filename no longer fails
- Project copy in admin HQ no longer fails when users have mismatching locales with the new platform

### Added

- New landing page redesign
  - Project cards have a new layout and show the time remaining, a CTA and a metric related to the type of phase
  - The bottom of the landing page displays a new custom info text, configurable in the admin settings
  - New smarter project sorting algorithm, which can be changed to manual ordering in the projects admin
  - Ideas are no longer shown on the landing page
  - The `Show all projects` link is only shown when there are more than 10 projects
- New attributes are added to segment, available in all downstream tools:
  - `isSuperAdmin`: Set to true when the user is an admin with a citizenlab email
  - `isProjectModerator`
  - `highestRole`: Either `super_admin`, `admin`, `project_moderator` or `user`

### Changed

- Intercom now only receives users that are admin or project moderator (excluding citizenlab users)

## 2019-02-20

### Fixed

- User digest email events are sent out again
- The user statistics on the admin dashboard are back to the correct values
- Creating a new project page as an admin does not result in a blank page anymore
- Improved saving behaviour when saving images in a phase's description
- When logged in and visiting a url containing another locale than the one you previously picked, your locale choice is no longer overwritten

### Added

- Project copy feature (in admin HQ) now also supports copying ideas (including comments and votes) and allows you to specify a new slug for the project URL
- Unlogged users locale preference is saved in their browser

## 2019-02-14

### Fixed

- Project/new is no longer a blank page

## 2019-02-13

### Fixed

- Texts written with the rich text editor are shown more consistently in and outside of the editor
- Opening a dropdown of the smart group conditions form now scrolls down the modal
- When changing the sorting method in the ideas overview, the pagination now resets as expected
- Google login no longer uses the deprecated Google+ authentication API

### Added

- Typeform survey for typeform can now be downloaded as xlsx from a tab in the project settings
  - The Segment user token needs to be filled out in Admin HQ
  - New survey responses generate an event in segment
- Survey providers can be feature flagged individually
- New \*.template.citizenlab.co platforms now serve as definitions of the tenant template
- The registration fields overview in admin now shows a badge when fields are required

### Changed

- Surveymonkey is now feature-flagged off by default for new platforms

## 2019-01-30

### Fixed

- Long topic names no longer overlap in the admin dashboards
- Video no longer pops out of the phase description text
- Added event tracking for widget code copy and changing notification settings
- Saving admin settings no longer fails because of a mismatch between platform and user languages
- The password reset message now renders correctly on IE11
- It's easier to delete a selected image in the rich text editor
- The copy in the modal to create a new group now renders correctly in IE11
- Texts used in the the dashboard insights are no longer only shown in English
- Tracking of the 'Did you find what you're looking for?' footer not works correctly

### Added

- Tooltips have been added throughout the whole admin interface
- A new homepage custom text section can be configured in the admin settings, it will appear on the landing page in a future release
- New experimental notifications have been added that notify admins/moderators on every single idea and comment
- New tenant properties are being logged to Google Analytics

## 2019-01-19

### Fixed

- Registration fields of the type 'multiple select' can again be set in the 2nd step of the signup flow
- Creating invitations through an excel file no longer fails when there are multiple users with the same first and last name

## 2019-01-18

### Fixed

- Overflowing text in project header
- Fixed color overlay full opaque for non-updated tenant settings
- Fixed avatar layout in IE11
- Fixed idea page scrolling not working in some cases on iPad
- Pressing the enter key inside of a project settings page will no longer trigger a dialog to delet the project

### Changed

- Reduced the size of the avatars on the landing page header and footer
- Made 'alt' text inside avatar invisible
- Better cross-browser scaling of the background image of the header that's being shown to signed-in users
- Added more spacing underneath Survey, as not to overlap the new feedback buttons
- Increased width of author header inside of a comment to better accomodate long names
- Adjusted avatar hover effect to be inline with design spec￼

## 2019-01-17

### Added

- `header_overlay_opacity` in admin HQ allows to configure how transparent header color is when not signed in
- `custom_onboarding_fallback_message` in admin HQ allows to override the message shown in the header when signed in

## 2019-01-16

### Fixed

- The clustering prototype no longer shows labels behind other content
- Removing a project header image is again possible
- New active platforms get properly submitted to google search console again
- Scrolling issues with an iPad on the idea modal have been resolved
- Signing up through Google is working again
- The line underneath active elements in the project navbar now has the correct length
- A long location does no longer break the lay-out of an event card
- The dashboards are visible again by project moderators
- The admin toggle in the users manager is working again

### Added

- When logged in, a user gets to see a dynamic call to action, asking to
  - Complete their profile
  - Display a custom message configurable through admin HQ
  - Display the default fallback engagement motivator
- The landing page header now shows user avatars
- It's now possible to post an idea from the admin idea manager
- The footer now shows a feedback element for citizens
- A new 'map' dashboard now shows the ideas on their locations detected from the text using NLP
- The clustering prototype now shows the detected keywords when clustering is used

### Changed

- The navbar and landing page have a completely refreshed design
  - The font has changed all over the platform
  - 3 different colors (main, secondary, text) are configurable in Admin HQ
- The clustering prototype has been moved to its own dashboard tab
- Project cards for continuous projects now link to the information page instead of ideas

## 2018-12-26

### Fixed

- The rich text editor now formats more content the same way as they will be shown in the platform

### Added

- Admin onboarding guide
  - Shown as the first page in the admin, guiding users on steps to take
- The idea page now shows similar ideas, based on NLP
  - Feature flagged as `similar_ideas`, turned off by default
  - Experimental, intended to evaluate NLP similarity performance
- A user is now automatically signed out from FranceConnect when signing out of the platform

### Changed

- When a user signs in using FranceConnect, names and some signup fields can no longer be changed manually
- The FranceConnect button now has the official size and dimensions and no T&C
- SEO improvements to the "Powered by CitizenLab" logo

## 2018-12-13

### Fixed

- User digest email campaigns is sent out again
- IE11 UI fixes:
  - Project card text overflow bug
  - Project header text wrapping/centering bug
  - Timeline header broken layout bug
  - Dropdown not correctly positioned bug
- Creating new tenants and changing the host of existing tenants makes automatic DNS changes again

### Added

- SEO improvements: project pages and info pages are now included in sitemap
- Surveys now have Google Forms support

## 2018-12-11-2

### Fixed

- A required registration field of type number no longer blocks users on step 2 of the registration flow

## 2018-12-11

### Fixed

- Loading an idea page with a deleted comment no longer results in an error being shown
- Assigning a first bedget to a PB project as a new user no longer shows an infinite spinner
- Various dropdowns, most famously users group selection dropdown, no longer overlap menu items

## 2018-12-07

### Fixed

- It's again possible to write a comment to a comment on mobile
- When logged in and trying to log in again, the user is now redirected to the homepage
- A deleted user no longer generates a link going nowhere in the comments
- The dropdown menu for granular permissions no longer disappears behind the user search field
- After deleting an idea, the edit and delete buttons are no longer shown in the idea manager
- Long event title no longer pass out of the event box
- Notifications from a user that got deleted now show 'deleted user' instead of nothing

### Added

- Machine translations on the idea page
  - The idea body and every comment not in the user's language shows a button to translate
  - Feature flagged as `machine_translations`
  - Works for all languages
- Show the currency in the amount field for participatory budgeting in the admin
- Built-in registration fields can now be made required in the admin
- FranceConnect now shows a "What is FranceConnect?" link under the button

### Changed

- The picks column in the idea manager no longer shows a euro icon

## 2018-11-28

### Fixed

- IE11 graphical fixes in text editor, status badges and file drag&drop area fixed
- The idea tab is visible again within the admin of a continuous PB project
- The checkbox within 3rd party login buttons is now clickable in Firefox

## 2018-11-27

### Fixed

- When all registration fields are disabled, signing up through invite no longer blocks on the first step
- A moderator that has not yet accepted their invitation, is no longer shown as 'null null' in the moderators list
- Adding an idea by clicking on the map is possible again

### Changed

- When there are no events in a project, the events title is no longer shown
- The logo for Azure AD login (VUB Net ID) is shown as a larger image
- When logging in through a 3rd party login provider, the user needs to confirm that they've already accepted the terms and conditions

## 2018-11-22

### Fixed

- In the clustering prototype, comparing clusters using the CTRL key now also works on Mac
- Widget HTML code can now be copied again
- Long consequent lines of text now get broken up in multiple lines on the idea page
- Admin pages are no longer accessible for normal users
- Reduced problems with edge cases for uploading images and attachments

### Added

- Participatory budgeting (PB)
  - A new participation method in continuous and timeline projects
  - Admins and moderators can set budget on ideas and a maximum budget on the PB phase
  - Citizens can fill their basket with ideas, until they hit the limit
  - Citizens can submit their basket when they're done
  - Admins and moderators can process the results through the idea manager and excel export
- Advanced dashboards: iteration 1
  - The summary tab shows statistics on idea/comment/vote and registration activities
  - The users tab shows information on user demographics and a leaderboard
  - The time filter can be controller with the precision of a day
  - Project, group and topic filters are available when applicable
  - Project moderators can access the summary tabs with enforced project filter
- Social sharing through the modal is now separately trackable from sharing through the idea page
- The ideas excel export now contains the idea status
- A new smart group rule allows for filtering on project moderators and normal users

### Changed

- Project navigation is now shown in new navigation bar on top
- The content of the 'Open idea project' for new tenants has changed
- After posting an idea, the user is redirected towards the idea page of the new idea, instead of the landing page

## 2018-11-07

### Fixed

- The widget HTML snippet can be copied again

## 2018-11-05

### Fixed

- Clicking Terms & Conditions links during sign up now opens in a new tab

### Added

- Azure Active Directory login support, used for VUB Net ID

## 2018-10-25

### Fixed

- Resizing and alignment of images and video in the editor now works as expected
- Language selector is now updating the saved locale of a signed in user
- When clicking "view project" in the project admin in a new tab, the projects loads as expected
- The navbar user menu is now keyboard accessible
- Radio buttons in forms are now keyboard accessible
- The link to the terms and conditions from social sign in buttons is fixed
- In admin > settings > pages, the editors now have labels that show the language they're in
- Emails are no longer case sensitive, resolving recurring password reset issues
- The widget now renders properly in IE11
- Videos are no longer possible in the invitation editor

### Added

- Cookie consent manager
  - A cookie consent footer is shown when the user has not yet accepted cookies
  - The user can choose to accept all cookies, or open the manager and approve only some use cases
  - The consent settings are automatically derived from Segment
  - When the user starts using the platform, they silently accept cookies
- A new cookie policy page is easier to understand and can no longer be customized through the admin
- Granular permissions
  - In the project permissions, an admin or project moderator can choose which citizens can take which actions (posting/voting/comments/taking survey)
  - Feature flagged as 'granular_permissions', turned off by default
- Ideas excel export now contains links to the ideas
- Ideas and comments can now be exported from within a project, also by project moderators
- Ideas and comments can now be exported for a selection of ideas
- When signing up, a user gets to see which signup fields are optional

### Changed

- Published projects are now shown first in the admin projects overview
- It's now more clear that the brand color can not be changed through the initial input box
- All "Add <something>" buttons in the admin have moved to the top, for consistency
- The widget no longer shows the vote count when there are no votes
- When a project contains no ideas, the project card no longer shows "no ideas yet"

## 2018-10-09

### Fixed

- UTM tags are again present on social sharing
- Start an idea button is no longer shown in the navbar on mobile
- Exceptionally slow initial loading has been fixed
- Sharing on facebook is again able to (quite) consistently scrape the images
- When using the project copy tool in Admin HQ, attachments are now copied over as well

### Added

- Email engine in the admin (feature flagged)
  - Direct emails can be sent to specific groups by admins and moderators
  - Delivered/Opened/Clicked statistics can be seen for every campaign
  - An overview of all automated emails is shown and some can be disabled for the whole platform

## 2018-09-26

### Fixed

- Error messages are no longer cut off when they are longer than the red box
- The timeline dropdown on mobile shows the correct phase names again
- Adding an idea by clicking on the map works again
- Filip peeters is no longer sending out spam reports
- Reordering projects on the projects admin no longer behaves unexpectedly
- Fixes to the idea manager
  - Tabs on the left no longer overlap the idea table
  - Idea status tooltips no longer have an arrow that points too much to the right
  - When the screen in not wide enough, the preview panel on the right is no longer shown
  - Changing an idea status through the idea manager is possible again

### Added

- Social sharing modal is now shown after posting an idea
  - Feature flagged as `ideaflow_social_sharing`
  - Offers sharing buttons for facebook, twitter and email
- File attachments can now be added to
  - Ideas, shown on the idea page. Also works for citizens.
  - Projects, shown in the information page, for admins and moderators
  - Phases, shown under the phase description under the timeline, for admins and moderators
  - Events, shown under the event description, for admins and moderators
  - Pages, shown under the text, for admins
- Some limited rich text options can now be used in email invitation texts

### Changed

- The admin projects page now shows 3 seperate sections for published, draft and archived
- When there are no voting buttons, comment icon and count are now also aligned to the right
- It's now possible to remove your avatar

## 2018-09-07

### Fixed

- Submit idea button is now aligned with idea form
- An error caused by social sign in on French platforms not longer has an English error message
- Checkboxes are now keyboard navigable
- Projects that currently don't accept ideas can no longer be selected when posting an idea
- Deleting an idea no longer results in a blank page
- Deleting a comment no longer results in a blank page
- When sign in fails, the error message no longer says the user doesn't exist
- `null` is no longer shown as a lastname for migrated cl1 users without last name
- Clicking on the table headers in the idea managers again swaps the sorting order as expected
- Typeform Survey now is properly usable on mobile

### Added

- Email notification control
  - Every user can opt-out from all recurring types of e-mails sent out by the platform by editing their profile
  - Emails can be fully disabled per type and per tenant (through S&S ticket)
- An widget that shows platform ideas can now be embedded on external sites
  - The style and content of the widget can be configured through admin > settings > widgets
  - Widget functionality is feature flagged as "widgets", on by default

### Changed

- Initial loading speed of the platform has drastically improved, particulary noticable on mobile
- New tenants have custom signup fields and survey feature enabled by default

## 2018-08-20

### Fixed

- The idea sidepane on the map correctly displays HTML again
- Editing your own comment no longer turns the screen blank
- Page tracking to segment no longer tracks the previous page instead of the current one
- Some browsers no longer break because of missing internationalization support
- The options of a custom field are now shown in the correct order

### Added

- A major overhaul of all citizen-facing pages to have significantly better accessibility (almost WCAG2 Level A compliant)
  - Keyboard navigation supported everywhere
  - Forms and images will work better with screen readers
  - Color constrasts have been increased throughout
  - A warning is shown when the color in admin settings is too low on constrast
  - And a lot of very small changes to increase WCAG2 compliance
- Archived projects are visible by citizens
  - Citizens can filter to see all, active or archived projects
  - Projects and project cards show a badge indicating a project is archived
  - In the admin, active and archived projects are shown separately
- A favicon can now be configured at the hidden location `/admin/favicon`
  - On android in Chrome, the platform can be added to the Android homescreen and will use the favicon as an icon
- Visitors coming through Onze Stad App now are trackable in analytics

### Changed

- All dropdown menus now have the same style
- The style of all form select fields has changed
- Page tracking to segment no longer includes the url as the `name` property (salesmachine)
- Font sizes throughout the citizen-facing side are more consistent

## 2018-08-03

### Fixed

- The landingpage header layout is no longer broken on mobile devices
- Yet another bug related to the landingpage not correctly redirecting the user to the correct locale
- The Page not found page was not found when a page was not found

### Added

- The 'Create an account' call to action button on the landing page now gets tracked

## 2018-08-02

### Fixed

- The browser no longer goes blank when editing a comment
- Redirect to the correct locale in the URL no longer goes incorrectly to `en`

## 2018-07-31

### Fixed

- The locale in the URL no longer gets added twice in certain conditions
- Various fixes to the rich text editor
  - The controls are now translated
  - Line breaks in the editor and the resulting page are now consistent
  - The editor no longer breaks form keyboard accessibility
  - The images can no longer have inconsistent widht/height ratio wich used to happen in some cases
  - The toolbar buttons have a label for accessibility
- A new tenant created in French no longer contains some untranslated content
- The tenant lifecycle stage is now properly included in `group()` calls to segment
- Comment body and various dynamic titles are secured against XSS attacks

### Added

- Ideas published on CitizenLab can now also be pushed to Onze Stad App news stream
- The rich text editor
  - Now support copy/paste of images
- Event descriptions now also support rich text
- When not signed in, the header shows a CTA to create an account
- A new smart group rule allows you to specify members than have participated (vote, comment, idea) in a certain project
- The admin now shows a "Get started" link to the knowledge base on the bottom left
- The Dutch platforms show a "fake door" to Agenda Setting in the admin navigation

### Changed

- The idea card now shows name and date on 2 lines
- The navbar now shows the user name next to the avatar
- The user menu now shows "My ideas" instead of "Profile page"

## 2018-07-12

### Fixed

- New text editor fixes various bugs present in old editor:
  - Typing idea texts on Android phones now works as expected
  - Adding a link to a text field now opens the link in a new window
  - Resizing images now works as expected
  - When saving, the editor no longer causes extra whitespace to appear
- A (too) long list of IE11 fixes: The platform is now fully usable on IE11
- The group count in the smart groups now always shows the correct number
- The admin dashboard is no longer too wide on smaller screens
- The home button on mobile is no longer always active
- Fix for page crash when trying to navigate away from 2nd signup step when one or more required fields are present

### Added

- The language is now shown in the URL at all times (e.g. `/en/ideas`)
- The new text editor enables following extras:
  - It's now possible to upload images through the text editor
  - It's now possible to add youtube videos through the text editor
- `recruiter` has been added to the UTM campaign parameters

### Know issues

- The controls of the text editor are not yet translated
- Posting images through a URL in the text editor is no longer possible
- Images that have been resized by IE11 in the text editor, can subsequently no longer be resized by other browsers

## 2018-06-29

### Fixed

- Facebook now correctly shows the idea image on the very first share
- Signing up with a google account that has no avatar configured now works again
- Listing the projects and ideas for projects that have more than 1 group linked to them now works again

### Added

- Voting Insights [beta]: Get inisghts into who's voting for which content
  - Feature flagged as 'clustering', disabled by default
  - Admin dashboard shows a link to the prototype
- Social sharing buttons on the project info page
- Usage of `utm_` parameters on social sharing to track sharing performance
- Various improvements to meta tags throughout the platform
  - Page title shows the unread notification count
  - More descriptive page titles on home/projects/ideas
  - Engaging generic default texts when no meta title/description are provided
  - Search engines now understand what language and region the platform is targeting
- Optimized idea image size for facebook sharing
- Sharing button for facebook messenger on mobile
- When you receive admin rights, a notification is shown
- `tenantLifecycleStage` property is now present in all tracked events to segment

### Changed

- Meta tags can't be changed through the admin panel anymore
- Social sharing buttons changed aspect to be more visible

## 2018-06-20

### Fixed

- Visual fixes for IE11 (more to come)
  - The text on the homepage doesn't fall outside the text box anymore
  - The buttons on the project page are now in the right place
  - In the projects pages, the footer is no longer behaving like a header
- When trying to add a timeline phase that overlaps with another phase, a more descriptive error is shown
- larsseit font is now always being loaded

### Added

- Smart groups allow admins to automatically and continuously make users part of groups based on conditions
- New user manager allows
  - Navigating through users by group
  - Moving, adding and removing users from/to (manual) groups
  - Editing the group details from within the user manager
  - Creating groups from within the user manager
  - Exporting users to excel by group or by selection
- Custom registration fields now support the new type "number"
- The city website url can now be specified in admin settings, which is used as a link in the footer logo

### Changed

- The checkbox copy at signup has changed and now links to both privacy policy and terms and conditions
- Improved styling of usermenu dropdown (the menu that opens when you click on the avatar in the navigation bar)

### Removed

- The groups page is no longer a separate page, but the functionality is part of the user manager

## 2018-06-11

### Fixed

- Notifications that indicate a status change now show the correct status name
- The admin pages editors support changing content and creating new pages again
- When searching in the invites, filters still work as expected
- The font has changed again to larsseit

### Added

- Accessibility improvements:
  - All images have an 'alt' attributes
  - The whole navbar is now usable with a keyboard
  - Modals can be closed with the escape key
  - The contrast of labels on white backgrounds has increased
- New ideas will now immediately be scraped by facebook
- When inviting a user, you can now pick projects for which the user becomes a moderator

### Changed

- The language switcher is now shown on the top right in the navbar

## 2018-05-27

### Fixed

- Sitemap now has the correct date format
- Empty invitation rows are no longer created when the given excel file contains empty rows
- Hitting enter while editing a project no longer triggers the delete button
- Registration fields on signup and profile editing are now always shown in the correct language
- The dropdown menu for idea sorting no longer gets cut off by the edge of the screen on small screens
- Saving a phase or continuous project no longer fails when participation method is not ideation

### Added

- Language selection now also has a regional component (e.g. Dutch (Belgium) instead of Dutch)
- Added noindex tag on pages that should be shown in Google
- A new 'user created' event is now being tracked from the frontend side
- It's now possible to use HTML in the field description of custom fields (no editor, only for internal usage)

## 2018-05-16

### Fixed

- Phases are now correctly active during the day specified in their end date
- On the new idea page, the continue button is now shown at all resolutions
- On the idea list the order-by dropdown is now correctly displayed at all resolutions.

### Added

- Project moderators can be specified in project permissions, giving them admin and moderation capabilities within that project only
  - Moderators can access all admin settings of their projects
  - Moderators can see they are moderating certain projects through icons
  - Moderators can edit/delete ideas and delete comments in their projects
- A correct meta description tag for SEO is now rendered
- The platforms now render sitemaps at sitemap.xml
- It is now possible to define the default view (map/cards) for every phase individually
- The tenant can now be configured with an extra `lifecycle_stage` property, visible in Admin HQ.
- Downloading ideas and comments xlsx from admin is now tracked with events
- The fragment system, to experiment with custom content per tenant, now also covers custom project descriptions, pages and individual ideas

### Changed

- It is no longer possible to define phases with overlapping dates
- Initial loading speed of the platform has improved

## 2018-04-30

### Fixed

- When posting an idea and only afterward signing in, the content originally typed is no longer lost
- An error is no longer shown on the homepage when using Internet Explorer
- Deleting a user is possible again

### Changed

- The idea manager again shows 10 ideas on one page, instead of 5
- Submit buttons in the admin no longer show 'Error' on the buttons themselves

### Removed

- The project an idea belongs to can no longer be changed through the edit idea form, only through the idea manager

## 2018-04-26

### Added

- Areas can now be created, edited and deleted in the admin settings
- The order of projects can now be changed through drag&drop in the admin projects overview
- Before signing up, the user is requested to accept the terms and conditions
- It's possible to experiment with platform-specific content on the landing page footer, currently through setup & support
- Images are only loaded when they appear on screen, improving page loading speed

### Fixed

- You can no longer click a disabled "add an idea" button on the timeline
- When accessing a removed idea or project, a message is shown

### Known issues

- Posting an idea before logging in is currently broken; the user is redirected to an empty posting form
- Social sharing is not consistently showing all metadata

## 2018-04-18

### Fixed

- Adding an idea at a specific location by clicking on the map is fixed

## 2018-04-09

### Fixed

- An idea with a location now centers on that location
- Map markers far west or east (e.g. Vancouver) are now positioned as expected
- Links in comment now correctly break to a new line when they're too long
- Hitting enter in the idea search box no longer reloads the page
- A survey project no longer shows the amount of ideas on the project card
- The navbar no longer shows empty space above it on mobile
- The report as spam window no longer scrolls in a weird way
- The project listing on the homepage no longer repeats the same project for some non-admin users
- Google/Facebook login errors are captured and shown on an error page
- Some rendering issues were fixed for IE11 and Edge, some remain
- An idea body with very long words no longer overlaps the controls on the right
- Project cards no longer overlap the notification menu

### Added

- A user can now edit and delete its own comments
- An admin can now delete a user's comment and specify the reason, notifying the user by notification
- Invitations
  - Admins can invite users by specifying comma separated email addresses
  - Admins can invite users with extra information by uploading an excel file
  - Invited users can be placed in groups, made admin, and given a specific language
  - Admins can specify a message that will be included in the email to the invited users
  - Admins receive a notification when invited users sign up
- Users receive a notification and email when their idea changes status
- Idea titles are now limited to 80 characters

### Known issues

- Adding an idea through the map does not position it correctly

## 2018-03-23

### Fixed

- Fixed padding being added on top of navigation bar on mobile devices

## 2018-03-22

### Fixed

- Idea creation page would not load when no published projects where present. Instead of the loading indicator the page now shows a message telling the user there are no projects.

## 2018-03-20

### Fixed

- Various visual glitches on IE11 and Edge
- Scrolling behviour on mobile devices is back to normal
- The admin idea manager no longer shows an empty right column by default

### Added

- Experimental raw HTML editing for pages in the admin at `/admin/pages`

## 2018-03-14

### Fixed

- When making a registration field required, the user can't skip the second sign up step
- When adding a registration field of the "date" type, a date in the past can now be chosen
- The project listing on the landing page for logged in users that aren't admin is fixed

### Added

- When something goes wrong while authenticating through social networks, an error page is shown

## 2018-03-05

### Added

- Limited voting in timeline phases
- Facebook app id is included in the meta headers

### Known issues

- When hitting your maimum vote count as a citizen, other idea cards are not properly updating untill you try voting on them
- Changing the participation settings on a continuous project is impossible

## 2018-02-26

### Fixed

- Project pages
  - Fixed header image not being centered
- Project timeline page
  - Fixed currently active phase not being selected by default
  - Fixed 'start an idea' button not being shown insde the empty idea container
  - Fixed 'start an idea' button not linking to the correct idea creation step
- Ideas and Projects filter dropdown
  - Fixed the dropdown items not always being clickable
- Navigation bar
  - Fixed avatar and options menu not showing on mobile devices

### Added

- Responsive admin sidebar
- Top navigation menu stays in place when scrolling in admin section on mobile devices

### Changed

- Project timeline
  - Better word-breaking of phases titles in the timeline

## 2018-02-22

### Fixed

- Idea page
  - Fixed voting buttons not being displayed when page is accessed directly
- Edit profile form page
  - Fixed broken input fields (first name, last name, password, ...)
  - Fixed broken submit button behavior
- Admin project section
  - Fixed default view (map or card) not being saved
  - Fixed save button not being enabled when an image is added or removed
- Project page
  - Fixed header navigation button of the current page not being highlighted in certain scenarios
  - Fixed no phase selected in certain scenarios
  - Fixed mobile timeline phase selection not working
- Idea cards
  - Fixed 'Load more' button being shown when no more ideas
- Project cards
  - Fixed 'Load more' button being shown when no more projects
- Idea page
  - Fixed faulty link to project page
- Add an idea > project selection page
  - Fixed broken layout on mobile devices

### Added

- Landing page
  - Added 'load more' button to project and idea cards
  - Added search, sort and filter by topic to idea cards
- Project card
  - Added ideas count
- Idea card
  - Added author avatar
  - Added comment count and icon
- Idea page
  - Added loading indicator
- Project page
  - Added loading indicator
  - Added border to project header buttons to make them more visible
- Admin page section
  - Added header options in rich-text editors

### Changed

- Navigation bar
  - Removed 'ideas' menu item
  - Converted 'projects' menu item into dropdown
  - Changed style of the 'Start an idea' button
- Landing page
  - Header style changes (larger image dimensions, text centered)
  - Removed 'Projects' title on top of project cards
- Project card
  - Changed project image dimensions
  - Changed typography
- Idea card
  - Removed image placeholder
  - Reduced idea image height
- Filter dropdowns
  - Height, width and alignment changes for mobile version (to ensure the dropdown is fully visible on smaller screens)
- Idea page
  - Improved loading behavior
  - Relocated 'show on map' button to sidebar (above sharing buttons)
  - Automatically scroll to map when 'show on map' button is clicked
  - Larger font sizes and better overall typography for idea and comment text
  - Child comments style changes
  - Child commenting form style change
  - Comment options now only visible on hover on desktop
- Project page
  - Improved loading behavior
  - Timeline style changes to take into account longer project titles
  - Changed copy from 'timeline' to 'process'
  - Changed link from projects/<projectname>/timeline to projects/<projectname>/process
  - Events header button not being shown if there are no events
- Add an idea > project selection page
  - Improved project cards layout
  - Improved mobile page layout

## 2018-01-03

### Fixed

- Updating the bio on the profile page works again
- 2018 can be selected as the year of events/phases
- The project dropdown in the idea posting form no longer shows blank values
- Reset password email

### Added

- Ideas can be edited by admins and by their author
- An idea shows a changelog with its latest updates
- Improved admin idea manager
  - Bulk update project, topics and statuses of ideas
  - Bulk delete ideas
  - Preview the idea content
  - Links through to viewing and editing the idea
- When on a multi-lingual platform, the language can be changed in the footer
- The project pages now show previews of the project events in the footer
- The project card now shows a description preview text, which is changeable through the admin
- Images are automatically optimized after uploading, to reduce the file size

### Changed

- Image dimensions have changed to more optimal dimensions

## 2017-12-13

### Fixed

- The ideas of deleted users are properly shown
- Slider to make users admins is again functional

### Added

- The idea show page shows a project link
- Mentions are operational in comments
- Projects can be deleted in the admin

### Changed

- Ideas and projects sections switched positions on the landing page

## 2017-12-06

### Fixed

- Phases and events date-picker no longer overlaps with the description text
- No longer needed to hard refresh if you visited al old version of the platform
- Inconsistency when saving project permissions has been fixed
- Bullet lists are now working in project description, phases and events
- The notifications show the currect user as the one taking the action

### Added

- Translators can use `orgName` and `orgType` variables everywhere
- Previews of the correct image dimension when uploading images

### Changed

- Lots of styling tweaks to the admin interface
- Behaviour of image uploads has improved

## 2017-11-23

### Fixed

- Loading the customize tab in the admin no longer requires a hard refresh

## 2017-11-22

### Fixed

- When saving a phase in the admin, the spinner stops on success or errors
- Deleting a user no longer breaks the idea listing, idea page and comments
- Better error handling in the signup flow
- Various bug fixes to the projects admin
- The switches that control age, gender, ... now have an effect on the signup flow.
- For new visitors, hard reloading will no longer be required

### Added

- Social Sign In with facebook and google. (Needs to be setup individually per customer)
- Information pages are reachable through the navbar and editable through the admin
- A partner API that allows our partners to list ideas and projects programmatically
- Ideas with a location show a map on the idea show page
- Activation of welcome and reset password e-mails

### Changed

- Changes to mobile menu layout
- Changes to the style of switches
- Better overall mobile experience for citizen-facing site

### Known issues

- If you visited the site before and the page did not load, you need to hard refresh.
- If the "Customize" tab in the admin settings does not load, reload the browser on that page

## 2017-11-01

### Fixed

- Various copy added to the translation system
- Fixed bug where image was not shown after posting an idea
- Loading behaviour of the information pages
- Fixed bug where the app no longer worked after visiting some projects

### Added

- Added groups to the admin
- Added permissions to projects
- Social sharing of ideas on twitter and (if configured for the platform) facebook
- Projects can be linked to certain areas in the admin
- Projects can be filtered by area on the projects page
- Backend events are logged to segment

### Changed

- Improved the styling of the filters
- Project description in the admin has its own tab
- Restored the landing page header with an image and configurable text
- Improved responsiveness for idea show page
- Maximum allowed password length has increased to 72 characters
- Newest projects are list first

## 2017-10-09

### Fixed

- The male/female gender selection is no longer reversed after registration
- On firefox, the initial loading animation is properly scaled
- After signing in, the state of the vote buttons on idea cards is now correct for the current user
- Fixed bug were some text would disappear, because it was not available in the current language
- Fixed bug where adding an idea failed because of a wrongly stored user language
- Fixed bug where removing a language in the admin settings fails
- Graphical glitches on the project pages

### Added

- End-to-end test coverage for the happy flow of most of the citizen-facing app interaction
- Automated browser error logging to be proactive on bugs
- An idea can be removed through the admin

### Changed

- The modal that shows an idea is now fullscreen and has a new animation
- New design for the idea show page
- New design for the comments, with animation and better error handling
- The "Trending" sorting algorithm has changed to be more balanced and give new ideas a better chance
- Slightly improved design of the page that shows the user profile

## 2017-09-22

### Fixed

- Bug where multiple form inputs didn't accept typed input
- Issues blocking the login process
- The success message when commenting no longer blocks you from adding another comment
- Clicking an internal link from the idea modal didn't work
- Responsiveness of filters on the ideas page
- Updating an idea status through the admin failed

### Added

- Initial loading animation on page load
- Initial version of the legal pages (T&C, privacy policy, cookie policy)
- All forms give more detailed error information when something goes wrong
- Full caching and significant speed improvements for all data resources

### Changed

- Refactoring and restyling of the landing page, idea cards and project cards
- Added separate sign in and sign up components
- Cleaned up old and unused code
- The navbar is no longer shown when opening a modal
- Lots of little tweaks to styling, UX and responsiveness

## 2017-09-01

### Fixed

- Saving forms in the admin of Projects will now show success or error messages appropriately
- The link to the guide has been hidden from the admin sidebar until we have a guide to link to

### Added

- Adding an idea from a project page will pre-fill parts of the new idea form
- The landing page now prompts user to add an Idea if there are none
- The landing page will hide the Projects block if there are none

### Changed

- Under-the-hood optimizations to increase the loading speed of the platform

## 2017-08-27

### Fixed

- Changing the logo and background image in admin settings works
- Platform works for users with an unsupported OS language

### Added

- Admin dashboard
- Default topics and idea statuses for newly deployed platforms
- Proper UX for handling voting without being signed in
- Meta tags for SEO and social sharing
- Better error handling in project admin

### Changed

- Projects and user profile pages now use slugs in the URL

## 2017-08-18

### Fixed

- Changing idea status in admin
- Signing up
- Proper rending of menu bar within a project
- Admin settings are properly rendered within the tab container
- Lots of small tweaks to rendering on mobile
- Default sort ideas on trending on the ideas index page

### Added

- Admin section in projects to CRUD phases
- Admin section in projects to CRUD events
- New navbar on mobile
- Responsive version of idea show page

### Changed

- Navbar design updated
- One single login flow experience instead of 2 separate ones (posting idea/direct)
- Admins can only specify light/dark for menu color, not the exact color

### Removed

- Facebook login (Yet to be added to new login flow, will be back soon)

## 2017-08-13

### Fixed

- Voting on cards and in an idea page
- Idea modal loading speed
- Unread notification counter

### Added

- New improved flow for posting an idea
- Admin interface for projects
- New design for idea and project cards
- Consistenly applied modal, with new design, for ideas
- Segment.io integration, though not all events are tracked yet

### Changed

- Idea URls now using slugs for SEO<|MERGE_RESOLUTION|>--- conflicted
+++ resolved
@@ -1,15 +1,10 @@
 # Changelog
 
-<<<<<<< HEAD
 ## Next release
 
 ### Fixed
 
 - The email/phone field in the sign in/up forms now has validation of the email address/phone number and provides an error message when this validation fails.
-=======
-
-### Fixed
-
 - Error message now shown in AdminHQ when tenant creation fails due to host URL already being in use.
 
 ## 2022-02-28
@@ -29,7 +24,6 @@
 ### Changed
 
 - Language parameter added in Typeform. Allows for question branching in surveys based on user's language.
->>>>>>> 430873a4
 
 ## 2022-02-23
 
