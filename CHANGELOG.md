--- conflicted
+++ resolved
@@ -2,11 +2,10 @@
 
 ## Next release
 
-<<<<<<< HEAD
 ### Added
 
 - Support added for custom font not on Adobe Fonts
-=======
+
 ### Fixed
 
 - Enalyzer URL validation now has greater flexibility
@@ -28,7 +27,6 @@
 ### Fixed
 
 - Customizable navbar is now feature flagged, meaning it can be enabled or disabled in AdminHQ
->>>>>>> 8a1fd918
 
 ## 2022-02-14
 
