--- conflicted
+++ resolved
@@ -1,14 +1,12 @@
 # Changelog
 
-<<<<<<< HEAD
 ## Next release
 
 ### Changed
 
 - [CL-667] Fixed RuboCop Style/FrozenStringLiteralComment offences
-=======
+
 ## 2022-05-13
->>>>>>> 7ebfdfad
 
 ### Added
 
