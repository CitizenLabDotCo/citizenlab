--- conflicted
+++ resolved
@@ -2,11 +2,7 @@
 
 ## Next release
 
-<<<<<<< HEAD
-### Added
-=======
-/
->>>>>>> cbc819d2
+### Added
 
 ## 2021-10-01
 
