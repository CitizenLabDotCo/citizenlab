# Changelog

## Next

## 2021-10-11

### Added

- Insights View screen and visualization
- Users can now change their name after validation with FranceConnect
<<<<<<< HEAD
- Added Serbian (Cyrillic) to platform
=======
>>>>>>> f068f165

## 2021-10-06

### Fixed

- Issue with user deletion

### Added

- Initial blocked words lists for Luxembourgish and Italian.
- Added Luxembourgish translations.

## 2021-10-05

### Added

- Blocked words lists for Luxembourgish and Italian (which allows the profanity blocker feature).

### Changed

- Removed 'FAQ' and 'About' from the footer.
- Removed links to other pages at the bottom of the fixed and legal pages (Cookie policy, T&C, etc.)
- Removed the YES/NO short feedback form in the footer (as it wasn't working)

## 2021-10-01

### Fixed

- Typeform export from the platform shows the answers to all questions again.

## 2021-09-29

### Changed

- Insights Edit screen improvements
  - Added tooltip in the tags sidebar
  - Added quick delete action to category button in the categories sidebar
  - "Detect tags" button only shows if there are tags detected
  - "Reset tags" button is moved to a menu
  - Removed "add" button from input sidebar and improved select hover state
- Split 'Pages' tab in admin/settings into the 'Pages' and 'Policies' tabs. 'Pages' contains the about, FAQ and a11y statement pages, while 'Policies' contains the terms and conditions, privacy- and cookie policy. The 'Pages' tab will soon be replaced by a 'Navigation' tab with more customizability options as part of the upcoming nav-bar customization functionality. This is just a temporary in-between solution.

## 2021-09-24

### Added

- SmartSurvey integration

## 2021-09-22

### Changed

- Very short phases are now shown slightly bigger in the timeline, and projects with many phases will display the timeline correctly.

### Fixed

- Cookie popup can be closed again.

## 2021-09-21

### Added

- Permit embedding of videos from videotool.dk in rich-text editor content.

### Changed

- Project moderators have access to the 'Reporting' tab of the admin panel for their projects.

### Fixed

- The category columns in input `xlsx` exports (insights) are now ordered as presented in the application.

## 2021-09-14

### Changed

- Mobile navbar got redesigned. We now have a 'More' button in the default menu that opens up a full mobile menu.

## 2021-09-13

### Added

- Insights table export button. Adds the ability to export the inputs as xlsx for all categories or a selected one.

### Fixed

- Fixes issue where user name will sometimes appear as "undefined"

## 2021-09-06

### Added

- Keyboard navigation improvements for the Insights Edit view
- Added the internal machinery to support text network analyses in the end-to-end flow.

### Fixed

- '&' character now displays correctly in Idea description and Project preview description.
- Fixes user export with custom fields

## 2021-09-03

### Fixed

- Ghent now supports mapping 25 instead of 24 neighbourhouds

## 2021-09-02

### Fixed

- Setting DNS records when the host is changed.
- Smart group rules for participation in project, topic or idea status are now applied in one continuous SQL query.

### Changed

- The rule values for participation in project, topic or idea status, with predicates that are not a negation, are now represented as arrays of IDs in order to support specifying multiple projects, topics or idea statuses (the rule applies when satisfied for one of the values).

## 2021-09-01

### Fixed

- When voting is disabled, the reason is shown again

## 2021-08-31

### Added

- When signing up with another service (e.g. Google), the platform will now remember a prior language selection.

### Fixed

- Accessibility: voting buttons (thumbs) have a darker color when disabled. There's also more visual distinction between voting buttons on input cards when they are enabled and disabled.
- Accessibility: The default background color of the last "bubble" of the avatars showing on e.g. the landing page top banner is darker, so the contrast with its content (number of remaining users) is clearer.
- Accessibility: the text colors of the currently selected phase in a timeline project are darker to improve color contrast to meet WCAG 2.1 AA requirements.
- Accessibility: the status and topics on an input (idea) page are more distinctive compared to its background, meeting WCAG 2.1 AA criteria.
- Verification using Auth0 method no longer fails for everyone but the first user

## 2021-08-30

### Added

- New Insights module containing Insights end-to-end flow

## 2021-08-26

### Added

- Microsoft Forms integration

## 2021-08-20

### Fixed

- Survey options now appear as expected when creating a new survey project
- Adds a feature flag to disable user biographies from adminHQ

## 2021-08-18

### Added

- Added Italian to platform
- Support for a new verification method specifically for Ghent, which lets users verify using their rijksregisternummer
- Improved participatory budgeting:
  - Support for new virtual currencies (TOK: tokens, CRE: credits)
  - A minimum budget limit can be configured per project, forcing citizens to fill up their basket to some extent (or specify a specific basket amount when minimum and maximum budget are the same)
  - Copy improvements

## 2021-08-11

### Fixed

- When considering to remove a flag after updating content, all relevant attributes are re-evaluated.
- Issues with viewing notifications and marking them as read.

## 2021-08-09

### Fixed

- The preheader with a missing translation has been removed from user confirmation email

### Fixed

- When you sign up with Google, the platform will now automatically use the language of your profile whenever possible
- Fixed invalid SQL queries that were causing various issues throughout the platforms (Part I). (IN-510)

## 2021-08-05

### Added

- Added message logging to monitor tenant creation status (shown in admin HQ).

### Changed

- No default value for the lifecycle stage is prefilled, a value must be explicitly specified.
- Changing the lifecycle stage from/to demo is prohibited.
- Only tenant templates that apply without issues are released.
- On create validation for authors was replaced by publication context, to allow templates to successfully create content without authors.

## 2021-08-04

### Fixed

- Certain characters in Volunteer Cause titles prevented exporting lists of volunteers to Excel from admin/projects/.../volunteering view.
- Limit of 10 events under projects and in back office
- Events widget switch being shown in non-commercial plans

## 2021-07-30

### Added

- Configured dependabot for the frontend, a tool that helps keeping dependencies up to date.
- Added events overview page to navigation menu, which can be enabled or disabled.
- Added events widget to front page, which can be enabled or disabled (commercial feature).

## 2021-07-16

### Added

- Auto-detection of inappropriate content (in beta for certain languages). Flagged content can be inspected on the admin Activity page. The setting can be toggled in the General settings tab.

### Fixed

- On the admin activity page (/admin/moderation), items about proposals now correctly link to proposals (instead of to projects). Also, the copy of the links at the end of the item rows is now correct for different types of content (correct conjugation of 'this post', 'this project', etc. for all languages).

## 2021-07-14

### Added

- Project phases now have their own URLs, which makes it possible to link to a specific phase

### Fixed

- Blocked words for content that can contain HTML
- Searching users after sorting (e.g. by role)

## 2021-07-09

### Changed

- The admin Guide link goes to the support center now instead of to /admin/guide

## 2021-07-02

### Fixed

- Instances where the user name was "unknown author"

### Changed

- Removed the slogan from the homepage footer

## 2021-06-30

### Changed

- Users can no longer leave registration before confirming their account. This should prevent bugs relative to unconfirmed users navigating the platform.

## 2021-06-29

### Fixed

- Map: Fix for ideas that only have coordinates but no address not being shown on the map
- Map: Fix for 'click on the map to add your input' message wrongfully being shown when idea posting is not allowed
- Sign-up flow: Fix for bug that could cause the browser to freeze when the user tried to complete the custom fields step
- Project description: Fix for numbered and unnumbered lists being cut off
- Project Managers can now upload map layers.

### Changed

- Map: When an idea is selected that is hidden behind a cluster the map now zooms in to show that marker
- Map: Idea marker gets centered on map when clicked
- Map: Larger idea box on bigger desktop screens (width > 1440 pixels)
- Idea location: Display idea location in degrees (°) minutes (') seconds ('') when the idea only has coordinates but no address
- Sign-up flow: Show loading spinner when the user clicks on 'skip this step' in the sign-up custom fields step
- Image upload: The default max allowed file size for an image is now 10 Mb instead of 5 Mb

### Added

- 'Go back' button from project to project folder (if appropriate).

## 2021-06-22

### Changed

- Project managers that are assigned to a project and/or its input now lose those assignments when losing project management rights over that project.

### Fixed

- Input manager side modal scroll.

## 2021-06-18

### Fixed

- Privacy policy now opens in new tab.
- Landing page custom section now uses theme colors.
- Buttons and links in project description now open internal links in the same tab, and external links in a new tab.

## 2021-06-16

### Fixed

- Project moderators can no longer see draft projects they don't moderate in the project listing.
- The content and subject of the emails used to share an input (idea/issue/option/contribution/...) do now include the correct input title and URL.
- Sharing new ideas on Facebook goes faster
- Manual campaigns now have the layout content in all available languages.

## 2021-06-11

### Fixed

- Facebook button no longer shows when not configured.

## 2021-06-10

### Fixed

- Creating invites on a platform with many heavy custom registration fields is no longer unworkably slow

## 2021-06-09

### Added

- New citizen-facing map view

## 2021-06-08

### Fixed

- Ordering by ideas by trending is now working.
- Ordering by ideas votes in the input manager is now working.

## 2021-06-07

### Added

- Qualtrics surveys integration.

### Changed

- Project Events are now ordered chronologically from latest to soonest.

### Fixed

- Visibility Labels in the admin projects list are now visible.
- Tagged ideas export is fixed.
- Updating an idea in one locale does not overwrite other locales anymore

## 2021-05-28

### Fixed

- Project Events are now ordered chronologically from soonest to latest.

## 2021-05-27

### Fixed

- Project access rights management are now visible again.

## 2021-05-21

### Added

- Profanity blocker: when posting comments, input, proposals that contain profane words, posting will not be possible and a warning will be shown.

## 2021-05-20

### Fixed

- Excel exports of ideas without author

## 2021-05-19

### Added

- Support for Auth0 as a verification method

## 2021-05-18

### Fixed

- Active users no longer need confirmation

## 2021-05-14

### Fixed

- Fixed an issue causing already registered users to be prompted with the post-registration welcome screen.

## 2021-05-11

### Added

- Added polls to the reporting section of the dashboards

## 2021-05-10

### Changed

- Invited or verified users no longer require confirmation.

## 2021-05-07

### Fixed

- Spreasheet exports throughout the platform are improved.

### Added

- City Admins can now assign any user as the author of an idea when creating or updating.
- Email confirmation now happens in survey and signup page sign up forms.

## 2021-05-06

### Fixed

- Idea export to excel is no longer limited to 250 ideas.

## 2021-05-04

### Fixed

- Fixed issues causing email campaigns not to be sent.

## 2021-05-03

### Changed

- Users are now prompted to confirm their account after creating it, by receiving a confirmation code in their email address.

### Added

- SurveyXact Integration.

## 2021-05-01

### Added

- New module to plug email confirmation to users.

## 2021-04-29

### Fixed

- Editing the banner header in Admin > Settings > General, doesn't cause the other header fields to be cleared anymore

## 2021-04-22

### Fixed

- After the project title error appears, it disappears again after you start correcting the error

## 2021-03-31

### Fixed

- Customizable Banner Fields no longer get emptied/reset when changing another.

### Added

- When a client-side validation error happens for the project title in the admin, there will be an error next to the submit button in addition to the error message next to the input field.

## 2021-03-25

### Fixed

- The input fields for multiple locales provides an error messages when there's an error for at least one of the languages.

## 2021-03-23

### Fixed

- Fix for broken sign-up flow when signing-up through social sign-on

## 2021-03-19

### Fixed

- Admin>Dashboard>Users tab is no longer hidden for admins that manage projects.
- The password input no longer shows the password when hitting ENTER.
- Admin > Settings displays the tabs again

### Changed

- Empty folders are now shown in the landing page, navbar, projects page and sitemap.
- The sitemap no longer shows all projects and folder under each folder.
- Images added to folder descriptions are now compressed, reducing load times in project and folder pages.

### Added

- Allows for sending front-end events to our self-hosted matomo analytics tool

## 2021-03-16

### Changed

- Automatic tagging is functional for all clusters, and enabled for all premium customers

### Added

- Matomo is enabled for all platforms, tracking page views and front-end events (no workshops or back-end events yet)

## 2021-03-11

### Changed

- Tenants are now ordered alphabetically in AdminHQ
- Serbian (Latin) is now a language option.

## 2021-03-10

### Added

- CitizenLab admins can now change the link to the accessibility statement via AdminHQ.
- "Reply-to" field in emails from campaigns can be customized for each platform
- Customizable minimal required password length for each platform

## 2021-03-09

### Fixed

- Fixed a crash that would occur when tring to add tags to an idea

## 2021-03-08

### Fixed

- Phase pages now display the correct count of ideas (not retroactive - will only affect phases modified from today onwards).

## 2021-03-05

### Changed

- Changed the default style of the map
- Proposals/Initiatives are now sorted by most recent by default

### Added

- Custom maps (Project settings > Map): Admins now have the capability to customize the map shown inside of a project. They can do so by uploading geoJson files as layers on the map, and customizing those layers through the back-office UI (e.g. changing colors, marker icons, tooltip text, sort order, map legend, default zoom level, default center point).

### Fixed

- Fixed a crash that could potentially occur when opening an idea page and afterwards going back to the project page

## 2021-03-04

### Added

- In the admin (Settings > Registration tab), admins can now directly set the helper texts on top of the sign-up form (both for step 1 and 2).
- The admin Settings > Homepage and style tab has two new fields: one to allow customization for copy of the banner signed-in users see (on the landing page) and one to set the copy that's shown underneath this banner and above the projects/folders (also on the landing page).
- Copy to clarify sign up/log in possibilities with phone number

### Changed

- The admin Settings > Homepage and style tab has undergone copy improvements and has been rearranged
- The FranceConnect button to login, signup or verify your account now displays the messages required by the vendor.
- Updated the look of the FranceConnect button to login, signup or verify your account to feature the latests changes required by the vendor.

### Fixed

- Downvote button (thumbs down) on input card is displayed for archived projects

## 2021-03-03

### Added

- Users are now notified in app and via email when they're assigned as folder administrators.

## 2021-03-02

### Fixed

- Don't show empty space inside of the idea card when no avatar is present

### Added

- Maori as languages option

### Changed

- Improved layout of project event listings on mobile devices

## 2021-02-26

### Fixed

- France Connect button hover state now complies with the vendor's guidelines.

## 2021-02-24

### Fixed

- The project page no longer shows an eternal spinner when the user has no access to see the project

## 2021-02-18

### Added

- The password fields show an error when the password is too short
- The password fields have a 'show password' button to let people check their password while typing
- The password fields have a strength checker with appropriate informative message on how to increase the strength
- France Connect as a verification method.

### Fixed

- Notifications for started phases are no longer triggered for unpublished projects and folders.

## 2021-02-17

### Changed

- All input fields for multiple locales now use the components with locale switchers, resulting in a cleaner and more compact UI.
- Copy improvements

## 2021-02-12

### Fixed

- Fixed Azure AD login for some Azure setups (Schagen)

### Changed

- When searching for an idea, the search operation no longer searches on the author's name. This was causing severe performance issues and slowness of the paltforms.

## 2021-02-10

### Added

- Automatic tagging

## 2021-02-08

### Fixed

- Fixed a bug preventing registration fields and poll questions from reordering correctly.
- Fixed a bug causing errors in new platforms.

## 2021-02-04

### Fixed

- Fixed a bug causing the projects list in the navbar and projects page to display projects outside of folders when they're contained within them.

## 2021-01-29

### Added

- Ability to redirect URLs through AdminHQ
- Accessibility statement link in the footer

### Fixed

- Fixed issue affecting project managers that blocked access to their managed projects, when these are placed inside a folder.

## 2021-01-28

### Fixed

- A bug in Admin project edit page that did not allow a user to Go Back to the projects list after switching tabs
- Scrolling on the admin users page

## 2021-01-26

### Added

- Folder admin rights. Folder admins or 'managers' can be assigned per folder. They can create projects inside folders they have rights for, and moderate/change the folder and all projects that are inside.
- The 'from' and 'reply-to' emails can be customized by cluster (by our developers, not in Admin HQ). E.g. Benelux notification emails could be sent out by notifications@citizenlab.eu, US emails could be sent out by notifications@citizenlab.us etc., as long as those emails are owned by us. We can choose any email for "reply-to", so also email addresses we don't own. This means "reply-to" could potentially be configured to be an email address of the city, e.g. support@leuven.be. It is currently not possible to customize the reply-to (except for manual campaigns) and from fields for individual tenants.
- When a survey requires the user to be signed-in, we now show the sign in/up form directly on the page when not logged in (instead of the green infobox with a link to the sign-up popup)

### Fixed

- The 'reply-to' field of our emails showed up twice in recipient's email clients, now only once.

### Changed

- Added the recipient first and last name to the 'to' email field in their email client, so not only their email adress is shown.
- The links in the footer can now expand to multiple lines, and therefore accomodate more items (e.g. soon the addition of a link to the accesibility statement)

## 2021-01-21

### Added

- Added right-to-left rendering to emails

## 2021-01-18

### Fixed

- Access rights tab for participatory budget projects
- Admin moderation page access

## 2021-01-15

### Changed

- Copy improvements across different languages

## 2021-01-14

### Added

- Ability to customize the input term for a project

### Changed

- The word 'idea' was removed from as many places as possible from the platform, replaced with more generic copy.

## 2021-01-13

### Changed

- Idea cards redesign
- Project folder page redesign
- Project folders now have a single folder card image instead of 5 folder images in the admin settings
- By default 24 instead of 12 ideas or shown now on the project page

## 2020-12-17

### Fixed

- When creating a project from a template, only templates that are supported by the tenant's locale will show up
- Fixed several layout, interaction and data issues in the manual tagging feature of the Admin Processing page, making it ready for external use.
- Fixed project managers access of the Admin Processing page.

### Added

- Admin activity feed access for project managers
- Added empty state to processing list when no project is selected
- Keyboard shortcut tooltip for navigation buttons of the Admin Processing page

### Changed

- Reduced spacing in sidebar menu, allowing for more items to be displayed
- Style changes on the Admin Processing page

## 2020-12-08

### Fixed

- Issues with password reset and invitation emails
- No more idea duplicates showing up on idea overview pages
- Images no longer disappear from a body of an idea, or description of a project on phase, if placed at the bottom.

### Changed

- Increased color contrast of inactive timeline phases text to meet accesibility standard
- Increased color contrast of event card left-hand event dates to meet accesibility standard
- Increased color contrast of List/Map toggle component to meet accesibility standard

### Added

- Ability to tag ideas manually and automatically in the admin.

## 2020-12-02

### Changed

- By default the last active phase instead of the last phase is now selected when a timeline project has no active phase

### Fixed

- The empty white popup box won't pop up anymore after clicking the map view in non-ideation phases.
- Styling mistakes in the idea page voting and participatory budget boxes.
- The tooltip shown when hovering over a disabled idea posting button in the project page sticky top bar is no longer partially hidden

## 2020-12-01

### Changed

- Ideas are now still editable when idea posting is disabled for a project.

## 2020-11-30

### Added

- Ability to create new and edit existing idea statuses

### Fixed

- The page no longer refreshes when accepting the cookie policy

### Changed

- Segment is no longer used to connect other tools, instead following tools are integrated natively
  - Google Analytics
  - Google Tag Manager
  - Intercom
  - Satismeter
  - Segment, disabled by default
- Error messages for invitations, logins and password resets are now clearer.

## 2020-11-27

### Fixed

- Social authentication with Google when the user has no avatar.

### Changed

- Random user demographics on project copy.

## 2020-11-26

### Added

- Some specific copy for Vitry-sur-Seine

## 2020-11-25

### Fixed

- Sections with extra padding or funky widths in Admin were returned to normal
- Added missing copy from previous release
- Copy improvements in French

### Changed

- Proposal and idea descriptions now require 30 characters instead of the previous 500

## 2020-11-23

### Added

- Some specific copy for Sterling Council

### Fixed

- The Admin UI is no longer exposed to regular (and unauthenticated) users
- Clicking the toggle button of a custom registration field (in Admin > Settings > Registration fields) no longer duplicated the row
- Buttons added in the WYSIWYG editor now have the correct color when hovered
- The cookie policy and accessibility statement are not editable anymore from Admin > Settings > Pages

### Changed

**Project page:**

- Show all events at bottom of page instead of only upcoming events
- Reduced padding of sticky top bar
- Only show sticky top bar when an action button (e.g. 'Post an idea') is present, and you've scrolled past it.

**Project page right-hand sidebar:**

- Show 'See the ideas' button when the project has ended and the last phase was an ideation phase
- Show 'X ideas in the final phase' when the project has ended and the last phase was an ideation phase
- 'X phases' is now clickable and scrolls to the timeline when clicked
- 'X upcoming events' changed to 'X events', and event count now counts all events, not only upcoming events

**Admin project configuration page:**

- Replaced 'Project images' upload widget in back-office (Project > General) with 'Project card image', reduced the max count from 5 to 1 and updated the corresponding tooltip with new recommended image dimensions

**Idea page:**

- The map modal now shows address on top of the map when opened
- Share button copy change from "share idea" to "share"
- Right-hand sidebar is sticky now when its height allows it (= when the viewport is taller than the sidebar)
- Comment box now has an animation when it expands
- Adjusted scroll-to position when pressing 'Add a comment' to make sure the comment box is always fully visible in the viewport.

**Other:**

- Adjusted FileDisplay (downloadable files for a project or idea) link style to show underline by default, and increased contrast of hover color
- Reduced width of DateTimePicker, and always show arrows for time input

## 2020-11-20 (2)

### Fixed

- The project header image is screen reader friendly.
- The similar ideas feature doesn't make backend requests anymore when it's not enabled.

### Changed

- Areas are requested with a max. of 500 now, so more areas are visible in e.g. the admin dashboard.

## 2020-11-18

### Added

- Archived project folder cards on the homepage will now have an "Archived" label, the same way archived projects do\
- Improved support for right-to-left layout
- Experimental processing feature that allows admins and project managers to automatically assign tags to a set of ideas.

### Fixed

- Projects without idea sorting methods are no longer invalid.
- Surveys tab now shows for projects with survey phases.

### Changed

- Moved welcome email from cl2-emails to cl2-back

## 2020-11-16

### Added

- Admins can now select the default sort order for ideas in ideation and participatory budgeting projects, per project

### Changed

- The default sort order of ideas is now "Trending" instead of "Random" for every project if left unchanged
- Improved sign in/up loading speed
- Removed link to survey in the project page sidebar when not logged in. Instead it will show plain none-clickable text (e.g. '1 survey')

### Fixed

- Custom project slugs can now contain alphanumeric Arabic characters
- Project Topics table now updates if a topic is deleted or reordered.
- Empty lines with formatting (like bold or italic) in a Quill editor are now removed if not used as paragraphs.

## 2020-11-10

### Added

#### Integration of trial management into AdminHQ

- The lifecycle of the trials created from AdminHQ and from the website has been unified.
- After 14 days, a trial platform goes to Purgatory (`expired_trial`) and is no longer accessible. Fourteen days later, the expired trial will be removed altogether (at this point, there is no way back).
- The end date of a trial can be modified in AdminHQ (> Edit tenant > Internal tab).

## 2020-11-06

### Added

- Social sharing via WhatsApp
- Ability to edit the project URL
- Fragment to embed a form directly into the new proposal page, for regular users only

### Fixed

- The project about section is visibile in mobile view again
- Maps will no longer overflow on page resizes

## 2020-11-05

### Added

- Reordering of and cleaner interface for managing custom registration field options
- An 'add proposal' button in the proposals admin
- Fragment to user profile page to manage party membership settings (CD&V)
- "User not found" message when visiting a profile for a user that was deleted or could not be found

### Changed

- Proposal title max. length error message
- Moved delete functionality for projects and project folders to the admin overview

### Fixed

- The automatic scroll to the survey on survey project page

## 2020-11-03

### Fixed

- Fixed broken date picker for phase start and end date

## 2020-10-30

### Added

- Initial Right to left layout for Arabic language
- Idea description WYSIWYG editor now supports adding images and/or buttons

## 2020-10-27

### Added

- Support for Arabic

## 2020-10-22

### Added

- Project edit button on project page for admins/project manager
- Copy for Sterling Council

### Fixed

- Links will open in a new tab or stay on the same page depending on their context. Links to places on the platform will open on the same page, unless it breaks the flow (i.e. going to the T&C policy while signing up). Otherwise, they will open in a new tab.

### Changed

- In the project management rights no ambiguous 'no options' message will be shown anymore when you place your cursor in the search field

## 2020-10-16

### Added

- Ability to reorder geographic areas

### Fixed

- Stretched images in 'avatar bubbles'
- Input fields where other people can be @mentioned don't grow too wide anymore
- Linebar charts overlapping elements in the admin dashboard

## 2020-10-14

### Changed

- Project page redesign

## 2020-10-09

### Added

- Map configuration tool in AdminHQ (to configure maps and layers at the project level).

## 2020-10-08

### Added

- Project reports

### Changed

- Small styling fixes
- Smart group support multiple area codes
- Layout refinements for the new idea page
- More compact idea/proposal comment input
- Proposal 'how does it work' redesign

## 2020-10-01

### Changed

- Idea page redesign

## 2020-09-25

### Fixed

- The "Go to platform" button in custom email campaigns now works in Norwegian

### Added

- Granular permissions for proposals
- Possibility to restrict survey access to registered users only
- Logging project published events

### Changed

- Replaced `posting_enabled` in the proposal settings by the posting proposal granular permission
- Granular permissions are always granted to admins

## 2020-09-22

### Added

- Accessibility statement

## 2020-09-17

### Added

- Support for checkbox, number and (free) text values when initializing custom fields through excel invites.

### Changed

- Copy update for German, Romanian, Spanish (CL), and French (BE).

## 2020-09-15

### Added

- Support Enalyzer as a new survey provider
- Registration fields can now be hidden, meaning the user can't see or change them, typically controlled by an outside integration. They can still be used in smart groups.
- Registration fields can now be pre-populated using the invites excel

## 2020-09-08

### Fixed

- Custom buttons (e.g. in project descriptions) have correct styling in Safari.
- Horizontal bar chart overflow in Admin > Dashboard > Users tab
- User graphs for registration fields that are not used are not shown anymore in Admin > Dashboard > Users tab

### Added

- Pricing plan feature flags for smart groups and project access rights

## 2020-09-01

### Fixed

- IE11 no longer gives an error on places that use the intersection observer: project cards, most images, ...

### Added

- New platform setting: 'Abbreviated user names'. When enabled, user names are shown on the platform as first name + initial of last name (Jane D. instead of Jane Doe). This setting is intended for new platforms only. Once this options has been enabled, you MUST NOT change it back.
- You can now export all charts in the admin dashboard as xlsx or svg.
- Translation improvements (email nl...)

### Changed

- The about us (CitizenLab) section has been removed from the cookie policy

## 2020-08-27

### Added

- Support for rich text in field descriptions in the idea form.
- New "Proposed Budget" field in the idea form.

### Changed

- Passwords are checked against a list of common passwords before validation.
- Improving the security around xlsx exports (escaping formulas, enforcing access restrictions, etc.)
- Adding request throttling (rate-limiting) rules.
- Improving the consistency of the focus style.

## 2020-07-30

### Added

- Pricing plans in AdminHQ (Pricing plan limitations are not enforced).
- Showing the number of deviations from the pricing plan defaults in the tenant listing of AdminHQ.

### Changed

- Tidying up the form for creating new tenants in AdminHQ (removing unused features, adding titles and descriptions, reordering features, adding new feature flags, removing fields for non-relevant locales).

## 2020-07-10

### Added

- Project topics

### Changed

- Userid instead of email is used for hidden field in surveys (Leiden)
- New projects have 'draft' status by default

### Fixed

- Topics filter in ideas overview works again

## 2020-07-09 - Workshops

### Fixed

- Speps are scrollable

### Added

- Ability to export the inputs as an exel sheet
- Polish translations
- Portugese (pt-BR) translations

## 2020-06-26

### Fixed

- No longer possible to invite a project manager without selecting a project
- The button on the homepage now also respects the 'disable posting' setting in proposals
- Using project copy or a tenant template that contains a draft initiative no longer fails

### Added

- Romanian

## 2020-06-19

### Fixed

- Polish characters not being rendered correctly

### Added

- Back-office toggle to turn on/off the ability to add new proposals to the platform

## 2020-06-17

### Fixed

- It's no longer needed to manually refresh after deleting your account for a consistent UI
- It's no longer needed to manually refresh after using the admin toggle in the user overview
- The sign-in/up flow now correctly asks the user to verify if the smart group has other rules besides verification
-

demo`is no longer an available option for`organization_type` in admin HQ

- An error is shown when saving a typeform URL with `?email=xxxx` in the URL, which prevented emails to be linked to survey results
- On mobile, the info container in the proposal info page now has the right width
- A general issue with storing cookies if fixed, noticable by missing data in GA, Intercom not showing and the cookie consent repeatedly appearing
- Accessibility fix for the search field
- The `signup_helper_text` setting in admin HQ is again displayed in step 1 of the sign up flow

### Added

- There's a new field in admin HQ to configure custom copy in step 2 of the sign up flow called `custom_fields_signup_helper_text`
- `workshops` can be turned on/off in admin HQ, displayed as a new page in the admin interface

### Changed

- The copy for `project moderator` has changed to `project manager` everywhere
- The info image in the proposals header has changed

## 2020-06-03

### Fixed

- Maps with markers don't lose their center/zoom settings anymore
- English placeholders in idea form are gone for Spanish platforms

## 2020-05-26

### Changed

- Lots of small UI improvements throughout the platform
- Completely overhauled sign up/in flow:
  - Improved UI
  - Opens in a modal on top of existing page
  - Opens when an unauthenticaed user tries to perform an action that requires authentication (e.g. voting)
  - Automatically executes certain actions (e.g. voting) after the sign in/up flow has been completed (note: does not work for social sign-on, only email/password sign-on)
  - Includes a verification step in the sign up flow when the action requires it (e.g. voting is only allowed for verified users)

## 2020-05-20

### Fixed

- Budget field is shown again in idea form for participatory budget projects

## 2020-05-14

### Added

- Idea configurability: disabling/requiring certain fields in the idea form
- The footer has our new logo

### Changed

- Admins will receive a warning and need to confirm before sending a custom email to all users
- A survey project link in the top navigation will link to /info instead of to /survey

## 2020-04-29

### Fixed

- Folders are again shown in the navbar
- Adding an image to the description text now works when creating a project or a phase

### Added

- Support for Polish, Hungarian and Greenlandic

## 2020-04-23

### Fixed

- Long timeline phase names show properly

### Changed

- Redirect to project settings after creating the project
- Links to projects in the navigation menu link to the timeline for timeline projects

## 2020-04-21

### Fixed

- Fixed overlapping issue with idea vote bar on mobile
- Fixed an issue where images were used for which the filename contained special characters

### Added

- The overview (moderation) in the admin now has filters
  - Seen/not seen
  - Type: Comment/Idea/Proposal
  - Project
  - Search
- The idea xlsx export contains extra columns on location, number of comments and number of attachments

### Changed

- The permissions tab in the project settings has reordered content, to be more logical
- In German, the formal 'Sie' form has been replaced with the informal 'Du' form

## 2020-03-31

### Fixed

- Signing up with keyboard keys (Firefox)
- Composing manual emails with text images
- Exporting sheet of volunteers with long cause titles

### Added

- Folder attachments
- Publication status for folders

### Changed

- Show folder projects within admin project page

## 2020-03-20

### Added

- Volunteering as a new participation method

## 2020-03-16

### Fixed

- The project templates in the admin load again

## 2020-03-13

### Fixed

- The folder header image is not overly compressed when making changes to the folder settings
- The loading spinner on the idea page is centered

### Added

- Add images to folders, shown in cards.

### Changed

- Admins can now comment on ideas.

## 2020-03-10

### Fixed

- Fixed consent banner popping up every time you log in as admin
- Fixed back-office initiative status change 'Use latest official updates' radio button not working
- Fixed broken copy in Initiative page right-hand widget

### Added

- Add tooltip explaining what the city will do when the voting threshold is reached for a successful initiative
- Added verification step to the signup flow
- New continuous flow from vote button clicked to vote casted for unauthenticated, unverified users (click vote button -> account creation -> verification -> optional/required custom signup fields -> programmatically cast vote -> successfully voted message appears)
- The rich text editor in the admin now supports buttons

### Changed

- Admin HQ: new and improved list of timezones

## 2020-03-05

### Fixed

- Signup step 2 can no longer be skipped when there are required fields
- Correct tooltip link for support article on invitations
- Correct error messages when not filling in start/end date of a phase

### Added

- Setting to disable downvoting in a phase/project, feature flagged
- When a non-logged in visitor tries to vote on an idea that requires verification, the verification modal automatically appears after registering

## 2020-02-24

### Fixed

- Initiative image not found errors
- Templates generator out of disk space

### Added

- Folders i1
  - When enabled, an admin can create, edit, delete folders and move projects into and out of folders
  - Folders show in the project lists and can be ordered within projects

### Changed

- Initiative explanatory texts show on mobile views
- Existing platforms have a moderator@citizenlab.co admin user with a strong password in LastPass
- In the admin section, projects are no longer presented by publication status (Folders i1)

## 2020-02-19

### Fixed

- Loading more comments on the user profile page works again
- Accessibility improvements
- Adding an image no longer pops up the file dialog twice
- Changed to dedicated IP in mailgun to improve general deliverability of emails

### Added

- Improvements to the PB UI to make sure users confirm their basket at the end
- Ideation configurability i1
  - The idea form can be customized, on a project level, to display custom description texts for every field
- People filling out a poll are now included in the 'participated in' smart group rules
- Make me admin section in Admin HQ

### Changed

- When a platform no longer is available at a url, the application redirects to the CitizenLab website
- New platforms automatically get a moderator@citizenlab.co admin user with a strong password in LastPass

## 2020-01-29

### Fixed

- Rich text editor no longer allows non-video iframe content
- Smart groups that refer to a deleted project now get cleaned up when deleting a project
- All cookie consent buttons are now reachable on IE11
- More accessibility fixes
- The organization name is no longer missing in the password reset email

### Added

- CSAM verification
  - Users can authenticate and verify using BeID or itsme
  - User properties controlled by a verification method are locked in the user profile
  - Base layer of support for other similar verification methods in the future
- The order of project templates can now be changed in Templates HQ

### Changed

- Project templates overview no longer shows the filters

## 2020-01-17

### Fixed

- Further accesibility improvements:
  - Screen reader improvement for translations
  - Some color contrast improvements

### Added

- A hidden topics manager available at https://myfavouriteplatform.citizenlab.co/admin/topics

## 2020-01-15

### Fixed

- In the admin, the project title is now always displayed when editing a project
- Further accesibility improvements:
  - Site map improvements (navigation, clearer for screen readers)
  - Improved colors in several places for users with sight disability
  - Improved HTML to better inform screen reader users
  - Added keyboard functionality of password recovery
  - Improved forms (easier to use for users with motoric disabilities, better and more consistent validation, tips and tricks on mobile initiative form)
  - Improvements for screen reader in different languages (language picker, comment translations)
  - Added title (visible in your tab) for user settings page
  - Improved screen reader experience for comment posting, deleting, upvoting and idea voting

### Added

- The email notification settings on the user profile are now grouped in categories
- Unsubscribing through an email link now works without having to sign in first

### Changed

- The idea manager now shows all ideas by default, instead of filtered by the current user as assignee

## 2020-01-07

### Added

- Go to idea manager when clicking 'idea assigned to you' notification
- 2th iteration of the new admin moderation feature:
  - Not viewed/Viewed filtering
  - The ability to select one or more items and mark them as viewed/not viewed
  - 'Belongs to' table column, which shows the context that a piece of content belongs to (e.g. the idea and project that a comment belongs to)
  - 'Read more' expand mechanism for longer pieces of content
  - Language selector for multilingual content
  - 'Go to' link that will open a new tab and navigate you to the idea/iniative/comment that was posted

### Changed

- Improve layout (and more specifically width) of idea/iniatiatve forms on mobile
- Separate checkboxes for privacy policy and cookie policy
- Make the emails opt-in at registration

### Fixed

- Fix for unreadable password reset error message on Firefox
- Fix for project granular permission radio buttons not working

## 2019-12-12

### Added

- Polls now support questions for which a user can check multiple options, with a configurable maximum
- It's now possible to make a poll anonymous, which hides the user from the response excel export
- New verification method `id_card_lookup`, which supports the generic flow of verifying a user using a predined list of ID card numbers.
  - The copy can be configured in Admin HQ
  - The id cards CSV can be uploaded through Admin HQ

## 2019-12-11

### Added

- Admin moderation iteration 1 (feature flagged, turned on for a selected number of test clients)
- New verification onboarding campaign

### Changed

- Improved timeline composer
- Wysiwyg accessibility improvement

### Fixed

- English notifications when you have French as your language

## 2019-12-06

### Fixed

- Accessibility improvements:
  - Polls
  - Idea/initiative filter boxes
- Uploading a file in admin project page now shows the loading spinner when in progress
- Fixed English copy in notifications when other language selected
- Fixed project copy in Admin HQ not being saved

## 2019-12-05

### Fixed

- Small popups (popovers) no longer go off-screen on smaller screens
- Tooltips are no longer occluded by the checkbox in the idea manager
- The info icon on the initiatives voting box has improved alignment
- Project templates now display when there's only `en` is configured as a tenant locale
- When changing the lifecycle stage of a tenant, the update is now sent right away to segment
- When users accept an inivitation and are in a group, the group count is correctly updated
- Dropdowns in the registration flow can again support empty values
- Accessibility:
  - Various color changes to improve color contrasts
  - Color warning when picking too low contrast
  - Improvements to radio buttons, checkboxes, links and buttons for keyboard accessibility
  - Default built-in pages for new tenants have a better hierarchy for screen readers
- User posted an idea/initiative notification for admins will be in the correct language

## 2019-11-25

### Changed

- Updated translations
- Area filter not shown when no areas are configured
- Overall accessibility improvements for screen readers
- Improved accessibility of the select component, radio button, image upload and tooltip

### Fixed

- When adding a vote that triggers the voting limit on a project/phase, the other idea cards now automatically get updated with disabled vote buttons
- Fix for mobile bottom menu not being clickable when idea page was opened
- Navigating directly between projects via the menu no longer results in faulty idea card collections
- Display toggle (map or list view) of idea and initiative cards works again

## 2019-11-19

### Added

- New ideation project/phase setting called 'Idea location', which enables or disabled the ability to add a location to an idea and show the ideas on a map

### Changed

- Improved accessibility of the image upload component
- COW tooltipy copy
- Sharing modal layout improvement

### Fixed

- Checkboxes have unique ids to correctly identify their corresponding label, which improves screen reader friendliness when you have multiple checkboxes on one page.
- Avatar layout is back to the previous, smaller version

## 2019-11-15

### Fixed

- Fix for 'Click on map to add an idea' functionality not working
- Fix for notifications not showing

## 2019-11-12

### Fixed

- An email with subject `hihi` is no longer sent to admins that had their invite accepted
- Whe clicking the delete button in the file uploader, the page no longer refreshes
- Project templates no longer show with empty copy when the language is missing
- The countdown timer on initiatives now shows the correct value for days
- The radio buttons in the cookie manager are clickable again
- Changing the host of a tenant no longer breaks images embedded in texts
- It's possible again to unassign an idea in the idea manager
- The popup for adding a video or link URL is no longer invisible or unusable in some situations
- Uploading files is no longer failing for various filetypes we want to support
- Keyboard accessibility for modals

### Added

- ID Verification iteration 1
  - Users can verify their account by entering their ID card numbers (currently Chile only)
  - Verification is feature flagged and off by default
  - Smart groups can include the criterium 'is verified'
  - Users are prompted to verify their account when taking an actions that requires verification
- Total population for a tenant can now be entered in Admin HQ
- It's now possible to configure the word used for areas towards citizens from the areas admin
- Improvements to accessibility:
  - Idea and initiative forms: clearer for screen readers, keyboard accessibility, and more accessible input fields
  - Nav bar: clearer for screen readers and improved keyboard navigation
  - Project navigation and phases: clearer for screen readers
  - Sign-in, password reset and recovery pages: labeling of the input fields, clearer for screen readers
  - Participatory budgeting: clearer for screen readers

### Changed

- The organization name is now the default author in an official update

## 2019-10-22

### Fixed

- The sharing title on the idea page is now vertically aligned
- Improvements to the 'bad gateway' message sometimes affecting social sharing
- The map and markers are again visible in the admin dashboard
- First round of accessibility fixes and improvements
  - Dynamics of certain interactions are picked up by screen readers (PB, voting, ...)
  - Overall clarity for screen readers has improved
  - Improvements to information structure: HTML structure, W3C errors, head element with correct titles
  - Keyboard accessibility has generally improved: sign-up problems, login links, PB assignment, ...

### Added

- Initiatives iteration 3
  - Automatic status changes on threshold reached or time expired
  - When updating the status, official feedback needs to be provided simultaneously
  - Users receive emails and notifications related to (their) initiative
  - Initiatives support images in their body text
- Project templates
  - Admins can now create projects starting from a template
  - Templates contain images, a description and a timeline and let admin filter them by tags
  - Admins can share template descriptions with a publically accessible link
- It's now possible to configure the banner overlay color from the customize settings
- A custom email campaign now contains a CTA button by default

### Changed

- Complete copy overhaul of all emails

## 2019-10-03

### Fixed

- PB phase now has a basket button in the project navbar
- The datepicker in the timeline admin now works in IE11

### Changed

- For fragments (small pieces of UI that can be overridden per tenant) to work, they need to be enabled individually in admin HQ.

## 2019-09-25

### Fixed

- It's again possible to change a ideation/PB phase to something else when it contains no ideas
- Older browsers no longer crash when scrolling through comments (intersection observer error)
- Pagination controls are now correctly shown when there's multiple pages of users in the users manager
- The user count of groups in the users manager no longer includes invitees and matches the data shown
- Transition of timeline phases now happen at midnight, properly respecting the tenant timezone
- When looking at the map of an idea or initiative, the map marker is visible again
- The initiatives overview pages now uses the correct header and text colors
- The vote control on an initiative is no longer invisible on a tablet screen size
- The idea page in a budgeting context now shows the idea's budget
- The assign button on an idea card in a budgeting context behaves as expected when not logged in
- Project copy in Admin HQ that includes comments no longer fails
- Changing granular permissions by project moderator no longer fails

### Added

- Polling is now supported as a new participation method in a continuous project or a phase
  - A poll consists of multiple question with predefined answers
  - Users can only submit a poll once
  - Taking a poll can be restricted to certain groups, using granular permissions
  - The poll results can be exported to excel from the project settings
- It's now possible to disable Google Analytics, Google Tag Manager, Facebook Pixel and AdWords for specific tenants through Admin HQ

### Changed

- Large amount of copy improvements throughout to improve consistency and experience
- The ideas overview page is no longer enabled by default for new tenants
- The built-in 'Open idea project' can now be deleted in the project admin

## 2019-08-30

### Fixed

- The map preview box no longer overflows on mobile devices
- You're now correctly directed back to the idea/initiatives page after signing in/up through commenting

### Changed

- The height of the rich text editor is now limited to your screen height, to limit the scrolling when applying styles

## 2019-08-29

### Fixed

- Uploaded animated gifs are no longer displayed with weird artifacts
- Features that depend on NLP are less likely to be missing some parts of the data

### Added

- Citizen initiatives
  - Citizens can post view and post initiatives
  - Admins can manage initiatives, similar to how they manage ideas
  - Current limitation to be aware of, coming very soon:
    - No emails and notifications related to initiatives yet
    - No automated status changes when an initiative reaches enough votes or expires yet

## 2019-08-09

### Fixed

- Fixed a bug that sometimes prevented voting on comments
- When editing a comment, a mention in the comment no longer shows up as html
- In the dashboard, the domicile value 'outside' is now properly translated
- Some fixes were made to improve loading of the dashboard map with data edge cases
- Deleting a phase now still works when users that reveived notifications about the phase have deleted their account
- New releases should no longer require a hard refresh, avoiding landing page crashing issues we had

### Added

- File input on the idea form now works on mobile, if the device supports it

## 2019-07-26

### Fixed

- The project moderator email and notification now link to the admin idea manager instead of citizen side
- The widget no longer shows the `Multiloc`, but the real idea titles for some platforms

### Added

- Speed improvements to data requests to the backend throughout the whole paltform
- Changing the participation method from ideation to information/survey when there are ideas present is now prevented by the UI
- It's now possible to manually reorder archived projects
- There's new in-platform notifications for a status change on an idea you commented or voted on

## 2019-07-18

### Fixed

- It's no longer possible to change the participation method to information or survey if a phase/project already contains ideas
- The 'Share your idea modal' is now properly centered
- It's no longer possible to send out a manual email campaign when the author is not properly defined
- Invite emails are being sent out again
- Imported ideas no longer cause incomplete pages of idea cards
- Invited users who did not accept yet no longer receive any automated digest emails

## 2019-07-08

### Fixed

- When changing images like the project header, it's no longer needed to refresh to see the result
- The comments now display with a shorter date format to work better on smaller screens
- The code snippet from the widget will now work in some website that are strict on valid html
- The number of days in the assignee digest email is no longer 'null'
- The project preview description input is displayed again in the projects admin
- The idea status is no longer hidden when no vote buttons are displayed on the idea page
- Duplicate idea cards no longer appear when loading new pages

### Added

- Performance optimizations on the initial loading of the platform
- Performance optimizations on loading new pages of ideas and projects
- Newly uploaded images are automatically optimized to be smaller in filesize and load faster
- The 'Add an idea' button is now shown in every tab of the projects admin
- It's now possible to add videos to the idea body text
- E-mails are no longer sent out through Vero, but are using the internal cl2-emails server

### Changed

- The automated emails in the admin no longer show the time schedule, to work around the broken translations
- The rights for voting on comments now follow the same rights than commenting itself, instead of following the rights for idea voting
- On smaller desktop screens, 3 columns of idea cards are now shown instead of 2
- When adding an idea from the map, the idea will now be positioned on the exact location that was clicked instead of to the nearest detectable address
- Using the project copy tool in admin HQ is more tolerant about making copies of inconsistent source projects

## 2019-06-19

### Fixed

- Show 3-column instead of 2-column layout for ideas overview page on smaller desktop screens
- Don't hide status label on idea page when voting buttons are not shown

### Changed

- Small improvement in loading speed

## 2019-06-17

## Fixed

- The column titles in comments excel export are aligned with the content
- There's now enough space between voting anc translate links under a comment
- Vote button on an idea no longer stays active when a vote on that idea causes the voting treshold of the project to be reached

## Added

- The admin part of the new citizen initiatives is available (set initiatives feature on `allowed`)
  - Cities can configure how they plan to use initiatives
- A preview of how initiatives will look like city side is available, not yet ready for prime time (set initiatives feature on `allowed` and `enabled`)
- The ideas overview page has a new filtering sidebar, which will be used for other idea and initiative listings in the future
  - On idea status
  - On topic
  - Search
- Comments now load automatically while scrolling down, so the first comments appear faster

## 2019-06-05

### Fixed

- Fix an issue that when showing some ideas in an idea card would make the application crash

## 2019-05-21

### Fixed

- The idea page does no longer retain its previous scroll position when closing and reopening it
- The Similar Ideas box no longer has a problem with long idea titles not fitting inside of the box
- The Similar Ideas box content did not update when directly navigating from one idea page to the next
- The 'What were you looking for?' modal no longer gives an error when trying to open it

### Changed

- You now get redirected to the previously visited page instead of the landing page after you've completed the signup process

## 2019-05-20

### Fixed

- Closing the notification menu after scrolling no longer results in a navbar error
- When accessing the idea manager as a moderator, the assignee filter defaults to 'assigned to me'
- The idea and comment counts on the profile page now update as expected
- It's now possible to use a dropdown input in the 2nd registration step with a screen reader
- An invited user can no longer request a password reset, thereby becoming an inconsistent user that resulted in lots of problems

### Added

- Restyle of the idea page
  - Cleaner new style
  - Opening an idea no longer appears to be a modal
  - Properly styled similar ideas section
  - Showing comment count and avatars of contributors

### Changed

- When clicking the edit button in the idea manager, the edit form now opens in the sidemodal

## 2019-05-15

### Fixed

- Opening the projects dropdown no longer shows all menu items hovered when opened
- Users that can't contribute (post/comment/vote/survey) no longer get an email when a phase starts
- When a project has an ideation and a PB phase, the voting buttons are now shown during the ideation phase
- The admin navigation menu for moderators is now consistent with that for admins
- Moderators that try to access pages only accessible for admins, now get redirected to the dashboard
- The details tab in clustering doesn't cause the info panel to freeze anymore
- When writing an official update, the sbumit button now only becomes active when submission is possible
- The 'no options' copy in a dropdown without anything inside is now correctly translated
- Making a field empty in Admin HQ now correctly saves the empty value
- The active users graph no longer includes users that received an email as being active
- The translation button in an idea is no longer shown when there's only one platform language
- After changing granular permission, a refresh is no longer needed to see the results on ideas
- The sideview in the idea manager now shows the status dropdown in the correct language
- The layout of the sideview in the idea manager is now corrected
- A digest email to idea assignees is no longer sent out when no ideas are assigned to the admin/moderator
- Signing in with VUB Net ID works again
- Loading the insights map can no longer be infinite, it will now show an error message when the request fails

### Added

- The profile page of a user now also shows the comments by that user
- Users can now delete their own profile from their edit profile page
- Similar ideas, clustering and location detection now work in Spanish, German, Danish and Norwegian
- Facebooks bot coming from `tfbnw.net` are now blocked from signing up
- Moderators now also have a global idea manager, showing all the ideas from the projects they're moderating
- Loading the insights map, which can be slow, now shows a loading indicator

### Changed

- Voting buttons are no longer shown when voting is not enabled
- Improved and more granular copy text for several voting and commenting disabled messages

## 2019-04-30

### Fixed

- Time remaning on project card is no longer Capitalized
- Non-admin users no longer get pushed to intercom
- Improvements to the idea manager for IE11
- When filtering on a project in the idea manager, the selected project is highlighted again
- @citizenlab.cl admins can now also access churned platforms
- The user count in the user manager now includes migrated cl1 users
- Sending invitations will no longer fail on duplicate mixed-case email addresses

### Added

- Ideas can now be assigned to moderators and admins in the idea manager
  - Added filter on assignee, set by default to 'assigned to me'
  - Added filter to only show ideas that need feedback
  - When clicking an idea, it now opens in and can be partially edited from a half screen modal
  - Admins and moderators get a weekly digest email with their ideas that need feedback
- Completely new comments UI with support for comment upvotes
  - Comments are visually clearly grouped per parent comment
  - Sub-comments use @mentions to target which other subcomment they reply to
  - Comments can be sorted by time or by votes
- Ideas can now be sorted randomly, which is the new default
- New smart group rule for users that contributed to a specific topic
- New smart group rule for users that contributed to ideas with a specific status
- Clear error message when an invitee does a normal sign up

### Changed

- The idea grid no longer shows a 'post an idea' button when there are no ideas yet

## 2019-04-24

### Fixed

- Project cards now show correct time remaining until midnight

## 2019-04-23

### Fixed

- Closing the notification menu does not cause an error anymore
- The unread notifications count is now displayed correctly on IE11
- Clicking on an invite link will now show an immediate error if the invite is no longer valid

### Changed

- The admin guide is now under the Get Started link and the dashboards is the admin index
- The project cards give feedback CTA was removed
- An idea can now be deleted on the idea page
- The default border radius throughout the platform now is 3px instead of 5px
- The areas filter on the project cards is only shown when there is more than one area

## 2019-04-16

### Fixed

- The comment count of a project remains correct when moving an idea to a different project
- Fixed an issue when copying projects (through the admin HQ) to tenants with conflicting locales
- Only count people who posted/voted/commented/... as participants (this is perceived as a fix in the dashboards)
- Invites are still sent out when some emails correspond to existing users/invitees
- Phase started/upcoming notifications are only sent out for published projects

### Added

- Posting text with a URL will turn the URL part into a link
- Added smart group rules for topic and idea status participants

### Changed

- New configuration for which email campaigns are enabled by default
- Changed project image medium size to 575x575

## 2019-04-02

### Fixed

- The new idea button now shows the tooltip on focus
- The gender graph in clustering is now translated
- Tooltips on the right of the screen no longer fall off
- Text in tooltips no longer overflows the tooltip borders
- When there are no ideas, the 'post an idea' button is no longer shown on a user profile or the ideas overview page
- The project card no longer displays a line on the bottom when there is no meta information available
- Downloading the survey results now consistently triggers a browser download
- The bottom of the left sidebar of the idea manager can now be reached when there are a lot of projects
- The time control in the admin dashboard is now translated
- Various fixes to improve resilience of project copy tool

### Added

- The ideas overview page now has a project filter
- The various pages now support the `$|orgName|` variable, which is replaced by the organization name of the tenant
- Non-CitizenLab admins can no longer access the admin when the lifecycle stage is set to churned
- A new style variable controls the header opacity when signed in
- New email as a reminder to an invitee after 3 days
- New email when a project phase will start in a week
- New email when a new project phase has started
- The ideas link in the navbar is now feature flagged as `ideas_overview`

### Changed

- When filtering projects by multiple areas, all projects that have one of the areas or no area are now shown
- The user search box for adding a moderator now shows a better placeholder text, explaining the goal

## 2019-03-20

### Fixed

- Fixed mobile layout issues with cookie policy, idea image and idea title for small screens (IPhone 5S)
- Posting an idea in a timeline that hasn't started yet (as an admin) now puts the idea in the first phase
- Notifications menu renders properly in IE11
- The CTA on project cards is no longer shown for archived and finished projects
- Invited users that sign up with another authentication provider now automatically redeem their invitation
- When the tenant only has one locale, no language switcher is shown in the official feedback form

### Added

- Capabilities have been added to apply custom styling to the platform header
  - Styling can be changed through a new style tab in admin HQ
  - It's also possible to configure a different platform-wide font
  - Styling changes should only be done by a designer or front-end developer, as there are a lot of things that could go wrong
- The initial loading speed of the platform has increased noticably due to no longer loading things that are not immediately needed right away.
- Tenant templates are now automatically updated from the `.template` platforms every night
- The project copy tool in admin HQ now supports time shifting and automatically tries to solve language conflicts in the data
- New notifications and emails for upcoming (1 week before) and starting phases

### Changed

- Archived ieas are no longer displayed on the general ideas page
- The time remaining on project cards is no longer shown on 2 lines if there's enough space
- New platforms will show the 'manual project sorting' toggle by default
- Some changes were made to modals throughout to make them more consistent and responsiveness
- New ideas now have a minimal character limit of 10 for the title and 30 for the body
- User pages have a more elaborate meta title and description for SEO purposes

## 2019-03-11

### Fixed

- Notifications layout on IE11
- Errors due to loading the page during a deployment

## 2019-03-11

### Fixed

- Similar ideas is now fast enough to enable in production
- NLP insights will no longer keep on loading when creating a new clusgtering graph
- The comment count on project cards now correctly updates on deleted comments
- Various spacing issues with the new landing page on mobile are fixed
- When logging out, the avatars on the project card no longer disappear
- The widget no longer cuts off the title when it's too long
- In admin > settings > pages, all inputs are now correctly displayed using the rich text editor
- The notifications are no longer indented inconsistently
- Exporting typeform survey results now also work when the survey embed url contains `?source=xxxxx`
- When there's a dropdown with a lot of options during signup, these options are no longer unreachable when scrolling down
- The cookie policy no longer displays overlapping text on mobile
- The `isSuperAdmin`, `isProjectModerator` and `highestRole` user properties are now always named using camelCasing

### Added

- Official feedback
  - Admins and moderators can react to ideas with official feedback from the idea page
  - Users contributing to the idea receive a notification and email
  - Feedback can be posted using a free text name
  - Feedback can be updated later on
  - Admin and moderators can no longer write top-level comments
  - Comments by admins or moderators carry an `Official` badge
- When giving product feedback from the footer, a message and email can be provided for negative feedback
- CTA on project card now takes granular permissions into account
- CTA on project card is now also shown on mobile
- Projects for which the final phase has finished are marked as finished on their project card
- Projects on the landing page and all projects page can now be filtered on area through the URL

### Changed

- The avatars on a project card now include all users that posted, voted or commented
- Commenting is no longer possible on ideas not in the active phase

## 2019-03-03

### Fixed

- Manually sorting projects in the admin works as expected

### Added

- Support for Spanish
- The copy of 'x is currently working on' can be customized in admin HQ
- Extra caching layer in cl2-nlp speeds up similar ideas and creating clusters

## 2019-02-28

### Fixed

- In the dashboard, the labels on the users by gender donut chart are no longer cut off
- Adding file attachments with multiple consecutive spaces in the filename no longer fails
- Project copy in admin HQ no longer fails when users have mismatching locales with the new platform

### Added

- New landing page redesign
  - Project cards have a new layout and show the time remaining, a CTA and a metric related to the type of phase
  - The bottom of the landing page displays a new custom info text, configurable in the admin settings
  - New smarter project sorting algorithm, which can be changed to manual ordering in the projects admin
  - Ideas are no longer shown on the landing page
  - The `Show all projects` link is only shown when there are more than 10 projects
- New attributes are added to segment, available in all downstream tools:
  - `isSuperAdmin`: Set to true when the user is an admin with a citizenlab email
  - `isProjectModerator`
  - `highestRole`: Either `super_admin`, `admin`, `project_moderator` or `user`

### Changed

- Intercom now only receives users that are admin or project moderator (excluding citizenlab users)

## 2019-02-20

### Fixed

- User digest email events are sent out again
- The user statistics on the admin dashboard are back to the correct values
- Creating a new project page as an admin does not result in a blank page anymore
- Improved saving behaviour when saving images in a phase's description
- When logged in and visiting a url containing another locale than the one you previously picked, your locale choice is no longer overwritten

### Added

- Project copy feature (in admin HQ) now also supports copying ideas (including comments and votes) and allows you to specify a new slug for the project URL
- Unlogged users locale preference is saved in their browser

## 2019-02-14

### Fixed

- Project/new is no longer a blank page

## 2019-02-13

### Fixed

- Texts written with the rich text editor are shown more consistently in and outside of the editor
- Opening a dropdown of the smart group conditions form now scrolls down the modal
- When changing the sorting method in the ideas overview, the pagination now resets as expected
- Google login no longer uses the deprecated Google+ authentication API

### Added

- Typeform survey for typeform can now be downloaded as xlsx from a tab in the project settings
  - The Segment user token needs to be filled out in Admin HQ
  - New survey responses generate an event in segment
- Survey providers can be feature flagged individually
- New \*.template.citizenlab.co platforms now serve as definitions of the tenant template
- The registration fields overview in admin now shows a badge when fields are required

### Changed

- Surveymonkey is now feature-flagged off by default for new platforms

## 2019-01-30

### Fixed

- Long topic names no longer overlap in the admin dashboards
- Video no longer pops out of the phase description text
- Added event tracking for widget code copy and changing notification settings
- Saving admin settings no longer fails because of a mismatch between platform and user languages
- The password reset message now renders correctly on IE11
- It's easier to delete a selected image in the rich text editor
- The copy in the modal to create a new group now renders correctly in IE11
- Texts used in the the dashboard insights are no longer only shown in English
- Tracking of the 'Did you find what you're looking for?' footer not works correctly

### Added

- Tooltips have been added throughout the whole admin interface
- A new homepage custom text section can be configured in the admin settings, it will appear on the landing page in a future release
- New experimental notifications have been added that notify admins/moderators on every single idea and comment
- New tenant properties are being logged to Google Analytics

## 2019-01-19

### Fixed

- Registration fields of the type 'multiple select' can again be set in the 2nd step of the signup flow
- Creating invitations through an excel file no longer fails when there are multiple users with the same first and last name

## 2019-01-18

### Fixed

- Overflowing text in project header
- Fixed color overlay full opaque for non-updated tenant settings
- Fixed avatar layout in IE11
- Fixed idea page scrolling not working in some cases on iPad
- Pressing the enter key inside of a project settings page will no longer trigger a dialog to delet the project

### Changed

- Reduced the size of the avatars on the landing page header and footer
- Made 'alt' text inside avatar invisible
- Better cross-browser scaling of the background image of the header that's being shown to signed-in users
- Added more spacing underneath Survey, as not to overlap the new feedback buttons
- Increased width of author header inside of a comment to better accomodate long names
- Adjusted avatar hover effect to be inline with design spec￼

## 2019-01-17

### Added

- `header_overlay_opacity` in admin HQ allows to configure how transparent header color is when not signed in
- `custom_onboarding_fallback_message` in admin HQ allows to override the message shown in the header when signed in

## 2019-01-16

### Fixed

- The clustering prototype no longer shows labels behind other content
- Removing a project header image is again possible
- New active platforms get properly submitted to google search console again
- Scrolling issues with an iPad on the idea modal have been resolved
- Signing up through Google is working again
- The line underneath active elements in the project navbar now has the correct length
- A long location does no longer break the lay-out of an event card
- The dashboards are visible again by project moderators
- The admin toggle in the users manager is working again

### Added

- When logged in, a user gets to see a dynamic call to action, asking to
  - Complete their profile
  - Display a custom message configurable through admin HQ
  - Display the default fallback engagement motivator
- The landing page header now shows user avatars
- It's now possible to post an idea from the admin idea manager
- The footer now shows a feedback element for citizens
- A new 'map' dashboard now shows the ideas on their locations detected from the text using NLP
- The clustering prototype now shows the detected keywords when clustering is used

### Changed

- The navbar and landing page have a completely refreshed design
  - The font has changed all over the platform
  - 3 different colors (main, secondary, text) are configurable in Admin HQ
- The clustering prototype has been moved to its own dashboard tab
- Project cards for continuous projects now link to the information page instead of ideas

## 2018-12-26

### Fixed

- The rich text editor now formats more content the same way as they will be shown in the platform

### Added

- Admin onboarding guide
  - Shown as the first page in the admin, guiding users on steps to take
- The idea page now shows similar ideas, based on NLP
  - Feature flagged as `similar_ideas`, turned off by default
  - Experimental, intended to evaluate NLP similarity performance
- A user is now automatically signed out from FranceConnect when signing out of the platform

### Changed

- When a user signs in using FranceConnect, names and some signup fields can no longer be changed manually
- The FranceConnect button now has the official size and dimensions and no T&C
- SEO improvements to the "Powered by CitizenLab" logo

## 2018-12-13

### Fixed

- User digest email campaigns is sent out again
- IE11 UI fixes:
  - Project card text overflow bug
  - Project header text wrapping/centering bug
  - Timeline header broken layout bug
  - Dropdown not correctly positioned bug
- Creating new tenants and changing the host of existing tenants makes automatic DNS changes again

### Added

- SEO improvements: project pages and info pages are now included in sitemap
- Surveys now have Google Forms support

## 2018-12-11-2

### Fixed

- A required registration field of type number no longer blocks users on step 2 of the registration flow

## 2018-12-11

### Fixed

- Loading an idea page with a deleted comment no longer results in an error being shown
- Assigning a first bedget to a PB project as a new user no longer shows an infinite spinner
- Various dropdowns, most famously users group selection dropdown, no longer overlap menu items

## 2018-12-07

### Fixed

- It's again possible to write a comment to a comment on mobile
- When logged in and trying to log in again, the user is now redirected to the homepage
- A deleted user no longer generates a link going nowhere in the comments
- The dropdown menu for granular permissions no longer disappears behind the user search field
- After deleting an idea, the edit and delete buttons are no longer shown in the idea manager
- Long event title no longer pass out of the event box
- Notifications from a user that got deleted now show 'deleted user' instead of nothing

### Added

- Machine translations on the idea page
  - The idea body and every comment not in the user's language shows a button to translate
  - Feature flagged as `machine_translations`
  - Works for all languages
- Show the currency in the amount field for participatory budgeting in the admin
- Built-in registration fields can now be made required in the admin
- FranceConnect now shows a "What is FranceConnect?" link under the button

### Changed

- The picks column in the idea manager no longer shows a euro icon

## 2018-11-28

### Fixed

- IE11 graphical fixes in text editor, status badges and file drag&drop area fixed
- The idea tab is visible again within the admin of a continuous PB project
- The checkbox within 3rd party login buttons is now clickable in Firefox

## 2018-11-27

### Fixed

- When all registration fields are disabled, signing up through invite no longer blocks on the first step
- A moderator that has not yet accepted their invitation, is no longer shown as 'null null' in the moderators list
- Adding an idea by clicking on the map is possible again

### Changed

- When there are no events in a project, the events title is no longer shown
- The logo for Azure AD login (VUB Net ID) is shown as a larger image
- When logging in through a 3rd party login provider, the user needs to confirm that they've already accepted the terms and conditions

## 2018-11-22

### Fixed

- In the clustering prototype, comparing clusters using the CTRL key now also works on Mac
- Widget HTML code can now be copied again
- Long consequent lines of text now get broken up in multiple lines on the idea page
- Admin pages are no longer accessible for normal users
- Reduced problems with edge cases for uploading images and attachments

### Added

- Participatory budgeting (PB)
  - A new participation method in continuous and timeline projects
  - Admins and moderators can set budget on ideas and a maximum budget on the PB phase
  - Citizens can fill their basket with ideas, until they hit the limit
  - Citizens can submit their basket when they're done
  - Admins and moderators can process the results through the idea manager and excel export
- Advanced dashboards: iteration 1
  - The summary tab shows statistics on idea/comment/vote and registration activities
  - The users tab shows information on user demographics and a leaderboard
  - The time filter can be controller with the precision of a day
  - Project, group and topic filters are available when applicable
  - Project moderators can access the summary tabs with enforced project filter
- Social sharing through the modal is now separately trackable from sharing through the idea page
- The ideas excel export now contains the idea status
- A new smart group rule allows for filtering on project moderators and normal users

### Changed

- Project navigation is now shown in new navigation bar on top
- The content of the 'Open idea project' for new tenants has changed
- After posting an idea, the user is redirected towards the idea page of the new idea, instead of the landing page

## 2018-11-07

### Fixed

- The widget HTML snippet can be copied again

## 2018-11-05

### Fixed

- Clicking Terms & Conditions links during sign up now opens in a new tab

### Added

- Azure Active Directory login support, used for VUB Net ID

## 2018-10-25

### Fixed

- Resizing and alignment of images and video in the editor now works as expected
- Language selector is now updating the saved locale of a signed in user
- When clicking "view project" in the project admin in a new tab, the projects loads as expected
- The navbar user menu is now keyboard accessible
- Radio buttons in forms are now keyboard accessible
- The link to the terms and conditions from social sign in buttons is fixed
- In admin > settings > pages, the editors now have labels that show the language they're in
- Emails are no longer case sensitive, resolving recurring password reset issues
- The widget now renders properly in IE11
- Videos are no longer possible in the invitation editor

### Added

- Cookie consent manager
  - A cookie consent footer is shown when the user has not yet accepted cookies
  - The user can choose to accept all cookies, or open the manager and approve only some use cases
  - The consent settings are automatically derived from Segment
  - When the user starts using the platform, they silently accept cookies
- A new cookie policy page is easier to understand and can no longer be customized through the admin
- Granular permissions
  - In the project permissions, an admin or project moderator can choose which citizens can take which actions (posting/voting/comments/taking survey)
  - Feature flagged as 'granular_permissions', turned off by default
- Ideas excel export now contains links to the ideas
- Ideas and comments can now be exported from within a project, also by project moderators
- Ideas and comments can now be exported for a selection of ideas
- When signing up, a user gets to see which signup fields are optional

### Changed

- Published projects are now shown first in the admin projects overview
- It's now more clear that the brand color can not be changed through the initial input box
- All "Add <something>" buttons in the admin have moved to the top, for consistency
- The widget no longer shows the vote count when there are no votes
- When a project contains no ideas, the project card no longer shows "no ideas yet"

## 2018-10-09

### Fixed

- UTM tags are again present on social sharing
- Start an idea button is no longer shown in the navbar on mobile
- Exceptionally slow initial loading has been fixed
- Sharing on facebook is again able to (quite) consistently scrape the images
- When using the project copy tool in Admin HQ, attachments are now copied over as well

### Added

- Email engine in the admin (feature flagged)
  - Direct emails can be sent to specific groups by admins and moderators
  - Delivered/Opened/Clicked statistics can be seen for every campaign
  - An overview of all automated emails is shown and some can be disabled for the whole platform

## 2018-09-26

### Fixed

- Error messages are no longer cut off when they are longer than the red box
- The timeline dropdown on mobile shows the correct phase names again
- Adding an idea by clicking on the map works again
- Filip peeters is no longer sending out spam reports
- Reordering projects on the projects admin no longer behaves unexpectedly
- Fixes to the idea manager
  - Tabs on the left no longer overlap the idea table
  - Idea status tooltips no longer have an arrow that points too much to the right
  - When the screen in not wide enough, the preview panel on the right is no longer shown
  - Changing an idea status through the idea manager is possible again

### Added

- Social sharing modal is now shown after posting an idea
  - Feature flagged as `ideaflow_social_sharing`
  - Offers sharing buttons for facebook, twitter and email
- File attachments can now be added to
  - Ideas, shown on the idea page. Also works for citizens.
  - Projects, shown in the information page, for admins and moderators
  - Phases, shown under the phase description under the timeline, for admins and moderators
  - Events, shown under the event description, for admins and moderators
  - Pages, shown under the text, for admins
- Some limited rich text options can now be used in email invitation texts

### Changed

- The admin projects page now shows 3 seperate sections for published, draft and archived
- When there are no voting buttons, comment icon and count are now also aligned to the right
- It's now possible to remove your avatar

## 2018-09-07

### Fixed

- Submit idea button is now aligned with idea form
- An error caused by social sign in on French platforms not longer has an English error message
- Checkboxes are now keyboard navigable
- Projects that currently don't accept ideas can no longer be selected when posting an idea
- Deleting an idea no longer results in a blank page
- Deleting a comment no longer results in a blank page
- When sign in fails, the error message no longer says the user doesn't exist
- `null` is no longer shown as a lastname for migrated cl1 users without last name
- Clicking on the table headers in the idea managers again swaps the sorting order as expected
- Typeform Survey now is properly usable on mobile

### Added

- Email notification control
  - Every user can opt-out from all recurring types of e-mails sent out by the platform by editing their profile
  - Emails can be fully disabled per type and per tenant (through S&S ticket)
- An widget that shows platform ideas can now be embedded on external sites
  - The style and content of the widget can be configured through admin > settings > widgets
  - Widget functionality is feature flagged as "widgets", on by default

### Changed

- Initial loading speed of the platform has drastically improved, particulary noticable on mobile
- New tenants have custom signup fields and survey feature enabled by default

## 2018-08-20

### Fixed

- The idea sidepane on the map correctly displays HTML again
- Editing your own comment no longer turns the screen blank
- Page tracking to segment no longer tracks the previous page instead of the current one
- Some browsers no longer break because of missing internationalization support
- The options of a custom field are now shown in the correct order

### Added

- A major overhaul of all citizen-facing pages to have significantly better accessibility (almost WCAG2 Level A compliant)
  - Keyboard navigation supported everywhere
  - Forms and images will work better with screen readers
  - Color constrasts have been increased throughout
  - A warning is shown when the color in admin settings is too low on constrast
  - And a lot of very small changes to increase WCAG2 compliance
- Archived projects are visible by citizens
  - Citizens can filter to see all, active or archived projects
  - Projects and project cards show a badge indicating a project is archived
  - In the admin, active and archived projects are shown separately
- A favicon can now be configured at the hidden location `/admin/favicon`
  - On android in Chrome, the platform can be added to the Android homescreen and will use the favicon as an icon
- Visitors coming through Onze Stad App now are trackable in analytics

### Changed

- All dropdown menus now have the same style
- The style of all form select fields has changed
- Page tracking to segment no longer includes the url as the `name` property (salesmachine)
- Font sizes throughout the citizen-facing side are more consistent

## 2018-08-03

### Fixed

- The landingpage header layout is no longer broken on mobile devices
- Yet another bug related to the landingpage not correctly redirecting the user to the correct locale
- The Page not found page was not found when a page was not found

### Added

- The 'Create an account' call to action button on the landing page now gets tracked

## 2018-08-02

### Fixed

- The browser no longer goes blank when editing a comment
- Redirect to the correct locale in the URL no longer goes incorrectly to `en`

## 2018-07-31

### Fixed

- The locale in the URL no longer gets added twice in certain conditions
- Various fixes to the rich text editor
  - The controls are now translated
  - Line breaks in the editor and the resulting page are now consistent
  - The editor no longer breaks form keyboard accessibility
  - The images can no longer have inconsistent widht/height ratio wich used to happen in some cases
  - The toolbar buttons have a label for accessibility
- A new tenant created in French no longer contains some untranslated content
- The tenant lifecycle stage is now properly included in `group()` calls to segment
- Comment body and various dynamic titles are secured against XSS attacks

### Added

- Ideas published on CitizenLab can now also be pushed to Onze Stad App news stream
- The rich text editor
  - Now support copy/paste of images
- Event descriptions now also support rich text
- When not signed in, the header shows a CTA to create an account
- A new smart group rule allows you to specify members than have participated (vote, comment, idea) in a certain project
- The admin now shows a "Get started" link to the knowledge base on the bottom left
- The Dutch platforms show a "fake door" to Agenda Setting in the admin navigation

### Changed

- The idea card now shows name and date on 2 lines
- The navbar now shows the user name next to the avatar
- The user menu now shows "My ideas" instead of "Profile page"

## 2018-07-12

### Fixed

- New text editor fixes various bugs present in old editor:
  - Typing idea texts on Android phones now works as expected
  - Adding a link to a text field now opens the link in a new window
  - Resizing images now works as expected
  - When saving, the editor no longer causes extra whitespace to appear
- A (too) long list of IE11 fixes: The platform is now fully usable on IE11
- The group count in the smart groups now always shows the correct number
- The admin dashboard is no longer too wide on smaller screens
- The home button on mobile is no longer always active
- Fix for page crash when trying to navigate away from 2nd signup step when one or more required fields are present

### Added

- The language is now shown in the URL at all times (e.g. `/en/ideas`)
- The new text editor enables following extras:
  - It's now possible to upload images through the text editor
  - It's now possible to add youtube videos through the text editor
- `recruiter` has been added to the UTM campaign parameters

### Know issues

- The controls of the text editor are not yet translated
- Posting images through a URL in the text editor is no longer possible
- Images that have been resized by IE11 in the text editor, can subsequently no longer be resized by other browsers

## 2018-06-29

### Fixed

- Facebook now correctly shows the idea image on the very first share
- Signing up with a google account that has no avatar configured now works again
- Listing the projects and ideas for projects that have more than 1 group linked to them now works again

### Added

- Voting Insights [beta]: Get inisghts into who's voting for which content
  - Feature flagged as 'clustering', disabled by default
  - Admin dashboard shows a link to the prototype
- Social sharing buttons on the project info page
- Usage of `utm_` parameters on social sharing to track sharing performance
- Various improvements to meta tags throughout the platform
  - Page title shows the unread notification count
  - More descriptive page titles on home/projects/ideas
  - Engaging generic default texts when no meta title/description are provided
  - Search engines now understand what language and region the platform is targeting
- Optimized idea image size for facebook sharing
- Sharing button for facebook messenger on mobile
- When you receive admin rights, a notification is shown
- `tenantLifecycleStage` property is now present in all tracked events to segment

### Changed

- Meta tags can't be changed through the admin panel anymore
- Social sharing buttons changed aspect to be more visible

## 2018-06-20

### Fixed

- Visual fixes for IE11 (more to come)
  - The text on the homepage doesn't fall outside the text box anymore
  - The buttons on the project page are now in the right place
  - In the projects pages, the footer is no longer behaving like a header
- When trying to add a timeline phase that overlaps with another phase, a more descriptive error is shown
- larsseit font is now always being loaded

### Added

- Smart groups allow admins to automatically and continuously make users part of groups based on conditions
- New user manager allows
  - Navigating through users by group
  - Moving, adding and removing users from/to (manual) groups
  - Editing the group details from within the user manager
  - Creating groups from within the user manager
  - Exporting users to excel by group or by selection
- Custom registration fields now support the new type "number"
- The city website url can now be specified in admin settings, which is used as a link in the footer logo

### Changed

- The checkbox copy at signup has changed and now links to both privacy policy and terms and conditions
- Improved styling of usermenu dropdown (the menu that opens when you click on the avatar in the navigation bar)

### Removed

- The groups page is no longer a separate page, but the functionality is part of the user manager

## 2018-06-11

### Fixed

- Notifications that indicate a status change now show the correct status name
- The admin pages editors support changing content and creating new pages again
- When searching in the invites, filters still work as expected
- The font has changed again to larsseit

### Added

- Accessibility improvements:
  - All images have an 'alt' attributes
  - The whole navbar is now usable with a keyboard
  - Modals can be closed with the escape key
  - The contrast of labels on white backgrounds has increased
- New ideas will now immediately be scraped by facebook
- When inviting a user, you can now pick projects for which the user becomes a moderator

### Changed

- The language switcher is now shown on the top right in the navbar

## 2018-05-27

### Fixed

- Sitemap now has the correct date format
- Empty invitation rows are no longer created when the given excel file contains empty rows
- Hitting enter while editing a project no longer triggers the delete button
- Registration fields on signup and profile editing are now always shown in the correct language
- The dropdown menu for idea sorting no longer gets cut off by the edge of the screen on small screens
- Saving a phase or continuous project no longer fails when participation method is not ideation

### Added

- Language selection now also has a regional component (e.g. Dutch (Belgium) instead of Dutch)
- Added noindex tag on pages that should be shown in Google
- A new 'user created' event is now being tracked from the frontend side
- It's now possible to use HTML in the field description of custom fields (no editor, only for internal usage)

## 2018-05-16

### Fixed

- Phases are now correctly active during the day specified in their end date
- On the new idea page, the continue button is now shown at all resolutions
- On the idea list the order-by dropdown is now correctly displayed at all resolutions.

### Added

- Project moderators can be specified in project permissions, giving them admin and moderation capabilities within that project only
  - Moderators can access all admin settings of their projects
  - Moderators can see they are moderating certain projects through icons
  - Moderators can edit/delete ideas and delete comments in their projects
- A correct meta description tag for SEO is now rendered
- The platforms now render sitemaps at sitemap.xml
- It is now possible to define the default view (map/cards) for every phase individually
- The tenant can now be configured with an extra `lifecycle_stage` property, visible in Admin HQ.
- Downloading ideas and comments xlsx from admin is now tracked with events
- The fragment system, to experiment with custom content per tenant, now also covers custom project descriptions, pages and individual ideas

### Changed

- It is no longer possible to define phases with overlapping dates
- Initial loading speed of the platform has improved

## 2018-04-30

### Fixed

- When posting an idea and only afterward signing in, the content originally typed is no longer lost
- An error is no longer shown on the homepage when using Internet Explorer
- Deleting a user is possible again

### Changed

- The idea manager again shows 10 ideas on one page, instead of 5
- Submit buttons in the admin no longer show 'Error' on the buttons themselves

### Removed

- The project an idea belongs to can no longer be changed through the edit idea form, only through the idea manager

## 2018-04-26

### Added

- Areas can now be created, edited and deleted in the admin settings
- The order of projects can now be changed through drag&drop in the admin projects overview
- Before signing up, the user is requested to accept the terms and conditions
- It's possible to experiment with platform-specific content on the landing page footer, currently through setup & support
- Images are only loaded when they appear on screen, improving page loading speed

### Fixed

- You can no longer click a disabled "add an idea" button on the timeline
- When accessing a removed idea or project, a message is shown

### Known issues

- Posting an idea before logging in is currently broken; the user is redirected to an empty posting form
- Social sharing is not consistently showing all metadata

## 2018-04-18

### Fixed

- Adding an idea at a specific location by clicking on the map is fixed

## 2018-04-09

### Fixed

- An idea with a location now centers on that location
- Map markers far west or east (e.g. Vancouver) are now positioned as expected
- Links in comment now correctly break to a new line when they're too long
- Hitting enter in the idea search box no longer reloads the page
- A survey project no longer shows the amount of ideas on the project card
- The navbar no longer shows empty space above it on mobile
- The report as spam window no longer scrolls in a weird way
- The project listing on the homepage no longer repeats the same project for some non-admin users
- Google/Facebook login errors are captured and shown on an error page
- Some rendering issues were fixed for IE11 and Edge, some remain
- An idea body with very long words no longer overlaps the controls on the right
- Project cards no longer overlap the notification menu

### Added

- A user can now edit and delete its own comments
- An admin can now delete a user's comment and specify the reason, notifying the user by notification
- Invitations
  - Admins can invite users by specifying comma separated email addresses
  - Admins can invite users with extra information by uploading an excel file
  - Invited users can be placed in groups, made admin, and given a specific language
  - Admins can specify a message that will be included in the email to the invited users
  - Admins receive a notification when invited users sign up
- Users receive a notification and email when their idea changes status
- Idea titles are now limited to 80 characters

### Known issues

- Adding an idea through the map does not position it correctly

## 2018-03-23

### Fixed

- Fixed padding being added on top of navigation bar on mobile devices

## 2018-03-22

### Fixed

- Idea creation page would not load when no published projects where present. Instead of the loading indicator the page now shows a message telling the user there are no projects.

## 2018-03-20

### Fixed

- Various visual glitches on IE11 and Edge
- Scrolling behviour on mobile devices is back to normal
- The admin idea manager no longer shows an empty right column by default

### Added

- Experimental raw HTML editing for pages in the admin at `/admin/pages`

## 2018-03-14

### Fixed

- When making a registration field required, the user can't skip the second sign up step
- When adding a registration field of the "date" type, a date in the past can now be chosen
- The project listing on the landing page for logged in users that aren't admin is fixed

### Added

- When something goes wrong while authenticating through social networks, an error page is shown

## 2018-03-05

### Added

- Limited voting in timeline phases
- Facebook app id is included in the meta headers

### Known issues

- When hitting your maimum vote count as a citizen, other idea cards are not properly updating untill you try voting on them
- Changing the participation settings on a continuous project is impossible

## 2018-02-26

### Fixed

- Project pages
  - Fixed header image not being centered
- Project timeline page
  - Fixed currently active phase not being selected by default
  - Fixed 'start an idea' button not being shown insde the empty idea container
  - Fixed 'start an idea' button not linking to the correct idea creation step
- Ideas and Projects filter dropdown
  - Fixed the dropdown items not always being clickable
- Navigation bar
  - Fixed avatar and options menu not showing on mobile devices

### Added

- Responsive admin sidebar
- Top navigation menu stays in place when scrolling in admin section on mobile devices

### Changed

- Project timeline
  - Better word-breaking of phases titles in the timeline

## 2018-02-22

### Fixed

- Idea page
  - Fixed voting buttons not being displayed when page is accessed directly
- Edit profile form page
  - Fixed broken input fields (first name, last name, password, ...)
  - Fixed broken submit button behavior
- Admin project section
  - Fixed default view (map or card) not being saved
  - Fixed save button not being enabled when an image is added or removed
- Project page
  - Fixed header navigation button of the current page not being highlighted in certain scenarios
  - Fixed no phase selected in certain scenarios
  - Fixed mobile timeline phase selection not working
- Idea cards
  - Fixed 'Load more' button being shown when no more ideas
- Project cards
  - Fixed 'Load more' button being shown when no more projects
- Idea page
  - Fixed faulty link to project page
- Add an idea > project selection page
  - Fixed broken layout on mobile devices

### Added

- Landing page
  - Added 'load more' button to project and idea cards
  - Added search, sort and filter by topic to idea cards
- Project card
  - Added ideas count
- Idea card
  - Added author avatar
  - Added comment count and icon
- Idea page
  - Added loading indicator
- Project page
  - Added loading indicator
  - Added border to project header buttons to make them more visible
- Admin page section
  - Added header options in rich-text editors

### Changed

- Navigation bar
  - Removed 'ideas' menu item
  - Converted 'projects' menu item into dropdown
  - Changed style of the 'Start an idea' button
- Landing page
  - Header style changes (larger image dimensions, text centered)
  - Removed 'Projects' title on top of project cards
- Project card
  - Changed project image dimensions
  - Changed typography
- Idea card
  - Removed image placeholder
  - Reduced idea image height
- Filter dropdowns
  - Height, width and alignment changes for mobile version (to ensure the dropdown is fully visible on smaller screens)
- Idea page
  - Improved loading behavior
  - Relocated 'show on map' button to sidebar (above sharing buttons)
  - Automatically scroll to map when 'show on map' button is clicked
  - Larger font sizes and better overall typography for idea and comment text
  - Child comments style changes
  - Child commenting form style change
  - Comment options now only visible on hover on desktop
- Project page
  - Improved loading behavior
  - Timeline style changes to take into account longer project titles
  - Changed copy from 'timeline' to 'process'
  - Changed link from projects/<projectname>/timeline to projects/<projectname>/process
  - Events header button not being shown if there are no events
- Add an idea > project selection page
  - Improved project cards layout
  - Improved mobile page layout

## 2018-01-03

### Fixed

- Updating the bio on the profile page works again
- 2018 can be selected as the year of events/phases
- The project dropdown in the idea posting form no longer shows blank values
- Reset password email

### Added

- Ideas can be edited by admins and by their author
- An idea shows a changelog with its latest updates
- Improved admin idea manager
  - Bulk update project, topics and statuses of ideas
  - Bulk delete ideas
  - Preview the idea content
  - Links through to viewing and editing the idea
- When on a multi-lingual platform, the language can be changed in the footer
- The project pages now show previews of the project events in the footer
- The project card now shows a description preview text, which is changeable through the admin
- Images are automatically optimized after uploading, to reduce the file size

### Changed

- Image dimensions have changed to more optimal dimensions

## 2017-12-13

### Fixed

- The ideas of deleted users are properly shown
- Slider to make users admins is again functional

### Added

- The idea show page shows a project link
- Mentions are operational in comments
- Projects can be deleted in the admin

### Changed

- Ideas and projects sections switched positions on the landing page

## 2017-12-06

### Fixed

- Phases and events date-picker no longer overlaps with the description text
- No longer needed to hard refresh if you visited al old version of the platform
- Inconsistency when saving project permissions has been fixed
- Bullet lists are now working in project description, phases and events
- The notifications show the currect user as the one taking the action

### Added

- Translators can use `orgName` and `orgType` variables everywhere
- Previews of the correct image dimension when uploading images

### Changed

- Lots of styling tweaks to the admin interface
- Behaviour of image uploads has improved

## 2017-11-23

### Fixed

- Loading the customize tab in the admin no longer requires a hard refresh

## 2017-11-22

### Fixed

- When saving a phase in the admin, the spinner stops on success or errors
- Deleting a user no longer breaks the idea listing, idea page and comments
- Better error handling in the signup flow
- Various bug fixes to the projects admin
- The switches that control age, gender, ... now have an effect on the signup flow.
- For new visitors, hard reloading will no longer be required

### Added

- Social Sign In with facebook and google. (Needs to be setup individually per customer)
- Information pages are reachable through the navbar and editable through the admin
- A partner API that allows our partners to list ideas and projects programmatically
- Ideas with a location show a map on the idea show page
- Activation of welcome and reset password e-mails

### Changed

- Changes to mobile menu layout
- Changes to the style of switches
- Better overall mobile experience for citizen-facing site

### Known issues

- If you visited the site before and the page did not load, you need to hard refresh.
- If the "Customize" tab in the admin settings does not load, reload the browser on that page

## 2017-11-01

### Fixed

- Various copy added to the translation system
- Fixed bug where image was not shown after posting an idea
- Loading behaviour of the information pages
- Fixed bug where the app no longer worked after visiting some projects

### Added

- Added groups to the admin
- Added permissions to projects
- Social sharing of ideas on twitter and (if configured for the platform) facebook
- Projects can be linked to certain areas in the admin
- Projects can be filtered by area on the projects page
- Backend events are logged to segment

### Changed

- Improved the styling of the filters
- Project description in the admin has its own tab
- Restored the landing page header with an image and configurable text
- Improved responsiveness for idea show page
- Maximum allowed password length has increased to 72 characters
- Newest projects are list first

## 2017-10-09

### Fixed

- The male/female gender selection is no longer reversed after registration
- On firefox, the initial loading animation is properly scaled
- After signing in, the state of the vote buttons on idea cards is now correct for the current user
- Fixed bug were some text would disappear, because it was not available in the current language
- Fixed bug where adding an idea failed because of a wrongly stored user language
- Fixed bug where removing a language in the admin settings fails
- Graphical glitches on the project pages

### Added

- End-to-end test coverage for the happy flow of most of the citizen-facing app interaction
- Automated browser error logging to be proactive on bugs
- An idea can be removed through the admin

### Changed

- The modal that shows an idea is now fullscreen and has a new animation
- New design for the idea show page
- New design for the comments, with animation and better error handling
- The "Trending" sorting algorithm has changed to be more balanced and give new ideas a better chance
- Slightly improved design of the page that shows the user profile

## 2017-09-22

### Fixed

- Bug where multiple form inputs didn't accept typed input
- Issues blocking the login process
- The success message when commenting no longer blocks you from adding another comment
- Clicking an internal link from the idea modal didn't work
- Responsiveness of filters on the ideas page
- Updating an idea status through the admin failed

### Added

- Initial loading animation on page load
- Initial version of the legal pages (T&C, privacy policy, cookie policy)
- All forms give more detailed error information when something goes wrong
- Full caching and significant speed improvements for all data resources

### Changed

- Refactoring and restyling of the landing page, idea cards and project cards
- Added separate sign in and sign up components
- Cleaned up old and unused code
- The navbar is no longer shown when opening a modal
- Lots of little tweaks to styling, UX and responsiveness

## 2017-09-01

### Fixed

- Saving forms in the admin of Projects will now show success or error messages appropriately
- The link to the guide has been hidden from the admin sidebar until we have a guide to link to

### Added

- Adding an idea from a project page will pre-fill parts of the new idea form
- The landing page now prompts user to add an Idea if there are none
- The landing page will hide the Projects block if there are none

### Changed

- Under-the-hood optimizations to increase the loading speed of the platform

## 2017-08-27

### Fixed

- Changing the logo and background image in admin settings works
- Platform works for users with an unsupported OS language

### Added

- Admin dashboard
- Default topics and idea statuses for newly deployed platforms
- Proper UX for handling voting without being signed in
- Meta tags for SEO and social sharing
- Better error handling in project admin

### Changed

- Projects and user profile pages now use slugs in the URL

## 2017-08-18

### Fixed

- Changing idea status in admin
- Signing up
- Proper rending of menu bar within a project
- Admin settings are properly rendered within the tab container
- Lots of small tweaks to rendering on mobile
- Default sort ideas on trending on the ideas index page

### Added

- Admin section in projects to CRUD phases
- Admin section in projects to CRUD events
- New navbar on mobile
- Responsive version of idea show page

### Changed

- Navbar design updated
- One single login flow experience instead of 2 separate ones (posting idea/direct)
- Admins can only specify light/dark for menu color, not the exact color

### Removed

- Facebook login (Yet to be added to new login flow, will be back soon)

## 2017-08-13

### Fixed

- Voting on cards and in an idea page
- Idea modal loading speed
- Unread notification counter

### Added

- New improved flow for posting an idea
- Admin interface for projects
- New design for idea and project cards
- Consistenly applied modal, with new design, for ideas
- Segment.io integration, though not all events are tracked yet

### Changed

- Idea URls now using slugs for SEO<|MERGE_RESOLUTION|>--- conflicted
+++ resolved
@@ -1,6 +1,11 @@
 # Changelog
 
 ## Next
+
+### Added
+
+- Added Serbian (Cyrillic) to platform
+
 
 ## 2021-10-11
 
@@ -8,10 +13,6 @@
 
 - Insights View screen and visualization
 - Users can now change their name after validation with FranceConnect
-<<<<<<< HEAD
-- Added Serbian (Cyrillic) to platform
-=======
->>>>>>> f068f165
 
 ## 2021-10-06
 
