# Changelog

## Next release

<<<<<<< HEAD
### Fixed

- Improved area filter layout on frontpage on mobile (now has correct padding), and used a smaller breakpoint for when filter goes below topbar.
=======
### Changed

- Icons that work as button (like the vote button, the bell in the notification menu, etc.) all have accompanying descriptions so we provide more information about these buttons to people using screen readers.
>>>>>>> cea5f867

## 2022-02-17

### Changed

- Removes support for category detection in Insights. \[IN-717\]

### Fixed

- Customizable navbar is now feature flagged, meaning it can be enabled or disabled in AdminHQ

## 2022-02-14

### Added

- It is now possible to add `alt` text to images in the Quill rich text editor

## 2022-02-11

### Changed

- More descriptive and consistent error messages in the sign up and sign in flow.

## 2022-02-08

### Fixed

- Typeform surveys now display properly on mobile devices
- Remove periods from non-Latin URL slugs

### Added

- Folder slugs (URLs) can now be customized

## 2022-02-07

### Changed

- Removes support for the (deprecated) Clustering feature. 💐 \[IN-688\]
- Remove the word 'del' from NL profanity list

### Fixed

- Always show color and opacity inputs
- Truncate user count in banner bubble if value is over 10k

## 2022-02-04

### Added

- Re-enable homepage filter tabs now that translations are working

### Fixed

- Color contrast issue (accessibility): the number of total votes needed for a proposal to be considered, shown on the proposal card, has a darker color. This makes it easier to see this information.

## 2022-02-02_2

- Hide tabs until translations are fixed

## 2022-02-02

### Added

- Projects on homepage can now be filtered by 'Active', 'Archived' or 'All' through a tab system

## 2022-02-01

### Changed

- Improved `alt` text for logo images on the platform
- Anonymization of users (using initials avatars, different set of face avatars, different set of first and last names, making anonymous users easier to identify through their email)
- Updated CC license in Vienna basemap attribution and increased maximum zoom level to 20.

# Fixed

- An issue that prevented Que from starting up was solved by updating the bootsnap gem to the latest version

## 2022-01-24

### Changed

- Insights Network Visualisation changes:
  - The network is now flat and shows all keywords at once
  - The colors of the keywords depend on the cluster they are part of
  - The more important links between keywords are shown in the network

## 2022-01-18

### Changed

- Removes support for the (deprecated) Tagging feature, the forerunner of today's Insights. 🕯 \[IN-661\]

## 2022-01-14

### Changed

- Dashboard and reports vertical bar charts are now sorted
- Automatic tagging in Insights also takes the title into account (instead of only the content).

### Fixed

- Resolution for basemap.at

## 2022-01-12

### Added

- Users are now able to cancel tag suggestion scan on the Insights Edit screen
- Added `secure` flag to cookies
- Support basemap.at as tile provider

### Fixed

- Fixed issue with exporting surveys as XLSX sheets, when the typeform survey URI includes a '#' character.
- Styling of the text above the avatar bubbles at the bottom of the landing page works again when there's a customized text.
- Styling bugs for the two-column layout
- Bug where tile provider of a project becomes unchangeable after the map config has been edited has been fixed.

### Changed

- Updated Cookie Policy page

## 2022-01-10

### Added

- Configure sign-up button (custom link) on homepage banner

### Changed

- Dashboard and report bar charts are now more easily readable - values appear on top or next to the bars instead of inside of them. Comparisons between project and platform values are now only visible in the report tooltips and do not break the chart itself.

### Fixed

- Using a custom tile provider should work now.
- Registration form with a date field doesn't crash anymore

## 2022-01-06

### Fixed

- Changing the values for Registration helper text and Account confirmation in Admin > Settings > Registration doesn't cause other values to be erased anymore.

## 2022-01-05

### Changed

- Improved the user interface of the Registration tab in the Admin settings

## 2021-12-23

### Added

- Adding pages in 'Navigation' tab in settings now possible, changing names of navbar items now works, removed 'secret pages-page'.
- Different layouts for the homepage banner (for signed-out users)
- Preview functionality for the image of the homepage banner in the back-office

### Fixed

- Saving of homepage banner image overlay color and opacity

## 2021-12-22

### Fixed

- Notifications of inappropriate content now link to the item containing the flagged content

## 2021-12-16

### Added

- Ability to scan all post, recently added posts and not tagged posts in Insights

## 2021-12-15

### Fixed

- Severe code-injection vulnerability
- More small copy changes for customizable navbar, made styling Navigation tab consistent with other tabs, re-enabled slug editing on secret pages-page.

## 2021-12-10

- Copy for customizable navbar

## 2021-12-09

### Added

- Customizable navbar

## 2021-12-08

### Changed

- Improved the structure and copy of the Admin > Settings > Customize page.

### Fixed

- Insights scan category button no longer appears when the insights nlp feature flag is disabled

## 2021-11-30

### Added

- Insights loading indicator on category scan

### Fixed

- Password reset emails sometimes took a long time to be send out, they are now processed much faster (even when the background job queue has lots of items).

## 2021-11-25

### Added

- New translations from Crowdin.
- Sign-up flow: Not activating any custom registration fields no longer breaks sign-up. Refreshing page during sign-up flow no longer creates an unregistered user.

## 2021-11-22

### Changed

- Enable/disable avatars in homepage banner
- Increased size of city logo in the footer

### Fixed

- Links to ideas in admin digest emails work again
- Votes statistics not showing up in the dashboard for some admins and project moderators.

## 2021-11-16

### Fixed

- Custom topics are not displayed as filters on the proposals overview page.

### Added

- Added a tooltip in the survey project settings with a link to a support article that explains how to embed links in Google forms
- Input count to Insights View screen

### Changed

- Add clarification tooltips to Insights View screen
- When a user account is deleted, visits data associated to that account are now removed from Matomo.

## 2021-11-11

### Changed

- Improvements to the loading speed of the landing page and some items with dropdown menus in the navigation bar.

## 2021-11-05

### Fixed

- Dashboard issue where the current month did not appear for certain time zones

## 2021-11-04

### Added

- New translations from Crowdin.

## 2021-11-03

### Fixed

- Microsoft Form survey iframes no longer auto-focus on the form
- Stop confusing Serbian Latin and Cyrillic in back locales.

## 2021-11-01

### Changed

- The whole input card in Insight View screen is now clickable
- Inputs list component in Insights View screen now shows active filters at all times
- Insights Network Visualisation changes:
  - Reduced space between clusters
  - Increased font size for keywords labels
  - It is now possible to de-select keywords by clicking on them twice

### Fixed

- If there's an error message related to the project title, it goes away if the title is edited (and only shows again if we submit and the error isn't fixed).

## 2021-10-27

### Changed

- Removed the unused '/ideas/new' route

### Fixed

- Sorting order and list/map view settings of ideas are available again if voting is disabled.
- Project phase started emails and notifications.

## 2021-10-26

### Added

- Limit number of downvotes.

### Changed

- Improved quality of Idea and App Header Images
- Idea cards in the map view only show the downvote icon when downvoting is enabled or when it's disabled and it's disabled for a different reason than explicit turning off of the downvoting functionality.
- Now also for idea cards on the map view: the comment icon on an idea card is only shown when commenting in the project is enabled or there's at least one idea with a comment.

### Fixed

- The event cards now rearrange themselves vertically on mobile / small screens. Before they were always arranged horizontally. This fixed the issue of them going off-screen when there is not enough screen space.

## 2021-10-25

### Changed

- The comment icon on an idea card is only shown when commenting in the project is enabled or there's at least one idea with a comment.
- Increased Microsoft Forms survey width

### Fixed

- Insights table approve button no longer appears when there are no suggested tags
- Insights tags are now truncated when they are too long
- Insights posts cards on View screen no longer display text with different font-sizes
- Insights posts in table are no longer sorted by default

## 2021-10-20

### Changed

- PII (Personally Identifiable Information) data, if any, are now removed from Segment when a user account is deleted.

## 2021-10-19

### Changed

- Tags which do not contain any inputs are no longer visible on the Insights View screen
- PII (Personally Identifiable Information) data, if any, are now removed from Intercom when a user account is deleted.

### Added

- Added export functionality to Insights View screen inputs list

## 2021-10-15

### Changed

- Project reports are no longer available in the dashboard section. Instread, they can be found in the Reporting section of tha admin.

### Fixed

- Platform is now accepting valid Microsoft Form survey links with custom subdomains
- When user goes to the url of an Insight that no longer exist, they get redirected to the Insights List screen.

## 2021-10-14

### Fixed

- File uploads for ideas, projects, events, folders

## 2021-10-13 (2)

### Fixed

- Validation and functioning of page forms are fixed (forms to change the fixed/legal pages such as the FAQ, T&C, privacy policy, etc.).

## 2021-10-13

### Added

- Users can now change their name after validation with FranceConnect
- Permit embedding of videos from dreambroker in rich-text editor content.
- Possibility to create an Insights tag from selected filters in the Insights View screen

## 2021-10-12

### Added

- Added Serbian (Cyrillic) to platform

## 2021-10-11

### Added

- Insights View screen and visualization
- Users can now change their name after validation with FranceConnect

## 2021-10-06

### Fixed

- Issue with user deletion

### Added

- Initial blocked words lists for Luxembourgish and Italian.
- Added Luxembourgish translations.

## 2021-10-05

### Added

- Blocked words lists for Luxembourgish and Italian (which allows the profanity blocker feature).

### Changed

- Removed 'FAQ' and 'About' from the footer.
- Removed links to other pages at the bottom of the fixed and legal pages (Cookie policy, T&C, etc.)
- Removed the YES/NO short feedback form in the footer (as it wasn't working)

## 2021-10-01

### Fixed

- Typeform export from the platform shows the answers to all questions again.

## 2021-09-29

### Changed

- Insights Edit screen improvements
  - Added tooltip in the tags sidebar
  - Added quick delete action to category button in the categories sidebar
  - "Detect tags" button only shows if there are tags detected
  - "Reset tags" button is moved to a menu
  - Removed "add" button from input sidebar and improved select hover state
- Split 'Pages' tab in admin/settings into the 'Pages' and 'Policies' tabs. 'Pages' contains the about, FAQ and a11y statement pages, while 'Policies' contains the terms and conditions, privacy- and cookie policy. The 'Pages' tab will soon be replaced by a 'Navigation' tab with more customizability options as part of the upcoming nav-bar customization functionality. This is just a temporary in-between solution.

## 2021-09-24

### Added

- SmartSurvey integration

## 2021-09-22

### Changed

- Very short phases are now shown slightly bigger in the timeline, and projects with many phases will display the timeline correctly.

### Fixed

- Cookie popup can be closed again.

## 2021-09-21

### Added

- Permit embedding of videos from videotool.dk in rich-text editor content.

### Changed

- Project moderators have access to the 'Reporting' tab of the admin panel for their projects.

### Fixed

- The category columns in input `xlsx` exports (insights) are now ordered as presented in the application.

## 2021-09-14

### Changed

- Mobile navbar got redesigned. We now have a 'More' button in the default menu that opens up a full mobile menu.

## 2021-09-13

### Added

- Insights table export button. Adds the ability to export the inputs as xlsx for all categories or a selected one.

### Fixed

- Fixes issue where user name will sometimes appear as "undefined"

## 2021-09-06

### Added

- Keyboard navigation improvements for the Insights Edit view
- Added the internal machinery to support text network analyses in the end-to-end flow.

### Fixed

- '&' character now displays correctly in Idea description and Project preview description.
- Fixes user export with custom fields

## 2021-09-03

### Fixed

- Ghent now supports mapping 25 instead of 24 neighbourhouds

## 2021-09-02

### Fixed

- Setting DNS records when the host is changed.
- Smart group rules for participation in project, topic or idea status are now applied in one continuous SQL query.

### Changed

- The rule values for participation in project, topic or idea status, with predicates that are not a negation, are now represented as arrays of IDs in order to support specifying multiple projects, topics or idea statuses (the rule applies when satisfied for one of the values).

## 2021-09-01

### Fixed

- When voting is disabled, the reason is shown again

## 2021-08-31

### Added

- When signing up with another service (e.g. Google), the platform will now remember a prior language selection.

### Fixed

- Accessibility: voting buttons (thumbs) have a darker color when disabled. There's also more visual distinction between voting buttons on input cards when they are enabled and disabled.
- Accessibility: The default background color of the last "bubble" of the avatars showing on e.g. the landing page top banner is darker, so the contrast with its content (number of remaining users) is clearer.
- Accessibility: the text colors of the currently selected phase in a timeline project are darker to improve color contrast to meet WCAG 2.1 AA requirements.
- Accessibility: the status and topics on an input (idea) page are more distinctive compared to its background, meeting WCAG 2.1 AA criteria.
- Verification using Auth0 method no longer fails for everyone but the first user

## 2021-08-30

### Added

- New Insights module containing Insights end-to-end flow

## 2021-08-26

### Added

- Microsoft Forms integration

## 2021-08-20

### Fixed

- Survey options now appear as expected when creating a new survey project
- Adds a feature flag to disable user biographies from adminHQ

## 2021-08-18

### Added

- Added Italian to platform
- Support for a new verification method specifically for Ghent, which lets users verify using their rijksregisternummer
- Improved participatory budgeting:
  - Support for new virtual currencies (TOK: tokens, CRE: credits)
  - A minimum budget limit can be configured per project, forcing citizens to fill up their basket to some extent (or specify a specific basket amount when minimum and maximum budget are the same)
  - Copy improvements

## 2021-08-11

### Fixed

- When considering to remove a flag after updating content, all relevant attributes are re-evaluated.
- Issues with viewing notifications and marking them as read.

## 2021-08-09

### Fixed

- The preheader with a missing translation has been removed from user confirmation email

### Fixed

- When you sign up with Google, the platform will now automatically use the language of your profile whenever possible
- Fixed invalid SQL queries that were causing various issues throughout the platforms (Part I). (IN-510)

## 2021-08-05

### Added

- Added message logging to monitor tenant creation status (shown in admin HQ).

### Changed

- No default value for the lifecycle stage is prefilled, a value must be explicitly specified.
- Changing the lifecycle stage from/to demo is prohibited.
- Only tenant templates that apply without issues are released.
- On create validation for authors was replaced by publication context, to allow templates to successfully create content without authors.

## 2021-08-04

### Fixed

- Certain characters in Volunteer Cause titles prevented exporting lists of volunteers to Excel from admin/projects/.../volunteering view.
- Limit of 10 events under projects and in back office
- Events widget switch being shown in non-commercial plans

## 2021-07-30

### Added

- Configured dependabot for the frontend, a tool that helps keeping dependencies up to date.
- Added events overview page to navigation menu, which can be enabled or disabled.
- Added events widget to front page, which can be enabled or disabled (commercial feature).

## 2021-07-16

### Added

- Auto-detection of inappropriate content (in beta for certain languages). Flagged content can be inspected on the admin Activity page. The setting can be toggled in the General settings tab.

### Fixed

- On the admin activity page (/admin/moderation), items about proposals now correctly link to proposals (instead of to projects). Also, the copy of the links at the end of the item rows is now correct for different types of content (correct conjugation of 'this post', 'this project', etc. for all languages).

## 2021-07-14

### Added

- Project phases now have their own URLs, which makes it possible to link to a specific phase

### Fixed

- Blocked words for content that can contain HTML
- Searching users after sorting (e.g. by role)

## 2021-07-09

### Changed

- The admin Guide link goes to the support center now instead of to /admin/guide

## 2021-07-02

### Fixed

- Instances where the user name was "unknown author"

### Changed

- Removed the slogan from the homepage footer

## 2021-06-30

### Changed

- Users can no longer leave registration before confirming their account. This should prevent bugs relative to unconfirmed users navigating the platform.

## 2021-06-29

### Fixed

- Map: Fix for ideas that only have coordinates but no address not being shown on the map
- Map: Fix for 'click on the map to add your input' message wrongfully being shown when idea posting is not allowed
- Sign-up flow: Fix for bug that could cause the browser to freeze when the user tried to complete the custom fields step
- Project description: Fix for numbered and unnumbered lists being cut off
- Project Managers can now upload map layers.

### Changed

- Map: When an idea is selected that is hidden behind a cluster the map now zooms in to show that marker
- Map: Idea marker gets centered on map when clicked
- Map: Larger idea box on bigger desktop screens (width > 1440 pixels)
- Idea location: Display idea location in degrees (°) minutes (') seconds ('') when the idea only has coordinates but no address
- Sign-up flow: Show loading spinner when the user clicks on 'skip this step' in the sign-up custom fields step
- Image upload: The default max allowed file size for an image is now 10 Mb instead of 5 Mb

### Added

- 'Go back' button from project to project folder (if appropriate).

## 2021-06-22

### Changed

- Project managers that are assigned to a project and/or its input now lose those assignments when losing project management rights over that project.

### Fixed

- Input manager side modal scroll.

## 2021-06-18

### Fixed

- Privacy policy now opens in new tab.
- Landing page custom section now uses theme colors.
- Buttons and links in project description now open internal links in the same tab, and external links in a new tab.

## 2021-06-16

### Fixed

- Project moderators can no longer see draft projects they don't moderate in the project listing.
- The content and subject of the emails used to share an input (idea/issue/option/contribution/...) do now include the correct input title and URL.
- Sharing new ideas on Facebook goes faster
- Manual campaigns now have the layout content in all available languages.

## 2021-06-11

### Fixed

- Facebook button no longer shows when not configured.

## 2021-06-10

### Fixed

- Creating invites on a platform with many heavy custom registration fields is no longer unworkably slow

## 2021-06-09

### Added

- New citizen-facing map view

## 2021-06-08

### Fixed

- Ordering by ideas by trending is now working.
- Ordering by ideas votes in the input manager is now working.

## 2021-06-07

### Added

- Qualtrics surveys integration.

### Changed

- Project Events are now ordered chronologically from latest to soonest.

### Fixed

- Visibility Labels in the admin projects list are now visible.
- Tagged ideas export is fixed.
- Updating an idea in one locale does not overwrite other locales anymore

## 2021-05-28

### Fixed

- Project Events are now ordered chronologically from soonest to latest.

## 2021-05-27

### Fixed

- Project access rights management are now visible again.

## 2021-05-21

### Added

- Profanity blocker: when posting comments, input, proposals that contain profane words, posting will not be possible and a warning will be shown.

## 2021-05-20

### Fixed

- Excel exports of ideas without author

## 2021-05-19

### Added

- Support for Auth0 as a verification method

## 2021-05-18

### Fixed

- Active users no longer need confirmation

## 2021-05-14

### Fixed

- Fixed an issue causing already registered users to be prompted with the post-registration welcome screen.

## 2021-05-11

### Added

- Added polls to the reporting section of the dashboards

## 2021-05-10

### Changed

- Invited or verified users no longer require confirmation.

## 2021-05-07

### Fixed

- Spreasheet exports throughout the platform are improved.

### Added

- City Admins can now assign any user as the author of an idea when creating or updating.
- Email confirmation now happens in survey and signup page sign up forms.

## 2021-05-06

### Fixed

- Idea export to excel is no longer limited to 250 ideas.

## 2021-05-04

### Fixed

- Fixed issues causing email campaigns not to be sent.

## 2021-05-03

### Changed

- Users are now prompted to confirm their account after creating it, by receiving a confirmation code in their email address.

### Added

- SurveyXact Integration.

## 2021-05-01

### Added

- New module to plug email confirmation to users.

## 2021-04-29

### Fixed

- Editing the banner header in Admin > Settings > General, doesn't cause the other header fields to be cleared anymore

## 2021-04-22

### Fixed

- After the project title error appears, it disappears again after you start correcting the error

## 2021-03-31

### Fixed

- Customizable Banner Fields no longer get emptied/reset when changing another.

### Added

- When a client-side validation error happens for the project title in the admin, there will be an error next to the submit button in addition to the error message next to the input field.

## 2021-03-25

### Fixed

- The input fields for multiple locales provides an error messages when there's an error for at least one of the languages.

## 2021-03-23

### Fixed

- Fix for broken sign-up flow when signing-up through social sign-on

## 2021-03-19

### Fixed

- Admin>Dashboard>Users tab is no longer hidden for admins that manage projects.
- The password input no longer shows the password when hitting ENTER.
- Admin > Settings displays the tabs again

### Changed

- Empty folders are now shown in the landing page, navbar, projects page and sitemap.
- The sitemap no longer shows all projects and folder under each folder.
- Images added to folder descriptions are now compressed, reducing load times in project and folder pages.

### Added

- Allows for sending front-end events to our self-hosted matomo analytics tool

## 2021-03-16

### Changed

- Automatic tagging is functional for all clusters, and enabled for all premium customers

### Added

- Matomo is enabled for all platforms, tracking page views and front-end events (no workshops or back-end events yet)

## 2021-03-11

### Changed

- Tenants are now ordered alphabetically in AdminHQ
- Serbian (Latin) is now a language option.

## 2021-03-10

### Added

- CitizenLab admins can now change the link to the accessibility statement via AdminHQ.
- "Reply-to" field in emails from campaigns can be customized for each platform
- Customizable minimal required password length for each platform

## 2021-03-09

### Fixed

- Fixed a crash that would occur when tring to add tags to an idea

## 2021-03-08

### Fixed

- Phase pages now display the correct count of ideas (not retroactive - will only affect phases modified from today onwards).

## 2021-03-05

### Changed

- Changed the default style of the map
- Proposals/Initiatives are now sorted by most recent by default

### Added

- Custom maps (Project settings > Map): Admins now have the capability to customize the map shown inside of a project. They can do so by uploading geoJson files as layers on the map, and customizing those layers through the back-office UI (e.g. changing colors, marker icons, tooltip text, sort order, map legend, default zoom level, default center point).

### Fixed

- Fixed a crash that could potentially occur when opening an idea page and afterwards going back to the project page

## 2021-03-04

### Added

- In the admin (Settings > Registration tab), admins can now directly set the helper texts on top of the sign-up form (both for step 1 and 2).
- The admin Settings > Homepage and style tab has two new fields: one to allow customization for copy of the banner signed-in users see (on the landing page) and one to set the copy that's shown underneath this banner and above the projects/folders (also on the landing page).
- Copy to clarify sign up/log in possibilities with phone number

### Changed

- The admin Settings > Homepage and style tab has undergone copy improvements and has been rearranged
- The FranceConnect button to login, signup or verify your account now displays the messages required by the vendor.
- Updated the look of the FranceConnect button to login, signup or verify your account to feature the latests changes required by the vendor.

### Fixed

- Downvote button (thumbs down) on input card is displayed for archived projects

## 2021-03-03

### Added

- Users are now notified in app and via email when they're assigned as folder administrators.

## 2021-03-02

### Fixed

- Don't show empty space inside of the idea card when no avatar is present

### Added

- Maori as languages option

### Changed

- Improved layout of project event listings on mobile devices

## 2021-02-26

### Fixed

- France Connect button hover state now complies with the vendor's guidelines.

## 2021-02-24

### Fixed

- The project page no longer shows an eternal spinner when the user has no access to see the project

## 2021-02-18

### Added

- The password fields show an error when the password is too short
- The password fields have a 'show password' button to let people check their password while typing
- The password fields have a strength checker with appropriate informative message on how to increase the strength
- France Connect as a verification method.

### Fixed

- Notifications for started phases are no longer triggered for unpublished projects and folders.

## 2021-02-17

### Changed

- All input fields for multiple locales now use the components with locale switchers, resulting in a cleaner and more compact UI.
- Copy improvements

## 2021-02-12

### Fixed

- Fixed Azure AD login for some Azure setups (Schagen)

### Changed

- When searching for an idea, the search operation no longer searches on the author's name. This was causing severe performance issues and slowness of the paltforms.

## 2021-02-10

### Added

- Automatic tagging

## 2021-02-08

### Fixed

- Fixed a bug preventing registration fields and poll questions from reordering correctly.
- Fixed a bug causing errors in new platforms.

## 2021-02-04

### Fixed

- Fixed a bug causing the projects list in the navbar and projects page to display projects outside of folders when they're contained within them.

## 2021-01-29

### Added

- Ability to redirect URLs through AdminHQ
- Accessibility statement link in the footer

### Fixed

- Fixed issue affecting project managers that blocked access to their managed projects, when these are placed inside a folder.

## 2021-01-28

### Fixed

- A bug in Admin project edit page that did not allow a user to Go Back to the projects list after switching tabs
- Scrolling on the admin users page

## 2021-01-26

### Added

- Folder admin rights. Folder admins or 'managers' can be assigned per folder. They can create projects inside folders they have rights for, and moderate/change the folder and all projects that are inside.
- The 'from' and 'reply-to' emails can be customized by cluster (by our developers, not in Admin HQ). E.g. Benelux notification emails could be sent out by notifications@citizenlab.eu, US emails could be sent out by notifications@citizenlab.us etc., as long as those emails are owned by us. We can choose any email for "reply-to", so also email addresses we don't own. This means "reply-to" could potentially be configured to be an email address of the city, e.g. support@leuven.be. It is currently not possible to customize the reply-to (except for manual campaigns) and from fields for individual tenants.
- When a survey requires the user to be signed-in, we now show the sign in/up form directly on the page when not logged in (instead of the green infobox with a link to the sign-up popup)

### Fixed

- The 'reply-to' field of our emails showed up twice in recipient's email clients, now only once.

### Changed

- Added the recipient first and last name to the 'to' email field in their email client, so not only their email adress is shown.
- The links in the footer can now expand to multiple lines, and therefore accomodate more items (e.g. soon the addition of a link to the accesibility statement)

## 2021-01-21

### Added

- Added right-to-left rendering to emails

## 2021-01-18

### Fixed

- Access rights tab for participatory budget projects
- Admin moderation page access

## 2021-01-15

### Changed

- Copy improvements across different languages

## 2021-01-14

### Added

- Ability to customize the input term for a project

### Changed

- The word 'idea' was removed from as many places as possible from the platform, replaced with more generic copy.

## 2021-01-13

### Changed

- Idea cards redesign
- Project folder page redesign
- Project folders now have a single folder card image instead of 5 folder images in the admin settings
- By default 24 instead of 12 ideas or shown now on the project page

## 2020-12-17

### Fixed

- When creating a project from a template, only templates that are supported by the tenant's locale will show up
- Fixed several layout, interaction and data issues in the manual tagging feature of the Admin Processing page, making it ready for external use.
- Fixed project managers access of the Admin Processing page.

### Added

- Admin activity feed access for project managers
- Added empty state to processing list when no project is selected
- Keyboard shortcut tooltip for navigation buttons of the Admin Processing page

### Changed

- Reduced spacing in sidebar menu, allowing for more items to be displayed
- Style changes on the Admin Processing page

## 2020-12-08

### Fixed

- Issues with password reset and invitation emails
- No more idea duplicates showing up on idea overview pages
- Images no longer disappear from a body of an idea, or description of a project on phase, if placed at the bottom.

### Changed

- Increased color contrast of inactive timeline phases text to meet accesibility standard
- Increased color contrast of event card left-hand event dates to meet accesibility standard
- Increased color contrast of List/Map toggle component to meet accesibility standard

### Added

- Ability to tag ideas manually and automatically in the admin.

## 2020-12-02

### Changed

- By default the last active phase instead of the last phase is now selected when a timeline project has no active phase

### Fixed

- The empty white popup box won't pop up anymore after clicking the map view in non-ideation phases.
- Styling mistakes in the idea page voting and participatory budget boxes.
- The tooltip shown when hovering over a disabled idea posting button in the project page sticky top bar is no longer partially hidden

## 2020-12-01

### Changed

- Ideas are now still editable when idea posting is disabled for a project.

## 2020-11-30

### Added

- Ability to create new and edit existing idea statuses

### Fixed

- The page no longer refreshes when accepting the cookie policy

### Changed

- Segment is no longer used to connect other tools, instead following tools are integrated natively
  - Google Analytics
  - Google Tag Manager
  - Intercom
  - Satismeter
  - Segment, disabled by default
- Error messages for invitations, logins and password resets are now clearer.

## 2020-11-27

### Fixed

- Social authentication with Google when the user has no avatar.

### Changed

- Random user demographics on project copy.

## 2020-11-26

### Added

- Some specific copy for Vitry-sur-Seine

## 2020-11-25

### Fixed

- Sections with extra padding or funky widths in Admin were returned to normal
- Added missing copy from previous release
- Copy improvements in French

### Changed

- Proposal and idea descriptions now require 30 characters instead of the previous 500

## 2020-11-23

### Added

- Some specific copy for Sterling Council

### Fixed

- The Admin UI is no longer exposed to regular (and unauthenticated) users
- Clicking the toggle button of a custom registration field (in Admin > Settings > Registration fields) no longer duplicated the row
- Buttons added in the WYSIWYG editor now have the correct color when hovered
- The cookie policy and accessibility statement are not editable anymore from Admin > Settings > Pages

### Changed

**Project page:**

- Show all events at bottom of page instead of only upcoming events
- Reduced padding of sticky top bar
- Only show sticky top bar when an action button (e.g. 'Post an idea') is present, and you've scrolled past it.

**Project page right-hand sidebar:**

- Show 'See the ideas' button when the project has ended and the last phase was an ideation phase
- Show 'X ideas in the final phase' when the project has ended and the last phase was an ideation phase
- 'X phases' is now clickable and scrolls to the timeline when clicked
- 'X upcoming events' changed to 'X events', and event count now counts all events, not only upcoming events

**Admin project configuration page:**

- Replaced 'Project images' upload widget in back-office (Project > General) with 'Project card image', reduced the max count from 5 to 1 and updated the corresponding tooltip with new recommended image dimensions

**Idea page:**

- The map modal now shows address on top of the map when opened
- Share button copy change from "share idea" to "share"
- Right-hand sidebar is sticky now when its height allows it (= when the viewport is taller than the sidebar)
- Comment box now has an animation when it expands
- Adjusted scroll-to position when pressing 'Add a comment' to make sure the comment box is always fully visible in the viewport.

**Other:**

- Adjusted FileDisplay (downloadable files for a project or idea) link style to show underline by default, and increased contrast of hover color
- Reduced width of DateTimePicker, and always show arrows for time input

## 2020-11-20 (2)

### Fixed

- The project header image is screen reader friendly.
- The similar ideas feature doesn't make backend requests anymore when it's not enabled.

### Changed

- Areas are requested with a max. of 500 now, so more areas are visible in e.g. the admin dashboard.

## 2020-11-18

### Added

- Archived project folder cards on the homepage will now have an "Archived" label, the same way archived projects do\
- Improved support for right-to-left layout
- Experimental processing feature that allows admins and project managers to automatically assign tags to a set of ideas.

### Fixed

- Projects without idea sorting methods are no longer invalid.
- Surveys tab now shows for projects with survey phases.

### Changed

- Moved welcome email from cl2-emails to cl2-back

## 2020-11-16

### Added

- Admins can now select the default sort order for ideas in ideation and participatory budgeting projects, per project

### Changed

- The default sort order of ideas is now "Trending" instead of "Random" for every project if left unchanged
- Improved sign in/up loading speed
- Removed link to survey in the project page sidebar when not logged in. Instead it will show plain none-clickable text (e.g. '1 survey')

### Fixed

- Custom project slugs can now contain alphanumeric Arabic characters
- Project Topics table now updates if a topic is deleted or reordered.
- Empty lines with formatting (like bold or italic) in a Quill editor are now removed if not used as paragraphs.

## 2020-11-10

### Added

#### Integration of trial management into AdminHQ

- The lifecycle of the trials created from AdminHQ and from the website has been unified.
- After 14 days, a trial platform goes to Purgatory (`expired_trial`) and is no longer accessible. Fourteen days later, the expired trial will be removed altogether (at this point, there is no way back).
- The end date of a trial can be modified in AdminHQ (> Edit tenant > Internal tab).

## 2020-11-06

### Added

- Social sharing via WhatsApp
- Ability to edit the project URL
- Fragment to embed a form directly into the new proposal page, for regular users only

### Fixed

- The project about section is visibile in mobile view again
- Maps will no longer overflow on page resizes

## 2020-11-05

### Added

- Reordering of and cleaner interface for managing custom registration field options
- An 'add proposal' button in the proposals admin
- Fragment to user profile page to manage party membership settings (CD&V)
- "User not found" message when visiting a profile for a user that was deleted or could not be found

### Changed

- Proposal title max. length error message
- Moved delete functionality for projects and project folders to the admin overview

### Fixed

- The automatic scroll to the survey on survey project page

## 2020-11-03

### Fixed

- Fixed broken date picker for phase start and end date

## 2020-10-30

### Added

- Initial Right to left layout for Arabic language
- Idea description WYSIWYG editor now supports adding images and/or buttons

## 2020-10-27

### Added

- Support for Arabic

## 2020-10-22

### Added

- Project edit button on project page for admins/project manager
- Copy for Sterling Council

### Fixed

- Links will open in a new tab or stay on the same page depending on their context. Links to places on the platform will open on the same page, unless it breaks the flow (i.e. going to the T&C policy while signing up). Otherwise, they will open in a new tab.

### Changed

- In the project management rights no ambiguous 'no options' message will be shown anymore when you place your cursor in the search field

## 2020-10-16

### Added

- Ability to reorder geographic areas

### Fixed

- Stretched images in 'avatar bubbles'
- Input fields where other people can be @mentioned don't grow too wide anymore
- Linebar charts overlapping elements in the admin dashboard

## 2020-10-14

### Changed

- Project page redesign

## 2020-10-09

### Added

- Map configuration tool in AdminHQ (to configure maps and layers at the project level).

## 2020-10-08

### Added

- Project reports

### Changed

- Small styling fixes
- Smart group support multiple area codes
- Layout refinements for the new idea page
- More compact idea/proposal comment input
- Proposal 'how does it work' redesign

## 2020-10-01

### Changed

- Idea page redesign

## 2020-09-25

### Fixed

- The "Go to platform" button in custom email campaigns now works in Norwegian

### Added

- Granular permissions for proposals
- Possibility to restrict survey access to registered users only
- Logging project published events

### Changed

- Replaced `posting_enabled` in the proposal settings by the posting proposal granular permission
- Granular permissions are always granted to admins

## 2020-09-22

### Added

- Accessibility statement

## 2020-09-17

### Added

- Support for checkbox, number and (free) text values when initializing custom fields through excel invites.

### Changed

- Copy update for German, Romanian, Spanish (CL), and French (BE).

## 2020-09-15

### Added

- Support Enalyzer as a new survey provider
- Registration fields can now be hidden, meaning the user can't see or change them, typically controlled by an outside integration. They can still be used in smart groups.
- Registration fields can now be pre-populated using the invites excel

## 2020-09-08

### Fixed

- Custom buttons (e.g. in project descriptions) have correct styling in Safari.
- Horizontal bar chart overflow in Admin > Dashboard > Users tab
- User graphs for registration fields that are not used are not shown anymore in Admin > Dashboard > Users tab

### Added

- Pricing plan feature flags for smart groups and project access rights

## 2020-09-01

### Fixed

- IE11 no longer gives an error on places that use the intersection observer: project cards, most images, ...

### Added

- New platform setting: 'Abbreviated user names'. When enabled, user names are shown on the platform as first name + initial of last name (Jane D. instead of Jane Doe). This setting is intended for new platforms only. Once this options has been enabled, you MUST NOT change it back.
- You can now export all charts in the admin dashboard as xlsx or svg.
- Translation improvements (email nl...)

### Changed

- The about us (CitizenLab) section has been removed from the cookie policy

## 2020-08-27

### Added

- Support for rich text in field descriptions in the idea form.
- New "Proposed Budget" field in the idea form.

### Changed

- Passwords are checked against a list of common passwords before validation.
- Improving the security around xlsx exports (escaping formulas, enforcing access restrictions, etc.)
- Adding request throttling (rate-limiting) rules.
- Improving the consistency of the focus style.

## 2020-07-30

### Added

- Pricing plans in AdminHQ (Pricing plan limitations are not enforced).
- Showing the number of deviations from the pricing plan defaults in the tenant listing of AdminHQ.

### Changed

- Tidying up the form for creating new tenants in AdminHQ (removing unused features, adding titles and descriptions, reordering features, adding new feature flags, removing fields for non-relevant locales).

## 2020-07-10

### Added

- Project topics

### Changed

- Userid instead of email is used for hidden field in surveys (Leiden)
- New projects have 'draft' status by default

### Fixed

- Topics filter in ideas overview works again

## 2020-07-09 - Workshops

### Fixed

- Speps are scrollable

### Added

- Ability to export the inputs as an exel sheet
- Polish translations
- Portugese (pt-BR) translations

## 2020-06-26

### Fixed

- No longer possible to invite a project manager without selecting a project
- The button on the homepage now also respects the 'disable posting' setting in proposals
- Using project copy or a tenant template that contains a draft initiative no longer fails

### Added

- Romanian

## 2020-06-19

### Fixed

- Polish characters not being rendered correctly

### Added

- Back-office toggle to turn on/off the ability to add new proposals to the platform

## 2020-06-17

### Fixed

- It's no longer needed to manually refresh after deleting your account for a consistent UI
- It's no longer needed to manually refresh after using the admin toggle in the user overview
- The sign-in/up flow now correctly asks the user to verify if the smart group has other rules besides verification
-

demo`is no longer an available option for`organization_type` in admin HQ

- An error is shown when saving a typeform URL with `?email=xxxx` in the URL, which prevented emails to be linked to survey results
- On mobile, the info container in the proposal info page now has the right width
- A general issue with storing cookies if fixed, noticable by missing data in GA, Intercom not showing and the cookie consent repeatedly appearing
- Accessibility fix for the search field
- The `signup_helper_text` setting in admin HQ is again displayed in step 1 of the sign up flow

### Added

- There's a new field in admin HQ to configure custom copy in step 2 of the sign up flow called `custom_fields_signup_helper_text`
- `workshops` can be turned on/off in admin HQ, displayed as a new page in the admin interface

### Changed

- The copy for `project moderator` has changed to `project manager` everywhere
- The info image in the proposals header has changed

## 2020-06-03

### Fixed

- Maps with markers don't lose their center/zoom settings anymore
- English placeholders in idea form are gone for Spanish platforms

## 2020-05-26

### Changed

- Lots of small UI improvements throughout the platform
- Completely overhauled sign up/in flow:
  - Improved UI
  - Opens in a modal on top of existing page
  - Opens when an unauthenticaed user tries to perform an action that requires authentication (e.g. voting)
  - Automatically executes certain actions (e.g. voting) after the sign in/up flow has been completed (note: does not work for social sign-on, only email/password sign-on)
  - Includes a verification step in the sign up flow when the action requires it (e.g. voting is only allowed for verified users)

## 2020-05-20

### Fixed

- Budget field is shown again in idea form for participatory budget projects

## 2020-05-14

### Added

- Idea configurability: disabling/requiring certain fields in the idea form
- The footer has our new logo

### Changed

- Admins will receive a warning and need to confirm before sending a custom email to all users
- A survey project link in the top navigation will link to /info instead of to /survey

## 2020-04-29

### Fixed

- Folders are again shown in the navbar
- Adding an image to the description text now works when creating a project or a phase

### Added

- Support for Polish, Hungarian and Greenlandic

## 2020-04-23

### Fixed

- Long timeline phase names show properly

### Changed

- Redirect to project settings after creating the project
- Links to projects in the navigation menu link to the timeline for timeline projects

## 2020-04-21

### Fixed

- Fixed overlapping issue with idea vote bar on mobile
- Fixed an issue where images were used for which the filename contained special characters

### Added

- The overview (moderation) in the admin now has filters
  - Seen/not seen
  - Type: Comment/Idea/Proposal
  - Project
  - Search
- The idea xlsx export contains extra columns on location, number of comments and number of attachments

### Changed

- The permissions tab in the project settings has reordered content, to be more logical
- In German, the formal 'Sie' form has been replaced with the informal 'Du' form

## 2020-03-31

### Fixed

- Signing up with keyboard keys (Firefox)
- Composing manual emails with text images
- Exporting sheet of volunteers with long cause titles

### Added

- Folder attachments
- Publication status for folders

### Changed

- Show folder projects within admin project page

## 2020-03-20

### Added

- Volunteering as a new participation method

## 2020-03-16

### Fixed

- The project templates in the admin load again

## 2020-03-13

### Fixed

- The folder header image is not overly compressed when making changes to the folder settings
- The loading spinner on the idea page is centered

### Added

- Add images to folders, shown in cards.

### Changed

- Admins can now comment on ideas.

## 2020-03-10

### Fixed

- Fixed consent banner popping up every time you log in as admin
- Fixed back-office initiative status change 'Use latest official updates' radio button not working
- Fixed broken copy in Initiative page right-hand widget

### Added

- Add tooltip explaining what the city will do when the voting threshold is reached for a successful initiative
- Added verification step to the signup flow
- New continuous flow from vote button clicked to vote casted for unauthenticated, unverified users (click vote button -> account creation -> verification -> optional/required custom signup fields -> programmatically cast vote -> successfully voted message appears)
- The rich text editor in the admin now supports buttons

### Changed

- Admin HQ: new and improved list of timezones

## 2020-03-05

### Fixed

- Signup step 2 can no longer be skipped when there are required fields
- Correct tooltip link for support article on invitations
- Correct error messages when not filling in start/end date of a phase

### Added

- Setting to disable downvoting in a phase/project, feature flagged
- When a non-logged in visitor tries to vote on an idea that requires verification, the verification modal automatically appears after registering

## 2020-02-24

### Fixed

- Initiative image not found errors
- Templates generator out of disk space

### Added

- Folders i1
  - When enabled, an admin can create, edit, delete folders and move projects into and out of folders
  - Folders show in the project lists and can be ordered within projects

### Changed

- Initiative explanatory texts show on mobile views
- Existing platforms have a moderator@citizenlab.co admin user with a strong password in LastPass
- In the admin section, projects are no longer presented by publication status (Folders i1)

## 2020-02-19

### Fixed

- Loading more comments on the user profile page works again
- Accessibility improvements
- Adding an image no longer pops up the file dialog twice
- Changed to dedicated IP in mailgun to improve general deliverability of emails

### Added

- Improvements to the PB UI to make sure users confirm their basket at the end
- Ideation configurability i1
  - The idea form can be customized, on a project level, to display custom description texts for every field
- People filling out a poll are now included in the 'participated in' smart group rules
- Make me admin section in Admin HQ

### Changed

- When a platform no longer is available at a url, the application redirects to the CitizenLab website
- New platforms automatically get a moderator@citizenlab.co admin user with a strong password in LastPass

## 2020-01-29

### Fixed

- Rich text editor no longer allows non-video iframe content
- Smart groups that refer to a deleted project now get cleaned up when deleting a project
- All cookie consent buttons are now reachable on IE11
- More accessibility fixes
- The organization name is no longer missing in the password reset email

### Added

- CSAM verification
  - Users can authenticate and verify using BeID or itsme
  - User properties controlled by a verification method are locked in the user profile
  - Base layer of support for other similar verification methods in the future
- The order of project templates can now be changed in Templates HQ

### Changed

- Project templates overview no longer shows the filters

## 2020-01-17

### Fixed

- Further accesibility improvements:
  - Screen reader improvement for translations
  - Some color contrast improvements

### Added

- A hidden topics manager available at https://myfavouriteplatform.citizenlab.co/admin/topics

## 2020-01-15

### Fixed

- In the admin, the project title is now always displayed when editing a project
- Further accesibility improvements:
  - Site map improvements (navigation, clearer for screen readers)
  - Improved colors in several places for users with sight disability
  - Improved HTML to better inform screen reader users
  - Added keyboard functionality of password recovery
  - Improved forms (easier to use for users with motoric disabilities, better and more consistent validation, tips and tricks on mobile initiative form)
  - Improvements for screen reader in different languages (language picker, comment translations)
  - Added title (visible in your tab) for user settings page
  - Improved screen reader experience for comment posting, deleting, upvoting and idea voting

### Added

- The email notification settings on the user profile are now grouped in categories
- Unsubscribing through an email link now works without having to sign in first

### Changed

- The idea manager now shows all ideas by default, instead of filtered by the current user as assignee

## 2020-01-07

### Added

- Go to idea manager when clicking 'idea assigned to you' notification
- 2th iteration of the new admin moderation feature:
  - Not viewed/Viewed filtering
  - The ability to select one or more items and mark them as viewed/not viewed
  - 'Belongs to' table column, which shows the context that a piece of content belongs to (e.g. the idea and project that a comment belongs to)
  - 'Read more' expand mechanism for longer pieces of content
  - Language selector for multilingual content
  - 'Go to' link that will open a new tab and navigate you to the idea/iniative/comment that was posted

### Changed

- Improve layout (and more specifically width) of idea/iniatiatve forms on mobile
- Separate checkboxes for privacy policy and cookie policy
- Make the emails opt-in at registration

### Fixed

- Fix for unreadable password reset error message on Firefox
- Fix for project granular permission radio buttons not working

## 2019-12-12

### Added

- Polls now support questions for which a user can check multiple options, with a configurable maximum
- It's now possible to make a poll anonymous, which hides the user from the response excel export
- New verification method `id_card_lookup`, which supports the generic flow of verifying a user using a predined list of ID card numbers.
  - The copy can be configured in Admin HQ
  - The id cards CSV can be uploaded through Admin HQ

## 2019-12-11

### Added

- Admin moderation iteration 1 (feature flagged, turned on for a selected number of test clients)
- New verification onboarding campaign

### Changed

- Improved timeline composer
- Wysiwyg accessibility improvement

### Fixed

- English notifications when you have French as your language

## 2019-12-06

### Fixed

- Accessibility improvements:
  - Polls
  - Idea/initiative filter boxes
- Uploading a file in admin project page now shows the loading spinner when in progress
- Fixed English copy in notifications when other language selected
- Fixed project copy in Admin HQ not being saved

## 2019-12-05

### Fixed

- Small popups (popovers) no longer go off-screen on smaller screens
- Tooltips are no longer occluded by the checkbox in the idea manager
- The info icon on the initiatives voting box has improved alignment
- Project templates now display when there's only `en` is configured as a tenant locale
- When changing the lifecycle stage of a tenant, the update is now sent right away to segment
- When users accept an inivitation and are in a group, the group count is correctly updated
- Dropdowns in the registration flow can again support empty values
- Accessibility:
  - Various color changes to improve color contrasts
  - Color warning when picking too low contrast
  - Improvements to radio buttons, checkboxes, links and buttons for keyboard accessibility
  - Default built-in pages for new tenants have a better hierarchy for screen readers
- User posted an idea/initiative notification for admins will be in the correct language

## 2019-11-25

### Changed

- Updated translations
- Area filter not shown when no areas are configured
- Overall accessibility improvements for screen readers
- Improved accessibility of the select component, radio button, image upload and tooltip

### Fixed

- When adding a vote that triggers the voting limit on a project/phase, the other idea cards now automatically get updated with disabled vote buttons
- Fix for mobile bottom menu not being clickable when idea page was opened
- Navigating directly between projects via the menu no longer results in faulty idea card collections
- Display toggle (map or list view) of idea and initiative cards works again

## 2019-11-19

### Added

- New ideation project/phase setting called 'Idea location', which enables or disabled the ability to add a location to an idea and show the ideas on a map

### Changed

- Improved accessibility of the image upload component
- COW tooltipy copy
- Sharing modal layout improvement

### Fixed

- Checkboxes have unique ids to correctly identify their corresponding label, which improves screen reader friendliness when you have multiple checkboxes on one page.
- Avatar layout is back to the previous, smaller version

## 2019-11-15

### Fixed

- Fix for 'Click on map to add an idea' functionality not working
- Fix for notifications not showing

## 2019-11-12

### Fixed

- An email with subject `hihi` is no longer sent to admins that had their invite accepted
- Whe clicking the delete button in the file uploader, the page no longer refreshes
- Project templates no longer show with empty copy when the language is missing
- The countdown timer on initiatives now shows the correct value for days
- The radio buttons in the cookie manager are clickable again
- Changing the host of a tenant no longer breaks images embedded in texts
- It's possible again to unassign an idea in the idea manager
- The popup for adding a video or link URL is no longer invisible or unusable in some situations
- Uploading files is no longer failing for various filetypes we want to support
- Keyboard accessibility for modals

### Added

- ID Verification iteration 1
  - Users can verify their account by entering their ID card numbers (currently Chile only)
  - Verification is feature flagged and off by default
  - Smart groups can include the criterium 'is verified'
  - Users are prompted to verify their account when taking an actions that requires verification
- Total population for a tenant can now be entered in Admin HQ
- It's now possible to configure the word used for areas towards citizens from the areas admin
- Improvements to accessibility:
  - Idea and initiative forms: clearer for screen readers, keyboard accessibility, and more accessible input fields
  - Nav bar: clearer for screen readers and improved keyboard navigation
  - Project navigation and phases: clearer for screen readers
  - Sign-in, password reset and recovery pages: labeling of the input fields, clearer for screen readers
  - Participatory budgeting: clearer for screen readers

### Changed

- The organization name is now the default author in an official update

## 2019-10-22

### Fixed

- The sharing title on the idea page is now vertically aligned
- Improvements to the 'bad gateway' message sometimes affecting social sharing
- The map and markers are again visible in the admin dashboard
- First round of accessibility fixes and improvements
  - Dynamics of certain interactions are picked up by screen readers (PB, voting, ...)
  - Overall clarity for screen readers has improved
  - Improvements to information structure: HTML structure, W3C errors, head element with correct titles
  - Keyboard accessibility has generally improved: sign-up problems, login links, PB assignment, ...

### Added

- Initiatives iteration 3
  - Automatic status changes on threshold reached or time expired
  - When updating the status, official feedback needs to be provided simultaneously
  - Users receive emails and notifications related to (their) initiative
  - Initiatives support images in their body text
- Project templates
  - Admins can now create projects starting from a template
  - Templates contain images, a description and a timeline and let admin filter them by tags
  - Admins can share template descriptions with a publically accessible link
- It's now possible to configure the banner overlay color from the customize settings
- A custom email campaign now contains a CTA button by default

### Changed

- Complete copy overhaul of all emails

## 2019-10-03

### Fixed

- PB phase now has a basket button in the project navbar
- The datepicker in the timeline admin now works in IE11

### Changed

- For fragments (small pieces of UI that can be overridden per tenant) to work, they need to be enabled individually in admin HQ.

## 2019-09-25

### Fixed

- It's again possible to change a ideation/PB phase to something else when it contains no ideas
- Older browsers no longer crash when scrolling through comments (intersection observer error)
- Pagination controls are now correctly shown when there's multiple pages of users in the users manager
- The user count of groups in the users manager no longer includes invitees and matches the data shown
- Transition of timeline phases now happen at midnight, properly respecting the tenant timezone
- When looking at the map of an idea or initiative, the map marker is visible again
- The initiatives overview pages now uses the correct header and text colors
- The vote control on an initiative is no longer invisible on a tablet screen size
- The idea page in a budgeting context now shows the idea's budget
- The assign button on an idea card in a budgeting context behaves as expected when not logged in
- Project copy in Admin HQ that includes comments no longer fails
- Changing granular permissions by project moderator no longer fails

### Added

- Polling is now supported as a new participation method in a continuous project or a phase
  - A poll consists of multiple question with predefined answers
  - Users can only submit a poll once
  - Taking a poll can be restricted to certain groups, using granular permissions
  - The poll results can be exported to excel from the project settings
- It's now possible to disable Google Analytics, Google Tag Manager, Facebook Pixel and AdWords for specific tenants through Admin HQ

### Changed

- Large amount of copy improvements throughout to improve consistency and experience
- The ideas overview page is no longer enabled by default for new tenants
- The built-in 'Open idea project' can now be deleted in the project admin

## 2019-08-30

### Fixed

- The map preview box no longer overflows on mobile devices
- You're now correctly directed back to the idea/initiatives page after signing in/up through commenting

### Changed

- The height of the rich text editor is now limited to your screen height, to limit the scrolling when applying styles

## 2019-08-29

### Fixed

- Uploaded animated gifs are no longer displayed with weird artifacts
- Features that depend on NLP are less likely to be missing some parts of the data

### Added

- Citizen initiatives
  - Citizens can post view and post initiatives
  - Admins can manage initiatives, similar to how they manage ideas
  - Current limitation to be aware of, coming very soon:
    - No emails and notifications related to initiatives yet
    - No automated status changes when an initiative reaches enough votes or expires yet

## 2019-08-09

### Fixed

- Fixed a bug that sometimes prevented voting on comments
- When editing a comment, a mention in the comment no longer shows up as html
- In the dashboard, the domicile value 'outside' is now properly translated
- Some fixes were made to improve loading of the dashboard map with data edge cases
- Deleting a phase now still works when users that reveived notifications about the phase have deleted their account
- New releases should no longer require a hard refresh, avoiding landing page crashing issues we had

### Added

- File input on the idea form now works on mobile, if the device supports it

## 2019-07-26

### Fixed

- The project moderator email and notification now link to the admin idea manager instead of citizen side
- The widget no longer shows the `Multiloc`, but the real idea titles for some platforms

### Added

- Speed improvements to data requests to the backend throughout the whole paltform
- Changing the participation method from ideation to information/survey when there are ideas present is now prevented by the UI
- It's now possible to manually reorder archived projects
- There's new in-platform notifications for a status change on an idea you commented or voted on

## 2019-07-18

### Fixed

- It's no longer possible to change the participation method to information or survey if a phase/project already contains ideas
- The 'Share your idea modal' is now properly centered
- It's no longer possible to send out a manual email campaign when the author is not properly defined
- Invite emails are being sent out again
- Imported ideas no longer cause incomplete pages of idea cards
- Invited users who did not accept yet no longer receive any automated digest emails

## 2019-07-08

### Fixed

- When changing images like the project header, it's no longer needed to refresh to see the result
- The comments now display with a shorter date format to work better on smaller screens
- The code snippet from the widget will now work in some website that are strict on valid html
- The number of days in the assignee digest email is no longer 'null'
- The project preview description input is displayed again in the projects admin
- The idea status is no longer hidden when no vote buttons are displayed on the idea page
- Duplicate idea cards no longer appear when loading new pages

### Added

- Performance optimizations on the initial loading of the platform
- Performance optimizations on loading new pages of ideas and projects
- Newly uploaded images are automatically optimized to be smaller in filesize and load faster
- The 'Add an idea' button is now shown in every tab of the projects admin
- It's now possible to add videos to the idea body text
- E-mails are no longer sent out through Vero, but are using the internal cl2-emails server

### Changed

- The automated emails in the admin no longer show the time schedule, to work around the broken translations
- The rights for voting on comments now follow the same rights than commenting itself, instead of following the rights for idea voting
- On smaller desktop screens, 3 columns of idea cards are now shown instead of 2
- When adding an idea from the map, the idea will now be positioned on the exact location that was clicked instead of to the nearest detectable address
- Using the project copy tool in admin HQ is more tolerant about making copies of inconsistent source projects

## 2019-06-19

### Fixed

- Show 3-column instead of 2-column layout for ideas overview page on smaller desktop screens
- Don't hide status label on idea page when voting buttons are not shown

### Changed

- Small improvement in loading speed

## 2019-06-17

## Fixed

- The column titles in comments excel export are aligned with the content
- There's now enough space between voting anc translate links under a comment
- Vote button on an idea no longer stays active when a vote on that idea causes the voting treshold of the project to be reached

## Added

- The admin part of the new citizen initiatives is available (set initiatives feature on `allowed`)
  - Cities can configure how they plan to use initiatives
- A preview of how initiatives will look like city side is available, not yet ready for prime time (set initiatives feature on `allowed` and `enabled`)
- The ideas overview page has a new filtering sidebar, which will be used for other idea and initiative listings in the future
  - On idea status
  - On topic
  - Search
- Comments now load automatically while scrolling down, so the first comments appear faster

## 2019-06-05

### Fixed

- Fix an issue that when showing some ideas in an idea card would make the application crash

## 2019-05-21

### Fixed

- The idea page does no longer retain its previous scroll position when closing and reopening it
- The Similar Ideas box no longer has a problem with long idea titles not fitting inside of the box
- The Similar Ideas box content did not update when directly navigating from one idea page to the next
- The 'What were you looking for?' modal no longer gives an error when trying to open it

### Changed

- You now get redirected to the previously visited page instead of the landing page after you've completed the signup process

## 2019-05-20

### Fixed

- Closing the notification menu after scrolling no longer results in a navbar error
- When accessing the idea manager as a moderator, the assignee filter defaults to 'assigned to me'
- The idea and comment counts on the profile page now update as expected
- It's now possible to use a dropdown input in the 2nd registration step with a screen reader
- An invited user can no longer request a password reset, thereby becoming an inconsistent user that resulted in lots of problems

### Added

- Restyle of the idea page
  - Cleaner new style
  - Opening an idea no longer appears to be a modal
  - Properly styled similar ideas section
  - Showing comment count and avatars of contributors

### Changed

- When clicking the edit button in the idea manager, the edit form now opens in the sidemodal

## 2019-05-15

### Fixed

- Opening the projects dropdown no longer shows all menu items hovered when opened
- Users that can't contribute (post/comment/vote/survey) no longer get an email when a phase starts
- When a project has an ideation and a PB phase, the voting buttons are now shown during the ideation phase
- The admin navigation menu for moderators is now consistent with that for admins
- Moderators that try to access pages only accessible for admins, now get redirected to the dashboard
- The details tab in clustering doesn't cause the info panel to freeze anymore
- When writing an official update, the sbumit button now only becomes active when submission is possible
- The 'no options' copy in a dropdown without anything inside is now correctly translated
- Making a field empty in Admin HQ now correctly saves the empty value
- The active users graph no longer includes users that received an email as being active
- The translation button in an idea is no longer shown when there's only one platform language
- After changing granular permission, a refresh is no longer needed to see the results on ideas
- The sideview in the idea manager now shows the status dropdown in the correct language
- The layout of the sideview in the idea manager is now corrected
- A digest email to idea assignees is no longer sent out when no ideas are assigned to the admin/moderator
- Signing in with VUB Net ID works again
- Loading the insights map can no longer be infinite, it will now show an error message when the request fails

### Added

- The profile page of a user now also shows the comments by that user
- Users can now delete their own profile from their edit profile page
- Similar ideas, clustering and location detection now work in Spanish, German, Danish and Norwegian
- Facebooks bot coming from `tfbnw.net` are now blocked from signing up
- Moderators now also have a global idea manager, showing all the ideas from the projects they're moderating
- Loading the insights map, which can be slow, now shows a loading indicator

### Changed

- Voting buttons are no longer shown when voting is not enabled
- Improved and more granular copy text for several voting and commenting disabled messages

## 2019-04-30

### Fixed

- Time remaning on project card is no longer Capitalized
- Non-admin users no longer get pushed to intercom
- Improvements to the idea manager for IE11
- When filtering on a project in the idea manager, the selected project is highlighted again
- @citizenlab.cl admins can now also access churned platforms
- The user count in the user manager now includes migrated cl1 users
- Sending invitations will no longer fail on duplicate mixed-case email addresses

### Added

- Ideas can now be assigned to moderators and admins in the idea manager
  - Added filter on assignee, set by default to 'assigned to me'
  - Added filter to only show ideas that need feedback
  - When clicking an idea, it now opens in and can be partially edited from a half screen modal
  - Admins and moderators get a weekly digest email with their ideas that need feedback
- Completely new comments UI with support for comment upvotes
  - Comments are visually clearly grouped per parent comment
  - Sub-comments use @mentions to target which other subcomment they reply to
  - Comments can be sorted by time or by votes
- Ideas can now be sorted randomly, which is the new default
- New smart group rule for users that contributed to a specific topic
- New smart group rule for users that contributed to ideas with a specific status
- Clear error message when an invitee does a normal sign up

### Changed

- The idea grid no longer shows a 'post an idea' button when there are no ideas yet

## 2019-04-24

### Fixed

- Project cards now show correct time remaining until midnight

## 2019-04-23

### Fixed

- Closing the notification menu does not cause an error anymore
- The unread notifications count is now displayed correctly on IE11
- Clicking on an invite link will now show an immediate error if the invite is no longer valid

### Changed

- The admin guide is now under the Get Started link and the dashboards is the admin index
- The project cards give feedback CTA was removed
- An idea can now be deleted on the idea page
- The default border radius throughout the platform now is 3px instead of 5px
- The areas filter on the project cards is only shown when there is more than one area

## 2019-04-16

### Fixed

- The comment count of a project remains correct when moving an idea to a different project
- Fixed an issue when copying projects (through the admin HQ) to tenants with conflicting locales
- Only count people who posted/voted/commented/... as participants (this is perceived as a fix in the dashboards)
- Invites are still sent out when some emails correspond to existing users/invitees
- Phase started/upcoming notifications are only sent out for published projects

### Added

- Posting text with a URL will turn the URL part into a link
- Added smart group rules for topic and idea status participants

### Changed

- New configuration for which email campaigns are enabled by default
- Changed project image medium size to 575x575

## 2019-04-02

### Fixed

- The new idea button now shows the tooltip on focus
- The gender graph in clustering is now translated
- Tooltips on the right of the screen no longer fall off
- Text in tooltips no longer overflows the tooltip borders
- When there are no ideas, the 'post an idea' button is no longer shown on a user profile or the ideas overview page
- The project card no longer displays a line on the bottom when there is no meta information available
- Downloading the survey results now consistently triggers a browser download
- The bottom of the left sidebar of the idea manager can now be reached when there are a lot of projects
- The time control in the admin dashboard is now translated
- Various fixes to improve resilience of project copy tool

### Added

- The ideas overview page now has a project filter
- The various pages now support the `$|orgName|` variable, which is replaced by the organization name of the tenant
- Non-CitizenLab admins can no longer access the admin when the lifecycle stage is set to churned
- A new style variable controls the header opacity when signed in
- New email as a reminder to an invitee after 3 days
- New email when a project phase will start in a week
- New email when a new project phase has started
- The ideas link in the navbar is now feature flagged as `ideas_overview`

### Changed

- When filtering projects by multiple areas, all projects that have one of the areas or no area are now shown
- The user search box for adding a moderator now shows a better placeholder text, explaining the goal

## 2019-03-20

### Fixed

- Fixed mobile layout issues with cookie policy, idea image and idea title for small screens (IPhone 5S)
- Posting an idea in a timeline that hasn't started yet (as an admin) now puts the idea in the first phase
- Notifications menu renders properly in IE11
- The CTA on project cards is no longer shown for archived and finished projects
- Invited users that sign up with another authentication provider now automatically redeem their invitation
- When the tenant only has one locale, no language switcher is shown in the official feedback form

### Added

- Capabilities have been added to apply custom styling to the platform header
  - Styling can be changed through a new style tab in admin HQ
  - It's also possible to configure a different platform-wide font
  - Styling changes should only be done by a designer or front-end developer, as there are a lot of things that could go wrong
- The initial loading speed of the platform has increased noticably due to no longer loading things that are not immediately needed right away.
- Tenant templates are now automatically updated from the `.template` platforms every night
- The project copy tool in admin HQ now supports time shifting and automatically tries to solve language conflicts in the data
- New notifications and emails for upcoming (1 week before) and starting phases

### Changed

- Archived ieas are no longer displayed on the general ideas page
- The time remaining on project cards is no longer shown on 2 lines if there's enough space
- New platforms will show the 'manual project sorting' toggle by default
- Some changes were made to modals throughout to make them more consistent and responsiveness
- New ideas now have a minimal character limit of 10 for the title and 30 for the body
- User pages have a more elaborate meta title and description for SEO purposes

## 2019-03-11

### Fixed

- Notifications layout on IE11
- Errors due to loading the page during a deployment

## 2019-03-11

### Fixed

- Similar ideas is now fast enough to enable in production
- NLP insights will no longer keep on loading when creating a new clusgtering graph
- The comment count on project cards now correctly updates on deleted comments
- Various spacing issues with the new landing page on mobile are fixed
- When logging out, the avatars on the project card no longer disappear
- The widget no longer cuts off the title when it's too long
- In admin > settings > pages, all inputs are now correctly displayed using the rich text editor
- The notifications are no longer indented inconsistently
- Exporting typeform survey results now also work when the survey embed url contains `?source=xxxxx`
- When there's a dropdown with a lot of options during signup, these options are no longer unreachable when scrolling down
- The cookie policy no longer displays overlapping text on mobile
- The `isSuperAdmin`, `isProjectModerator` and `highestRole` user properties are now always named using camelCasing

### Added

- Official feedback
  - Admins and moderators can react to ideas with official feedback from the idea page
  - Users contributing to the idea receive a notification and email
  - Feedback can be posted using a free text name
  - Feedback can be updated later on
  - Admin and moderators can no longer write top-level comments
  - Comments by admins or moderators carry an `Official` badge
- When giving product feedback from the footer, a message and email can be provided for negative feedback
- CTA on project card now takes granular permissions into account
- CTA on project card is now also shown on mobile
- Projects for which the final phase has finished are marked as finished on their project card
- Projects on the landing page and all projects page can now be filtered on area through the URL

### Changed

- The avatars on a project card now include all users that posted, voted or commented
- Commenting is no longer possible on ideas not in the active phase

## 2019-03-03

### Fixed

- Manually sorting projects in the admin works as expected

### Added

- Support for Spanish
- The copy of 'x is currently working on' can be customized in admin HQ
- Extra caching layer in cl2-nlp speeds up similar ideas and creating clusters

## 2019-02-28

### Fixed

- In the dashboard, the labels on the users by gender donut chart are no longer cut off
- Adding file attachments with multiple consecutive spaces in the filename no longer fails
- Project copy in admin HQ no longer fails when users have mismatching locales with the new platform

### Added

- New landing page redesign
  - Project cards have a new layout and show the time remaining, a CTA and a metric related to the type of phase
  - The bottom of the landing page displays a new custom info text, configurable in the admin settings
  - New smarter project sorting algorithm, which can be changed to manual ordering in the projects admin
  - Ideas are no longer shown on the landing page
  - The `Show all projects` link is only shown when there are more than 10 projects
- New attributes are added to segment, available in all downstream tools:
  - `isSuperAdmin`: Set to true when the user is an admin with a citizenlab email
  - `isProjectModerator`
  - `highestRole`: Either `super_admin`, `admin`, `project_moderator` or `user`

### Changed

- Intercom now only receives users that are admin or project moderator (excluding citizenlab users)

## 2019-02-20

### Fixed

- User digest email events are sent out again
- The user statistics on the admin dashboard are back to the correct values
- Creating a new project page as an admin does not result in a blank page anymore
- Improved saving behaviour when saving images in a phase's description
- When logged in and visiting a url containing another locale than the one you previously picked, your locale choice is no longer overwritten

### Added

- Project copy feature (in admin HQ) now also supports copying ideas (including comments and votes) and allows you to specify a new slug for the project URL
- Unlogged users locale preference is saved in their browser

## 2019-02-14

### Fixed

- Project/new is no longer a blank page

## 2019-02-13

### Fixed

- Texts written with the rich text editor are shown more consistently in and outside of the editor
- Opening a dropdown of the smart group conditions form now scrolls down the modal
- When changing the sorting method in the ideas overview, the pagination now resets as expected
- Google login no longer uses the deprecated Google+ authentication API

### Added

- Typeform survey for typeform can now be downloaded as xlsx from a tab in the project settings
  - The Segment user token needs to be filled out in Admin HQ
  - New survey responses generate an event in segment
- Survey providers can be feature flagged individually
- New \*.template.citizenlab.co platforms now serve as definitions of the tenant template
- The registration fields overview in admin now shows a badge when fields are required

### Changed

- Surveymonkey is now feature-flagged off by default for new platforms

## 2019-01-30

### Fixed

- Long topic names no longer overlap in the admin dashboards
- Video no longer pops out of the phase description text
- Added event tracking for widget code copy and changing notification settings
- Saving admin settings no longer fails because of a mismatch between platform and user languages
- The password reset message now renders correctly on IE11
- It's easier to delete a selected image in the rich text editor
- The copy in the modal to create a new group now renders correctly in IE11
- Texts used in the the dashboard insights are no longer only shown in English
- Tracking of the 'Did you find what you're looking for?' footer not works correctly

### Added

- Tooltips have been added throughout the whole admin interface
- A new homepage custom text section can be configured in the admin settings, it will appear on the landing page in a future release
- New experimental notifications have been added that notify admins/moderators on every single idea and comment
- New tenant properties are being logged to Google Analytics

## 2019-01-19

### Fixed

- Registration fields of the type 'multiple select' can again be set in the 2nd step of the signup flow
- Creating invitations through an excel file no longer fails when there are multiple users with the same first and last name

## 2019-01-18

### Fixed

- Overflowing text in project header
- Fixed color overlay full opaque for non-updated tenant settings
- Fixed avatar layout in IE11
- Fixed idea page scrolling not working in some cases on iPad
- Pressing the enter key inside of a project settings page will no longer trigger a dialog to delet the project

### Changed

- Reduced the size of the avatars on the landing page header and footer
- Made 'alt' text inside avatar invisible
- Better cross-browser scaling of the background image of the header that's being shown to signed-in users
- Added more spacing underneath Survey, as not to overlap the new feedback buttons
- Increased width of author header inside of a comment to better accomodate long names
- Adjusted avatar hover effect to be inline with design spec￼

## 2019-01-17

### Added

- `header_overlay_opacity` in admin HQ allows to configure how transparent header color is when not signed in
- `custom_onboarding_fallback_message` in admin HQ allows to override the message shown in the header when signed in

## 2019-01-16

### Fixed

- The clustering prototype no longer shows labels behind other content
- Removing a project header image is again possible
- New active platforms get properly submitted to google search console again
- Scrolling issues with an iPad on the idea modal have been resolved
- Signing up through Google is working again
- The line underneath active elements in the project navbar now has the correct length
- A long location does no longer break the lay-out of an event card
- The dashboards are visible again by project moderators
- The admin toggle in the users manager is working again

### Added

- When logged in, a user gets to see a dynamic call to action, asking to
  - Complete their profile
  - Display a custom message configurable through admin HQ
  - Display the default fallback engagement motivator
- The landing page header now shows user avatars
- It's now possible to post an idea from the admin idea manager
- The footer now shows a feedback element for citizens
- A new 'map' dashboard now shows the ideas on their locations detected from the text using NLP
- The clustering prototype now shows the detected keywords when clustering is used

### Changed

- The navbar and landing page have a completely refreshed design
  - The font has changed all over the platform
  - 3 different colors (main, secondary, text) are configurable in Admin HQ
- The clustering prototype has been moved to its own dashboard tab
- Project cards for continuous projects now link to the information page instead of ideas

## 2018-12-26

### Fixed

- The rich text editor now formats more content the same way as they will be shown in the platform

### Added

- Admin onboarding guide
  - Shown as the first page in the admin, guiding users on steps to take
- The idea page now shows similar ideas, based on NLP
  - Feature flagged as `similar_ideas`, turned off by default
  - Experimental, intended to evaluate NLP similarity performance
- A user is now automatically signed out from FranceConnect when signing out of the platform

### Changed

- When a user signs in using FranceConnect, names and some signup fields can no longer be changed manually
- The FranceConnect button now has the official size and dimensions and no T&C
- SEO improvements to the "Powered by CitizenLab" logo

## 2018-12-13

### Fixed

- User digest email campaigns is sent out again
- IE11 UI fixes:
  - Project card text overflow bug
  - Project header text wrapping/centering bug
  - Timeline header broken layout bug
  - Dropdown not correctly positioned bug
- Creating new tenants and changing the host of existing tenants makes automatic DNS changes again

### Added

- SEO improvements: project pages and info pages are now included in sitemap
- Surveys now have Google Forms support

## 2018-12-11-2

### Fixed

- A required registration field of type number no longer blocks users on step 2 of the registration flow

## 2018-12-11

### Fixed

- Loading an idea page with a deleted comment no longer results in an error being shown
- Assigning a first bedget to a PB project as a new user no longer shows an infinite spinner
- Various dropdowns, most famously users group selection dropdown, no longer overlap menu items

## 2018-12-07

### Fixed

- It's again possible to write a comment to a comment on mobile
- When logged in and trying to log in again, the user is now redirected to the homepage
- A deleted user no longer generates a link going nowhere in the comments
- The dropdown menu for granular permissions no longer disappears behind the user search field
- After deleting an idea, the edit and delete buttons are no longer shown in the idea manager
- Long event title no longer pass out of the event box
- Notifications from a user that got deleted now show 'deleted user' instead of nothing

### Added

- Machine translations on the idea page
  - The idea body and every comment not in the user's language shows a button to translate
  - Feature flagged as `machine_translations`
  - Works for all languages
- Show the currency in the amount field for participatory budgeting in the admin
- Built-in registration fields can now be made required in the admin
- FranceConnect now shows a "What is FranceConnect?" link under the button

### Changed

- The picks column in the idea manager no longer shows a euro icon

## 2018-11-28

### Fixed

- IE11 graphical fixes in text editor, status badges and file drag&drop area fixed
- The idea tab is visible again within the admin of a continuous PB project
- The checkbox within 3rd party login buttons is now clickable in Firefox

## 2018-11-27

### Fixed

- When all registration fields are disabled, signing up through invite no longer blocks on the first step
- A moderator that has not yet accepted their invitation, is no longer shown as 'null null' in the moderators list
- Adding an idea by clicking on the map is possible again

### Changed

- When there are no events in a project, the events title is no longer shown
- The logo for Azure AD login (VUB Net ID) is shown as a larger image
- When logging in through a 3rd party login provider, the user needs to confirm that they've already accepted the terms and conditions

## 2018-11-22

### Fixed

- In the clustering prototype, comparing clusters using the CTRL key now also works on Mac
- Widget HTML code can now be copied again
- Long consequent lines of text now get broken up in multiple lines on the idea page
- Admin pages are no longer accessible for normal users
- Reduced problems with edge cases for uploading images and attachments

### Added

- Participatory budgeting (PB)
  - A new participation method in continuous and timeline projects
  - Admins and moderators can set budget on ideas and a maximum budget on the PB phase
  - Citizens can fill their basket with ideas, until they hit the limit
  - Citizens can submit their basket when they're done
  - Admins and moderators can process the results through the idea manager and excel export
- Advanced dashboards: iteration 1
  - The summary tab shows statistics on idea/comment/vote and registration activities
  - The users tab shows information on user demographics and a leaderboard
  - The time filter can be controller with the precision of a day
  - Project, group and topic filters are available when applicable
  - Project moderators can access the summary tabs with enforced project filter
- Social sharing through the modal is now separately trackable from sharing through the idea page
- The ideas excel export now contains the idea status
- A new smart group rule allows for filtering on project moderators and normal users

### Changed

- Project navigation is now shown in new navigation bar on top
- The content of the 'Open idea project' for new tenants has changed
- After posting an idea, the user is redirected towards the idea page of the new idea, instead of the landing page

## 2018-11-07

### Fixed

- The widget HTML snippet can be copied again

## 2018-11-05

### Fixed

- Clicking Terms & Conditions links during sign up now opens in a new tab

### Added

- Azure Active Directory login support, used for VUB Net ID

## 2018-10-25

### Fixed

- Resizing and alignment of images and video in the editor now works as expected
- Language selector is now updating the saved locale of a signed in user
- When clicking "view project" in the project admin in a new tab, the projects loads as expected
- The navbar user menu is now keyboard accessible
- Radio buttons in forms are now keyboard accessible
- The link to the terms and conditions from social sign in buttons is fixed
- In admin > settings > pages, the editors now have labels that show the language they're in
- Emails are no longer case sensitive, resolving recurring password reset issues
- The widget now renders properly in IE11
- Videos are no longer possible in the invitation editor

### Added

- Cookie consent manager
  - A cookie consent footer is shown when the user has not yet accepted cookies
  - The user can choose to accept all cookies, or open the manager and approve only some use cases
  - The consent settings are automatically derived from Segment
  - When the user starts using the platform, they silently accept cookies
- A new cookie policy page is easier to understand and can no longer be customized through the admin
- Granular permissions
  - In the project permissions, an admin or project moderator can choose which citizens can take which actions (posting/voting/comments/taking survey)
  - Feature flagged as 'granular_permissions', turned off by default
- Ideas excel export now contains links to the ideas
- Ideas and comments can now be exported from within a project, also by project moderators
- Ideas and comments can now be exported for a selection of ideas
- When signing up, a user gets to see which signup fields are optional

### Changed

- Published projects are now shown first in the admin projects overview
- It's now more clear that the brand color can not be changed through the initial input box
- All "Add <something>" buttons in the admin have moved to the top, for consistency
- The widget no longer shows the vote count when there are no votes
- When a project contains no ideas, the project card no longer shows "no ideas yet"

## 2018-10-09

### Fixed

- UTM tags are again present on social sharing
- Start an idea button is no longer shown in the navbar on mobile
- Exceptionally slow initial loading has been fixed
- Sharing on facebook is again able to (quite) consistently scrape the images
- When using the project copy tool in Admin HQ, attachments are now copied over as well

### Added

- Email engine in the admin (feature flagged)
  - Direct emails can be sent to specific groups by admins and moderators
  - Delivered/Opened/Clicked statistics can be seen for every campaign
  - An overview of all automated emails is shown and some can be disabled for the whole platform

## 2018-09-26

### Fixed

- Error messages are no longer cut off when they are longer than the red box
- The timeline dropdown on mobile shows the correct phase names again
- Adding an idea by clicking on the map works again
- Filip peeters is no longer sending out spam reports
- Reordering projects on the projects admin no longer behaves unexpectedly
- Fixes to the idea manager
  - Tabs on the left no longer overlap the idea table
  - Idea status tooltips no longer have an arrow that points too much to the right
  - When the screen in not wide enough, the preview panel on the right is no longer shown
  - Changing an idea status through the idea manager is possible again

### Added

- Social sharing modal is now shown after posting an idea
  - Feature flagged as `ideaflow_social_sharing`
  - Offers sharing buttons for facebook, twitter and email
- File attachments can now be added to
  - Ideas, shown on the idea page. Also works for citizens.
  - Projects, shown in the information page, for admins and moderators
  - Phases, shown under the phase description under the timeline, for admins and moderators
  - Events, shown under the event description, for admins and moderators
  - Pages, shown under the text, for admins
- Some limited rich text options can now be used in email invitation texts

### Changed

- The admin projects page now shows 3 seperate sections for published, draft and archived
- When there are no voting buttons, comment icon and count are now also aligned to the right
- It's now possible to remove your avatar

## 2018-09-07

### Fixed

- Submit idea button is now aligned with idea form
- An error caused by social sign in on French platforms not longer has an English error message
- Checkboxes are now keyboard navigable
- Projects that currently don't accept ideas can no longer be selected when posting an idea
- Deleting an idea no longer results in a blank page
- Deleting a comment no longer results in a blank page
- When sign in fails, the error message no longer says the user doesn't exist
- `null` is no longer shown as a lastname for migrated cl1 users without last name
- Clicking on the table headers in the idea managers again swaps the sorting order as expected
- Typeform Survey now is properly usable on mobile

### Added

- Email notification control
  - Every user can opt-out from all recurring types of e-mails sent out by the platform by editing their profile
  - Emails can be fully disabled per type and per tenant (through S&S ticket)
- An widget that shows platform ideas can now be embedded on external sites
  - The style and content of the widget can be configured through admin > settings > widgets
  - Widget functionality is feature flagged as "widgets", on by default

### Changed

- Initial loading speed of the platform has drastically improved, particulary noticable on mobile
- New tenants have custom signup fields and survey feature enabled by default

## 2018-08-20

### Fixed

- The idea sidepane on the map correctly displays HTML again
- Editing your own comment no longer turns the screen blank
- Page tracking to segment no longer tracks the previous page instead of the current one
- Some browsers no longer break because of missing internationalization support
- The options of a custom field are now shown in the correct order

### Added

- A major overhaul of all citizen-facing pages to have significantly better accessibility (almost WCAG2 Level A compliant)
  - Keyboard navigation supported everywhere
  - Forms and images will work better with screen readers
  - Color constrasts have been increased throughout
  - A warning is shown when the color in admin settings is too low on constrast
  - And a lot of very small changes to increase WCAG2 compliance
- Archived projects are visible by citizens
  - Citizens can filter to see all, active or archived projects
  - Projects and project cards show a badge indicating a project is archived
  - In the admin, active and archived projects are shown separately
- A favicon can now be configured at the hidden location `/admin/favicon`
  - On android in Chrome, the platform can be added to the Android homescreen and will use the favicon as an icon
- Visitors coming through Onze Stad App now are trackable in analytics

### Changed

- All dropdown menus now have the same style
- The style of all form select fields has changed
- Page tracking to segment no longer includes the url as the `name` property (salesmachine)
- Font sizes throughout the citizen-facing side are more consistent

## 2018-08-03

### Fixed

- The landingpage header layout is no longer broken on mobile devices
- Yet another bug related to the landingpage not correctly redirecting the user to the correct locale
- The Page not found page was not found when a page was not found

### Added

- The 'Create an account' call to action button on the landing page now gets tracked

## 2018-08-02

### Fixed

- The browser no longer goes blank when editing a comment
- Redirect to the correct locale in the URL no longer goes incorrectly to `en`

## 2018-07-31

### Fixed

- The locale in the URL no longer gets added twice in certain conditions
- Various fixes to the rich text editor
  - The controls are now translated
  - Line breaks in the editor and the resulting page are now consistent
  - The editor no longer breaks form keyboard accessibility
  - The images can no longer have inconsistent widht/height ratio wich used to happen in some cases
  - The toolbar buttons have a label for accessibility
- A new tenant created in French no longer contains some untranslated content
- The tenant lifecycle stage is now properly included in `group()` calls to segment
- Comment body and various dynamic titles are secured against XSS attacks

### Added

- Ideas published on CitizenLab can now also be pushed to Onze Stad App news stream
- The rich text editor
  - Now support copy/paste of images
- Event descriptions now also support rich text
- When not signed in, the header shows a CTA to create an account
- A new smart group rule allows you to specify members than have participated (vote, comment, idea) in a certain project
- The admin now shows a "Get started" link to the knowledge base on the bottom left
- The Dutch platforms show a "fake door" to Agenda Setting in the admin navigation

### Changed

- The idea card now shows name and date on 2 lines
- The navbar now shows the user name next to the avatar
- The user menu now shows "My ideas" instead of "Profile page"

## 2018-07-12

### Fixed

- New text editor fixes various bugs present in old editor:
  - Typing idea texts on Android phones now works as expected
  - Adding a link to a text field now opens the link in a new window
  - Resizing images now works as expected
  - When saving, the editor no longer causes extra whitespace to appear
- A (too) long list of IE11 fixes: The platform is now fully usable on IE11
- The group count in the smart groups now always shows the correct number
- The admin dashboard is no longer too wide on smaller screens
- The home button on mobile is no longer always active
- Fix for page crash when trying to navigate away from 2nd signup step when one or more required fields are present

### Added

- The language is now shown in the URL at all times (e.g. `/en/ideas`)
- The new text editor enables following extras:
  - It's now possible to upload images through the text editor
  - It's now possible to add youtube videos through the text editor
- `recruiter` has been added to the UTM campaign parameters

### Know issues

- The controls of the text editor are not yet translated
- Posting images through a URL in the text editor is no longer possible
- Images that have been resized by IE11 in the text editor, can subsequently no longer be resized by other browsers

## 2018-06-29

### Fixed

- Facebook now correctly shows the idea image on the very first share
- Signing up with a google account that has no avatar configured now works again
- Listing the projects and ideas for projects that have more than 1 group linked to them now works again

### Added

- Voting Insights [beta]: Get inisghts into who's voting for which content
  - Feature flagged as 'clustering', disabled by default
  - Admin dashboard shows a link to the prototype
- Social sharing buttons on the project info page
- Usage of `utm_` parameters on social sharing to track sharing performance
- Various improvements to meta tags throughout the platform
  - Page title shows the unread notification count
  - More descriptive page titles on home/projects/ideas
  - Engaging generic default texts when no meta title/description are provided
  - Search engines now understand what language and region the platform is targeting
- Optimized idea image size for facebook sharing
- Sharing button for facebook messenger on mobile
- When you receive admin rights, a notification is shown
- `tenantLifecycleStage` property is now present in all tracked events to segment

### Changed

- Meta tags can't be changed through the admin panel anymore
- Social sharing buttons changed aspect to be more visible

## 2018-06-20

### Fixed

- Visual fixes for IE11 (more to come)
  - The text on the homepage doesn't fall outside the text box anymore
  - The buttons on the project page are now in the right place
  - In the projects pages, the footer is no longer behaving like a header
- When trying to add a timeline phase that overlaps with another phase, a more descriptive error is shown
- larsseit font is now always being loaded

### Added

- Smart groups allow admins to automatically and continuously make users part of groups based on conditions
- New user manager allows
  - Navigating through users by group
  - Moving, adding and removing users from/to (manual) groups
  - Editing the group details from within the user manager
  - Creating groups from within the user manager
  - Exporting users to excel by group or by selection
- Custom registration fields now support the new type "number"
- The city website url can now be specified in admin settings, which is used as a link in the footer logo

### Changed

- The checkbox copy at signup has changed and now links to both privacy policy and terms and conditions
- Improved styling of usermenu dropdown (the menu that opens when you click on the avatar in the navigation bar)

### Removed

- The groups page is no longer a separate page, but the functionality is part of the user manager

## 2018-06-11

### Fixed

- Notifications that indicate a status change now show the correct status name
- The admin pages editors support changing content and creating new pages again
- When searching in the invites, filters still work as expected
- The font has changed again to larsseit

### Added

- Accessibility improvements:
  - All images have an 'alt' attributes
  - The whole navbar is now usable with a keyboard
  - Modals can be closed with the escape key
  - The contrast of labels on white backgrounds has increased
- New ideas will now immediately be scraped by facebook
- When inviting a user, you can now pick projects for which the user becomes a moderator

### Changed

- The language switcher is now shown on the top right in the navbar

## 2018-05-27

### Fixed

- Sitemap now has the correct date format
- Empty invitation rows are no longer created when the given excel file contains empty rows
- Hitting enter while editing a project no longer triggers the delete button
- Registration fields on signup and profile editing are now always shown in the correct language
- The dropdown menu for idea sorting no longer gets cut off by the edge of the screen on small screens
- Saving a phase or continuous project no longer fails when participation method is not ideation

### Added

- Language selection now also has a regional component (e.g. Dutch (Belgium) instead of Dutch)
- Added noindex tag on pages that should be shown in Google
- A new 'user created' event is now being tracked from the frontend side
- It's now possible to use HTML in the field description of custom fields (no editor, only for internal usage)

## 2018-05-16

### Fixed

- Phases are now correctly active during the day specified in their end date
- On the new idea page, the continue button is now shown at all resolutions
- On the idea list the order-by dropdown is now correctly displayed at all resolutions.

### Added

- Project moderators can be specified in project permissions, giving them admin and moderation capabilities within that project only
  - Moderators can access all admin settings of their projects
  - Moderators can see they are moderating certain projects through icons
  - Moderators can edit/delete ideas and delete comments in their projects
- A correct meta description tag for SEO is now rendered
- The platforms now render sitemaps at sitemap.xml
- It is now possible to define the default view (map/cards) for every phase individually
- The tenant can now be configured with an extra `lifecycle_stage` property, visible in Admin HQ.
- Downloading ideas and comments xlsx from admin is now tracked with events
- The fragment system, to experiment with custom content per tenant, now also covers custom project descriptions, pages and individual ideas

### Changed

- It is no longer possible to define phases with overlapping dates
- Initial loading speed of the platform has improved

## 2018-04-30

### Fixed

- When posting an idea and only afterward signing in, the content originally typed is no longer lost
- An error is no longer shown on the homepage when using Internet Explorer
- Deleting a user is possible again

### Changed

- The idea manager again shows 10 ideas on one page, instead of 5
- Submit buttons in the admin no longer show 'Error' on the buttons themselves

### Removed

- The project an idea belongs to can no longer be changed through the edit idea form, only through the idea manager

## 2018-04-26

### Added

- Areas can now be created, edited and deleted in the admin settings
- The order of projects can now be changed through drag&drop in the admin projects overview
- Before signing up, the user is requested to accept the terms and conditions
- It's possible to experiment with platform-specific content on the landing page footer, currently through setup & support
- Images are only loaded when they appear on screen, improving page loading speed

### Fixed

- You can no longer click a disabled "add an idea" button on the timeline
- When accessing a removed idea or project, a message is shown

### Known issues

- Posting an idea before logging in is currently broken; the user is redirected to an empty posting form
- Social sharing is not consistently showing all metadata

## 2018-04-18

### Fixed

- Adding an idea at a specific location by clicking on the map is fixed

## 2018-04-09

### Fixed

- An idea with a location now centers on that location
- Map markers far west or east (e.g. Vancouver) are now positioned as expected
- Links in comment now correctly break to a new line when they're too long
- Hitting enter in the idea search box no longer reloads the page
- A survey project no longer shows the amount of ideas on the project card
- The navbar no longer shows empty space above it on mobile
- The report as spam window no longer scrolls in a weird way
- The project listing on the homepage no longer repeats the same project for some non-admin users
- Google/Facebook login errors are captured and shown on an error page
- Some rendering issues were fixed for IE11 and Edge, some remain
- An idea body with very long words no longer overlaps the controls on the right
- Project cards no longer overlap the notification menu

### Added

- A user can now edit and delete its own comments
- An admin can now delete a user's comment and specify the reason, notifying the user by notification
- Invitations
  - Admins can invite users by specifying comma separated email addresses
  - Admins can invite users with extra information by uploading an excel file
  - Invited users can be placed in groups, made admin, and given a specific language
  - Admins can specify a message that will be included in the email to the invited users
  - Admins receive a notification when invited users sign up
- Users receive a notification and email when their idea changes status
- Idea titles are now limited to 80 characters

### Known issues

- Adding an idea through the map does not position it correctly

## 2018-03-23

### Fixed

- Fixed padding being added on top of navigation bar on mobile devices

## 2018-03-22

### Fixed

- Idea creation page would not load when no published projects where present. Instead of the loading indicator the page now shows a message telling the user there are no projects.

## 2018-03-20

### Fixed

- Various visual glitches on IE11 and Edge
- Scrolling behviour on mobile devices is back to normal
- The admin idea manager no longer shows an empty right column by default

### Added

- Experimental raw HTML editing for pages in the admin at `/admin/pages`

## 2018-03-14

### Fixed

- When making a registration field required, the user can't skip the second sign up step
- When adding a registration field of the "date" type, a date in the past can now be chosen
- The project listing on the landing page for logged in users that aren't admin is fixed

### Added

- When something goes wrong while authenticating through social networks, an error page is shown

## 2018-03-05

### Added

- Limited voting in timeline phases
- Facebook app id is included in the meta headers

### Known issues

- When hitting your maimum vote count as a citizen, other idea cards are not properly updating untill you try voting on them
- Changing the participation settings on a continuous project is impossible

## 2018-02-26

### Fixed

- Project pages
  - Fixed header image not being centered
- Project timeline page
  - Fixed currently active phase not being selected by default
  - Fixed 'start an idea' button not being shown insde the empty idea container
  - Fixed 'start an idea' button not linking to the correct idea creation step
- Ideas and Projects filter dropdown
  - Fixed the dropdown items not always being clickable
- Navigation bar
  - Fixed avatar and options menu not showing on mobile devices

### Added

- Responsive admin sidebar
- Top navigation menu stays in place when scrolling in admin section on mobile devices

### Changed

- Project timeline
  - Better word-breaking of phases titles in the timeline

## 2018-02-22

### Fixed

- Idea page
  - Fixed voting buttons not being displayed when page is accessed directly
- Edit profile form page
  - Fixed broken input fields (first name, last name, password, ...)
  - Fixed broken submit button behavior
- Admin project section
  - Fixed default view (map or card) not being saved
  - Fixed save button not being enabled when an image is added or removed
- Project page
  - Fixed header navigation button of the current page not being highlighted in certain scenarios
  - Fixed no phase selected in certain scenarios
  - Fixed mobile timeline phase selection not working
- Idea cards
  - Fixed 'Load more' button being shown when no more ideas
- Project cards
  - Fixed 'Load more' button being shown when no more projects
- Idea page
  - Fixed faulty link to project page
- Add an idea > project selection page
  - Fixed broken layout on mobile devices

### Added

- Landing page
  - Added 'load more' button to project and idea cards
  - Added search, sort and filter by topic to idea cards
- Project card
  - Added ideas count
- Idea card
  - Added author avatar
  - Added comment count and icon
- Idea page
  - Added loading indicator
- Project page
  - Added loading indicator
  - Added border to project header buttons to make them more visible
- Admin page section
  - Added header options in rich-text editors

### Changed

- Navigation bar
  - Removed 'ideas' menu item
  - Converted 'projects' menu item into dropdown
  - Changed style of the 'Start an idea' button
- Landing page
  - Header style changes (larger image dimensions, text centered)
  - Removed 'Projects' title on top of project cards
- Project card
  - Changed project image dimensions
  - Changed typography
- Idea card
  - Removed image placeholder
  - Reduced idea image height
- Filter dropdowns
  - Height, width and alignment changes for mobile version (to ensure the dropdown is fully visible on smaller screens)
- Idea page
  - Improved loading behavior
  - Relocated 'show on map' button to sidebar (above sharing buttons)
  - Automatically scroll to map when 'show on map' button is clicked
  - Larger font sizes and better overall typography for idea and comment text
  - Child comments style changes
  - Child commenting form style change
  - Comment options now only visible on hover on desktop
- Project page
  - Improved loading behavior
  - Timeline style changes to take into account longer project titles
  - Changed copy from 'timeline' to 'process'
  - Changed link from projects/<projectname>/timeline to projects/<projectname>/process
  - Events header button not being shown if there are no events
- Add an idea > project selection page
  - Improved project cards layout
  - Improved mobile page layout

## 2018-01-03

### Fixed

- Updating the bio on the profile page works again
- 2018 can be selected as the year of events/phases
- The project dropdown in the idea posting form no longer shows blank values
- Reset password email

### Added

- Ideas can be edited by admins and by their author
- An idea shows a changelog with its latest updates
- Improved admin idea manager
  - Bulk update project, topics and statuses of ideas
  - Bulk delete ideas
  - Preview the idea content
  - Links through to viewing and editing the idea
- When on a multi-lingual platform, the language can be changed in the footer
- The project pages now show previews of the project events in the footer
- The project card now shows a description preview text, which is changeable through the admin
- Images are automatically optimized after uploading, to reduce the file size

### Changed

- Image dimensions have changed to more optimal dimensions

## 2017-12-13

### Fixed

- The ideas of deleted users are properly shown
- Slider to make users admins is again functional

### Added

- The idea show page shows a project link
- Mentions are operational in comments
- Projects can be deleted in the admin

### Changed

- Ideas and projects sections switched positions on the landing page

## 2017-12-06

### Fixed

- Phases and events date-picker no longer overlaps with the description text
- No longer needed to hard refresh if you visited al old version of the platform
- Inconsistency when saving project permissions has been fixed
- Bullet lists are now working in project description, phases and events
- The notifications show the currect user as the one taking the action

### Added

- Translators can use `orgName` and `orgType` variables everywhere
- Previews of the correct image dimension when uploading images

### Changed

- Lots of styling tweaks to the admin interface
- Behaviour of image uploads has improved

## 2017-11-23

### Fixed

- Loading the customize tab in the admin no longer requires a hard refresh

## 2017-11-22

### Fixed

- When saving a phase in the admin, the spinner stops on success or errors
- Deleting a user no longer breaks the idea listing, idea page and comments
- Better error handling in the signup flow
- Various bug fixes to the projects admin
- The switches that control age, gender, ... now have an effect on the signup flow.
- For new visitors, hard reloading will no longer be required

### Added

- Social Sign In with facebook and google. (Needs to be setup individually per customer)
- Information pages are reachable through the navbar and editable through the admin
- A partner API that allows our partners to list ideas and projects programmatically
- Ideas with a location show a map on the idea show page
- Activation of welcome and reset password e-mails

### Changed

- Changes to mobile menu layout
- Changes to the style of switches
- Better overall mobile experience for citizen-facing site

### Known issues

- If you visited the site before and the page did not load, you need to hard refresh.
- If the "Customize" tab in the admin settings does not load, reload the browser on that page

## 2017-11-01

### Fixed

- Various copy added to the translation system
- Fixed bug where image was not shown after posting an idea
- Loading behaviour of the information pages
- Fixed bug where the app no longer worked after visiting some projects

### Added

- Added groups to the admin
- Added permissions to projects
- Social sharing of ideas on twitter and (if configured for the platform) facebook
- Projects can be linked to certain areas in the admin
- Projects can be filtered by area on the projects page
- Backend events are logged to segment

### Changed

- Improved the styling of the filters
- Project description in the admin has its own tab
- Restored the landing page header with an image and configurable text
- Improved responsiveness for idea show page
- Maximum allowed password length has increased to 72 characters
- Newest projects are list first

## 2017-10-09

### Fixed

- The male/female gender selection is no longer reversed after registration
- On firefox, the initial loading animation is properly scaled
- After signing in, the state of the vote buttons on idea cards is now correct for the current user
- Fixed bug were some text would disappear, because it was not available in the current language
- Fixed bug where adding an idea failed because of a wrongly stored user language
- Fixed bug where removing a language in the admin settings fails
- Graphical glitches on the project pages

### Added

- End-to-end test coverage for the happy flow of most of the citizen-facing app interaction
- Automated browser error logging to be proactive on bugs
- An idea can be removed through the admin

### Changed

- The modal that shows an idea is now fullscreen and has a new animation
- New design for the idea show page
- New design for the comments, with animation and better error handling
- The "Trending" sorting algorithm has changed to be more balanced and give new ideas a better chance
- Slightly improved design of the page that shows the user profile

## 2017-09-22

### Fixed

- Bug where multiple form inputs didn't accept typed input
- Issues blocking the login process
- The success message when commenting no longer blocks you from adding another comment
- Clicking an internal link from the idea modal didn't work
- Responsiveness of filters on the ideas page
- Updating an idea status through the admin failed

### Added

- Initial loading animation on page load
- Initial version of the legal pages (T&C, privacy policy, cookie policy)
- All forms give more detailed error information when something goes wrong
- Full caching and significant speed improvements for all data resources

### Changed

- Refactoring and restyling of the landing page, idea cards and project cards
- Added separate sign in and sign up components
- Cleaned up old and unused code
- The navbar is no longer shown when opening a modal
- Lots of little tweaks to styling, UX and responsiveness

## 2017-09-01

### Fixed

- Saving forms in the admin of Projects will now show success or error messages appropriately
- The link to the guide has been hidden from the admin sidebar until we have a guide to link to

### Added

- Adding an idea from a project page will pre-fill parts of the new idea form
- The landing page now prompts user to add an Idea if there are none
- The landing page will hide the Projects block if there are none

### Changed

- Under-the-hood optimizations to increase the loading speed of the platform

## 2017-08-27

### Fixed

- Changing the logo and background image in admin settings works
- Platform works for users with an unsupported OS language

### Added

- Admin dashboard
- Default topics and idea statuses for newly deployed platforms
- Proper UX for handling voting without being signed in
- Meta tags for SEO and social sharing
- Better error handling in project admin

### Changed

- Projects and user profile pages now use slugs in the URL

## 2017-08-18

### Fixed

- Changing idea status in admin
- Signing up
- Proper rending of menu bar within a project
- Admin settings are properly rendered within the tab container
- Lots of small tweaks to rendering on mobile
- Default sort ideas on trending on the ideas index page

### Added

- Admin section in projects to CRUD phases
- Admin section in projects to CRUD events
- New navbar on mobile
- Responsive version of idea show page

### Changed

- Navbar design updated
- One single login flow experience instead of 2 separate ones (posting idea/direct)
- Admins can only specify light/dark for menu color, not the exact color

### Removed

- Facebook login (Yet to be added to new login flow, will be back soon)

## 2017-08-13

### Fixed

- Voting on cards and in an idea page
- Idea modal loading speed
- Unread notification counter

### Added

- New improved flow for posting an idea
- Admin interface for projects
- New design for idea and project cards
- Consistenly applied modal, with new design, for ideas
- Segment.io integration, though not all events are tracked yet

### Changed

- Idea URls now using slugs for SEO<|MERGE_RESOLUTION|>--- conflicted
+++ resolved
@@ -2,15 +2,13 @@
 
 ## Next release
 
-<<<<<<< HEAD
 ### Fixed
 
 - Improved area filter layout on frontpage on mobile (now has correct padding), and used a smaller breakpoint for when filter goes below topbar.
-=======
+
 ### Changed
 
 - Icons that work as button (like the vote button, the bell in the notification menu, etc.) all have accompanying descriptions so we provide more information about these buttons to people using screen readers.
->>>>>>> cea5f867
 
 ## 2022-02-17
 
