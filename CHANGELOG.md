# Changelog

<<<<<<< HEAD
## Next release

### Fixed

- [CL-790] Events date picker now has the correct date format for US-based tenants
=======
### Added

- [CL-729] Do not show proposals navbar item if corresponding feature is disabled
>>>>>>> 532e0389

## 2022-05-26_2

### Fixed

- [CL-758] Fix custom field option ordering for dashboard charts

## 2022-05-26

### Fixed

- [CL-788] Fixed issue with different URL when sharing idea from map vs list view

## 2022-05-20

### Fixed

- [CL-836] Repaired the /invite URL, which should now open a signup modal with a spot for the user to enter the invite code they received via email

## 2022-05-17

### Added

- [CL-292] Log an activity when an insights category is created, updated or deleted

## 17-05-22

### Fixed

- [CL-776] Button in weekly moderator digest email now links to correct page

## 2022-05-16_2

### Changed

- [CL-667] Fixed RuboCop Style/FrozenStringLiteralComment offences

### Fixed

- [CL-775] Use correct link to conditions page
- [CL-776] Button in weekly moderator digest email now links to correct page
- [CL-814] Faster user XLSX export.

## 2022-05-16

### Fixed

- Using the rich text editor in a right-to-left language no longer mislaligns puctuation
- Fixed right-to-left alignment and margin issues for avatars, checkboxes, event, page headers, project card and form labels

## 2022-05-13

### Added

- [CL-750] Add feature to remove CL branding

## 2022-05-11

### Fixed

- [CL-711] Title text looking weird on insights start page

## 2022-05-10_3

### Fixed

- [CL-764] Empty navbar item titles in backoffice.

## 2022-05-10_2

### Changed

- Added RuboCop on CI and corrected many offences

## 2022-05-10

### Changed

- [CL-716] The new phase started emails/notifications are also sent out for information phases or when it's possible to take a poll.

### Fixed

- [CL-387] The folder show page is better readable on narrow screens now

## 2022-05-06_3

### Changed

- When a navbar item's title is customized for one locale, the other locales remain up to date with the latest translations.

### Fixed

- Titles of navbar items of demo platforms created with external templates, remain up to date with the latest translations.
- [CL-730] Changed confirmation email DOM to make lives of spam bots a bit harder

### Fixed

- [CL-181] Prevent forms from trying to save on clicking label
- The "send" button on the email campaign send page is now disabled after a single click, to prevent users from clicking it multiple times and potentially sending a campaign more than once

## 2022-05-06

### Added

- Pages can now be translated 'live' via Weglot
- It's now possible to escape the sign-up flow at any point. If a user account has already been created but not completed (due to e.g. missing email confirmation, verification, ...), the user will be signed out and can continue on signing in.

## 2022-05-05

### Fixed

- Fix timeline for Arabic languages ('right-to-left')
- Fix language selector cropping for Arabic languages ('right-to-left')

## 2022-05-04_3

### Changed

- Changed language-picker label text for Moroccan Arabic

## 2022-05-04_2

### Changed

- Security update: Rails 6.1.5.1

## 2022-05-04

### Changed

- City logo now in higher resolution.

### Fixed

- Fixed issue with budget field not showing in input form

### Fixed

- Make it possible to add a new language to the platform with configured banner custom button.

### Fixed

- Fixed accessibility issue with idea card filtering

## 2022-05-02

### Added

- Added more autocompletion to the password reset and profile settings form which assist in filling out information faster.
- Validation of content builder layouts: whitelist of URLs for video iframes.
- Sanitization of content builder layouts: HTML of text elements.

### Fixed

- Updated registration custom field copies to the latest values from Crowdin for all the tenants and templates.

## 2022-04-28

### Added

- Added support for the Moroccan Arabic language to the platform

### Fixed

- Start and end times for project phases now account for the user's local timezone, making sure users can still access and engage with projects when the start/end dates are valid for them locally. The default used UTC, so it was not a big issue in Europe (where we're mostly very close to UTC time), but could be a bigger issue in e.g. North and South America, where UTC offset could be 4 or 5 hours and this could cause projects to display as ended even if they should have been valid on the user's current local date.
- Fixed breakpoint issues in `admin/insights` and `admin/users`, where content would disappear under the sidebar for certain screen sizes.
- Added primary and secondary aria-labels to header and footer navigation elements to more clearly differentiate them to screen readers and other accessability tools

## 2022-04-25

### Changed

- 'Summary' dashboard: the 'Participation per project' and 'Participation per tag' work a little bit different. Now, if a project filter is active, the former will stay the same but highlight the selected project instead of showing the differences with other projects which were hard to interpret (analogous for 'Participation per tag').

## 2022-04-20

### Changed

- Changed titles on the admin messaging page to accomodate both SMS and email campaigns

### Fixed

- Added dynamic functionality to prevent a user from using the tab key to select images/videos/buttons that are currently hidden behind "show more" buttons. Those elements can now be tabbed to only when the text is expanded and they are visible visually
- Fixed accessibility issue regarding element order for screen readers in volunteer card
- Removed unnecessary additional alt text describing city logos in header, navbar, and delete account modal. The remaining alt tags are now more concise for users who use screen readers
- Properly disable SMS create/edit button if the message is empty
- In the verification step of the sign-up flow, the form inputs are now connected to the correct labels, which makes it easier to select the input fields (also possible by clicking the input labels now)
- Fixed a bug in the password signup flow where a user could skip accepting terms and conditions and privacy policy

## 2022-04-11

### Added

- Added support for the Croatian language to the platform

### Fixed

- Added additional areas of focus and outline to scroll-to links and buttons in editing Comments, Ideas display, and Events display for a11y compatability
- Added a tabIndex so the cookie consent banner will have a visual outline around it when focused, for a11y compatibility
- Fixed accessibility issue in modal window used to report a proposal as spam
- Fixed accessibility contrast issue for social media buttons
- Fixed accessibility issue regarding missing screen reader labels on text boxes
- Fixed bug in idea form for missing Proposed Budget field even when enabled
- Fixed accessibility issue in map ideas search
- The widget no longer links to ideas with the wrong domain

## 2022-04-04

### Fixed

- Fixed SurveyMonkey container height so survey questions are visible

## 2022-04-01

### Fixed

- Fixed bug in Ideas Map view that caused an infinite loop of requests when Idea sort order was changed

## 2022-04-04

### Fixed

- Fixed SurveyMonkey container height so survey questions are visible

## 2022-03-29

### Changed

- Vienna Saml button is temporarily disactivated

## 2022-03-24

### Added

- When phone sign in/up is enabled, email/phone field in the sign in/up forms now have validation of the email address/phone number and provides an error message when this validation fails.

### Fixed

- When you need to verify to comment on proposals, an error message with link to the sign in form is now shown again.
- Status labels are visible again in manual email campaigns list (Admin : Messaging : Custom)
- Custom email campaigns list properly accomodates longer translations in labels and buttons.

## 2022-03-23

### Added

- Add new topic/tag filter on homepage.

## 2022-03-22

### Fixed

- 'View' button sometimes freezing page in Navigation settings: should be fixed now.
- Bulk invites of invitees using only emails (no names specified) now succeeds again.

## 2022-03-21

### Added

- Put back secret pages-page

### Changed

- Project and folder moderators are allowed to list users (for the projects they moderate). This means that project and folder moderators are now also able to assignee assignees to ideas.
- 'Emails' tab in the admin sidebar renamed to 'Messaging' in anticipation of new SMS/texting functionality
- Removed 'most active users' graph
- When the locale of the current user is not present in a multiloc, fall back to the value for a locale of the same language (for example es-CL as picked language and a multiloc with es-ES).

### Fixed

- Insights with multiple projects: projects in topbar are now displayed in dropdown if there is more than one (before they were just displayed next to each other).
- HTML is fixed when machine translating HTML content returns bad HTML.

## 2022-03-15 (2)

### Fixed

- Idea forms and other things not rendering on various platforms

## 2022-03-15 (1)

### Fixed

- Fixed spacing issue between field name and 'optional' in input form

## 2022-03-14

### Fixed

- Rich text editor now works correctly with custom emails - the image description box no longer appears on the preview and image alignment works as expected.
- Fixed a performance issue that causes the users export to time out when there are lots of users registered on the platform

## 2022-03-11

### Fixed

- When viewing an idea in map view, "Go back" now returns to the map idea list instead of back to the project main page
- User profile page slug now anonymized when bulk inviting and Abbreviated User Names feature enabled.
- Rich text editor copy/paste issues should be resolved

## 2022-03-10

### Fixed

- Added informative message and sign in/sign up links to Idea Not Found page
- Added slight blur to logged-in header image. The logged-in header image is reused from the logged-out banner, and blur was added to make smaller banner images from the two-column layout look nice when fully stretched on the logged-in banner

## 2022-03-08

### Added

- Filter projects by topics

### Fixed

- FranceConnect test login
- Fixed issue with folder page responsiveness where right hand side gets cropped.

### Changed

- Fixed issue with folder page responsiveness where right hand side gets cropped.
- Use only user name in FranceConnect instead of full profile scope

## 2022-03-04

### Fixed

- Can now re-use tenant host URL immediately the tenant is deleted.
- Relevant error(s) now returned when tenant creation fails, for example due to host URL already being in use.
- Added temporary fix for the project page without permissions error where it doesn't recover after sign in.

## 2022-02-28

### Changed

- Non-moderating users cannot visit a folder page, when none of the projects inside are visible to them (e.g. due to group permissions)
- Non-moderating users cannot visit a folder page, when there are no projects inside
- Non-moderating users cannot visit a folder page, when the folder is a draft

## 2022-02-25

### Added

- SAML Single-Sign on (Vienna)

### Changed

- Language parameter added in Typeform. Allows for question branching in surveys based on user's language.

## 2022-02-23

### Changed

- The ideas overview on project/user and ideas index (/ideas) pages are properly keyboard navigable, implemented as a full-fledged tab system.
- The timeline of a project is now fully keyboard navigable
- The proposal button has no tooltip anymore when submitting new proposals is disabled. Instead, a warning message is shown.

### Added

- Ensure `nofollow` is added to all links added through the rich text editor, which makes them useless for backlink generation by bots

## 2022-02-21

### Added

- Support added for custom font not on Adobe Fonts

### Fixed

- Improved area filter layout on frontpage on mobile (now has correct padding), and used a smaller breakpoint for when filter goes below topbar.
- Enalyzer URL validation now has greater flexibility

### Added

- Support added for email and user ID parameters in SmartSurvey

### Changed

- Icons don't have wrong/empty descriptions linked to them anymore, which improves the user experience for screen readers.
- Icons that work as button (like the vote button, the bell in the notification menu, etc.) all have accompanying descriptions so we provide more information about these buttons to people using screen readers.

## 2022-02-17

### Changed

- Removes support for category detection in Insights. \[IN-717\]

### Fixed

- Customizable navbar is now feature flagged, meaning it can be enabled or disabled in AdminHQ

## 2022-02-14

### Added

- It is now possible to add `alt` text to images in the Quill rich text editor

## 2022-02-11

### Changed

- More descriptive and consistent error messages in the sign up and sign in flow.

## 2022-02-08

### Fixed

- Typeform surveys now display properly on mobile devices
- Remove periods from non-Latin URL slugs

### Added

- Folder slugs (URLs) can now be customized

## 2022-02-07

### Changed

- Removes support for the (deprecated) Clustering feature. 💐 \[IN-688\]
- Remove the word 'del' from NL profanity list

### Fixed

- Always show color and opacity inputs
- Truncate user count in banner bubble if value is over 10k

## 2022-02-04

### Added

- Re-enable homepage filter tabs now that translations are working

### Fixed

- Color contrast issue (accessibility): the number of total votes needed for a proposal to be considered, shown on the proposal card, has a darker color. This makes it easier to see this information.

## 2022-02-02

### Added

- Projects on homepage can now be filtered by 'Active', 'Archived' or 'All' through a tab system

## 2022-02-01

### Changed

- Improved `alt` text for logo images on the platform
- Anonymization of users (using initials avatars, different set of face avatars, different set of first and last names, making anonymous users easier to identify through their email)
- Updated CC license in Vienna basemap attribution and increased maximum zoom level to 20.

# Fixed

- An issue that prevented Que from starting up was solved by updating the bootsnap gem to the latest version

## 2022-01-24

### Changed

- Insights Network Visualisation changes:
  - The network is now flat and shows all keywords at once
  - The colors of the keywords depend on the cluster they are part of
  - The more important links between keywords are shown in the network

## 2022-01-18

### Changed

- Removes support for the (deprecated) Tagging feature, the forerunner of today's Insights. 🕯 \[IN-661\]

## 2022-01-14

### Changed

- Dashboard and reports vertical bar charts are now sorted
- Automatic tagging in Insights also takes the title into account (instead of only the content).

### Fixed

- Resolution for basemap.at

## 2022-01-12

### Added

- Users are now able to cancel tag suggestion scan on the Insights Edit screen
- Added `secure` flag to cookies
- Support basemap.at as tile provider

### Fixed

- Fixed issue with exporting surveys as XLSX sheets, when the typeform survey URI includes a '#' character.
- Styling of the text above the avatar bubbles at the bottom of the landing page works again when there's a customized text.
- Styling bugs for the two-column layout
- Bug where tile provider of a project becomes unchangeable after the map config has been edited has been fixed.

### Changed

- Updated Cookie Policy page

## 2022-01-10

### Added

- Configure sign-up button (custom link) on homepage banner

### Changed

- Dashboard and report bar charts are now more easily readable - values appear on top or next to the bars instead of inside of them. Comparisons between project and platform values are now only visible in the report tooltips and do not break the chart itself.

### Fixed

- Using a custom tile provider should work now.
- Registration form with a date field doesn't crash anymore

## 2022-01-06

### Fixed

- Changing the values for Registration helper text and Account confirmation in Admin > Settings > Registration doesn't cause other values to be erased anymore.

## 2022-01-05

### Changed

- Improved the user interface of the Registration tab in the Admin settings

## 2021-12-23

### Added

- Adding pages in 'Navigation' tab in settings now possible, changing names of navbar items now works, removed 'secret pages-page'.
- Different layouts for the homepage banner (for signed-out users)
- Preview functionality for the image of the homepage banner in the back-office

### Fixed

- Saving of homepage banner image overlay color and opacity

## 2021-12-22

### Fixed

- Notifications of inappropriate content now link to the item containing the flagged content

## 2021-12-16

### Added

- Ability to scan all post, recently added posts and not tagged posts in Insights

## 2021-12-15

### Fixed

- Severe code-injection vulnerability
- More small copy changes for customizable navbar, made styling Navigation tab consistent with other tabs, re-enabled slug editing on secret pages-page.

## 2021-12-10

- Copy for customizable navbar

## 2021-12-09

### Added

- Customizable navbar

## 2021-12-08

### Changed

- Improved the structure and copy of the Admin > Settings > Customize page.

### Fixed

- Insights scan category button no longer appears when the insights nlp feature flag is disabled

## 2021-11-30

### Added

- Insights loading indicator on category scan

### Fixed

- Password reset emails sometimes took a long time to be send out, they are now processed much faster (even when the background job queue has lots of items).

## 2021-11-25

### Added

- New translations from Crowdin.
- Sign-up flow: Not activating any custom registration fields no longer breaks sign-up. Refreshing page during sign-up flow no longer creates an unregistered user.

## 2021-11-22

### Changed

- Enable/disable avatars in homepage banner
- Increased size of city logo in the footer

### Fixed

- Links to ideas in admin digest emails work again
- Votes statistics not showing up in the dashboard for some admins and project moderators.

## 2021-11-16

### Fixed

- Custom topics are not displayed as filters on the proposals overview page.

### Added

- Added a tooltip in the survey project settings with a link to a support article that explains how to embed links in Google forms
- Input count to Insights View screen

### Changed

- Add clarification tooltips to Insights View screen
- When a user account is deleted, visits data associated to that account are now removed from Matomo.

## 2021-11-11

### Changed

- Improvements to the loading speed of the landing page and some items with dropdown menus in the navigation bar.

## 2021-11-05

### Fixed

- Dashboard issue where the current month did not appear for certain time zones

## 2021-11-04

### Added

- New translations from Crowdin.

## 2021-11-03

### Fixed

- Microsoft Form survey iframes no longer auto-focus on the form
- Stop confusing Serbian Latin and Cyrillic in back locales.

## 2021-11-01

### Changed

- The whole input card in Insight View screen is now clickable
- Inputs list component in Insights View screen now shows active filters at all times
- Insights Network Visualisation changes:
  - Reduced space between clusters
  - Increased font size for keywords labels
  - It is now possible to de-select keywords by clicking on them twice

### Fixed

- If there's an error message related to the project title, it goes away if the title is edited (and only shows again if we submit and the error isn't fixed).

## 2021-10-27

### Changed

- Removed the unused '/ideas/new' route

### Fixed

- Sorting order and list/map view settings of ideas are available again if voting is disabled.
- Project phase started emails and notifications.

## 2021-10-26

### Added

- Limit number of downvotes.

### Changed

- Improved quality of Idea and App Header Images
- Idea cards in the map view only show the downvote icon when downvoting is enabled or when it's disabled and it's disabled for a different reason than explicit turning off of the downvoting functionality.
- Now also for idea cards on the map view: the comment icon on an idea card is only shown when commenting in the project is enabled or there's at least one idea with a comment.

### Fixed

- The event cards now rearrange themselves vertically on mobile / small screens. Before they were always arranged horizontally. This fixed the issue of them going off-screen when there is not enough screen space.

## 2021-10-25

### Changed

- The comment icon on an idea card is only shown when commenting in the project is enabled or there's at least one idea with a comment.
- Increased Microsoft Forms survey width

### Fixed

- Insights table approve button no longer appears when there are no suggested tags
- Insights tags are now truncated when they are too long
- Insights posts cards on View screen no longer display text with different font-sizes
- Insights posts in table are no longer sorted by default

## 2021-10-20

### Changed

- PII (Personally Identifiable Information) data, if any, are now removed from Segment when a user account is deleted.

## 2021-10-19

### Changed

- Tags which do not contain any inputs are no longer visible on the Insights View screen
- PII (Personally Identifiable Information) data, if any, are now removed from Intercom when a user account is deleted.

### Added

- Added export functionality to Insights View screen inputs list

## 2021-10-15

### Changed

- Project reports are no longer available in the dashboard section. Instread, they can be found in the Reporting section of tha admin.

### Fixed

- Platform is now accepting valid Microsoft Form survey links with custom subdomains
- When user goes to the url of an Insight that no longer exist, they get redirected to the Insights List screen.

## 2021-10-14

### Fixed

- File uploads for ideas, projects, events, folders

## 2021-10-13 (2)

### Fixed

- Validation and functioning of page forms are fixed (forms to change the fixed/legal pages such as the FAQ, T&C, privacy policy, etc.).

## 2021-10-13

### Added

- Users can now change their name after validation with FranceConnect
- Permit embedding of videos from dreambroker in rich-text editor content.
- Possibility to create an Insights tag from selected filters in the Insights View screen

## 2021-10-12

### Added

- Added Serbian (Cyrillic) to platform

## 2021-10-11

### Added

- Insights View screen and visualization
- Users can now change their name after validation with FranceConnect

## 2021-10-06

### Fixed

- Issue with user deletion

### Added

- Initial blocked words lists for Luxembourgish and Italian.
- Added Luxembourgish translations.

## 2021-10-05

### Added

- Blocked words lists for Luxembourgish and Italian (which allows the profanity blocker feature).

### Changed

- Removed 'FAQ' and 'About' from the footer.
- Removed links to other pages at the bottom of the fixed and legal pages (Cookie policy, T&C, etc.)
- Removed the YES/NO short feedback form in the footer (as it wasn't working)

## 2021-10-01

### Fixed

- Typeform export from the platform shows the answers to all questions again.

## 2021-09-29

### Changed

- Insights Edit screen improvements
  - Added tooltip in the tags sidebar
  - Added quick delete action to category button in the categories sidebar
  - "Detect tags" button only shows if there are tags detected
  - "Reset tags" button is moved to a menu
  - Removed "add" button from input sidebar and improved select hover state
- Split 'Pages' tab in admin/settings into the 'Pages' and 'Policies' tabs. 'Pages' contains the about, FAQ and a11y statement pages, while 'Policies' contains the terms and conditions, privacy- and cookie policy. The 'Pages' tab will soon be replaced by a 'Navigation' tab with more customizability options as part of the upcoming nav-bar customization functionality. This is just a temporary in-between solution.

## 2021-09-24

### Added

- SmartSurvey integration

## 2021-09-22

### Changed

- Very short phases are now shown slightly bigger in the timeline, and projects with many phases will display the timeline correctly.

### Fixed

- Cookie popup can be closed again.

## 2021-09-21

### Added

- Permit embedding of videos from videotool.dk in rich-text editor content.

### Changed

- Project moderators have access to the 'Reporting' tab of the admin panel for their projects.

### Fixed

- The category columns in input `xlsx` exports (insights) are now ordered as presented in the application.

## 2021-09-14

### Changed

- Mobile navbar got redesigned. We now have a 'More' button in the default menu that opens up a full mobile menu.

## 2021-09-13

### Added

- Insights table export button. Adds the ability to export the inputs as xlsx for all categories or a selected one.

### Fixed

- Fixes issue where user name will sometimes appear as "undefined"

## 2021-09-06

### Added

- Keyboard navigation improvements for the Insights Edit view
- Added the internal machinery to support text network analyses in the end-to-end flow.

### Fixed

- '&' character now displays correctly in Idea description and Project preview description.
- Fixes user export with custom fields

## 2021-09-03

### Fixed

- Ghent now supports mapping 25 instead of 24 neighbourhouds

## 2021-09-02

### Fixed

- Setting DNS records when the host is changed.
- Smart group rules for participation in project, topic or idea status are now applied in one continuous SQL query.

### Changed

- The rule values for participation in project, topic or idea status, with predicates that are not a negation, are now represented as arrays of IDs in order to support specifying multiple projects, topics or idea statuses (the rule applies when satisfied for one of the values).

## 2021-09-01

### Fixed

- When voting is disabled, the reason is shown again

## 2021-08-31

### Added

- When signing up with another service (e.g. Google), the platform will now remember a prior language selection.

### Fixed

- Accessibility: voting buttons (thumbs) have a darker color when disabled. There's also more visual distinction between voting buttons on input cards when they are enabled and disabled.
- Accessibility: The default background color of the last "bubble" of the avatars showing on e.g. the landing page top banner is darker, so the contrast with its content (number of remaining users) is clearer.
- Accessibility: the text colors of the currently selected phase in a timeline project are darker to improve color contrast to meet WCAG 2.1 AA requirements.
- Accessibility: the status and topics on an input (idea) page are more distinctive compared to its background, meeting WCAG 2.1 AA criteria.
- Verification using Auth0 method no longer fails for everyone but the first user

## 2021-08-30

### Added

- New Insights module containing Insights end-to-end flow

## 2021-08-26

### Added

- Microsoft Forms integration

## 2021-08-20

### Fixed

- Survey options now appear as expected when creating a new survey project
- Adds a feature flag to disable user biographies from adminHQ

## 2021-08-18

### Added

- Added Italian to platform
- Support for a new verification method specifically for Ghent, which lets users verify using their rijksregisternummer
- Improved participatory budgeting:
  - Support for new virtual currencies (TOK: tokens, CRE: credits)
  - A minimum budget limit can be configured per project, forcing citizens to fill up their basket to some extent (or specify a specific basket amount when minimum and maximum budget are the same)
  - Copy improvements

## 2021-08-11

### Fixed

- When considering to remove a flag after updating content, all relevant attributes are re-evaluated.
- Issues with viewing notifications and marking them as read.

## 2021-08-09

### Fixed

- The preheader with a missing translation has been removed from user confirmation email

### Fixed

- When you sign up with Google, the platform will now automatically use the language of your profile whenever possible
- Fixed invalid SQL queries that were causing various issues throughout the platforms (Part I). (IN-510)

## 2021-08-05

### Added

- Added message logging to monitor tenant creation status (shown in admin HQ).

### Changed

- No default value for the lifecycle stage is prefilled, a value must be explicitly specified.
- Changing the lifecycle stage from/to demo is prohibited.
- Only tenant templates that apply without issues are released.
- On create validation for authors was replaced by publication context, to allow templates to successfully create content without authors.

## 2021-08-04

### Fixed

- Certain characters in Volunteer Cause titles prevented exporting lists of volunteers to Excel from admin/projects/.../volunteering view.
- Limit of 10 events under projects and in back office
- Events widget switch being shown in non-commercial plans

## 2021-07-30

### Added

- Configured dependabot for the frontend, a tool that helps keeping dependencies up to date.
- Added events overview page to navigation menu, which can be enabled or disabled.
- Added events widget to front page, which can be enabled or disabled (commercial feature).

## 2021-07-16

### Added

- Auto-detection of inappropriate content (in beta for certain languages). Flagged content can be inspected on the admin Activity page. The setting can be toggled in the General settings tab.

### Fixed

- On the admin activity page (/admin/moderation), items about proposals now correctly link to proposals (instead of to projects). Also, the copy of the links at the end of the item rows is now correct for different types of content (correct conjugation of 'this post', 'this project', etc. for all languages).

## 2021-07-14

### Added

- Project phases now have their own URLs, which makes it possible to link to a specific phase

### Fixed

- Blocked words for content that can contain HTML
- Searching users after sorting (e.g. by role)

## 2021-07-09

### Changed

- The admin Guide link goes to the support center now instead of to /admin/guide

## 2021-07-02

### Fixed

- Instances where the user name was "unknown author"

### Changed

- Removed the slogan from the homepage footer

## 2021-06-30

### Changed

- Users can no longer leave registration before confirming their account. This should prevent bugs relative to unconfirmed users navigating the platform.

## 2021-06-29

### Fixed

- Map: Fix for ideas that only have coordinates but no address not being shown on the map
- Map: Fix for 'click on the map to add your input' message wrongfully being shown when idea posting is not allowed
- Sign-up flow: Fix for bug that could cause the browser to freeze when the user tried to complete the custom fields step
- Project description: Fix for numbered and unnumbered lists being cut off
- Project Managers can now upload map layers.

### Changed

- Map: When an idea is selected that is hidden behind a cluster the map now zooms in to show that marker
- Map: Idea marker gets centered on map when clicked
- Map: Larger idea box on bigger desktop screens (width > 1440 pixels)
- Idea location: Display idea location in degrees (°) minutes (') seconds ('') when the idea only has coordinates but no address
- Sign-up flow: Show loading spinner when the user clicks on 'skip this step' in the sign-up custom fields step
- Image upload: The default max allowed file size for an image is now 10 Mb instead of 5 Mb

### Added

- 'Go back' button from project to project folder (if appropriate).

## 2021-06-22

### Changed

- Project managers that are assigned to a project and/or its input now lose those assignments when losing project management rights over that project.

### Fixed

- Input manager side modal scroll.

## 2021-06-18

### Fixed

- Privacy policy now opens in new tab.
- Landing page custom section now uses theme colors.
- Buttons and links in project description now open internal links in the same tab, and external links in a new tab.

## 2021-06-16

### Fixed

- Project moderators can no longer see draft projects they don't moderate in the project listing.
- The content and subject of the emails used to share an input (idea/issue/option/contribution/...) do now include the correct input title and URL.
- Sharing new ideas on Facebook goes faster
- Manual campaigns now have the layout content in all available languages.

## 2021-06-11

### Fixed

- Facebook button no longer shows when not configured.

## 2021-06-10

### Fixed

- Creating invites on a platform with many heavy custom registration fields is no longer unworkably slow

## 2021-06-09

### Added

- New citizen-facing map view

## 2021-06-08

### Fixed

- Ordering by ideas by trending is now working.
- Ordering by ideas votes in the input manager is now working.

## 2021-06-07

### Added

- Qualtrics surveys integration.

### Changed

- Project Events are now ordered chronologically from latest to soonest.

### Fixed

- Visibility Labels in the admin projects list are now visible.
- Tagged ideas export is fixed.
- Updating an idea in one locale does not overwrite other locales anymore

## 2021-05-28

### Fixed

- Project Events are now ordered chronologically from soonest to latest.

## 2021-05-27

### Fixed

- Project access rights management are now visible again.

## 2021-05-21

### Added

- Profanity blocker: when posting comments, input, proposals that contain profane words, posting will not be possible and a warning will be shown.

## 2021-05-20

### Fixed

- Excel exports of ideas without author

## 2021-05-19

### Added

- Support for Auth0 as a verification method

## 2021-05-18

### Fixed

- Active users no longer need confirmation

## 2021-05-14

### Fixed

- Fixed an issue causing already registered users to be prompted with the post-registration welcome screen.

## 2021-05-11

### Added

- Added polls to the reporting section of the dashboards

## 2021-05-10

### Changed

- Invited or verified users no longer require confirmation.

## 2021-05-07

### Fixed

- Spreasheet exports throughout the platform are improved.

### Added

- City Admins can now assign any user as the author of an idea when creating or updating.
- Email confirmation now happens in survey and signup page sign up forms.

## 2021-05-06

### Fixed

- Idea export to excel is no longer limited to 250 ideas.

## 2021-05-04

### Fixed

- Fixed issues causing email campaigns not to be sent.

## 2021-05-03

### Changed

- Users are now prompted to confirm their account after creating it, by receiving a confirmation code in their email address.

### Added

- SurveyXact Integration.

## 2021-05-01

### Added

- New module to plug email confirmation to users.

## 2021-04-29

### Fixed

- Editing the banner header in Admin > Settings > General, doesn't cause the other header fields to be cleared anymore

## 2021-04-22

### Fixed

- After the project title error appears, it disappears again after you start correcting the error

## 2021-03-31

### Fixed

- Customizable Banner Fields no longer get emptied/reset when changing another.

### Added

- When a client-side validation error happens for the project title in the admin, there will be an error next to the submit button in addition to the error message next to the input field.

## 2021-03-25

### Fixed

- The input fields for multiple locales provides an error messages when there's an error for at least one of the languages.

## 2021-03-23

### Fixed

- Fix for broken sign-up flow when signing-up through social sign-on

## 2021-03-19

### Fixed

- Admin>Dashboard>Users tab is no longer hidden for admins that manage projects.
- The password input no longer shows the password when hitting ENTER.
- Admin > Settings displays the tabs again

### Changed

- Empty folders are now shown in the landing page, navbar, projects page and sitemap.
- The sitemap no longer shows all projects and folder under each folder.
- Images added to folder descriptions are now compressed, reducing load times in project and folder pages.

### Added

- Allows for sending front-end events to our self-hosted matomo analytics tool

## 2021-03-16

### Changed

- Automatic tagging is functional for all clusters, and enabled for all premium customers

### Added

- Matomo is enabled for all platforms, tracking page views and front-end events (no workshops or back-end events yet)

## 2021-03-11

### Changed

- Tenants are now ordered alphabetically in AdminHQ
- Serbian (Latin) is now a language option.

## 2021-03-10

### Added

- CitizenLab admins can now change the link to the accessibility statement via AdminHQ.
- "Reply-to" field in emails from campaigns can be customized for each platform
- Customizable minimal required password length for each platform

## 2021-03-09

### Fixed

- Fixed a crash that would occur when tring to add tags to an idea

## 2021-03-08

### Fixed

- Phase pages now display the correct count of ideas (not retroactive - will only affect phases modified from today onwards).

## 2021-03-05

### Changed

- Changed the default style of the map
- Proposals/Initiatives are now sorted by most recent by default

### Added

- Custom maps (Project settings > Map): Admins now have the capability to customize the map shown inside of a project. They can do so by uploading geoJson files as layers on the map, and customizing those layers through the back-office UI (e.g. changing colors, marker icons, tooltip text, sort order, map legend, default zoom level, default center point).

### Fixed

- Fixed a crash that could potentially occur when opening an idea page and afterwards going back to the project page

## 2021-03-04

### Added

- In the admin (Settings > Registration tab), admins can now directly set the helper texts on top of the sign-up form (both for step 1 and 2).
- The admin Settings > Homepage and style tab has two new fields: one to allow customization for copy of the banner signed-in users see (on the landing page) and one to set the copy that's shown underneath this banner and above the projects/folders (also on the landing page).
- Copy to clarify sign up/log in possibilities with phone number

### Changed

- The admin Settings > Homepage and style tab has undergone copy improvements and has been rearranged
- The FranceConnect button to login, signup or verify your account now displays the messages required by the vendor.
- Updated the look of the FranceConnect button to login, signup or verify your account to feature the latests changes required by the vendor.

### Fixed

- Downvote button (thumbs down) on input card is displayed for archived projects

## 2021-03-03

### Added

- Users are now notified in app and via email when they're assigned as folder administrators.

## 2021-03-02

### Fixed

- Don't show empty space inside of the idea card when no avatar is present

### Added

- Maori as languages option

### Changed

- Improved layout of project event listings on mobile devices

## 2021-02-26

### Fixed

- France Connect button hover state now complies with the vendor's guidelines.

## 2021-02-24

### Fixed

- The project page no longer shows an eternal spinner when the user has no access to see the project

## 2021-02-18

### Added

- The password fields show an error when the password is too short
- The password fields have a 'show password' button to let people check their password while typing
- The password fields have a strength checker with appropriate informative message on how to increase the strength
- France Connect as a verification method.

### Fixed

- Notifications for started phases are no longer triggered for unpublished projects and folders.

## 2021-02-17

### Changed

- All input fields for multiple locales now use the components with locale switchers, resulting in a cleaner and more compact UI.
- Copy improvements

## 2021-02-12

### Fixed

- Fixed Azure AD login for some Azure setups (Schagen)

### Changed

- When searching for an idea, the search operation no longer searches on the author's name. This was causing severe performance issues and slowness of the paltforms.

## 2021-02-10

### Added

- Automatic tagging

## 2021-02-08

### Fixed

- Fixed a bug preventing registration fields and poll questions from reordering correctly.
- Fixed a bug causing errors in new platforms.

## 2021-02-04

### Fixed

- Fixed a bug causing the projects list in the navbar and projects page to display projects outside of folders when they're contained within them.

## 2021-01-29

### Added

- Ability to redirect URLs through AdminHQ
- Accessibility statement link in the footer

### Fixed

- Fixed issue affecting project managers that blocked access to their managed projects, when these are placed inside a folder.

## 2021-01-28

### Fixed

- A bug in Admin project edit page that did not allow a user to Go Back to the projects list after switching tabs
- Scrolling on the admin users page

## 2021-01-26

### Added

- Folder admin rights. Folder admins or 'managers' can be assigned per folder. They can create projects inside folders they have rights for, and moderate/change the folder and all projects that are inside.
- The 'from' and 'reply-to' emails can be customized by cluster (by our developers, not in Admin HQ). E.g. Benelux notification emails could be sent out by notifications@citizenlab.eu, US emails could be sent out by notifications@citizenlab.us etc., as long as those emails are owned by us. We can choose any email for "reply-to", so also email addresses we don't own. This means "reply-to" could potentially be configured to be an email address of the city, e.g. support@leuven.be. It is currently not possible to customize the reply-to (except for manual campaigns) and from fields for individual tenants.
- When a survey requires the user to be signed-in, we now show the sign in/up form directly on the page when not logged in (instead of the green infobox with a link to the sign-up popup)

### Fixed

- The 'reply-to' field of our emails showed up twice in recipient's email clients, now only once.

### Changed

- Added the recipient first and last name to the 'to' email field in their email client, so not only their email adress is shown.
- The links in the footer can now expand to multiple lines, and therefore accomodate more items (e.g. soon the addition of a link to the accesibility statement)

## 2021-01-21

### Added

- Added right-to-left rendering to emails

## 2021-01-18

### Fixed

- Access rights tab for participatory budget projects
- Admin moderation page access

## 2021-01-15

### Changed

- Copy improvements across different languages

## 2021-01-14

### Added

- Ability to customize the input term for a project

### Changed

- The word 'idea' was removed from as many places as possible from the platform, replaced with more generic copy.

## 2021-01-13

### Changed

- Idea cards redesign
- Project folder page redesign
- Project folders now have a single folder card image instead of 5 folder images in the admin settings
- By default 24 instead of 12 ideas or shown now on the project page

## 2020-12-17

### Fixed

- When creating a project from a template, only templates that are supported by the tenant's locale will show up
- Fixed several layout, interaction and data issues in the manual tagging feature of the Admin Processing page, making it ready for external use.
- Fixed project managers access of the Admin Processing page.

### Added

- Admin activity feed access for project managers
- Added empty state to processing list when no project is selected
- Keyboard shortcut tooltip for navigation buttons of the Admin Processing page

### Changed

- Reduced spacing in sidebar menu, allowing for more items to be displayed
- Style changes on the Admin Processing page

## 2020-12-08

### Fixed

- Issues with password reset and invitation emails
- No more idea duplicates showing up on idea overview pages
- Images no longer disappear from a body of an idea, or description of a project on phase, if placed at the bottom.

### Changed

- Increased color contrast of inactive timeline phases text to meet accesibility standard
- Increased color contrast of event card left-hand event dates to meet accesibility standard
- Increased color contrast of List/Map toggle component to meet accesibility standard

### Added

- Ability to tag ideas manually and automatically in the admin.

## 2020-12-02

### Changed

- By default the last active phase instead of the last phase is now selected when a timeline project has no active phase

### Fixed

- The empty white popup box won't pop up anymore after clicking the map view in non-ideation phases.
- Styling mistakes in the idea page voting and participatory budget boxes.
- The tooltip shown when hovering over a disabled idea posting button in the project page sticky top bar is no longer partially hidden

## 2020-12-01

### Changed

- Ideas are now still editable when idea posting is disabled for a project.

## 2020-11-30

### Added

- Ability to create new and edit existing idea statuses

### Fixed

- The page no longer refreshes when accepting the cookie policy

### Changed

- Segment is no longer used to connect other tools, instead following tools are integrated natively
  - Google Analytics
  - Google Tag Manager
  - Intercom
  - Satismeter
  - Segment, disabled by default
- Error messages for invitations, logins and password resets are now clearer.

## 2020-11-27

### Fixed

- Social authentication with Google when the user has no avatar.

### Changed

- Random user demographics on project copy.

## 2020-11-26

### Added

- Some specific copy for Vitry-sur-Seine

## 2020-11-25

### Fixed

- Sections with extra padding or funky widths in Admin were returned to normal
- Added missing copy from previous release
- Copy improvements in French

### Changed

- Proposal and idea descriptions now require 30 characters instead of the previous 500

## 2020-11-23

### Added

- Some specific copy for Sterling Council

### Fixed

- The Admin UI is no longer exposed to regular (and unauthenticated) users
- Clicking the toggle button of a custom registration field (in Admin > Settings > Registration fields) no longer duplicated the row
- Buttons added in the WYSIWYG editor now have the correct color when hovered
- The cookie policy and accessibility statement are not editable anymore from Admin > Settings > Pages

### Changed

**Project page:**

- Show all events at bottom of page instead of only upcoming events
- Reduced padding of sticky top bar
- Only show sticky top bar when an action button (e.g. 'Post an idea') is present, and you've scrolled past it.

**Project page right-hand sidebar:**

- Show 'See the ideas' button when the project has ended and the last phase was an ideation phase
- Show 'X ideas in the final phase' when the project has ended and the last phase was an ideation phase
- 'X phases' is now clickable and scrolls to the timeline when clicked
- 'X upcoming events' changed to 'X events', and event count now counts all events, not only upcoming events

**Admin project configuration page:**

- Replaced 'Project images' upload widget in back-office (Project > General) with 'Project card image', reduced the max count from 5 to 1 and updated the corresponding tooltip with new recommended image dimensions

**Idea page:**

- The map modal now shows address on top of the map when opened
- Share button copy change from "share idea" to "share"
- Right-hand sidebar is sticky now when its height allows it (= when the viewport is taller than the sidebar)
- Comment box now has an animation when it expands
- Adjusted scroll-to position when pressing 'Add a comment' to make sure the comment box is always fully visible in the viewport.

**Other:**

- Adjusted FileDisplay (downloadable files for a project or idea) link style to show underline by default, and increased contrast of hover color
- Reduced width of DateTimePicker, and always show arrows for time input

## 2020-11-20 (2)

### Fixed

- The project header image is screen reader friendly.
- The similar ideas feature doesn't make backend requests anymore when it's not enabled.

### Changed

- Areas are requested with a max. of 500 now, so more areas are visible in e.g. the admin dashboard.

## 2020-11-18

### Added

- Archived project folder cards on the homepage will now have an "Archived" label, the same way archived projects do\
- Improved support for right-to-left layout
- Experimental processing feature that allows admins and project managers to automatically assign tags to a set of ideas.

### Fixed

- Projects without idea sorting methods are no longer invalid.
- Surveys tab now shows for projects with survey phases.

### Changed

- Moved welcome email from cl2-emails to cl2-back

## 2020-11-16

### Added

- Admins can now select the default sort order for ideas in ideation and participatory budgeting projects, per project

### Changed

- The default sort order of ideas is now "Trending" instead of "Random" for every project if left unchanged
- Improved sign in/up loading speed
- Removed link to survey in the project page sidebar when not logged in. Instead it will show plain none-clickable text (e.g. '1 survey')

### Fixed

- Custom project slugs can now contain alphanumeric Arabic characters
- Project Topics table now updates if a topic is deleted or reordered.
- Empty lines with formatting (like bold or italic) in a Quill editor are now removed if not used as paragraphs.

## 2020-11-10

### Added

#### Integration of trial management into AdminHQ

- The lifecycle of the trials created from AdminHQ and from the website has been unified.
- After 14 days, a trial platform goes to Purgatory (`expired_trial`) and is no longer accessible. Fourteen days later, the expired trial will be removed altogether (at this point, there is no way back).
- The end date of a trial can be modified in AdminHQ (> Edit tenant > Internal tab).

## 2020-11-06

### Added

- Social sharing via WhatsApp
- Ability to edit the project URL
- Fragment to embed a form directly into the new proposal page, for regular users only

### Fixed

- The project about section is visibile in mobile view again
- Maps will no longer overflow on page resizes

## 2020-11-05

### Added

- Reordering of and cleaner interface for managing custom registration field options
- An 'add proposal' button in the proposals admin
- Fragment to user profile page to manage party membership settings (CD&V)
- "User not found" message when visiting a profile for a user that was deleted or could not be found

### Changed

- Proposal title max. length error message
- Moved delete functionality for projects and project folders to the admin overview

### Fixed

- The automatic scroll to the survey on survey project page

## 2020-11-03

### Fixed

- Fixed broken date picker for phase start and end date

## 2020-10-30

### Added

- Initial Right to left layout for Arabic language
- Idea description WYSIWYG editor now supports adding images and/or buttons

## 2020-10-27

### Added

- Support for Arabic

## 2020-10-22

### Added

- Project edit button on project page for admins/project manager
- Copy for Sterling Council

### Fixed

- Links will open in a new tab or stay on the same page depending on their context. Links to places on the platform will open on the same page, unless it breaks the flow (i.e. going to the T&C policy while signing up). Otherwise, they will open in a new tab.

### Changed

- In the project management rights no ambiguous 'no options' message will be shown anymore when you place your cursor in the search field

## 2020-10-16

### Added

- Ability to reorder geographic areas

### Fixed

- Stretched images in 'avatar bubbles'
- Input fields where other people can be @mentioned don't grow too wide anymore
- Linebar charts overlapping elements in the admin dashboard

## 2020-10-14

### Changed

- Project page redesign

## 2020-10-09

### Added

- Map configuration tool in AdminHQ (to configure maps and layers at the project level).

## 2020-10-08

### Added

- Project reports

### Changed

- Small styling fixes
- Smart group support multiple area codes
- Layout refinements for the new idea page
- More compact idea/proposal comment input
- Proposal 'how does it work' redesign

## 2020-10-01

### Changed

- Idea page redesign

## 2020-09-25

### Fixed

- The "Go to platform" button in custom email campaigns now works in Norwegian

### Added

- Granular permissions for proposals
- Possibility to restrict survey access to registered users only
- Logging project published events

### Changed

- Replaced `posting_enabled` in the proposal settings by the posting proposal granular permission
- Granular permissions are always granted to admins

## 2020-09-22

### Added

- Accessibility statement

## 2020-09-17

### Added

- Support for checkbox, number and (free) text values when initializing custom fields through excel invites.

### Changed

- Copy update for German, Romanian, Spanish (CL), and French (BE).

## 2020-09-15

### Added

- Support Enalyzer as a new survey provider
- Registration fields can now be hidden, meaning the user can't see or change them, typically controlled by an outside integration. They can still be used in smart groups.
- Registration fields can now be pre-populated using the invites excel

## 2020-09-08

### Fixed

- Custom buttons (e.g. in project descriptions) have correct styling in Safari.
- Horizontal bar chart overflow in Admin > Dashboard > Users tab
- User graphs for registration fields that are not used are not shown anymore in Admin > Dashboard > Users tab

### Added

- Pricing plan feature flags for smart groups and project access rights

## 2020-09-01

### Fixed

- IE11 no longer gives an error on places that use the intersection observer: project cards, most images, ...

### Added

- New platform setting: 'Abbreviated user names'. When enabled, user names are shown on the platform as first name + initial of last name (Jane D. instead of Jane Doe). This setting is intended for new platforms only. Once this options has been enabled, you MUST NOT change it back.
- You can now export all charts in the admin dashboard as xlsx or svg.
- Translation improvements (email nl...)

### Changed

- The about us (CitizenLab) section has been removed from the cookie policy

## 2020-08-27

### Added

- Support for rich text in field descriptions in the idea form.
- New "Proposed Budget" field in the idea form.

### Changed

- Passwords are checked against a list of common passwords before validation.
- Improving the security around xlsx exports (escaping formulas, enforcing access restrictions, etc.)
- Adding request throttling (rate-limiting) rules.
- Improving the consistency of the focus style.

## 2020-07-30

### Added

- Pricing plans in AdminHQ (Pricing plan limitations are not enforced).
- Showing the number of deviations from the pricing plan defaults in the tenant listing of AdminHQ.

### Changed

- Tidying up the form for creating new tenants in AdminHQ (removing unused features, adding titles and descriptions, reordering features, adding new feature flags, removing fields for non-relevant locales).

## 2020-07-10

### Added

- Project topics

### Changed

- Userid instead of email is used for hidden field in surveys (Leiden)
- New projects have 'draft' status by default

### Fixed

- Topics filter in ideas overview works again

## 2020-07-09 - Workshops

### Fixed

- Speps are scrollable

### Added

- Ability to export the inputs as an exel sheet
- Polish translations
- Portugese (pt-BR) translations

## 2020-06-26

### Fixed

- No longer possible to invite a project manager without selecting a project
- The button on the homepage now also respects the 'disable posting' setting in proposals
- Using project copy or a tenant template that contains a draft initiative no longer fails

### Added

- Romanian

## 2020-06-19

### Fixed

- Polish characters not being rendered correctly

### Added

- Back-office toggle to turn on/off the ability to add new proposals to the platform

## 2020-06-17

### Fixed

- It's no longer needed to manually refresh after deleting your account for a consistent UI
- It's no longer needed to manually refresh after using the admin toggle in the user overview
- The sign-in/up flow now correctly asks the user to verify if the smart group has other rules besides verification
-

demo`is no longer an available option for`organization_type` in admin HQ

- An error is shown when saving a typeform URL with `?email=xxxx` in the URL, which prevented emails to be linked to survey results
- On mobile, the info container in the proposal info page now has the right width
- A general issue with storing cookies if fixed, noticable by missing data in GA, Intercom not showing and the cookie consent repeatedly appearing
- Accessibility fix for the search field
- The `signup_helper_text` setting in admin HQ is again displayed in step 1 of the sign up flow

### Added

- There's a new field in admin HQ to configure custom copy in step 2 of the sign up flow called `custom_fields_signup_helper_text`
- `workshops` can be turned on/off in admin HQ, displayed as a new page in the admin interface

### Changed

- The copy for `project moderator` has changed to `project manager` everywhere
- The info image in the proposals header has changed

## 2020-06-03

### Fixed

- Maps with markers don't lose their center/zoom settings anymore
- English placeholders in idea form are gone for Spanish platforms

## 2020-05-26

### Changed

- Lots of small UI improvements throughout the platform
- Completely overhauled sign up/in flow:
  - Improved UI
  - Opens in a modal on top of existing page
  - Opens when an unauthenticaed user tries to perform an action that requires authentication (e.g. voting)
  - Automatically executes certain actions (e.g. voting) after the sign in/up flow has been completed (note: does not work for social sign-on, only email/password sign-on)
  - Includes a verification step in the sign up flow when the action requires it (e.g. voting is only allowed for verified users)

## 2020-05-20

### Fixed

- Budget field is shown again in idea form for participatory budget projects

## 2020-05-14

### Added

- Idea configurability: disabling/requiring certain fields in the idea form
- The footer has our new logo

### Changed

- Admins will receive a warning and need to confirm before sending a custom email to all users
- A survey project link in the top navigation will link to /info instead of to /survey

## 2020-04-29

### Fixed

- Folders are again shown in the navbar
- Adding an image to the description text now works when creating a project or a phase

### Added

- Support for Polish, Hungarian and Greenlandic

## 2020-04-23

### Fixed

- Long timeline phase names show properly

### Changed

- Redirect to project settings after creating the project
- Links to projects in the navigation menu link to the timeline for timeline projects

## 2020-04-21

### Fixed

- Fixed overlapping issue with idea vote bar on mobile
- Fixed an issue where images were used for which the filename contained special characters

### Added

- The overview (moderation) in the admin now has filters
  - Seen/not seen
  - Type: Comment/Idea/Proposal
  - Project
  - Search
- The idea xlsx export contains extra columns on location, number of comments and number of attachments

### Changed

- The permissions tab in the project settings has reordered content, to be more logical
- In German, the formal 'Sie' form has been replaced with the informal 'Du' form

## 2020-03-31

### Fixed

- Signing up with keyboard keys (Firefox)
- Composing manual emails with text images
- Exporting sheet of volunteers with long cause titles

### Added

- Folder attachments
- Publication status for folders

### Changed

- Show folder projects within admin project page

## 2020-03-20

### Added

- Volunteering as a new participation method

## 2020-03-16

### Fixed

- The project templates in the admin load again

## 2020-03-13

### Fixed

- The folder header image is not overly compressed when making changes to the folder settings
- The loading spinner on the idea page is centered

### Added

- Add images to folders, shown in cards.

### Changed

- Admins can now comment on ideas.

## 2020-03-10

### Fixed

- Fixed consent banner popping up every time you log in as admin
- Fixed back-office initiative status change 'Use latest official updates' radio button not working
- Fixed broken copy in Initiative page right-hand widget

### Added

- Add tooltip explaining what the city will do when the voting threshold is reached for a successful initiative
- Added verification step to the signup flow
- New continuous flow from vote button clicked to vote casted for unauthenticated, unverified users (click vote button -> account creation -> verification -> optional/required custom signup fields -> programmatically cast vote -> successfully voted message appears)
- The rich text editor in the admin now supports buttons

### Changed

- Admin HQ: new and improved list of timezones

## 2020-03-05

### Fixed

- Signup step 2 can no longer be skipped when there are required fields
- Correct tooltip link for support article on invitations
- Correct error messages when not filling in start/end date of a phase

### Added

- Setting to disable downvoting in a phase/project, feature flagged
- When a non-logged in visitor tries to vote on an idea that requires verification, the verification modal automatically appears after registering

## 2020-02-24

### Fixed

- Initiative image not found errors
- Templates generator out of disk space

### Added

- Folders i1
  - When enabled, an admin can create, edit, delete folders and move projects into and out of folders
  - Folders show in the project lists and can be ordered within projects

### Changed

- Initiative explanatory texts show on mobile views
- Existing platforms have a moderator@citizenlab.co admin user with a strong password in LastPass
- In the admin section, projects are no longer presented by publication status (Folders i1)

## 2020-02-19

### Fixed

- Loading more comments on the user profile page works again
- Accessibility improvements
- Adding an image no longer pops up the file dialog twice
- Changed to dedicated IP in mailgun to improve general deliverability of emails

### Added

- Improvements to the PB UI to make sure users confirm their basket at the end
- Ideation configurability i1
  - The idea form can be customized, on a project level, to display custom description texts for every field
- People filling out a poll are now included in the 'participated in' smart group rules
- Make me admin section in Admin HQ

### Changed

- When a platform no longer is available at a url, the application redirects to the CitizenLab website
- New platforms automatically get a moderator@citizenlab.co admin user with a strong password in LastPass

## 2020-01-29

### Fixed

- Rich text editor no longer allows non-video iframe content
- Smart groups that refer to a deleted project now get cleaned up when deleting a project
- All cookie consent buttons are now reachable on IE11
- More accessibility fixes
- The organization name is no longer missing in the password reset email

### Added

- CSAM verification
  - Users can authenticate and verify using BeID or itsme
  - User properties controlled by a verification method are locked in the user profile
  - Base layer of support for other similar verification methods in the future
- The order of project templates can now be changed in Templates HQ

### Changed

- Project templates overview no longer shows the filters

## 2020-01-17

### Fixed

- Further accesibility improvements:
  - Screen reader improvement for translations
  - Some color contrast improvements

### Added

- A hidden topics manager available at https://myfavouriteplatform.citizenlab.co/admin/topics

## 2020-01-15

### Fixed

- In the admin, the project title is now always displayed when editing a project
- Further accesibility improvements:
  - Site map improvements (navigation, clearer for screen readers)
  - Improved colors in several places for users with sight disability
  - Improved HTML to better inform screen reader users
  - Added keyboard functionality of password recovery
  - Improved forms (easier to use for users with motoric disabilities, better and more consistent validation, tips and tricks on mobile initiative form)
  - Improvements for screen reader in different languages (language picker, comment translations)
  - Added title (visible in your tab) for user settings page
  - Improved screen reader experience for comment posting, deleting, upvoting and idea voting

### Added

- The email notification settings on the user profile are now grouped in categories
- Unsubscribing through an email link now works without having to sign in first

### Changed

- The idea manager now shows all ideas by default, instead of filtered by the current user as assignee

## 2020-01-07

### Added

- Go to idea manager when clicking 'idea assigned to you' notification
- 2th iteration of the new admin moderation feature:
  - Not viewed/Viewed filtering
  - The ability to select one or more items and mark them as viewed/not viewed
  - 'Belongs to' table column, which shows the context that a piece of content belongs to (e.g. the idea and project that a comment belongs to)
  - 'Read more' expand mechanism for longer pieces of content
  - Language selector for multilingual content
  - 'Go to' link that will open a new tab and navigate you to the idea/iniative/comment that was posted

### Changed

- Improve layout (and more specifically width) of idea/iniatiatve forms on mobile
- Separate checkboxes for privacy policy and cookie policy
- Make the emails opt-in at registration

### Fixed

- Fix for unreadable password reset error message on Firefox
- Fix for project granular permission radio buttons not working

## 2019-12-12

### Added

- Polls now support questions for which a user can check multiple options, with a configurable maximum
- It's now possible to make a poll anonymous, which hides the user from the response excel export
- New verification method `id_card_lookup`, which supports the generic flow of verifying a user using a predined list of ID card numbers.
  - The copy can be configured in Admin HQ
  - The id cards CSV can be uploaded through Admin HQ

## 2019-12-11

### Added

- Admin moderation iteration 1 (feature flagged, turned on for a selected number of test clients)
- New verification onboarding campaign

### Changed

- Improved timeline composer
- Wysiwyg accessibility improvement

### Fixed

- English notifications when you have French as your language

## 2019-12-06

### Fixed

- Accessibility improvements:
  - Polls
  - Idea/initiative filter boxes
- Uploading a file in admin project page now shows the loading spinner when in progress
- Fixed English copy in notifications when other language selected
- Fixed project copy in Admin HQ not being saved

## 2019-12-05

### Fixed

- Small popups (popovers) no longer go off-screen on smaller screens
- Tooltips are no longer occluded by the checkbox in the idea manager
- The info icon on the initiatives voting box has improved alignment
- Project templates now display when there's only `en` is configured as a tenant locale
- When changing the lifecycle stage of a tenant, the update is now sent right away to segment
- When users accept an inivitation and are in a group, the group count is correctly updated
- Dropdowns in the registration flow can again support empty values
- Accessibility:
  - Various color changes to improve color contrasts
  - Color warning when picking too low contrast
  - Improvements to radio buttons, checkboxes, links and buttons for keyboard accessibility
  - Default built-in pages for new tenants have a better hierarchy for screen readers
- User posted an idea/initiative notification for admins will be in the correct language

## 2019-11-25

### Changed

- Updated translations
- Area filter not shown when no areas are configured
- Overall accessibility improvements for screen readers
- Improved accessibility of the select component, radio button, image upload and tooltip

### Fixed

- When adding a vote that triggers the voting limit on a project/phase, the other idea cards now automatically get updated with disabled vote buttons
- Fix for mobile bottom menu not being clickable when idea page was opened
- Navigating directly between projects via the menu no longer results in faulty idea card collections
- Display toggle (map or list view) of idea and initiative cards works again

## 2019-11-19

### Added

- New ideation project/phase setting called 'Idea location', which enables or disabled the ability to add a location to an idea and show the ideas on a map

### Changed

- Improved accessibility of the image upload component
- COW tooltipy copy
- Sharing modal layout improvement

### Fixed

- Checkboxes have unique ids to correctly identify their corresponding label, which improves screen reader friendliness when you have multiple checkboxes on one page.
- Avatar layout is back to the previous, smaller version

## 2019-11-15

### Fixed

- Fix for 'Click on map to add an idea' functionality not working
- Fix for notifications not showing

## 2019-11-12

### Fixed

- An email with subject `hihi` is no longer sent to admins that had their invite accepted
- Whe clicking the delete button in the file uploader, the page no longer refreshes
- Project templates no longer show with empty copy when the language is missing
- The countdown timer on initiatives now shows the correct value for days
- The radio buttons in the cookie manager are clickable again
- Changing the host of a tenant no longer breaks images embedded in texts
- It's possible again to unassign an idea in the idea manager
- The popup for adding a video or link URL is no longer invisible or unusable in some situations
- Uploading files is no longer failing for various filetypes we want to support
- Keyboard accessibility for modals

### Added

- ID Verification iteration 1
  - Users can verify their account by entering their ID card numbers (currently Chile only)
  - Verification is feature flagged and off by default
  - Smart groups can include the criterium 'is verified'
  - Users are prompted to verify their account when taking an actions that requires verification
- Total population for a tenant can now be entered in Admin HQ
- It's now possible to configure the word used for areas towards citizens from the areas admin
- Improvements to accessibility:
  - Idea and initiative forms: clearer for screen readers, keyboard accessibility, and more accessible input fields
  - Nav bar: clearer for screen readers and improved keyboard navigation
  - Project navigation and phases: clearer for screen readers
  - Sign-in, password reset and recovery pages: labeling of the input fields, clearer for screen readers
  - Participatory budgeting: clearer for screen readers

### Changed

- The organization name is now the default author in an official update

## 2019-10-22

### Fixed

- The sharing title on the idea page is now vertically aligned
- Improvements to the 'bad gateway' message sometimes affecting social sharing
- The map and markers are again visible in the admin dashboard
- First round of accessibility fixes and improvements
  - Dynamics of certain interactions are picked up by screen readers (PB, voting, ...)
  - Overall clarity for screen readers has improved
  - Improvements to information structure: HTML structure, W3C errors, head element with correct titles
  - Keyboard accessibility has generally improved: sign-up problems, login links, PB assignment, ...

### Added

- Initiatives iteration 3
  - Automatic status changes on threshold reached or time expired
  - When updating the status, official feedback needs to be provided simultaneously
  - Users receive emails and notifications related to (their) initiative
  - Initiatives support images in their body text
- Project templates
  - Admins can now create projects starting from a template
  - Templates contain images, a description and a timeline and let admin filter them by tags
  - Admins can share template descriptions with a publically accessible link
- It's now possible to configure the banner overlay color from the customize settings
- A custom email campaign now contains a CTA button by default

### Changed

- Complete copy overhaul of all emails

## 2019-10-03

### Fixed

- PB phase now has a basket button in the project navbar
- The datepicker in the timeline admin now works in IE11

### Changed

- For fragments (small pieces of UI that can be overridden per tenant) to work, they need to be enabled individually in admin HQ.

## 2019-09-25

### Fixed

- It's again possible to change a ideation/PB phase to something else when it contains no ideas
- Older browsers no longer crash when scrolling through comments (intersection observer error)
- Pagination controls are now correctly shown when there's multiple pages of users in the users manager
- The user count of groups in the users manager no longer includes invitees and matches the data shown
- Transition of timeline phases now happen at midnight, properly respecting the tenant timezone
- When looking at the map of an idea or initiative, the map marker is visible again
- The initiatives overview pages now uses the correct header and text colors
- The vote control on an initiative is no longer invisible on a tablet screen size
- The idea page in a budgeting context now shows the idea's budget
- The assign button on an idea card in a budgeting context behaves as expected when not logged in
- Project copy in Admin HQ that includes comments no longer fails
- Changing granular permissions by project moderator no longer fails

### Added

- Polling is now supported as a new participation method in a continuous project or a phase
  - A poll consists of multiple question with predefined answers
  - Users can only submit a poll once
  - Taking a poll can be restricted to certain groups, using granular permissions
  - The poll results can be exported to excel from the project settings
- It's now possible to disable Google Analytics, Google Tag Manager, Facebook Pixel and AdWords for specific tenants through Admin HQ

### Changed

- Large amount of copy improvements throughout to improve consistency and experience
- The ideas overview page is no longer enabled by default for new tenants
- The built-in 'Open idea project' can now be deleted in the project admin

## 2019-08-30

### Fixed

- The map preview box no longer overflows on mobile devices
- You're now correctly directed back to the idea/initiatives page after signing in/up through commenting

### Changed

- The height of the rich text editor is now limited to your screen height, to limit the scrolling when applying styles

## 2019-08-29

### Fixed

- Uploaded animated gifs are no longer displayed with weird artifacts
- Features that depend on NLP are less likely to be missing some parts of the data

### Added

- Citizen initiatives
  - Citizens can post view and post initiatives
  - Admins can manage initiatives, similar to how they manage ideas
  - Current limitation to be aware of, coming very soon:
    - No emails and notifications related to initiatives yet
    - No automated status changes when an initiative reaches enough votes or expires yet

## 2019-08-09

### Fixed

- Fixed a bug that sometimes prevented voting on comments
- When editing a comment, a mention in the comment no longer shows up as html
- In the dashboard, the domicile value 'outside' is now properly translated
- Some fixes were made to improve loading of the dashboard map with data edge cases
- Deleting a phase now still works when users that reveived notifications about the phase have deleted their account
- New releases should no longer require a hard refresh, avoiding landing page crashing issues we had

### Added

- File input on the idea form now works on mobile, if the device supports it

## 2019-07-26

### Fixed

- The project moderator email and notification now link to the admin idea manager instead of citizen side
- The widget no longer shows the `Multiloc`, but the real idea titles for some platforms

### Added

- Speed improvements to data requests to the backend throughout the whole paltform
- Changing the participation method from ideation to information/survey when there are ideas present is now prevented by the UI
- It's now possible to manually reorder archived projects
- There's new in-platform notifications for a status change on an idea you commented or voted on

## 2019-07-18

### Fixed

- It's no longer possible to change the participation method to information or survey if a phase/project already contains ideas
- The 'Share your idea modal' is now properly centered
- It's no longer possible to send out a manual email campaign when the author is not properly defined
- Invite emails are being sent out again
- Imported ideas no longer cause incomplete pages of idea cards
- Invited users who did not accept yet no longer receive any automated digest emails

## 2019-07-08

### Fixed

- When changing images like the project header, it's no longer needed to refresh to see the result
- The comments now display with a shorter date format to work better on smaller screens
- The code snippet from the widget will now work in some website that are strict on valid html
- The number of days in the assignee digest email is no longer 'null'
- The project preview description input is displayed again in the projects admin
- The idea status is no longer hidden when no vote buttons are displayed on the idea page
- Duplicate idea cards no longer appear when loading new pages

### Added

- Performance optimizations on the initial loading of the platform
- Performance optimizations on loading new pages of ideas and projects
- Newly uploaded images are automatically optimized to be smaller in filesize and load faster
- The 'Add an idea' button is now shown in every tab of the projects admin
- It's now possible to add videos to the idea body text
- E-mails are no longer sent out through Vero, but are using the internal cl2-emails server

### Changed

- The automated emails in the admin no longer show the time schedule, to work around the broken translations
- The rights for voting on comments now follow the same rights than commenting itself, instead of following the rights for idea voting
- On smaller desktop screens, 3 columns of idea cards are now shown instead of 2
- When adding an idea from the map, the idea will now be positioned on the exact location that was clicked instead of to the nearest detectable address
- Using the project copy tool in admin HQ is more tolerant about making copies of inconsistent source projects

## 2019-06-19

### Fixed

- Show 3-column instead of 2-column layout for ideas overview page on smaller desktop screens
- Don't hide status label on idea page when voting buttons are not shown

### Changed

- Small improvement in loading speed

## 2019-06-17

## Fixed

- The column titles in comments excel export are aligned with the content
- There's now enough space between voting anc translate links under a comment
- Vote button on an idea no longer stays active when a vote on that idea causes the voting treshold of the project to be reached

## Added

- The admin part of the new citizen initiatives is available (set initiatives feature on `allowed`)
  - Cities can configure how they plan to use initiatives
- A preview of how initiatives will look like city side is available, not yet ready for prime time (set initiatives feature on `allowed` and `enabled`)
- The ideas overview page has a new filtering sidebar, which will be used for other idea and initiative listings in the future
  - On idea status
  - On topic
  - Search
- Comments now load automatically while scrolling down, so the first comments appear faster

## 2019-06-05

### Fixed

- Fix an issue that when showing some ideas in an idea card would make the application crash

## 2019-05-21

### Fixed

- The idea page does no longer retain its previous scroll position when closing and reopening it
- The Similar Ideas box no longer has a problem with long idea titles not fitting inside of the box
- The Similar Ideas box content did not update when directly navigating from one idea page to the next
- The 'What were you looking for?' modal no longer gives an error when trying to open it

### Changed

- You now get redirected to the previously visited page instead of the landing page after you've completed the signup process

## 2019-05-20

### Fixed

- Closing the notification menu after scrolling no longer results in a navbar error
- When accessing the idea manager as a moderator, the assignee filter defaults to 'assigned to me'
- The idea and comment counts on the profile page now update as expected
- It's now possible to use a dropdown input in the 2nd registration step with a screen reader
- An invited user can no longer request a password reset, thereby becoming an inconsistent user that resulted in lots of problems

### Added

- Restyle of the idea page
  - Cleaner new style
  - Opening an idea no longer appears to be a modal
  - Properly styled similar ideas section
  - Showing comment count and avatars of contributors

### Changed

- When clicking the edit button in the idea manager, the edit form now opens in the sidemodal

## 2019-05-15

### Fixed

- Opening the projects dropdown no longer shows all menu items hovered when opened
- Users that can't contribute (post/comment/vote/survey) no longer get an email when a phase starts
- When a project has an ideation and a PB phase, the voting buttons are now shown during the ideation phase
- The admin navigation menu for moderators is now consistent with that for admins
- Moderators that try to access pages only accessible for admins, now get redirected to the dashboard
- The details tab in clustering doesn't cause the info panel to freeze anymore
- When writing an official update, the sbumit button now only becomes active when submission is possible
- The 'no options' copy in a dropdown without anything inside is now correctly translated
- Making a field empty in Admin HQ now correctly saves the empty value
- The active users graph no longer includes users that received an email as being active
- The translation button in an idea is no longer shown when there's only one platform language
- After changing granular permission, a refresh is no longer needed to see the results on ideas
- The sideview in the idea manager now shows the status dropdown in the correct language
- The layout of the sideview in the idea manager is now corrected
- A digest email to idea assignees is no longer sent out when no ideas are assigned to the admin/moderator
- Signing in with VUB Net ID works again
- Loading the insights map can no longer be infinite, it will now show an error message when the request fails

### Added

- The profile page of a user now also shows the comments by that user
- Users can now delete their own profile from their edit profile page
- Similar ideas, clustering and location detection now work in Spanish, German, Danish and Norwegian
- Facebooks bot coming from `tfbnw.net` are now blocked from signing up
- Moderators now also have a global idea manager, showing all the ideas from the projects they're moderating
- Loading the insights map, which can be slow, now shows a loading indicator

### Changed

- Voting buttons are no longer shown when voting is not enabled
- Improved and more granular copy text for several voting and commenting disabled messages

## 2019-04-30

### Fixed

- Time remaning on project card is no longer Capitalized
- Non-admin users no longer get pushed to intercom
- Improvements to the idea manager for IE11
- When filtering on a project in the idea manager, the selected project is highlighted again
- @citizenlab.cl admins can now also access churned platforms
- The user count in the user manager now includes migrated cl1 users
- Sending invitations will no longer fail on duplicate mixed-case email addresses

### Added

- Ideas can now be assigned to moderators and admins in the idea manager
  - Added filter on assignee, set by default to 'assigned to me'
  - Added filter to only show ideas that need feedback
  - When clicking an idea, it now opens in and can be partially edited from a half screen modal
  - Admins and moderators get a weekly digest email with their ideas that need feedback
- Completely new comments UI with support for comment upvotes
  - Comments are visually clearly grouped per parent comment
  - Sub-comments use @mentions to target which other subcomment they reply to
  - Comments can be sorted by time or by votes
- Ideas can now be sorted randomly, which is the new default
- New smart group rule for users that contributed to a specific topic
- New smart group rule for users that contributed to ideas with a specific status
- Clear error message when an invitee does a normal sign up

### Changed

- The idea grid no longer shows a 'post an idea' button when there are no ideas yet

## 2019-04-24

### Fixed

- Project cards now show correct time remaining until midnight

## 2019-04-23

### Fixed

- Closing the notification menu does not cause an error anymore
- The unread notifications count is now displayed correctly on IE11
- Clicking on an invite link will now show an immediate error if the invite is no longer valid

### Changed

- The admin guide is now under the Get Started link and the dashboards is the admin index
- The project cards give feedback CTA was removed
- An idea can now be deleted on the idea page
- The default border radius throughout the platform now is 3px instead of 5px
- The areas filter on the project cards is only shown when there is more than one area

## 2019-04-16

### Fixed

- The comment count of a project remains correct when moving an idea to a different project
- Fixed an issue when copying projects (through the admin HQ) to tenants with conflicting locales
- Only count people who posted/voted/commented/... as participants (this is perceived as a fix in the dashboards)
- Invites are still sent out when some emails correspond to existing users/invitees
- Phase started/upcoming notifications are only sent out for published projects

### Added

- Posting text with a URL will turn the URL part into a link
- Added smart group rules for topic and idea status participants

### Changed

- New configuration for which email campaigns are enabled by default
- Changed project image medium size to 575x575

## 2019-04-02

### Fixed

- The new idea button now shows the tooltip on focus
- The gender graph in clustering is now translated
- Tooltips on the right of the screen no longer fall off
- Text in tooltips no longer overflows the tooltip borders
- When there are no ideas, the 'post an idea' button is no longer shown on a user profile or the ideas overview page
- The project card no longer displays a line on the bottom when there is no meta information available
- Downloading the survey results now consistently triggers a browser download
- The bottom of the left sidebar of the idea manager can now be reached when there are a lot of projects
- The time control in the admin dashboard is now translated
- Various fixes to improve resilience of project copy tool

### Added

- The ideas overview page now has a project filter
- The various pages now support the `$|orgName|` variable, which is replaced by the organization name of the tenant
- Non-CitizenLab admins can no longer access the admin when the lifecycle stage is set to churned
- A new style variable controls the header opacity when signed in
- New email as a reminder to an invitee after 3 days
- New email when a project phase will start in a week
- New email when a new project phase has started
- The ideas link in the navbar is now feature flagged as `ideas_overview`

### Changed

- When filtering projects by multiple areas, all projects that have one of the areas or no area are now shown
- The user search box for adding a moderator now shows a better placeholder text, explaining the goal

## 2019-03-20

### Fixed

- Fixed mobile layout issues with cookie policy, idea image and idea title for small screens (IPhone 5S)
- Posting an idea in a timeline that hasn't started yet (as an admin) now puts the idea in the first phase
- Notifications menu renders properly in IE11
- The CTA on project cards is no longer shown for archived and finished projects
- Invited users that sign up with another authentication provider now automatically redeem their invitation
- When the tenant only has one locale, no language switcher is shown in the official feedback form

### Added

- Capabilities have been added to apply custom styling to the platform header
  - Styling can be changed through a new style tab in admin HQ
  - It's also possible to configure a different platform-wide font
  - Styling changes should only be done by a designer or front-end developer, as there are a lot of things that could go wrong
- The initial loading speed of the platform has increased noticably due to no longer loading things that are not immediately needed right away.
- Tenant templates are now automatically updated from the `.template` platforms every night
- The project copy tool in admin HQ now supports time shifting and automatically tries to solve language conflicts in the data
- New notifications and emails for upcoming (1 week before) and starting phases

### Changed

- Archived ieas are no longer displayed on the general ideas page
- The time remaining on project cards is no longer shown on 2 lines if there's enough space
- New platforms will show the 'manual project sorting' toggle by default
- Some changes were made to modals throughout to make them more consistent and responsiveness
- New ideas now have a minimal character limit of 10 for the title and 30 for the body
- User pages have a more elaborate meta title and description for SEO purposes

## 2019-03-11

### Fixed

- Notifications layout on IE11
- Errors due to loading the page during a deployment

## 2019-03-11

### Fixed

- Similar ideas is now fast enough to enable in production
- NLP insights will no longer keep on loading when creating a new clusgtering graph
- The comment count on project cards now correctly updates on deleted comments
- Various spacing issues with the new landing page on mobile are fixed
- When logging out, the avatars on the project card no longer disappear
- The widget no longer cuts off the title when it's too long
- In admin > settings > pages, all inputs are now correctly displayed using the rich text editor
- The notifications are no longer indented inconsistently
- Exporting typeform survey results now also work when the survey embed url contains `?source=xxxxx`
- When there's a dropdown with a lot of options during signup, these options are no longer unreachable when scrolling down
- The cookie policy no longer displays overlapping text on mobile
- The `isSuperAdmin`, `isProjectModerator` and `highestRole` user properties are now always named using camelCasing

### Added

- Official feedback
  - Admins and moderators can react to ideas with official feedback from the idea page
  - Users contributing to the idea receive a notification and email
  - Feedback can be posted using a free text name
  - Feedback can be updated later on
  - Admin and moderators can no longer write top-level comments
  - Comments by admins or moderators carry an `Official` badge
- When giving product feedback from the footer, a message and email can be provided for negative feedback
- CTA on project card now takes granular permissions into account
- CTA on project card is now also shown on mobile
- Projects for which the final phase has finished are marked as finished on their project card
- Projects on the landing page and all projects page can now be filtered on area through the URL

### Changed

- The avatars on a project card now include all users that posted, voted or commented
- Commenting is no longer possible on ideas not in the active phase

## 2019-03-03

### Fixed

- Manually sorting projects in the admin works as expected

### Added

- Support for Spanish
- The copy of 'x is currently working on' can be customized in admin HQ
- Extra caching layer in cl2-nlp speeds up similar ideas and creating clusters

## 2019-02-28

### Fixed

- In the dashboard, the labels on the users by gender donut chart are no longer cut off
- Adding file attachments with multiple consecutive spaces in the filename no longer fails
- Project copy in admin HQ no longer fails when users have mismatching locales with the new platform

### Added

- New landing page redesign
  - Project cards have a new layout and show the time remaining, a CTA and a metric related to the type of phase
  - The bottom of the landing page displays a new custom info text, configurable in the admin settings
  - New smarter project sorting algorithm, which can be changed to manual ordering in the projects admin
  - Ideas are no longer shown on the landing page
  - The `Show all projects` link is only shown when there are more than 10 projects
- New attributes are added to segment, available in all downstream tools:
  - `isSuperAdmin`: Set to true when the user is an admin with a citizenlab email
  - `isProjectModerator`
  - `highestRole`: Either `super_admin`, `admin`, `project_moderator` or `user`

### Changed

- Intercom now only receives users that are admin or project moderator (excluding citizenlab users)

## 2019-02-20

### Fixed

- User digest email events are sent out again
- The user statistics on the admin dashboard are back to the correct values
- Creating a new project page as an admin does not result in a blank page anymore
- Improved saving behaviour when saving images in a phase's description
- When logged in and visiting a url containing another locale than the one you previously picked, your locale choice is no longer overwritten

### Added

- Project copy feature (in admin HQ) now also supports copying ideas (including comments and votes) and allows you to specify a new slug for the project URL
- Unlogged users locale preference is saved in their browser

## 2019-02-14

### Fixed

- Project/new is no longer a blank page

## 2019-02-13

### Fixed

- Texts written with the rich text editor are shown more consistently in and outside of the editor
- Opening a dropdown of the smart group conditions form now scrolls down the modal
- When changing the sorting method in the ideas overview, the pagination now resets as expected
- Google login no longer uses the deprecated Google+ authentication API

### Added

- Typeform survey for typeform can now be downloaded as xlsx from a tab in the project settings
  - The Segment user token needs to be filled out in Admin HQ
  - New survey responses generate an event in segment
- Survey providers can be feature flagged individually
- New \*.template.citizenlab.co platforms now serve as definitions of the tenant template
- The registration fields overview in admin now shows a badge when fields are required

### Changed

- Surveymonkey is now feature-flagged off by default for new platforms

## 2019-01-30

### Fixed

- Long topic names no longer overlap in the admin dashboards
- Video no longer pops out of the phase description text
- Added event tracking for widget code copy and changing notification settings
- Saving admin settings no longer fails because of a mismatch between platform and user languages
- The password reset message now renders correctly on IE11
- It's easier to delete a selected image in the rich text editor
- The copy in the modal to create a new group now renders correctly in IE11
- Texts used in the the dashboard insights are no longer only shown in English
- Tracking of the 'Did you find what you're looking for?' footer not works correctly

### Added

- Tooltips have been added throughout the whole admin interface
- A new homepage custom text section can be configured in the admin settings, it will appear on the landing page in a future release
- New experimental notifications have been added that notify admins/moderators on every single idea and comment
- New tenant properties are being logged to Google Analytics

## 2019-01-19

### Fixed

- Registration fields of the type 'multiple select' can again be set in the 2nd step of the signup flow
- Creating invitations through an excel file no longer fails when there are multiple users with the same first and last name

## 2019-01-18

### Fixed

- Overflowing text in project header
- Fixed color overlay full opaque for non-updated tenant settings
- Fixed avatar layout in IE11
- Fixed idea page scrolling not working in some cases on iPad
- Pressing the enter key inside of a project settings page will no longer trigger a dialog to delet the project

### Changed

- Reduced the size of the avatars on the landing page header and footer
- Made 'alt' text inside avatar invisible
- Better cross-browser scaling of the background image of the header that's being shown to signed-in users
- Added more spacing underneath Survey, as not to overlap the new feedback buttons
- Increased width of author header inside of a comment to better accomodate long names
- Adjusted avatar hover effect to be inline with design spec￼

## 2019-01-17

### Added

- `header_overlay_opacity` in admin HQ allows to configure how transparent header color is when not signed in
- `custom_onboarding_fallback_message` in admin HQ allows to override the message shown in the header when signed in

## 2019-01-16

### Fixed

- The clustering prototype no longer shows labels behind other content
- Removing a project header image is again possible
- New active platforms get properly submitted to google search console again
- Scrolling issues with an iPad on the idea modal have been resolved
- Signing up through Google is working again
- The line underneath active elements in the project navbar now has the correct length
- A long location does no longer break the lay-out of an event card
- The dashboards are visible again by project moderators
- The admin toggle in the users manager is working again

### Added

- When logged in, a user gets to see a dynamic call to action, asking to
  - Complete their profile
  - Display a custom message configurable through admin HQ
  - Display the default fallback engagement motivator
- The landing page header now shows user avatars
- It's now possible to post an idea from the admin idea manager
- The footer now shows a feedback element for citizens
- A new 'map' dashboard now shows the ideas on their locations detected from the text using NLP
- The clustering prototype now shows the detected keywords when clustering is used

### Changed

- The navbar and landing page have a completely refreshed design
  - The font has changed all over the platform
  - 3 different colors (main, secondary, text) are configurable in Admin HQ
- The clustering prototype has been moved to its own dashboard tab
- Project cards for continuous projects now link to the information page instead of ideas

## 2018-12-26

### Fixed

- The rich text editor now formats more content the same way as they will be shown in the platform

### Added

- Admin onboarding guide
  - Shown as the first page in the admin, guiding users on steps to take
- The idea page now shows similar ideas, based on NLP
  - Feature flagged as `similar_ideas`, turned off by default
  - Experimental, intended to evaluate NLP similarity performance
- A user is now automatically signed out from FranceConnect when signing out of the platform

### Changed

- When a user signs in using FranceConnect, names and some signup fields can no longer be changed manually
- The FranceConnect button now has the official size and dimensions and no T&C
- SEO improvements to the "Powered by CitizenLab" logo

## 2018-12-13

### Fixed

- User digest email campaigns is sent out again
- IE11 UI fixes:
  - Project card text overflow bug
  - Project header text wrapping/centering bug
  - Timeline header broken layout bug
  - Dropdown not correctly positioned bug
- Creating new tenants and changing the host of existing tenants makes automatic DNS changes again

### Added

- SEO improvements: project pages and info pages are now included in sitemap
- Surveys now have Google Forms support

## 2018-12-11-2

### Fixed

- A required registration field of type number no longer blocks users on step 2 of the registration flow

## 2018-12-11

### Fixed

- Loading an idea page with a deleted comment no longer results in an error being shown
- Assigning a first bedget to a PB project as a new user no longer shows an infinite spinner
- Various dropdowns, most famously users group selection dropdown, no longer overlap menu items

## 2018-12-07

### Fixed

- It's again possible to write a comment to a comment on mobile
- When logged in and trying to log in again, the user is now redirected to the homepage
- A deleted user no longer generates a link going nowhere in the comments
- The dropdown menu for granular permissions no longer disappears behind the user search field
- After deleting an idea, the edit and delete buttons are no longer shown in the idea manager
- Long event title no longer pass out of the event box
- Notifications from a user that got deleted now show 'deleted user' instead of nothing

### Added

- Machine translations on the idea page
  - The idea body and every comment not in the user's language shows a button to translate
  - Feature flagged as `machine_translations`
  - Works for all languages
- Show the currency in the amount field for participatory budgeting in the admin
- Built-in registration fields can now be made required in the admin
- FranceConnect now shows a "What is FranceConnect?" link under the button

### Changed

- The picks column in the idea manager no longer shows a euro icon

## 2018-11-28

### Fixed

- IE11 graphical fixes in text editor, status badges and file drag&drop area fixed
- The idea tab is visible again within the admin of a continuous PB project
- The checkbox within 3rd party login buttons is now clickable in Firefox

## 2018-11-27

### Fixed

- When all registration fields are disabled, signing up through invite no longer blocks on the first step
- A moderator that has not yet accepted their invitation, is no longer shown as 'null null' in the moderators list
- Adding an idea by clicking on the map is possible again

### Changed

- When there are no events in a project, the events title is no longer shown
- The logo for Azure AD login (VUB Net ID) is shown as a larger image
- When logging in through a 3rd party login provider, the user needs to confirm that they've already accepted the terms and conditions

## 2018-11-22

### Fixed

- In the clustering prototype, comparing clusters using the CTRL key now also works on Mac
- Widget HTML code can now be copied again
- Long consequent lines of text now get broken up in multiple lines on the idea page
- Admin pages are no longer accessible for normal users
- Reduced problems with edge cases for uploading images and attachments

### Added

- Participatory budgeting (PB)
  - A new participation method in continuous and timeline projects
  - Admins and moderators can set budget on ideas and a maximum budget on the PB phase
  - Citizens can fill their basket with ideas, until they hit the limit
  - Citizens can submit their basket when they're done
  - Admins and moderators can process the results through the idea manager and excel export
- Advanced dashboards: iteration 1
  - The summary tab shows statistics on idea/comment/vote and registration activities
  - The users tab shows information on user demographics and a leaderboard
  - The time filter can be controller with the precision of a day
  - Project, group and topic filters are available when applicable
  - Project moderators can access the summary tabs with enforced project filter
- Social sharing through the modal is now separately trackable from sharing through the idea page
- The ideas excel export now contains the idea status
- A new smart group rule allows for filtering on project moderators and normal users

### Changed

- Project navigation is now shown in new navigation bar on top
- The content of the 'Open idea project' for new tenants has changed
- After posting an idea, the user is redirected towards the idea page of the new idea, instead of the landing page

## 2018-11-07

### Fixed

- The widget HTML snippet can be copied again

## 2018-11-05

### Fixed

- Clicking Terms & Conditions links during sign up now opens in a new tab

### Added

- Azure Active Directory login support, used for VUB Net ID

## 2018-10-25

### Fixed

- Resizing and alignment of images and video in the editor now works as expected
- Language selector is now updating the saved locale of a signed in user
- When clicking "view project" in the project admin in a new tab, the projects loads as expected
- The navbar user menu is now keyboard accessible
- Radio buttons in forms are now keyboard accessible
- The link to the terms and conditions from social sign in buttons is fixed
- In admin > settings > pages, the editors now have labels that show the language they're in
- Emails are no longer case sensitive, resolving recurring password reset issues
- The widget now renders properly in IE11
- Videos are no longer possible in the invitation editor

### Added

- Cookie consent manager
  - A cookie consent footer is shown when the user has not yet accepted cookies
  - The user can choose to accept all cookies, or open the manager and approve only some use cases
  - The consent settings are automatically derived from Segment
  - When the user starts using the platform, they silently accept cookies
- A new cookie policy page is easier to understand and can no longer be customized through the admin
- Granular permissions
  - In the project permissions, an admin or project moderator can choose which citizens can take which actions (posting/voting/comments/taking survey)
  - Feature flagged as 'granular_permissions', turned off by default
- Ideas excel export now contains links to the ideas
- Ideas and comments can now be exported from within a project, also by project moderators
- Ideas and comments can now be exported for a selection of ideas
- When signing up, a user gets to see which signup fields are optional

### Changed

- Published projects are now shown first in the admin projects overview
- It's now more clear that the brand color can not be changed through the initial input box
- All "Add <something>" buttons in the admin have moved to the top, for consistency
- The widget no longer shows the vote count when there are no votes
- When a project contains no ideas, the project card no longer shows "no ideas yet"

## 2018-10-09

### Fixed

- UTM tags are again present on social sharing
- Start an idea button is no longer shown in the navbar on mobile
- Exceptionally slow initial loading has been fixed
- Sharing on facebook is again able to (quite) consistently scrape the images
- When using the project copy tool in Admin HQ, attachments are now copied over as well

### Added

- Email engine in the admin (feature flagged)
  - Direct emails can be sent to specific groups by admins and moderators
  - Delivered/Opened/Clicked statistics can be seen for every campaign
  - An overview of all automated emails is shown and some can be disabled for the whole platform

## 2018-09-26

### Fixed

- Error messages are no longer cut off when they are longer than the red box
- The timeline dropdown on mobile shows the correct phase names again
- Adding an idea by clicking on the map works again
- Filip peeters is no longer sending out spam reports
- Reordering projects on the projects admin no longer behaves unexpectedly
- Fixes to the idea manager
  - Tabs on the left no longer overlap the idea table
  - Idea status tooltips no longer have an arrow that points too much to the right
  - When the screen in not wide enough, the preview panel on the right is no longer shown
  - Changing an idea status through the idea manager is possible again

### Added

- Social sharing modal is now shown after posting an idea
  - Feature flagged as `ideaflow_social_sharing`
  - Offers sharing buttons for facebook, twitter and email
- File attachments can now be added to
  - Ideas, shown on the idea page. Also works for citizens.
  - Projects, shown in the information page, for admins and moderators
  - Phases, shown under the phase description under the timeline, for admins and moderators
  - Events, shown under the event description, for admins and moderators
  - Pages, shown under the text, for admins
- Some limited rich text options can now be used in email invitation texts

### Changed

- The admin projects page now shows 3 seperate sections for published, draft and archived
- When there are no voting buttons, comment icon and count are now also aligned to the right
- It's now possible to remove your avatar

## 2018-09-07

### Fixed

- Submit idea button is now aligned with idea form
- An error caused by social sign in on French platforms not longer has an English error message
- Checkboxes are now keyboard navigable
- Projects that currently don't accept ideas can no longer be selected when posting an idea
- Deleting an idea no longer results in a blank page
- Deleting a comment no longer results in a blank page
- When sign in fails, the error message no longer says the user doesn't exist
- `null` is no longer shown as a lastname for migrated cl1 users without last name
- Clicking on the table headers in the idea managers again swaps the sorting order as expected
- Typeform Survey now is properly usable on mobile

### Added

- Email notification control
  - Every user can opt-out from all recurring types of e-mails sent out by the platform by editing their profile
  - Emails can be fully disabled per type and per tenant (through S&S ticket)
- An widget that shows platform ideas can now be embedded on external sites
  - The style and content of the widget can be configured through admin > settings > widgets
  - Widget functionality is feature flagged as "widgets", on by default

### Changed

- Initial loading speed of the platform has drastically improved, particulary noticable on mobile
- New tenants have custom signup fields and survey feature enabled by default

## 2018-08-20

### Fixed

- The idea sidepane on the map correctly displays HTML again
- Editing your own comment no longer turns the screen blank
- Page tracking to segment no longer tracks the previous page instead of the current one
- Some browsers no longer break because of missing internationalization support
- The options of a custom field are now shown in the correct order

### Added

- A major overhaul of all citizen-facing pages to have significantly better accessibility (almost WCAG2 Level A compliant)
  - Keyboard navigation supported everywhere
  - Forms and images will work better with screen readers
  - Color constrasts have been increased throughout
  - A warning is shown when the color in admin settings is too low on constrast
  - And a lot of very small changes to increase WCAG2 compliance
- Archived projects are visible by citizens
  - Citizens can filter to see all, active or archived projects
  - Projects and project cards show a badge indicating a project is archived
  - In the admin, active and archived projects are shown separately
- A favicon can now be configured at the hidden location `/admin/favicon`
  - On android in Chrome, the platform can be added to the Android homescreen and will use the favicon as an icon
- Visitors coming through Onze Stad App now are trackable in analytics

### Changed

- All dropdown menus now have the same style
- The style of all form select fields has changed
- Page tracking to segment no longer includes the url as the `name` property (salesmachine)
- Font sizes throughout the citizen-facing side are more consistent

## 2018-08-03

### Fixed

- The landingpage header layout is no longer broken on mobile devices
- Yet another bug related to the landingpage not correctly redirecting the user to the correct locale
- The Page not found page was not found when a page was not found

### Added

- The 'Create an account' call to action button on the landing page now gets tracked

## 2018-08-02

### Fixed

- The browser no longer goes blank when editing a comment
- Redirect to the correct locale in the URL no longer goes incorrectly to `en`

## 2018-07-31

### Fixed

- The locale in the URL no longer gets added twice in certain conditions
- Various fixes to the rich text editor
  - The controls are now translated
  - Line breaks in the editor and the resulting page are now consistent
  - The editor no longer breaks form keyboard accessibility
  - The images can no longer have inconsistent widht/height ratio wich used to happen in some cases
  - The toolbar buttons have a label for accessibility
- A new tenant created in French no longer contains some untranslated content
- The tenant lifecycle stage is now properly included in `group()` calls to segment
- Comment body and various dynamic titles are secured against XSS attacks

### Added

- Ideas published on CitizenLab can now also be pushed to Onze Stad App news stream
- The rich text editor
  - Now support copy/paste of images
- Event descriptions now also support rich text
- When not signed in, the header shows a CTA to create an account
- A new smart group rule allows you to specify members than have participated (vote, comment, idea) in a certain project
- The admin now shows a "Get started" link to the knowledge base on the bottom left
- The Dutch platforms show a "fake door" to Agenda Setting in the admin navigation

### Changed

- The idea card now shows name and date on 2 lines
- The navbar now shows the user name next to the avatar
- The user menu now shows "My ideas" instead of "Profile page"

## 2018-07-12

### Fixed

- New text editor fixes various bugs present in old editor:
  - Typing idea texts on Android phones now works as expected
  - Adding a link to a text field now opens the link in a new window
  - Resizing images now works as expected
  - When saving, the editor no longer causes extra whitespace to appear
- A (too) long list of IE11 fixes: The platform is now fully usable on IE11
- The group count in the smart groups now always shows the correct number
- The admin dashboard is no longer too wide on smaller screens
- The home button on mobile is no longer always active
- Fix for page crash when trying to navigate away from 2nd signup step when one or more required fields are present

### Added

- The language is now shown in the URL at all times (e.g. `/en/ideas`)
- The new text editor enables following extras:
  - It's now possible to upload images through the text editor
  - It's now possible to add youtube videos through the text editor
- `recruiter` has been added to the UTM campaign parameters

### Know issues

- The controls of the text editor are not yet translated
- Posting images through a URL in the text editor is no longer possible
- Images that have been resized by IE11 in the text editor, can subsequently no longer be resized by other browsers

## 2018-06-29

### Fixed

- Facebook now correctly shows the idea image on the very first share
- Signing up with a google account that has no avatar configured now works again
- Listing the projects and ideas for projects that have more than 1 group linked to them now works again

### Added

- Voting Insights [beta]: Get inisghts into who's voting for which content
  - Feature flagged as 'clustering', disabled by default
  - Admin dashboard shows a link to the prototype
- Social sharing buttons on the project info page
- Usage of `utm_` parameters on social sharing to track sharing performance
- Various improvements to meta tags throughout the platform
  - Page title shows the unread notification count
  - More descriptive page titles on home/projects/ideas
  - Engaging generic default texts when no meta title/description are provided
  - Search engines now understand what language and region the platform is targeting
- Optimized idea image size for facebook sharing
- Sharing button for facebook messenger on mobile
- When you receive admin rights, a notification is shown
- `tenantLifecycleStage` property is now present in all tracked events to segment

### Changed

- Meta tags can't be changed through the admin panel anymore
- Social sharing buttons changed aspect to be more visible

## 2018-06-20

### Fixed

- Visual fixes for IE11 (more to come)
  - The text on the homepage doesn't fall outside the text box anymore
  - The buttons on the project page are now in the right place
  - In the projects pages, the footer is no longer behaving like a header
- When trying to add a timeline phase that overlaps with another phase, a more descriptive error is shown
- larsseit font is now always being loaded

### Added

- Smart groups allow admins to automatically and continuously make users part of groups based on conditions
- New user manager allows
  - Navigating through users by group
  - Moving, adding and removing users from/to (manual) groups
  - Editing the group details from within the user manager
  - Creating groups from within the user manager
  - Exporting users to excel by group or by selection
- Custom registration fields now support the new type "number"
- The city website url can now be specified in admin settings, which is used as a link in the footer logo

### Changed

- The checkbox copy at signup has changed and now links to both privacy policy and terms and conditions
- Improved styling of usermenu dropdown (the menu that opens when you click on the avatar in the navigation bar)

### Removed

- The groups page is no longer a separate page, but the functionality is part of the user manager

## 2018-06-11

### Fixed

- Notifications that indicate a status change now show the correct status name
- The admin pages editors support changing content and creating new pages again
- When searching in the invites, filters still work as expected
- The font has changed again to larsseit

### Added

- Accessibility improvements:
  - All images have an 'alt' attributes
  - The whole navbar is now usable with a keyboard
  - Modals can be closed with the escape key
  - The contrast of labels on white backgrounds has increased
- New ideas will now immediately be scraped by facebook
- When inviting a user, you can now pick projects for which the user becomes a moderator

### Changed

- The language switcher is now shown on the top right in the navbar

## 2018-05-27

### Fixed

- Sitemap now has the correct date format
- Empty invitation rows are no longer created when the given excel file contains empty rows
- Hitting enter while editing a project no longer triggers the delete button
- Registration fields on signup and profile editing are now always shown in the correct language
- The dropdown menu for idea sorting no longer gets cut off by the edge of the screen on small screens
- Saving a phase or continuous project no longer fails when participation method is not ideation

### Added

- Language selection now also has a regional component (e.g. Dutch (Belgium) instead of Dutch)
- Added noindex tag on pages that should be shown in Google
- A new 'user created' event is now being tracked from the frontend side
- It's now possible to use HTML in the field description of custom fields (no editor, only for internal usage)

## 2018-05-16

### Fixed

- Phases are now correctly active during the day specified in their end date
- On the new idea page, the continue button is now shown at all resolutions
- On the idea list the order-by dropdown is now correctly displayed at all resolutions.

### Added

- Project moderators can be specified in project permissions, giving them admin and moderation capabilities within that project only
  - Moderators can access all admin settings of their projects
  - Moderators can see they are moderating certain projects through icons
  - Moderators can edit/delete ideas and delete comments in their projects
- A correct meta description tag for SEO is now rendered
- The platforms now render sitemaps at sitemap.xml
- It is now possible to define the default view (map/cards) for every phase individually
- The tenant can now be configured with an extra `lifecycle_stage` property, visible in Admin HQ.
- Downloading ideas and comments xlsx from admin is now tracked with events
- The fragment system, to experiment with custom content per tenant, now also covers custom project descriptions, pages and individual ideas

### Changed

- It is no longer possible to define phases with overlapping dates
- Initial loading speed of the platform has improved

## 2018-04-30

### Fixed

- When posting an idea and only afterward signing in, the content originally typed is no longer lost
- An error is no longer shown on the homepage when using Internet Explorer
- Deleting a user is possible again

### Changed

- The idea manager again shows 10 ideas on one page, instead of 5
- Submit buttons in the admin no longer show 'Error' on the buttons themselves

### Removed

- The project an idea belongs to can no longer be changed through the edit idea form, only through the idea manager

## 2018-04-26

### Added

- Areas can now be created, edited and deleted in the admin settings
- The order of projects can now be changed through drag&drop in the admin projects overview
- Before signing up, the user is requested to accept the terms and conditions
- It's possible to experiment with platform-specific content on the landing page footer, currently through setup & support
- Images are only loaded when they appear on screen, improving page loading speed

### Fixed

- You can no longer click a disabled "add an idea" button on the timeline
- When accessing a removed idea or project, a message is shown

### Known issues

- Posting an idea before logging in is currently broken; the user is redirected to an empty posting form
- Social sharing is not consistently showing all metadata

## 2018-04-18

### Fixed

- Adding an idea at a specific location by clicking on the map is fixed

## 2018-04-09

### Fixed

- An idea with a location now centers on that location
- Map markers far west or east (e.g. Vancouver) are now positioned as expected
- Links in comment now correctly break to a new line when they're too long
- Hitting enter in the idea search box no longer reloads the page
- A survey project no longer shows the amount of ideas on the project card
- The navbar no longer shows empty space above it on mobile
- The report as spam window no longer scrolls in a weird way
- The project listing on the homepage no longer repeats the same project for some non-admin users
- Google/Facebook login errors are captured and shown on an error page
- Some rendering issues were fixed for IE11 and Edge, some remain
- An idea body with very long words no longer overlaps the controls on the right
- Project cards no longer overlap the notification menu

### Added

- A user can now edit and delete its own comments
- An admin can now delete a user's comment and specify the reason, notifying the user by notification
- Invitations
  - Admins can invite users by specifying comma separated email addresses
  - Admins can invite users with extra information by uploading an excel file
  - Invited users can be placed in groups, made admin, and given a specific language
  - Admins can specify a message that will be included in the email to the invited users
  - Admins receive a notification when invited users sign up
- Users receive a notification and email when their idea changes status
- Idea titles are now limited to 80 characters

### Known issues

- Adding an idea through the map does not position it correctly

## 2018-03-23

### Fixed

- Fixed padding being added on top of navigation bar on mobile devices

## 2018-03-22

### Fixed

- Idea creation page would not load when no published projects where present. Instead of the loading indicator the page now shows a message telling the user there are no projects.

## 2018-03-20

### Fixed

- Various visual glitches on IE11 and Edge
- Scrolling behviour on mobile devices is back to normal
- The admin idea manager no longer shows an empty right column by default

### Added

- Experimental raw HTML editing for pages in the admin at `/admin/pages`

## 2018-03-14

### Fixed

- When making a registration field required, the user can't skip the second sign up step
- When adding a registration field of the "date" type, a date in the past can now be chosen
- The project listing on the landing page for logged in users that aren't admin is fixed

### Added

- When something goes wrong while authenticating through social networks, an error page is shown

## 2018-03-05

### Added

- Limited voting in timeline phases
- Facebook app id is included in the meta headers

### Known issues

- When hitting your maimum vote count as a citizen, other idea cards are not properly updating untill you try voting on them
- Changing the participation settings on a continuous project is impossible

## 2018-02-26

### Fixed

- Project pages
  - Fixed header image not being centered
- Project timeline page
  - Fixed currently active phase not being selected by default
  - Fixed 'start an idea' button not being shown insde the empty idea container
  - Fixed 'start an idea' button not linking to the correct idea creation step
- Ideas and Projects filter dropdown
  - Fixed the dropdown items not always being clickable
- Navigation bar
  - Fixed avatar and options menu not showing on mobile devices

### Added

- Responsive admin sidebar
- Top navigation menu stays in place when scrolling in admin section on mobile devices

### Changed

- Project timeline
  - Better word-breaking of phases titles in the timeline

## 2018-02-22

### Fixed

- Idea page
  - Fixed voting buttons not being displayed when page is accessed directly
- Edit profile form page
  - Fixed broken input fields (first name, last name, password, ...)
  - Fixed broken submit button behavior
- Admin project section
  - Fixed default view (map or card) not being saved
  - Fixed save button not being enabled when an image is added or removed
- Project page
  - Fixed header navigation button of the current page not being highlighted in certain scenarios
  - Fixed no phase selected in certain scenarios
  - Fixed mobile timeline phase selection not working
- Idea cards
  - Fixed 'Load more' button being shown when no more ideas
- Project cards
  - Fixed 'Load more' button being shown when no more projects
- Idea page
  - Fixed faulty link to project page
- Add an idea > project selection page
  - Fixed broken layout on mobile devices

### Added

- Landing page
  - Added 'load more' button to project and idea cards
  - Added search, sort and filter by topic to idea cards
- Project card
  - Added ideas count
- Idea card
  - Added author avatar
  - Added comment count and icon
- Idea page
  - Added loading indicator
- Project page
  - Added loading indicator
  - Added border to project header buttons to make them more visible
- Admin page section
  - Added header options in rich-text editors

### Changed

- Navigation bar
  - Removed 'ideas' menu item
  - Converted 'projects' menu item into dropdown
  - Changed style of the 'Start an idea' button
- Landing page
  - Header style changes (larger image dimensions, text centered)
  - Removed 'Projects' title on top of project cards
- Project card
  - Changed project image dimensions
  - Changed typography
- Idea card
  - Removed image placeholder
  - Reduced idea image height
- Filter dropdowns
  - Height, width and alignment changes for mobile version (to ensure the dropdown is fully visible on smaller screens)
- Idea page
  - Improved loading behavior
  - Relocated 'show on map' button to sidebar (above sharing buttons)
  - Automatically scroll to map when 'show on map' button is clicked
  - Larger font sizes and better overall typography for idea and comment text
  - Child comments style changes
  - Child commenting form style change
  - Comment options now only visible on hover on desktop
- Project page
  - Improved loading behavior
  - Timeline style changes to take into account longer project titles
  - Changed copy from 'timeline' to 'process'
  - Changed link from projects/<projectname>/timeline to projects/<projectname>/process
  - Events header button not being shown if there are no events
- Add an idea > project selection page
  - Improved project cards layout
  - Improved mobile page layout

## 2018-01-03

### Fixed

- Updating the bio on the profile page works again
- 2018 can be selected as the year of events/phases
- The project dropdown in the idea posting form no longer shows blank values
- Reset password email

### Added

- Ideas can be edited by admins and by their author
- An idea shows a changelog with its latest updates
- Improved admin idea manager
  - Bulk update project, topics and statuses of ideas
  - Bulk delete ideas
  - Preview the idea content
  - Links through to viewing and editing the idea
- When on a multi-lingual platform, the language can be changed in the footer
- The project pages now show previews of the project events in the footer
- The project card now shows a description preview text, which is changeable through the admin
- Images are automatically optimized after uploading, to reduce the file size

### Changed

- Image dimensions have changed to more optimal dimensions

## 2017-12-13

### Fixed

- The ideas of deleted users are properly shown
- Slider to make users admins is again functional

### Added

- The idea show page shows a project link
- Mentions are operational in comments
- Projects can be deleted in the admin

### Changed

- Ideas and projects sections switched positions on the landing page

## 2017-12-06

### Fixed

- Phases and events date-picker no longer overlaps with the description text
- No longer needed to hard refresh if you visited al old version of the platform
- Inconsistency when saving project permissions has been fixed
- Bullet lists are now working in project description, phases and events
- The notifications show the currect user as the one taking the action

### Added

- Translators can use `orgName` and `orgType` variables everywhere
- Previews of the correct image dimension when uploading images

### Changed

- Lots of styling tweaks to the admin interface
- Behaviour of image uploads has improved

## 2017-11-23

### Fixed

- Loading the customize tab in the admin no longer requires a hard refresh

## 2017-11-22

### Fixed

- When saving a phase in the admin, the spinner stops on success or errors
- Deleting a user no longer breaks the idea listing, idea page and comments
- Better error handling in the signup flow
- Various bug fixes to the projects admin
- The switches that control age, gender, ... now have an effect on the signup flow.
- For new visitors, hard reloading will no longer be required

### Added

- Social Sign In with facebook and google. (Needs to be setup individually per customer)
- Information pages are reachable through the navbar and editable through the admin
- A partner API that allows our partners to list ideas and projects programmatically
- Ideas with a location show a map on the idea show page
- Activation of welcome and reset password e-mails

### Changed

- Changes to mobile menu layout
- Changes to the style of switches
- Better overall mobile experience for citizen-facing site

### Known issues

- If you visited the site before and the page did not load, you need to hard refresh.
- If the "Customize" tab in the admin settings does not load, reload the browser on that page

## 2017-11-01

### Fixed

- Various copy added to the translation system
- Fixed bug where image was not shown after posting an idea
- Loading behaviour of the information pages
- Fixed bug where the app no longer worked after visiting some projects

### Added

- Added groups to the admin
- Added permissions to projects
- Social sharing of ideas on twitter and (if configured for the platform) facebook
- Projects can be linked to certain areas in the admin
- Projects can be filtered by area on the projects page
- Backend events are logged to segment

### Changed

- Improved the styling of the filters
- Project description in the admin has its own tab
- Restored the landing page header with an image and configurable text
- Improved responsiveness for idea show page
- Maximum allowed password length has increased to 72 characters
- Newest projects are list first

## 2017-10-09

### Fixed

- The male/female gender selection is no longer reversed after registration
- On firefox, the initial loading animation is properly scaled
- After signing in, the state of the vote buttons on idea cards is now correct for the current user
- Fixed bug were some text would disappear, because it was not available in the current language
- Fixed bug where adding an idea failed because of a wrongly stored user language
- Fixed bug where removing a language in the admin settings fails
- Graphical glitches on the project pages

### Added

- End-to-end test coverage for the happy flow of most of the citizen-facing app interaction
- Automated browser error logging to be proactive on bugs
- An idea can be removed through the admin

### Changed

- The modal that shows an idea is now fullscreen and has a new animation
- New design for the idea show page
- New design for the comments, with animation and better error handling
- The "Trending" sorting algorithm has changed to be more balanced and give new ideas a better chance
- Slightly improved design of the page that shows the user profile

## 2017-09-22

### Fixed

- Bug where multiple form inputs didn't accept typed input
- Issues blocking the login process
- The success message when commenting no longer blocks you from adding another comment
- Clicking an internal link from the idea modal didn't work
- Responsiveness of filters on the ideas page
- Updating an idea status through the admin failed

### Added

- Initial loading animation on page load
- Initial version of the legal pages (T&C, privacy policy, cookie policy)
- All forms give more detailed error information when something goes wrong
- Full caching and significant speed improvements for all data resources

### Changed

- Refactoring and restyling of the landing page, idea cards and project cards
- Added separate sign in and sign up components
- Cleaned up old and unused code
- The navbar is no longer shown when opening a modal
- Lots of little tweaks to styling, UX and responsiveness

## 2017-09-01

### Fixed

- Saving forms in the admin of Projects will now show success or error messages appropriately
- The link to the guide has been hidden from the admin sidebar until we have a guide to link to

### Added

- Adding an idea from a project page will pre-fill parts of the new idea form
- The landing page now prompts user to add an Idea if there are none
- The landing page will hide the Projects block if there are none

### Changed

- Under-the-hood optimizations to increase the loading speed of the platform

## 2017-08-27

### Fixed

- Changing the logo and background image in admin settings works
- Platform works for users with an unsupported OS language

### Added

- Admin dashboard
- Default topics and idea statuses for newly deployed platforms
- Proper UX for handling voting without being signed in
- Meta tags for SEO and social sharing
- Better error handling in project admin

### Changed

- Projects and user profile pages now use slugs in the URL

## 2017-08-18

### Fixed

- Changing idea status in admin
- Signing up
- Proper rending of menu bar within a project
- Admin settings are properly rendered within the tab container
- Lots of small tweaks to rendering on mobile
- Default sort ideas on trending on the ideas index page

### Added

- Admin section in projects to CRUD phases
- Admin section in projects to CRUD events
- New navbar on mobile
- Responsive version of idea show page

### Changed

- Navbar design updated
- One single login flow experience instead of 2 separate ones (posting idea/direct)
- Admins can only specify light/dark for menu color, not the exact color

### Removed

- Facebook login (Yet to be added to new login flow, will be back soon)

## 2017-08-13

### Fixed

- Voting on cards and in an idea page
- Idea modal loading speed
- Unread notification counter

### Added

- New improved flow for posting an idea
- Admin interface for projects
- New design for idea and project cards
- Consistenly applied modal, with new design, for ideas
- Segment.io integration, though not all events are tracked yet

### Changed

- Idea URls now using slugs for SEO<|MERGE_RESOLUTION|>--- conflicted
+++ resolved
@@ -1,16 +1,14 @@
 # Changelog
 
-<<<<<<< HEAD
 ## Next release
 
 ### Fixed
 
 - [CL-790] Events date picker now has the correct date format for US-based tenants
-=======
+
 ### Added
 
 - [CL-729] Do not show proposals navbar item if corresponding feature is disabled
->>>>>>> 532e0389
 
 ## 2022-05-26_2
 
