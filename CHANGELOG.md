--- conflicted
+++ resolved
@@ -1,26 +1,13 @@
+# Changelog
+
 ## Next release
 
 ### Fixed
 
-- Error message now shown in AdminHQ when tenant creation fails due to host URL already being in use.
-- The email/phone field in the sign in/up forms now has validation of the email address/phone number and provides an error message when this validation fails.
-
-# Changelog
-
-<<<<<<< HEAD
-## Next release
-
-### Fixed
-
-- The email/phone field in the sign in/up forms now has validation of the email address/phone number and provides an error message when this validation fails.
-=======
-### Fixed
-
 - Can now re-use tenant host URL immediately the tenant is deleted.
->>>>>>> 3046a244
 - Error message now shown in AdminHQ when tenant creation fails due to host URL already being in use.
 - Added temporary fix for the project page without permissions error where it doesn't recover after sign in.
-
+- The email/phone field in the sign in/up forms now has validation of the email address/phone number and provides an error message when this validation fails.
 
 ## 2022-02-28
 
