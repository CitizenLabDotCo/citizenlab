# Changelog

## Next release

<<<<<<< HEAD
### Fixed

- Validation and functioning of page forms are fixed (forms to change the fixed/legal pages such as the FAQ, T&C, privacy policy, etc.).
=======
### Added 

- Split 'Pages' tab in admin/settings into the 'Pages' and 'Policies' tabs. 'Pages' contains the about, FAQ and a11y statement pages, while 'Policies' contains the terms and conditions, privacy- and cookie policy. The 'Pages' tab will soon be replaced by a 'Navigation' tab with more customizability options as part of the upcoming nav-bar customization functionality. This is just a temporary in-between solution.
>>>>>>> d1e83121

## 2021-09-24

### Added

- SmartSurvey integration

## 2021-09-22

### Changed

- Cookie popup can be closed again.
- Very short phases are now shown slightly bigger in the timeline, and projects with many phases will display the timeline correctly.

## 2021-09-21

### Added

- Permit embedding of videos from videotool.dk in rich-text editor content.

### Changed

- Project moderators have access to the 'Reporting' tab of the admin panel for their projects.

### Fixed

- The category columns in input `xlsx` exports (insights) are now ordered as presented in the application.

## 2021-09-14

### Changed

- Mobile navbar got redesigned. We now have a 'More' button in the default menu that opens up a full mobile menu.

## 2021-09-13

### Added

- Insights table export button. Adds the ability to export the inputs as xlsx for all categories or a selected one.

### Fixed

- Fixes issue where user name will sometimes appear as "undefined"

## 2021-09-06

### Added

- Keyboard navigation improvements for the Insights Edit view
- Added the internal machinery to support text network analyses in the end-to-end flow.

### Fixed

- '&' character now displays correctly in Idea description and Project preview description.
- Fixes user export with custom fields

## 2021-09-03

### Fixed

- Ghent now supports mapping 25 instead of 24 neighbourhouds

## 2021-09-02

### Fixed

- Setting DNS records when the host is changed.
- Smart group rules for participation in project, topic or idea status are now applied in one continuous SQL query.

### Changed

- The rule values for participation in project, topic or idea status, with predicates that are not a negation, are now represented as arrays of IDs in order to support specifying multiple projects, topics or idea statuses (the rule applies when satisfied for one of the values).

## 2021-09-01

### Fixed

- When voting is disabled, the reason is shown again

## 2021-08-31

### Added

- When signing up with another service (e.g. Google), the platform will now remember a prior language selection.

### Fixed

- Accessibility: voting buttons (thumbs) have a darker color when disabled. There's also more visual distinction between voting buttons on input cards when they are enabled and disabled.
- Accessibility: The default background color of the last "bubble" of the avatars showing on e.g. the landing page top banner is darker, so the contrast with its content (number of remaining users) is clearer.
- Accessibility: the text colors of the currently selected phase in a timeline project are darker to improve color contrast to meet WCAG 2.1 AA requirements.
- Accessibility: the status and topics on an input (idea) page are more distinctive compared to its background, meeting WCAG 2.1 AA criteria.
- Verification using Auth0 method no longer fails for everyone but the first user

## 2021-08-30

### Added

- New Insights module containing Insights end-to-end flow

## 2021-08-26

### Added

- Microsoft Forms integration

## 2021-08-20

### Fixed

- Survey options now appear as expected when creating a new survey project
- Adds a feature flag to disable user biographies from adminHQ

## 2021-08-18

### Added

- Added Italian to platform
- Support for a new verification method specifically for Ghent, which lets users verify using their rijksregisternummer
- Improved participatory budgeting:
  - Support for new virtual currencies (TOK: tokens, CRE: credits)
  - A minimum budget limit can be configured per project, forcing citizens to fill up their basket to some extent (or specify a specific basket amount when minimum and maximum budget are the same)
  - Copy improvements

## 2021-08-11

### Fixed

- When considering to remove a flag after updating content, all relevant attributes are re-evaluated.
- Issues with viewing notifications and marking them as read.

## 2021-08-09

### Fixed

- The preheader with a missing translation has been removed from user confirmation email

### Fixed

- When you sign up with Google, the platform will now automatically use the language of your profile whenever possible
- Fixed invalid SQL queries that were causing various issues throughout the platforms (Part I). (IN-510)

## 2021-08-05

### Added

- Added message logging to monitor tenant creation status (shown in admin HQ).

### Changed

- No default value for the lifecycle stage is prefilled, a value must be explicitly specified.
- Changing the lifecycle stage from/to demo is prohibited.
- Only tenant templates that apply without issues are released.
- On create validation for authors was replaced by publication context, to allow templates to successfully create content without authors.

## 2021-08-04

### Fixed

- Certain characters in Volunteer Cause titles prevented exporting lists of volunteers to Excel from admin/projects/.../volunteering view.
- Limit of 10 events under projects and in back office
- Events widget switch being shown in non-commercial plans

## 2021-07-30

### Added

- Configured dependabot for the frontend, a tool that helps keeping dependencies up to date.
- Added events overview page to navigation menu, which can be enabled or disabled.
- Added events widget to front page, which can be enabled or disabled (commercial feature).

## 2021-07-16

### Added

- Auto-detection of inappropriate content (in beta for certain languages). Flagged content can be inspected on the admin Activity page. The setting can be toggled in the General settings tab.

### Fixed

- On the admin activity page (/admin/moderation), items about proposals now correctly link to proposals (instead of to projects). Also, the copy of the links at the end of the item rows is now correct for different types of content (correct conjugation of 'this post', 'this project', etc. for all languages).

## 2021-07-14

### Added

- Project phases now have their own URLs, which makes it possible to link to a specific phase

### Fixed

- Blocked words for content that can contain HTML
- Searching users after sorting (e.g. by role)

## 2021-07-09

### Changed

- The admin Guide link goes to the support center now instead of to /admin/guide

## 2021-07-02

### Fixed

- Instances where the user name was "unknown author"

### Changed

- Removed the slogan from the homepage footer

## 2021-06-30

### Changed

- Users can no longer leave registration before confirming their account. This should prevent bugs relative to unconfirmed users navigating the platform.

## 2021-06-29

### Fixed

- Map: Fix for ideas that only have coordinates but no address not being shown on the map
- Map: Fix for 'click on the map to add your input' message wrongfully being shown when idea posting is not allowed
- Sign-up flow: Fix for bug that could cause the browser to freeze when the user tried to complete the custom fields step
- Project description: Fix for numbered and unnumbered lists being cut off
- Project Managers can now upload map layers.

### Changed

- Map: When an idea is selected that is hidden behind a cluster the map now zooms in to show that marker
- Map: Idea marker gets centered on map when clicked
- Map: Larger idea box on bigger desktop screens (width > 1440 pixels)
- Idea location: Display idea location in degrees (°) minutes (') seconds ('') when the idea only has coordinates but no address
- Sign-up flow: Show loading spinner when the user clicks on 'skip this step' in the sign-up custom fields step
- Image upload: The default max allowed file size for an image is now 10 Mb instead of 5 Mb

### Added

- 'Go back' button from project to project folder (if appropriate).

## 2021-06-22

### Changed

- Project managers that are assigned to a project and/or its input now lose those assignments when losing project management rights over that project.

### Fixed

- Input manager side modal scroll.

## 2021-06-18

### Fixed

- Privacy policy now opens in new tab.
- Landing page custom section now uses theme colors.
- Buttons and links in project description now open internal links in the same tab, and external links in a new tab.

## 2021-06-16

### Fixed

- Project moderators can no longer see draft projects they don't moderate in the project listing.
- The content and subject of the emails used to share an input (idea/issue/option/contribution/...) do now include the correct input title and URL.
- Sharing new ideas on Facebook goes faster
- Manual campaigns now have the layout content in all available languages.

## 2021-06-11

### Fixed

- Facebook button no longer shows when not configured.

## 2021-06-10

### Fixed

- Creating invites on a platform with many heavy custom registration fields is no longer unworkably slow

## 2021-06-09

### Added

- New citizen-facing map view

## 2021-06-08

### Fixed

- Ordering by ideas by trending is now working.
- Ordering by ideas votes in the input manager is now working.

## 2021-06-07

### Added

- Qualtrics surveys integration.

### Changed

- Project Events are now ordered chronologically from latest to soonest.

### Fixed

- Visibility Labels in the admin projects list are now visible.
- Tagged ideas export is fixed.
- Updating an idea in one locale does not overwrite other locales anymore

## 2021-05-28

### Fixed

- Project Events are now ordered chronologically from soonest to latest.

## 2021-05-27

### Fixed

- Project access rights management are now visible again.

## 2021-05-21

### Added

- Profanity blocker: when posting comments, input, proposals that contain profane words, posting will not be possible and a warning will be shown.

## 2021-05-20

### Fixed

- Excel exports of ideas without author

## 2021-05-19

### Added

- Support for Auth0 as a verification method

## 2021-05-18

### Fixed

- Active users no longer need confirmation

## 2021-05-14

### Fixed

- Fixed an issue causing already registered users to be prompted with the post-registration welcome screen.

## 2021-05-11

### Added

- Added polls to the reporting section of the dashboards

## 2021-05-10

### Changed

- Invited or verified users no longer require confirmation.

## 2021-05-07

### Fixed

- Spreasheet exports throughout the platform are improved.

### Added

- City Admins can now assign any user as the author of an idea when creating or updating.
- Email confirmation now happens in survey and signup page sign up forms.

## 2021-05-06

### Fixed

- Idea export to excel is no longer limited to 250 ideas.

## 2021-05-04

### Fixed

- Fixed issues causing email campaigns not to be sent.

## 2021-05-03

### Changed

- Users are now prompted to confirm their account after creating it, by receiving a confirmation code in their email address.

### Added

- SurveyXact Integration.

## 2021-05-01

### Added

- New module to plug email confirmation to users.

## 2021-04-29

### Fixed

- Editing the banner header in Admin > Settings > General, doesn't cause the other header fields to be cleared anymore

## 2021-04-22

### Fixed

- After the project title error appears, it disappears again after you start correcting the error

## 2021-03-31

### Fixed

- Customizable Banner Fields no longer get emptied/reset when changing another.

### Added

- When a client-side validation error happens for the project title in the admin, there will be an error next to the submit button in addition to the error message next to the input field.

## 2021-03-25

### Fixed

- The input fields for multiple locales provides an error messages when there's an error for at least one of the languages.

## 2021-03-23

### Fixed

- Fix for broken sign-up flow when signing-up through social sign-on

## 2021-03-19

### Fixed

- Admin>Dashboard>Users tab is no longer hidden for admins that manage projects.
- The password input no longer shows the password when hitting ENTER.
- Admin > Settings displays the tabs again

### Changed

- Empty folders are now shown in the landing page, navbar, projects page and sitemap.
- The sitemap no longer shows all projects and folder under each folder.
- Images added to folder descriptions are now compressed, reducing load times in project and folder pages.

### Added

- Allows for sending front-end events to our self-hosted matomo analytics tool

## 2021-03-16

### Changed

- Automatic tagging is functional for all clusters, and enabled for all premium customers

### Added

- Matomo is enabled for all platforms, tracking page views and front-end events (no workshops or back-end events yet)

## 2021-03-11

### Changed

- Tenants are now ordered alphabetically in AdminHQ
- Serbian (Latin) is now a language option.

## 2021-03-10

### Added

- CitizenLab admins can now change the link to the accessibility statement via AdminHQ.
- "Reply-to" field in emails from campaigns can be customized for each platform
- Customizable minimal required password length for each platform

## 2021-03-09

### Fixed

- Fixed a crash that would occur when tring to add tags to an idea

## 2021-03-08

### Fixed

- Phase pages now display the correct count of ideas (not retroactive - will only affect phases modified from today onwards).

## 2021-03-05

### Changed

- Changed the default style of the map
- Proposals/Initiatives are now sorted by most recent by default

### Added

- Custom maps (Project settings > Map): Admins now have the capability to customize the map shown inside of a project. They can do so by uploading geoJson files as layers on the map, and customizing those layers through the back-office UI (e.g. changing colors, marker icons, tooltip text, sort order, map legend, default zoom level, default center point).

### Fixed

- Fixed a crash that could potentially occur when opening an idea page and afterwards going back to the project page

## 2021-03-04

### Added

- In the admin (Settings > Registration tab), admins can now directly set the helper texts on top of the sign-up form (both for step 1 and 2).
- The admin Settings > Homepage and style tab has two new fields: one to allow customization for copy of the banner signed-in users see (on the landing page) and one to set the copy that's shown underneath this banner and above the projects/folders (also on the landing page).
- Copy to clarify sign up/log in possibilities with phone number

### Changed

- The admin Settings > Homepage and style tab has undergone copy improvements and has been rearranged
- The FranceConnect button to login, signup or verify your account now displays the messages required by the vendor.
- Updated the look of the FranceConnect button to login, signup or verify your account to feature the latests changes required by the vendor.

### Fixed

- Downvote button (thumbs down) on input card is displayed for archived projects

## 2021-03-03

### Added

- Users are now notified in app and via email when they're assigned as folder administrators.

## 2021-03-02

### Fixed

- Don't show empty space inside of the idea card when no avatar is present

### Added

- Maori as languages option

### Changed

- Improved layout of project event listings on mobile devices

## 2021-02-26

### Fixed

- France Connect button hover state now complies with the vendor's guidelines.

## 2021-02-24

### Fixed

- The project page no longer shows an eternal spinner when the user has no access to see the project

## 2021-02-18

### Added

- The password fields show an error when the password is too short
- The password fields have a 'show password' button to let people check their password while typing
- The password fields have a strength checker with appropriate informative message on how to increase the strength
- France Connect as a verification method.

### Fixed

- Notifications for started phases are no longer triggered for unpublished projects and folders.

## 2021-02-17

### Changed

- All input fields for multiple locales now use the components with locale switchers, resulting in a cleaner and more compact UI.
- Copy improvements

## 2021-02-12

### Fixed

- Fixed Azure AD login for some Azure setups (Schagen)

### Changed

- When searching for an idea, the search operation no longer searches on the author's name. This was causing severe performance issues and slowness of the paltforms.

## 2021-02-10

### Added

- Automatic tagging

## 2021-02-08

### Fixed

- Fixed a bug preventing registration fields and poll questions from reordering correctly.
- Fixed a bug causing errors in new platforms.

## 2021-02-04

### Fixed

- Fixed a bug causing the projects list in the navbar and projects page to display projects outside of folders when they're contained within them.

## 2021-01-29

### Added

- Ability to redirect URLs through AdminHQ
- Accessibility statement link in the footer

### Fixed

- Fixed issue affecting project managers that blocked access to their managed projects, when these are placed inside a folder.

## 2021-01-28

### Fixed

- A bug in Admin project edit page that did not allow a user to Go Back to the projects list after switching tabs
- Scrolling on the admin users page

## 2021-01-26

### Added

- Folder admin rights. Folder admins or 'managers' can be assigned per folder. They can create projects inside folders they have rights for, and moderate/change the folder and all projects that are inside.
- The 'from' and 'reply-to' emails can be customized by cluster (by our developers, not in Admin HQ). E.g. Benelux notification emails could be sent out by notifications@citizenlab.eu, US emails could be sent out by notifications@citizenlab.us etc., as long as those emails are owned by us. We can choose any email for "reply-to", so also email addresses we don't own. This means "reply-to" could potentially be configured to be an email address of the city, e.g. support@leuven.be. It is currently not possible to customize the reply-to (except for manual campaigns) and from fields for individual tenants.
- When a survey requires the user to be signed-in, we now show the sign in/up form directly on the page when not logged in (instead of the green infobox with a link to the sign-up popup)

### Fixed

- The 'reply-to' field of our emails showed up twice in recipient's email clients, now only once.

### Changed

- Added the recipient first and last name to the 'to' email field in their email client, so not only their email adress is shown.
- The links in the footer can now expand to multiple lines, and therefore accomodate more items (e.g. soon the addition of a link to the accesibility statement)

## 2021-01-21

### Added

- Added right-to-left rendering to emails

## 2021-01-18

### Fixed

- Access rights tab for participatory budget projects
- Admin moderation page access

## 2021-01-15

### Changed

- Copy improvements across different languages

## 2021-01-14

### Added

- Ability to customize the input term for a project

### Changed

- The word 'idea' was removed from as many places as possible from the platform, replaced with more generic copy.

## 2021-01-13

### Changed

- Idea cards redesign
- Project folder page redesign
- Project folders now have a single folder card image instead of 5 folder images in the admin settings
- By default 24 instead of 12 ideas or shown now on the project page

## 2020-12-17

### Fixed

- When creating a project from a template, only templates that are supported by the tenant's locale will show up
- Fixed several layout, interaction and data issues in the manual tagging feature of the Admin Processing page, making it ready for external use.
- Fixed project managers access of the Admin Processing page.

### Added

- Admin activity feed access for project managers
- Added empty state to processing list when no project is selected
- Keyboard shortcut tooltip for navigation buttons of the Admin Processing page

### Changed

- Reduced spacing in sidebar menu, allowing for more items to be displayed
- Style changes on the Admin Processing page

## 2020-12-08

### Fixed

- Issues with password reset and invitation emails
- No more idea duplicates showing up on idea overview pages
- Images no longer disappear from a body of an idea, or description of a project on phase, if placed at the bottom.

### Changed

- Increased color contrast of inactive timeline phases text to meet accesibility standard
- Increased color contrast of event card left-hand event dates to meet accesibility standard
- Increased color contrast of List/Map toggle component to meet accesibility standard

### Added

- Ability to tag ideas manually and automatically in the admin.

## 2020-12-02

### Changed

- By default the last active phase instead of the last phase is now selected when a timeline project has no active phase

### Fixed

- The empty white popup box won't pop up anymore after clicking the map view in non-ideation phases.
- Styling mistakes in the idea page voting and participatory budget boxes.
- The tooltip shown when hovering over a disabled idea posting button in the project page sticky top bar is no longer partially hidden

## 2020-12-01

### Changed

- Ideas are now still editable when idea posting is disabled for a project.

## 2020-11-30

### Added

- Ability to create new and edit existing idea statuses

### Fixed

- The page no longer refreshes when accepting the cookie policy

### Changed

- Segment is no longer used to connect other tools, instead following tools are integrated natively
  - Google Analytics
  - Google Tag Manager
  - Intercom
  - Satismeter
  - Segment, disabled by default
- Error messages for invitations, logins and password resets are now clearer.

## 2020-11-27

### Fixed

- Social authentication with Google when the user has no avatar.

### Changed

- Random user demographics on project copy.

## 2020-11-26

### Added

- Some specific copy for Vitry-sur-Seine

## 2020-11-25

### Fixed

- Sections with extra padding or funky widths in Admin were returned to normal
- Added missing copy from previous release
- Copy improvements in French

### Changed

- Proposal and idea descriptions now require 30 characters instead of the previous 500

## 2020-11-23

### Added

- Some specific copy for Sterling Council

### Fixed

- The Admin UI is no longer exposed to regular (and unauthenticated) users
- Clicking the toggle button of a custom registration field (in Admin > Settings > Registration fields) no longer duplicated the row
- Buttons added in the WYSIWYG editor now have the correct color when hovered
- The cookie policy and accessibility statement are not editable anymore from Admin > Settings > Pages

### Changed

**Project page:**

- Show all events at bottom of page instead of only upcoming events
- Reduced padding of sticky top bar
- Only show sticky top bar when an action button (e.g. 'Post an idea') is present, and you've scrolled past it.

**Project page right-hand sidebar:**

- Show 'See the ideas' button when the project has ended and the last phase was an ideation phase
- Show 'X ideas in the final phase' when the project has ended and the last phase was an ideation phase
- 'X phases' is now clickable and scrolls to the timeline when clicked
- 'X upcoming events' changed to 'X events', and event count now counts all events, not only upcoming events

**Admin project configuration page:**

- Replaced 'Project images' upload widget in back-office (Project > General) with 'Project card image', reduced the max count from 5 to 1 and updated the corresponding tooltip with new recommended image dimensions

**Idea page:**

- The map modal now shows address on top of the map when opened
- Share button copy change from "share idea" to "share"
- Right-hand sidebar is sticky now when its height allows it (= when the viewport is taller than the sidebar)
- Comment box now has an animation when it expands
- Adjusted scroll-to position when pressing 'Add a comment' to make sure the comment box is always fully visible in the viewport.

**Other:**

- Adjusted FileDisplay (downloadable files for a project or idea) link style to show underline by default, and increased contrast of hover color
- Reduced width of DateTimePicker, and always show arrows for time input

## 2020-11-20 (2)

### Fixed

- The project header image is screen reader friendly.
- The similar ideas feature doesn't make backend requests anymore when it's not enabled.

### Changed

- Areas are requested with a max. of 500 now, so more areas are visible in e.g. the admin dashboard.

## 2020-11-18

### Added

- Archived project folder cards on the homepage will now have an "Archived" label, the same way archived projects do\
- Improved support for right-to-left layout
- Experimental processing feature that allows admins and project managers to automatically assign tags to a set of ideas.

### Fixed

- Projects without idea sorting methods are no longer invalid.
- Surveys tab now shows for projects with survey phases.

### Changed

- Moved welcome email from cl2-emails to cl2-back

## 2020-11-16

### Added

- Admins can now select the default sort order for ideas in ideation and participatory budgeting projects, per project

### Changed

- The default sort order of ideas is now "Trending" instead of "Random" for every project if left unchanged
- Improved sign in/up loading speed
- Removed link to survey in the project page sidebar when not logged in. Instead it will show plain none-clickable text (e.g. '1 survey')

### Fixed

- Custom project slugs can now contain alphanumeric Arabic characters
- Project Topics table now updates if a topic is deleted or reordered.
- Empty lines with formatting (like bold or italic) in a Quill editor are now removed if not used as paragraphs.

## 2020-11-10

### Added

#### Integration of trial management into AdminHQ

- The lifecycle of the trials created from AdminHQ and from the website has been unified.
- After 14 days, a trial platform goes to Purgatory (`expired_trial`) and is no longer accessible. Fourteen days later, the expired trial will be removed altogether (at this point, there is no way back).
- The end date of a trial can be modified in AdminHQ (> Edit tenant > Internal tab).

## 2020-11-06

### Added

- Social sharing via WhatsApp
- Ability to edit the project URL
- Fragment to embed a form directly into the new proposal page, for regular users only

### Fixed

- The project about section is visibile in mobile view again
- Maps will no longer overflow on page resizes

## 2020-11-05

### Added

- Reordering of and cleaner interface for managing custom registration field options
- An 'add proposal' button in the proposals admin
- Fragment to user profile page to manage party membership settings (CD&V)
- "User not found" message when visiting a profile for a user that was deleted or could not be found

### Changed

- Proposal title max. length error message
- Moved delete functionality for projects and project folders to the admin overview

### Fixed

- The automatic scroll to the survey on survey project page

## 2020-11-03

### Fixed

- Fixed broken date picker for phase start and end date

## 2020-10-30

### Added

- Initial Right to left layout for Arabic language
- Idea description WYSIWYG editor now supports adding images and/or buttons

## 2020-10-27

### Added

- Support for Arabic

## 2020-10-22

### Added

- Project edit button on project page for admins/project manager
- Copy for Sterling Council

### Fixed

- Links will open in a new tab or stay on the same page depending on their context. Links to places on the platform will open on the same page, unless it breaks the flow (i.e. going to the T&C policy while signing up). Otherwise, they will open in a new tab.

### Changed

- In the project management rights no ambiguous 'no options' message will be shown anymore when you place your cursor in the search field

## 2020-10-16

### Added

- Ability to reorder geographic areas

### Fixed

- Stretched images in 'avatar bubbles'
- Input fields where other people can be @mentioned don't grow too wide anymore
- Linebar charts overlapping elements in the admin dashboard

## 2020-10-14

### Changed

- Project page redesign

## 2020-10-09

### Added

- Map configuration tool in AdminHQ (to configure maps and layers at the project level).

## 2020-10-08

### Added

- Project reports

### Changed

- Small styling fixes
- Smart group support multiple area codes
- Layout refinements for the new idea page
- More compact idea/proposal comment input
- Proposal 'how does it work' redesign

## 2020-10-01

### Changed

- Idea page redesign

## 2020-09-25

### Fixed

- The "Go to platform" button in custom email campaigns now works in Norwegian

### Added

- Granular permissions for proposals
- Possibility to restrict survey access to registered users only
- Logging project published events

### Changed

- Replaced `posting_enabled` in the proposal settings by the posting proposal granular permission
- Granular permissions are always granted to admins

## 2020-09-22

### Added

- Accessibility statement

## 2020-09-17

### Added

- Support for checkbox, number and (free) text values when initializing custom fields through excel invites.

### Changed

- Copy update for German, Romanian, Spanish (CL), and French (BE).

## 2020-09-15

### Added

- Support Enalyzer as a new survey provider
- Registration fields can now be hidden, meaning the user can't see or change them, typically controlled by an outside integration. They can still be used in smart groups.
- Registration fields can now be pre-populated using the invites excel

## 2020-09-08

### Fixed

- Custom buttons (e.g. in project descriptions) have correct styling in Safari.
- Horizontal bar chart overflow in Admin > Dashboard > Users tab
- User graphs for registration fields that are not used are not shown anymore in Admin > Dashboard > Users tab

### Added

- Pricing plan feature flags for smart groups and project access rights

## 2020-09-01

### Fixed

- IE11 no longer gives an error on places that use the intersection observer: project cards, most images, ...

### Added

- New platform setting: 'Abbreviated user names'. When enabled, user names are shown on the platform as first name + initial of last name (Jane D. instead of Jane Doe). This setting is intended for new platforms only. Once this options has been enabled, you MUST NOT change it back.
- You can now export all charts in the admin dashboard as xlsx or svg.
- Translation improvements (email nl...)

### Changed

- The about us (CitizenLab) section has been removed from the cookie policy

## 2020-08-27

### Added

- Support for rich text in field descriptions in the idea form.
- New "Proposed Budget" field in the idea form.

### Changed

- Passwords are checked against a list of common passwords before validation.
- Improving the security around xlsx exports (escaping formulas, enforcing access restrictions, etc.)
- Adding request throttling (rate-limiting) rules.
- Improving the consistency of the focus style.

## 2020-07-30

### Added

- Pricing plans in AdminHQ (Pricing plan limitations are not enforced).
- Showing the number of deviations from the pricing plan defaults in the tenant listing of AdminHQ.

### Changed

- Tidying up the form for creating new tenants in AdminHQ (removing unused features, adding titles and descriptions, reordering features, adding new feature flags, removing fields for non-relevant locales).

## 2020-07-10

### Added

- Project topics

### Changed

- Userid instead of email is used for hidden field in surveys (Leiden)
- New projects have 'draft' status by default

### Fixed

- Topics filter in ideas overview works again

## 2020-07-09 - Workshops

### Fixed

- Speps are scrollable

### Added

- Ability to export the inputs as an exel sheet
- Polish translations
- Portugese (pt-BR) translations

## 2020-06-26

### Fixed

- No longer possible to invite a project manager without selecting a project
- The button on the homepage now also respects the 'disable posting' setting in proposals
- Using project copy or a tenant template that contains a draft initiative no longer fails

### Added

- Romanian

## 2020-06-19

### Fixed

- Polish characters not being rendered correctly

### Added

- Back-office toggle to turn on/off the ability to add new proposals to the platform

## 2020-06-17

### Fixed

- It's no longer needed to manually refresh after deleting your account for a consistent UI
- It's no longer needed to manually refresh after using the admin toggle in the user overview
- The sign-in/up flow now correctly asks the user to verify if the smart group has other rules besides verification
-

demo`is no longer an available option for`organization_type` in admin HQ

- An error is shown when saving a typeform URL with `?email=xxxx` in the URL, which prevented emails to be linked to survey results
- On mobile, the info container in the proposal info page now has the right width
- A general issue with storing cookies if fixed, noticable by missing data in GA, Intercom not showing and the cookie consent repeatedly appearing
- Accessibility fix for the search field
- The `signup_helper_text` setting in admin HQ is again displayed in step 1 of the sign up flow

### Added

- There's a new field in admin HQ to configure custom copy in step 2 of the sign up flow called `custom_fields_signup_helper_text`
- `workshops` can be turned on/off in admin HQ, displayed as a new page in the admin interface

### Changed

- The copy for `project moderator` has changed to `project manager` everywhere
- The info image in the proposals header has changed

## 2020-06-03

### Fixed

- Maps with markers don't lose their center/zoom settings anymore
- English placeholders in idea form are gone for Spanish platforms

## 2020-05-26

### Changed

- Lots of small UI improvements throughout the platform
- Completely overhauled sign up/in flow:
  - Improved UI
  - Opens in a modal on top of existing page
  - Opens when an unauthenticaed user tries to perform an action that requires authentication (e.g. voting)
  - Automatically executes certain actions (e.g. voting) after the sign in/up flow has been completed (note: does not work for social sign-on, only email/password sign-on)
  - Includes a verification step in the sign up flow when the action requires it (e.g. voting is only allowed for verified users)

## 2020-05-20

### Fixed

- Budget field is shown again in idea form for participatory budget projects

## 2020-05-14

### Added

- Idea configurability: disabling/requiring certain fields in the idea form
- The footer has our new logo

### Changed

- Admins will receive a warning and need to confirm before sending a custom email to all users
- A survey project link in the top navigation will link to /info instead of to /survey

## 2020-04-29

### Fixed

- Folders are again shown in the navbar
- Adding an image to the description text now works when creating a project or a phase

### Added

- Support for Polish, Hungarian and Greenlandic

## 2020-04-23

### Fixed

- Long timeline phase names show properly

### Changed

- Redirect to project settings after creating the project
- Links to projects in the navigation menu link to the timeline for timeline projects

## 2020-04-21

### Fixed

- Fixed overlapping issue with idea vote bar on mobile
- Fixed an issue where images were used for which the filename contained special characters

### Added

- The overview (moderation) in the admin now has filters
  - Seen/not seen
  - Type: Comment/Idea/Proposal
  - Project
  - Search
- The idea xlsx export contains extra columns on location, number of comments and number of attachments

### Changed

- The permissions tab in the project settings has reordered content, to be more logical
- In German, the formal 'Sie' form has been replaced with the informal 'Du' form

## 2020-03-31

### Fixed

- Signing up with keyboard keys (Firefox)
- Composing manual emails with text images
- Exporting sheet of volunteers with long cause titles

### Added

- Folder attachments
- Publication status for folders

### Changed

- Show folder projects within admin project page

## 2020-03-20

### Added

- Volunteering as a new participation method

## 2020-03-16

### Fixed

- The project templates in the admin load again

## 2020-03-13

### Fixed

- The folder header image is not overly compressed when making changes to the folder settings
- The loading spinner on the idea page is centered

### Added

- Add images to folders, shown in cards.

### Changed

- Admins can now comment on ideas.

## 2020-03-10

### Fixed

- Fixed consent banner popping up every time you log in as admin
- Fixed back-office initiative status change 'Use latest official updates' radio button not working
- Fixed broken copy in Initiative page right-hand widget

### Added

- Add tooltip explaining what the city will do when the voting threshold is reached for a successful initiative
- Added verification step to the signup flow
- New continuous flow from vote button clicked to vote casted for unauthenticated, unverified users (click vote button -> account creation -> verification -> optional/required custom signup fields -> programmatically cast vote -> successfully voted message appears)
- The rich text editor in the admin now supports buttons

### Changed

- Admin HQ: new and improved list of timezones

## 2020-03-05

### Fixed

- Signup step 2 can no longer be skipped when there are required fields
- Correct tooltip link for support article on invitations
- Correct error messages when not filling in start/end date of a phase

### Added

- Setting to disable downvoting in a phase/project, feature flagged
- When a non-logged in visitor tries to vote on an idea that requires verification, the verification modal automatically appears after registering

## 2020-02-24

### Fixed

- Initiative image not found errors
- Templates generator out of disk space

### Added

- Folders i1
  - When enabled, an admin can create, edit, delete folders and move projects into and out of folders
  - Folders show in the project lists and can be ordered within projects

### Changed

- Initiative explanatory texts show on mobile views
- Existing platforms have a moderator@citizenlab.co admin user with a strong password in LastPass
- In the admin section, projects are no longer presented by publication status (Folders i1)

## 2020-02-19

### Fixed

- Loading more comments on the user profile page works again
- Accessibility improvements
- Adding an image no longer pops up the file dialog twice
- Changed to dedicated IP in mailgun to improve general deliverability of emails

### Added

- Improvements to the PB UI to make sure users confirm their basket at the end
- Ideation configurability i1
  - The idea form can be customized, on a project level, to display custom description texts for every field
- People filling out a poll are now included in the 'participated in' smart group rules
- Make me admin section in Admin HQ

### Changed

- When a platform no longer is available at a url, the application redirects to the CitizenLab website
- New platforms automatically get a moderator@citizenlab.co admin user with a strong password in LastPass

## 2020-01-29

### Fixed

- Rich text editor no longer allows non-video iframe content
- Smart groups that refer to a deleted project now get cleaned up when deleting a project
- All cookie consent buttons are now reachable on IE11
- More accessibility fixes
- The organization name is no longer missing in the password reset email

### Added

- CSAM verification
  - Users can authenticate and verify using BeID or itsme
  - User properties controlled by a verification method are locked in the user profile
  - Base layer of support for other similar verification methods in the future
- The order of project templates can now be changed in Templates HQ

### Changed

- Project templates overview no longer shows the filters

## 2020-01-17

### Fixed

- Further accesibility improvements:
  - Screen reader improvement for translations
  - Some color contrast improvements

### Added

- A hidden topics manager available at https://myfavouriteplatform.citizenlab.co/admin/topics

## 2020-01-15

### Fixed

- In the admin, the project title is now always displayed when editing a project
- Further accesibility improvements:
  - Site map improvements (navigation, clearer for screen readers)
  - Improved colors in several places for users with sight disability
  - Improved HTML to better inform screen reader users
  - Added keyboard functionality of password recovery
  - Improved forms (easier to use for users with motoric disabilities, better and more consistent validation, tips and tricks on mobile initiative form)
  - Improvements for screen reader in different languages (language picker, comment translations)
  - Added title (visible in your tab) for user settings page
  - Improved screen reader experience for comment posting, deleting, upvoting and idea voting

### Added

- The email notification settings on the user profile are now grouped in categories
- Unsubscribing through an email link now works without having to sign in first

### Changed

- The idea manager now shows all ideas by default, instead of filtered by the current user as assignee

## 2020-01-07

### Added

- Go to idea manager when clicking 'idea assigned to you' notification
- 2th iteration of the new admin moderation feature:
  - Not viewed/Viewed filtering
  - The ability to select one or more items and mark them as viewed/not viewed
  - 'Belongs to' table column, which shows the context that a piece of content belongs to (e.g. the idea and project that a comment belongs to)
  - 'Read more' expand mechanism for longer pieces of content
  - Language selector for multilingual content
  - 'Go to' link that will open a new tab and navigate you to the idea/iniative/comment that was posted

### Changed

- Improve layout (and more specifically width) of idea/iniatiatve forms on mobile
- Separate checkboxes for privacy policy and cookie policy
- Make the emails opt-in at registration

### Fixed

- Fix for unreadable password reset error message on Firefox
- Fix for project granular permission radio buttons not working

## 2019-12-12

### Added

- Polls now support questions for which a user can check multiple options, with a configurable maximum
- It's now possible to make a poll anonymous, which hides the user from the response excel export
- New verification method `id_card_lookup`, which supports the generic flow of verifying a user using a predined list of ID card numbers.
  - The copy can be configured in Admin HQ
  - The id cards CSV can be uploaded through Admin HQ

## 2019-12-11

### Added

- Admin moderation iteration 1 (feature flagged, turned on for a selected number of test clients)
- New verification onboarding campaign

### Changed

- Improved timeline composer
- Wysiwyg accessibility improvement

### Fixed

- English notifications when you have French as your language

## 2019-12-06

### Fixed

- Accessibility improvements:
  - Polls
  - Idea/initiative filter boxes
- Uploading a file in admin project page now shows the loading spinner when in progress
- Fixed English copy in notifications when other language selected
- Fixed project copy in Admin HQ not being saved

## 2019-12-05

### Fixed

- Small popups (popovers) no longer go off-screen on smaller screens
- Tooltips are no longer occluded by the checkbox in the idea manager
- The info icon on the initiatives voting box has improved alignment
- Project templates now display when there's only `en` is configured as a tenant locale
- When changing the lifecycle stage of a tenant, the update is now sent right away to segment
- When users accept an inivitation and are in a group, the group count is correctly updated
- Dropdowns in the registration flow can again support empty values
- Accessibility:
  - Various color changes to improve color contrasts
  - Color warning when picking too low contrast
  - Improvements to radio buttons, checkboxes, links and buttons for keyboard accessibility
  - Default built-in pages for new tenants have a better hierarchy for screen readers
- User posted an idea/initiative notification for admins will be in the correct language

## 2019-11-25

### Changed

- Updated translations
- Area filter not shown when no areas are configured
- Overall accessibility improvements for screen readers
- Improved accessibility of the select component, radio button, image upload and tooltip

### Fixed

- When adding a vote that triggers the voting limit on a project/phase, the other idea cards now automatically get updated with disabled vote buttons
- Fix for mobile bottom menu not being clickable when idea page was opened
- Navigating directly between projects via the menu no longer results in faulty idea card collections
- Display toggle (map or list view) of idea and initiative cards works again

## 2019-11-19

### Added

- New ideation project/phase setting called 'Idea location', which enables or disabled the ability to add a location to an idea and show the ideas on a map

### Changed

- Improved accessibility of the image upload component
- COW tooltipy copy
- Sharing modal layout improvement

### Fixed

- Checkboxes have unique ids to correctly identify their corresponding label, which improves screen reader friendliness when you have multiple checkboxes on one page.
- Avatar layout is back to the previous, smaller version

## 2019-11-15

### Fixed

- Fix for 'Click on map to add an idea' functionality not working
- Fix for notifications not showing

## 2019-11-12

### Fixed

- An email with subject `hihi` is no longer sent to admins that had their invite accepted
- Whe clicking the delete button in the file uploader, the page no longer refreshes
- Project templates no longer show with empty copy when the language is missing
- The countdown timer on initiatives now shows the correct value for days
- The radio buttons in the cookie manager are clickable again
- Changing the host of a tenant no longer breaks images embedded in texts
- It's possible again to unassign an idea in the idea manager
- The popup for adding a video or link URL is no longer invisible or unusable in some situations
- Uploading files is no longer failing for various filetypes we want to support
- Keyboard accessibility for modals

### Added

- ID Verification iteration 1
  - Users can verify their account by entering their ID card numbers (currently Chile only)
  - Verification is feature flagged and off by default
  - Smart groups can include the criterium 'is verified'
  - Users are prompted to verify their account when taking an actions that requires verification
- Total population for a tenant can now be entered in Admin HQ
- It's now possible to configure the word used for areas towards citizens from the areas admin
- Improvements to accessibility:
  - Idea and initiative forms: clearer for screen readers, keyboard accessibility, and more accessible input fields
  - Nav bar: clearer for screen readers and improved keyboard navigation
  - Project navigation and phases: clearer for screen readers
  - Sign-in, password reset and recovery pages: labeling of the input fields, clearer for screen readers
  - Participatory budgeting: clearer for screen readers

### Changed

- The organization name is now the default author in an official update

## 2019-10-22

### Fixed

- The sharing title on the idea page is now vertically aligned
- Improvements to the 'bad gateway' message sometimes affecting social sharing
- The map and markers are again visible in the admin dashboard
- First round of accessibility fixes and improvements
  - Dynamics of certain interactions are picked up by screen readers (PB, voting, ...)
  - Overall clarity for screen readers has improved
  - Improvements to information structure: HTML structure, W3C errors, head element with correct titles
  - Keyboard accessibility has generally improved: sign-up problems, login links, PB assignment, ...

### Added

- Initiatives iteration 3
  - Automatic status changes on threshold reached or time expired
  - When updating the status, official feedback needs to be provided simultaneously
  - Users receive emails and notifications related to (their) initiative
  - Initiatives support images in their body text
- Project templates
  - Admins can now create projects starting from a template
  - Templates contain images, a description and a timeline and let admin filter them by tags
  - Admins can share template descriptions with a publically accessible link
- It's now possible to configure the banner overlay color from the customize settings
- A custom email campaign now contains a CTA button by default

### Changed

- Complete copy overhaul of all emails

## 2019-10-03

### Fixed

- PB phase now has a basket button in the project navbar
- The datepicker in the timeline admin now works in IE11

### Changed

- For fragments (small pieces of UI that can be overridden per tenant) to work, they need to be enabled individually in admin HQ.

## 2019-09-25

### Fixed

- It's again possible to change a ideation/PB phase to something else when it contains no ideas
- Older browsers no longer crash when scrolling through comments (intersection observer error)
- Pagination controls are now correctly shown when there's multiple pages of users in the users manager
- The user count of groups in the users manager no longer includes invitees and matches the data shown
- Transition of timeline phases now happen at midnight, properly respecting the tenant timezone
- When looking at the map of an idea or initiative, the map marker is visible again
- The initiatives overview pages now uses the correct header and text colors
- The vote control on an initiative is no longer invisible on a tablet screen size
- The idea page in a budgeting context now shows the idea's budget
- The assign button on an idea card in a budgeting context behaves as expected when not logged in
- Project copy in Admin HQ that includes comments no longer fails
- Changing granular permissions by project moderator no longer fails

### Added

- Polling is now supported as a new participation method in a continuous project or a phase
  - A poll consists of multiple question with predefined answers
  - Users can only submit a poll once
  - Taking a poll can be restricted to certain groups, using granular permissions
  - The poll results can be exported to excel from the project settings
- It's now possible to disable Google Analytics, Google Tag Manager, Facebook Pixel and AdWords for specific tenants through Admin HQ

### Changed

- Large amount of copy improvements throughout to improve consistency and experience
- The ideas overview page is no longer enabled by default for new tenants
- The built-in 'Open idea project' can now be deleted in the project admin

## 2019-08-30

### Fixed

- The map preview box no longer overflows on mobile devices
- You're now correctly directed back to the idea/initiatives page after signing in/up through commenting

### Changed

- The height of the rich text editor is now limited to your screen height, to limit the scrolling when applying styles

## 2019-08-29

### Fixed

- Uploaded animated gifs are no longer displayed with weird artifacts
- Features that depend on NLP are less likely to be missing some parts of the data

### Added

- Citizen initiatives
  - Citizens can post view and post initiatives
  - Admins can manage initiatives, similar to how they manage ideas
  - Current limitation to be aware of, coming very soon:
    - No emails and notifications related to initiatives yet
    - No automated status changes when an initiative reaches enough votes or expires yet

## 2019-08-09

### Fixed

- Fixed a bug that sometimes prevented voting on comments
- When editing a comment, a mention in the comment no longer shows up as html
- In the dashboard, the domicile value 'outside' is now properly translated
- Some fixes were made to improve loading of the dashboard map with data edge cases
- Deleting a phase now still works when users that reveived notifications about the phase have deleted their account
- New releases should no longer require a hard refresh, avoiding landing page crashing issues we had

### Added

- File input on the idea form now works on mobile, if the device supports it

## 2019-07-26

### Fixed

- The project moderator email and notification now link to the admin idea manager instead of citizen side
- The widget no longer shows the `Multiloc`, but the real idea titles for some platforms

### Added

- Speed improvements to data requests to the backend throughout the whole paltform
- Changing the participation method from ideation to information/survey when there are ideas present is now prevented by the UI
- It's now possible to manually reorder archived projects
- There's new in-platform notifications for a status change on an idea you commented or voted on

## 2019-07-18

### Fixed

- It's no longer possible to change the participation method to information or survey if a phase/project already contains ideas
- The 'Share your idea modal' is now properly centered
- It's no longer possible to send out a manual email campaign when the author is not properly defined
- Invite emails are being sent out again
- Imported ideas no longer cause incomplete pages of idea cards
- Invited users who did not accept yet no longer receive any automated digest emails

## 2019-07-08

### Fixed

- When changing images like the project header, it's no longer needed to refresh to see the result
- The comments now display with a shorter date format to work better on smaller screens
- The code snippet from the widget will now work in some website that are strict on valid html
- The number of days in the assignee digest email is no longer 'null'
- The project preview description input is displayed again in the projects admin
- The idea status is no longer hidden when no vote buttons are displayed on the idea page
- Duplicate idea cards no longer appear when loading new pages

### Added

- Performance optimizations on the initial loading of the platform
- Performance optimizations on loading new pages of ideas and projects
- Newly uploaded images are automatically optimized to be smaller in filesize and load faster
- The 'Add an idea' button is now shown in every tab of the projects admin
- It's now possible to add videos to the idea body text
- E-mails are no longer sent out through Vero, but are using the internal cl2-emails server

### Changed

- The automated emails in the admin no longer show the time schedule, to work around the broken translations
- The rights for voting on comments now follow the same rights than commenting itself, instead of following the rights for idea voting
- On smaller desktop screens, 3 columns of idea cards are now shown instead of 2
- When adding an idea from the map, the idea will now be positioned on the exact location that was clicked instead of to the nearest detectable address
- Using the project copy tool in admin HQ is more tolerant about making copies of inconsistent source projects

## 2019-06-19

### Fixed

- Show 3-column instead of 2-column layout for ideas overview page on smaller desktop screens
- Don't hide status label on idea page when voting buttons are not shown

### Changed

- Small improvement in loading speed

## 2019-06-17

## Fixed

- The column titles in comments excel export are aligned with the content
- There's now enough space between voting anc translate links under a comment
- Vote button on an idea no longer stays active when a vote on that idea causes the voting treshold of the project to be reached

## Added

- The admin part of the new citizen initiatives is available (set initiatives feature on `allowed`)
  - Cities can configure how they plan to use initiatives
- A preview of how initiatives will look like city side is available, not yet ready for prime time (set initiatives feature on `allowed` and `enabled`)
- The ideas overview page has a new filtering sidebar, which will be used for other idea and initiative listings in the future
  - On idea status
  - On topic
  - Search
- Comments now load automatically while scrolling down, so the first comments appear faster

## 2019-06-05

### Fixed

- Fix an issue that when showing some ideas in an idea card would make the application crash

## 2019-05-21

### Fixed

- The idea page does no longer retain its previous scroll position when closing and reopening it
- The Similar Ideas box no longer has a problem with long idea titles not fitting inside of the box
- The Similar Ideas box content did not update when directly navigating from one idea page to the next
- The 'What were you looking for?' modal no longer gives an error when trying to open it

### Changed

- You now get redirected to the previously visited page instead of the landing page after you've completed the signup process

## 2019-05-20

### Fixed

- Closing the notification menu after scrolling no longer results in a navbar error
- When accessing the idea manager as a moderator, the assignee filter defaults to 'assigned to me'
- The idea and comment counts on the profile page now update as expected
- It's now possible to use a dropdown input in the 2nd registration step with a screen reader
- An invited user can no longer request a password reset, thereby becoming an inconsistent user that resulted in lots of problems

### Added

- Restyle of the idea page
  - Cleaner new style
  - Opening an idea no longer appears to be a modal
  - Properly styled similar ideas section
  - Showing comment count and avatars of contributors

### Changed

- When clicking the edit button in the idea manager, the edit form now opens in the sidemodal

## 2019-05-15

### Fixed

- Opening the projects dropdown no longer shows all menu items hovered when opened
- Users that can't contribute (post/comment/vote/survey) no longer get an email when a phase starts
- When a project has an ideation and a PB phase, the voting buttons are now shown during the ideation phase
- The admin navigation menu for moderators is now consistent with that for admins
- Moderators that try to access pages only accessible for admins, now get redirected to the dashboard
- The details tab in clustering doesn't cause the info panel to freeze anymore
- When writing an official update, the sbumit button now only becomes active when submission is possible
- The 'no options' copy in a dropdown without anything inside is now correctly translated
- Making a field empty in Admin HQ now correctly saves the empty value
- The active users graph no longer includes users that received an email as being active
- The translation button in an idea is no longer shown when there's only one platform language
- After changing granular permission, a refresh is no longer needed to see the results on ideas
- The sideview in the idea manager now shows the status dropdown in the correct language
- The layout of the sideview in the idea manager is now corrected
- A digest email to idea assignees is no longer sent out when no ideas are assigned to the admin/moderator
- Signing in with VUB Net ID works again
- Loading the insights map can no longer be infinite, it will now show an error message when the request fails

### Added

- The profile page of a user now also shows the comments by that user
- Users can now delete their own profile from their edit profile page
- Similar ideas, clustering and location detection now work in Spanish, German, Danish and Norwegian
- Facebooks bot coming from `tfbnw.net` are now blocked from signing up
- Moderators now also have a global idea manager, showing all the ideas from the projects they're moderating
- Loading the insights map, which can be slow, now shows a loading indicator

### Changed

- Voting buttons are no longer shown when voting is not enabled
- Improved and more granular copy text for several voting and commenting disabled messages

## 2019-04-30

### Fixed

- Time remaning on project card is no longer Capitalized
- Non-admin users no longer get pushed to intercom
- Improvements to the idea manager for IE11
- When filtering on a project in the idea manager, the selected project is highlighted again
- @citizenlab.cl admins can now also access churned platforms
- The user count in the user manager now includes migrated cl1 users
- Sending invitations will no longer fail on duplicate mixed-case email addresses

### Added

- Ideas can now be assigned to moderators and admins in the idea manager
  - Added filter on assignee, set by default to 'assigned to me'
  - Added filter to only show ideas that need feedback
  - When clicking an idea, it now opens in and can be partially edited from a half screen modal
  - Admins and moderators get a weekly digest email with their ideas that need feedback
- Completely new comments UI with support for comment upvotes
  - Comments are visually clearly grouped per parent comment
  - Sub-comments use @mentions to target which other subcomment they reply to
  - Comments can be sorted by time or by votes
- Ideas can now be sorted randomly, which is the new default
- New smart group rule for users that contributed to a specific topic
- New smart group rule for users that contributed to ideas with a specific status
- Clear error message when an invitee does a normal sign up

### Changed

- The idea grid no longer shows a 'post an idea' button when there are no ideas yet

## 2019-04-24

### Fixed

- Project cards now show correct time remaining until midnight

## 2019-04-23

### Fixed

- Closing the notification menu does not cause an error anymore
- The unread notifications count is now displayed correctly on IE11
- Clicking on an invite link will now show an immediate error if the invite is no longer valid

### Changed

- The admin guide is now under the Get Started link and the dashboards is the admin index
- The project cards give feedback CTA was removed
- An idea can now be deleted on the idea page
- The default border radius throughout the platform now is 3px instead of 5px
- The areas filter on the project cards is only shown when there is more than one area

## 2019-04-16

### Fixed

- The comment count of a project remains correct when moving an idea to a different project
- Fixed an issue when copying projects (through the admin HQ) to tenants with conflicting locales
- Only count people who posted/voted/commented/... as participants (this is perceived as a fix in the dashboards)
- Invites are still sent out when some emails correspond to existing users/invitees
- Phase started/upcoming notifications are only sent out for published projects

### Added

- Posting text with a URL will turn the URL part into a link
- Added smart group rules for topic and idea status participants

### Changed

- New configuration for which email campaigns are enabled by default
- Changed project image medium size to 575x575

## 2019-04-02

### Fixed

- The new idea button now shows the tooltip on focus
- The gender graph in clustering is now translated
- Tooltips on the right of the screen no longer fall off
- Text in tooltips no longer overflows the tooltip borders
- When there are no ideas, the 'post an idea' button is no longer shown on a user profile or the ideas overview page
- The project card no longer displays a line on the bottom when there is no meta information available
- Downloading the survey results now consistently triggers a browser download
- The bottom of the left sidebar of the idea manager can now be reached when there are a lot of projects
- The time control in the admin dashboard is now translated
- Various fixes to improve resilience of project copy tool

### Added

- The ideas overview page now has a project filter
- The various pages now support the `$|orgName|` variable, which is replaced by the organization name of the tenant
- Non-CitizenLab admins can no longer access the admin when the lifecycle stage is set to churned
- A new style variable controls the header opacity when signed in
- New email as a reminder to an invitee after 3 days
- New email when a project phase will start in a week
- New email when a new project phase has started
- The ideas link in the navbar is now feature flagged as `ideas_overview`

### Changed

- When filtering projects by multiple areas, all projects that have one of the areas or no area are now shown
- The user search box for adding a moderator now shows a better placeholder text, explaining the goal

## 2019-03-20

### Fixed

- Fixed mobile layout issues with cookie policy, idea image and idea title for small screens (IPhone 5S)
- Posting an idea in a timeline that hasn't started yet (as an admin) now puts the idea in the first phase
- Notifications menu renders properly in IE11
- The CTA on project cards is no longer shown for archived and finished projects
- Invited users that sign up with another authentication provider now automatically redeem their invitation
- When the tenant only has one locale, no language switcher is shown in the official feedback form

### Added

- Capabilities have been added to apply custom styling to the platform header
  - Styling can be changed through a new style tab in admin HQ
  - It's also possible to configure a different platform-wide font
  - Styling changes should only be done by a designer or front-end developer, as there are a lot of things that could go wrong
- The initial loading speed of the platform has increased noticably due to no longer loading things that are not immediately needed right away.
- Tenant templates are now automatically updated from the `.template` platforms every night
- The project copy tool in admin HQ now supports time shifting and automatically tries to solve language conflicts in the data
- New notifications and emails for upcoming (1 week before) and starting phases

### Changed

- Archived ieas are no longer displayed on the general ideas page
- The time remaining on project cards is no longer shown on 2 lines if there's enough space
- New platforms will show the 'manual project sorting' toggle by default
- Some changes were made to modals throughout to make them more consistent and responsiveness
- New ideas now have a minimal character limit of 10 for the title and 30 for the body
- User pages have a more elaborate meta title and description for SEO purposes

## 2019-03-11

### Fixed

- Notifications layout on IE11
- Errors due to loading the page during a deployment

## 2019-03-11

### Fixed

- Similar ideas is now fast enough to enable in production
- NLP insights will no longer keep on loading when creating a new clusgtering graph
- The comment count on project cards now correctly updates on deleted comments
- Various spacing issues with the new landing page on mobile are fixed
- When logging out, the avatars on the project card no longer disappear
- The widget no longer cuts off the title when it's too long
- In admin > settings > pages, all inputs are now correctly displayed using the rich text editor
- The notifications are no longer indented inconsistently
- Exporting typeform survey results now also work when the survey embed url contains `?source=xxxxx`
- When there's a dropdown with a lot of options during signup, these options are no longer unreachable when scrolling down
- The cookie policy no longer displays overlapping text on mobile
- The `isSuperAdmin`, `isProjectModerator` and `highestRole` user properties are now always named using camelCasing

### Added

- Official feedback
  - Admins and moderators can react to ideas with official feedback from the idea page
  - Users contributing to the idea receive a notification and email
  - Feedback can be posted using a free text name
  - Feedback can be updated later on
  - Admin and moderators can no longer write top-level comments
  - Comments by admins or moderators carry an `Official` badge
- When giving product feedback from the footer, a message and email can be provided for negative feedback
- CTA on project card now takes granular permissions into account
- CTA on project card is now also shown on mobile
- Projects for which the final phase has finished are marked as finished on their project card
- Projects on the landing page and all projects page can now be filtered on area through the URL

### Changed

- The avatars on a project card now include all users that posted, voted or commented
- Commenting is no longer possible on ideas not in the active phase

## 2019-03-03

### Fixed

- Manually sorting projects in the admin works as expected

### Added

- Support for Spanish
- The copy of 'x is currently working on' can be customized in admin HQ
- Extra caching layer in cl2-nlp speeds up similar ideas and creating clusters

## 2019-02-28

### Fixed

- In the dashboard, the labels on the users by gender donut chart are no longer cut off
- Adding file attachments with multiple consecutive spaces in the filename no longer fails
- Project copy in admin HQ no longer fails when users have mismatching locales with the new platform

### Added

- New landing page redesign
  - Project cards have a new layout and show the time remaining, a CTA and a metric related to the type of phase
  - The bottom of the landing page displays a new custom info text, configurable in the admin settings
  - New smarter project sorting algorithm, which can be changed to manual ordering in the projects admin
  - Ideas are no longer shown on the landing page
  - The `Show all projects` link is only shown when there are more than 10 projects
- New attributes are added to segment, available in all downstream tools:
  - `isSuperAdmin`: Set to true when the user is an admin with a citizenlab email
  - `isProjectModerator`
  - `highestRole`: Either `super_admin`, `admin`, `project_moderator` or `user`

### Changed

- Intercom now only receives users that are admin or project moderator (excluding citizenlab users)

## 2019-02-20

### Fixed

- User digest email events are sent out again
- The user statistics on the admin dashboard are back to the correct values
- Creating a new project page as an admin does not result in a blank page anymore
- Improved saving behaviour when saving images in a phase's description
- When logged in and visiting a url containing another locale than the one you previously picked, your locale choice is no longer overwritten

### Added

- Project copy feature (in admin HQ) now also supports copying ideas (including comments and votes) and allows you to specify a new slug for the project URL
- Unlogged users locale preference is saved in their browser

## 2019-02-14

### Fixed

- Project/new is no longer a blank page

## 2019-02-13

### Fixed

- Texts written with the rich text editor are shown more consistently in and outside of the editor
- Opening a dropdown of the smart group conditions form now scrolls down the modal
- When changing the sorting method in the ideas overview, the pagination now resets as expected
- Google login no longer uses the deprecated Google+ authentication API

### Added

- Typeform survey for typeform can now be downloaded as xlsx from a tab in the project settings
  - The Segment user token needs to be filled out in Admin HQ
  - New survey responses generate an event in segment
- Survey providers can be feature flagged individually
- New \*.template.citizenlab.co platforms now serve as definitions of the tenant template
- The registration fields overview in admin now shows a badge when fields are required

### Changed

- Surveymonkey is now feature-flagged off by default for new platforms

## 2019-01-30

### Fixed

- Long topic names no longer overlap in the admin dashboards
- Video no longer pops out of the phase description text
- Added event tracking for widget code copy and changing notification settings
- Saving admin settings no longer fails because of a mismatch between platform and user languages
- The password reset message now renders correctly on IE11
- It's easier to delete a selected image in the rich text editor
- The copy in the modal to create a new group now renders correctly in IE11
- Texts used in the the dashboard insights are no longer only shown in English
- Tracking of the 'Did you find what you're looking for?' footer not works correctly

### Added

- Tooltips have been added throughout the whole admin interface
- A new homepage custom text section can be configured in the admin settings, it will appear on the landing page in a future release
- New experimental notifications have been added that notify admins/moderators on every single idea and comment
- New tenant properties are being logged to Google Analytics

## 2019-01-19

### Fixed

- Registration fields of the type 'multiple select' can again be set in the 2nd step of the signup flow
- Creating invitations through an excel file no longer fails when there are multiple users with the same first and last name

## 2019-01-18

### Fixed

- Overflowing text in project header
- Fixed color overlay full opaque for non-updated tenant settings
- Fixed avatar layout in IE11
- Fixed idea page scrolling not working in some cases on iPad
- Pressing the enter key inside of a project settings page will no longer trigger a dialog to delet the project

### Changed

- Reduced the size of the avatars on the landing page header and footer
- Made 'alt' text inside avatar invisible
- Better cross-browser scaling of the background image of the header that's being shown to signed-in users
- Added more spacing underneath Survey, as not to overlap the new feedback buttons
- Increased width of author header inside of a comment to better accomodate long names
- Adjusted avatar hover effect to be inline with design spec￼

## 2019-01-17

### Added

- `header_overlay_opacity` in admin HQ allows to configure how transparent header color is when not signed in
- `custom_onboarding_fallback_message` in admin HQ allows to override the message shown in the header when signed in

## 2019-01-16

### Fixed

- The clustering prototype no longer shows labels behind other content
- Removing a project header image is again possible
- New active platforms get properly submitted to google search console again
- Scrolling issues with an iPad on the idea modal have been resolved
- Signing up through Google is working again
- The line underneath active elements in the project navbar now has the correct length
- A long location does no longer break the lay-out of an event card
- The dashboards are visible again by project moderators
- The admin toggle in the users manager is working again

### Added

- When logged in, a user gets to see a dynamic call to action, asking to
  - Complete their profile
  - Display a custom message configurable through admin HQ
  - Display the default fallback engagement motivator
- The landing page header now shows user avatars
- It's now possible to post an idea from the admin idea manager
- The footer now shows a feedback element for citizens
- A new 'map' dashboard now shows the ideas on their locations detected from the text using NLP
- The clustering prototype now shows the detected keywords when clustering is used

### Changed

- The navbar and landing page have a completely refreshed design
  - The font has changed all over the platform
  - 3 different colors (main, secondary, text) are configurable in Admin HQ
- The clustering prototype has been moved to its own dashboard tab
- Project cards for continuous projects now link to the information page instead of ideas

## 2018-12-26

### Fixed

- The rich text editor now formats more content the same way as they will be shown in the platform

### Added

- Admin onboarding guide
  - Shown as the first page in the admin, guiding users on steps to take
- The idea page now shows similar ideas, based on NLP
  - Feature flagged as `similar_ideas`, turned off by default
  - Experimental, intended to evaluate NLP similarity performance
- A user is now automatically signed out from FranceConnect when signing out of the platform

### Changed

- When a user signs in using FranceConnect, names and some signup fields can no longer be changed manually
- The FranceConnect button now has the official size and dimensions and no T&C
- SEO improvements to the "Powered by CitizenLab" logo

## 2018-12-13

### Fixed

- User digest email campaigns is sent out again
- IE11 UI fixes:
  - Project card text overflow bug
  - Project header text wrapping/centering bug
  - Timeline header broken layout bug
  - Dropdown not correctly positioned bug
- Creating new tenants and changing the host of existing tenants makes automatic DNS changes again

### Added

- SEO improvements: project pages and info pages are now included in sitemap
- Surveys now have Google Forms support

## 2018-12-11-2

### Fixed

- A required registration field of type number no longer blocks users on step 2 of the registration flow

## 2018-12-11

### Fixed

- Loading an idea page with a deleted comment no longer results in an error being shown
- Assigning a first bedget to a PB project as a new user no longer shows an infinite spinner
- Various dropdowns, most famously users group selection dropdown, no longer overlap menu items

## 2018-12-07

### Fixed

- It's again possible to write a comment to a comment on mobile
- When logged in and trying to log in again, the user is now redirected to the homepage
- A deleted user no longer generates a link going nowhere in the comments
- The dropdown menu for granular permissions no longer disappears behind the user search field
- After deleting an idea, the edit and delete buttons are no longer shown in the idea manager
- Long event title no longer pass out of the event box
- Notifications from a user that got deleted now show 'deleted user' instead of nothing

### Added

- Machine translations on the idea page
  - The idea body and every comment not in the user's language shows a button to translate
  - Feature flagged as `machine_translations`
  - Works for all languages
- Show the currency in the amount field for participatory budgeting in the admin
- Built-in registration fields can now be made required in the admin
- FranceConnect now shows a "What is FranceConnect?" link under the button

### Changed

- The picks column in the idea manager no longer shows a euro icon

## 2018-11-28

### Fixed

- IE11 graphical fixes in text editor, status badges and file drag&drop area fixed
- The idea tab is visible again within the admin of a continuous PB project
- The checkbox within 3rd party login buttons is now clickable in Firefox

## 2018-11-27

### Fixed

- When all registration fields are disabled, signing up through invite no longer blocks on the first step
- A moderator that has not yet accepted their invitation, is no longer shown as 'null null' in the moderators list
- Adding an idea by clicking on the map is possible again

### Changed

- When there are no events in a project, the events title is no longer shown
- The logo for Azure AD login (VUB Net ID) is shown as a larger image
- When logging in through a 3rd party login provider, the user needs to confirm that they've already accepted the terms and conditions

## 2018-11-22

### Fixed

- In the clustering prototype, comparing clusters using the CTRL key now also works on Mac
- Widget HTML code can now be copied again
- Long consequent lines of text now get broken up in multiple lines on the idea page
- Admin pages are no longer accessible for normal users
- Reduced problems with edge cases for uploading images and attachments

### Added

- Participatory budgeting (PB)
  - A new participation method in continuous and timeline projects
  - Admins and moderators can set budget on ideas and a maximum budget on the PB phase
  - Citizens can fill their basket with ideas, until they hit the limit
  - Citizens can submit their basket when they're done
  - Admins and moderators can process the results through the idea manager and excel export
- Advanced dashboards: iteration 1
  - The summary tab shows statistics on idea/comment/vote and registration activities
  - The users tab shows information on user demographics and a leaderboard
  - The time filter can be controller with the precision of a day
  - Project, group and topic filters are available when applicable
  - Project moderators can access the summary tabs with enforced project filter
- Social sharing through the modal is now separately trackable from sharing through the idea page
- The ideas excel export now contains the idea status
- A new smart group rule allows for filtering on project moderators and normal users

### Changed

- Project navigation is now shown in new navigation bar on top
- The content of the 'Open idea project' for new tenants has changed
- After posting an idea, the user is redirected towards the idea page of the new idea, instead of the landing page

## 2018-11-07

### Fixed

- The widget HTML snippet can be copied again

## 2018-11-05

### Fixed

- Clicking Terms & Conditions links during sign up now opens in a new tab

### Added

- Azure Active Directory login support, used for VUB Net ID

## 2018-10-25

### Fixed

- Resizing and alignment of images and video in the editor now works as expected
- Language selector is now updating the saved locale of a signed in user
- When clicking "view project" in the project admin in a new tab, the projects loads as expected
- The navbar user menu is now keyboard accessible
- Radio buttons in forms are now keyboard accessible
- The link to the terms and conditions from social sign in buttons is fixed
- In admin > settings > pages, the editors now have labels that show the language they're in
- Emails are no longer case sensitive, resolving recurring password reset issues
- The widget now renders properly in IE11
- Videos are no longer possible in the invitation editor

### Added

- Cookie consent manager
  - A cookie consent footer is shown when the user has not yet accepted cookies
  - The user can choose to accept all cookies, or open the manager and approve only some use cases
  - The consent settings are automatically derived from Segment
  - When the user starts using the platform, they silently accept cookies
- A new cookie policy page is easier to understand and can no longer be customized through the admin
- Granular permissions
  - In the project permissions, an admin or project moderator can choose which citizens can take which actions (posting/voting/comments/taking survey)
  - Feature flagged as 'granular_permissions', turned off by default
- Ideas excel export now contains links to the ideas
- Ideas and comments can now be exported from within a project, also by project moderators
- Ideas and comments can now be exported for a selection of ideas
- When signing up, a user gets to see which signup fields are optional

### Changed

- Published projects are now shown first in the admin projects overview
- It's now more clear that the brand color can not be changed through the initial input box
- All "Add <something>" buttons in the admin have moved to the top, for consistency
- The widget no longer shows the vote count when there are no votes
- When a project contains no ideas, the project card no longer shows "no ideas yet"

## 2018-10-09

### Fixed

- UTM tags are again present on social sharing
- Start an idea button is no longer shown in the navbar on mobile
- Exceptionally slow initial loading has been fixed
- Sharing on facebook is again able to (quite) consistently scrape the images
- When using the project copy tool in Admin HQ, attachments are now copied over as well

### Added

- Email engine in the admin (feature flagged)
  - Direct emails can be sent to specific groups by admins and moderators
  - Delivered/Opened/Clicked statistics can be seen for every campaign
  - An overview of all automated emails is shown and some can be disabled for the whole platform

## 2018-09-26

### Fixed

- Error messages are no longer cut off when they are longer than the red box
- The timeline dropdown on mobile shows the correct phase names again
- Adding an idea by clicking on the map works again
- Filip peeters is no longer sending out spam reports
- Reordering projects on the projects admin no longer behaves unexpectedly
- Fixes to the idea manager
  - Tabs on the left no longer overlap the idea table
  - Idea status tooltips no longer have an arrow that points too much to the right
  - When the screen in not wide enough, the preview panel on the right is no longer shown
  - Changing an idea status through the idea manager is possible again

### Added

- Social sharing modal is now shown after posting an idea
  - Feature flagged as `ideaflow_social_sharing`
  - Offers sharing buttons for facebook, twitter and email
- File attachments can now be added to
  - Ideas, shown on the idea page. Also works for citizens.
  - Projects, shown in the information page, for admins and moderators
  - Phases, shown under the phase description under the timeline, for admins and moderators
  - Events, shown under the event description, for admins and moderators
  - Pages, shown under the text, for admins
- Some limited rich text options can now be used in email invitation texts

### Changed

- The admin projects page now shows 3 seperate sections for published, draft and archived
- When there are no voting buttons, comment icon and count are now also aligned to the right
- It's now possible to remove your avatar

## 2018-09-07

### Fixed

- Submit idea button is now aligned with idea form
- An error caused by social sign in on French platforms not longer has an English error message
- Checkboxes are now keyboard navigable
- Projects that currently don't accept ideas can no longer be selected when posting an idea
- Deleting an idea no longer results in a blank page
- Deleting a comment no longer results in a blank page
- When sign in fails, the error message no longer says the user doesn't exist
- `null` is no longer shown as a lastname for migrated cl1 users without last name
- Clicking on the table headers in the idea managers again swaps the sorting order as expected
- Typeform Survey now is properly usable on mobile

### Added

- Email notification control
  - Every user can opt-out from all recurring types of e-mails sent out by the platform by editing their profile
  - Emails can be fully disabled per type and per tenant (through S&S ticket)
- An widget that shows platform ideas can now be embedded on external sites
  - The style and content of the widget can be configured through admin > settings > widgets
  - Widget functionality is feature flagged as "widgets", on by default

### Changed

- Initial loading speed of the platform has drastically improved, particulary noticable on mobile
- New tenants have custom signup fields and survey feature enabled by default

## 2018-08-20

### Fixed

- The idea sidepane on the map correctly displays HTML again
- Editing your own comment no longer turns the screen blank
- Page tracking to segment no longer tracks the previous page instead of the current one
- Some browsers no longer break because of missing internationalization support
- The options of a custom field are now shown in the correct order

### Added

- A major overhaul of all citizen-facing pages to have significantly better accessibility (almost WCAG2 Level A compliant)
  - Keyboard navigation supported everywhere
  - Forms and images will work better with screen readers
  - Color constrasts have been increased throughout
  - A warning is shown when the color in admin settings is too low on constrast
  - And a lot of very small changes to increase WCAG2 compliance
- Archived projects are visible by citizens
  - Citizens can filter to see all, active or archived projects
  - Projects and project cards show a badge indicating a project is archived
  - In the admin, active and archived projects are shown separately
- A favicon can now be configured at the hidden location `/admin/favicon`
  - On android in Chrome, the platform can be added to the Android homescreen and will use the favicon as an icon
- Visitors coming through Onze Stad App now are trackable in analytics

### Changed

- All dropdown menus now have the same style
- The style of all form select fields has changed
- Page tracking to segment no longer includes the url as the `name` property (salesmachine)
- Font sizes throughout the citizen-facing side are more consistent

## 2018-08-03

### Fixed

- The landingpage header layout is no longer broken on mobile devices
- Yet another bug related to the landingpage not correctly redirecting the user to the correct locale
- The Page not found page was not found when a page was not found

### Added

- The 'Create an account' call to action button on the landing page now gets tracked

## 2018-08-02

### Fixed

- The browser no longer goes blank when editing a comment
- Redirect to the correct locale in the URL no longer goes incorrectly to `en`

## 2018-07-31

### Fixed

- The locale in the URL no longer gets added twice in certain conditions
- Various fixes to the rich text editor
  - The controls are now translated
  - Line breaks in the editor and the resulting page are now consistent
  - The editor no longer breaks form keyboard accessibility
  - The images can no longer have inconsistent widht/height ratio wich used to happen in some cases
  - The toolbar buttons have a label for accessibility
- A new tenant created in French no longer contains some untranslated content
- The tenant lifecycle stage is now properly included in `group()` calls to segment
- Comment body and various dynamic titles are secured against XSS attacks

### Added

- Ideas published on CitizenLab can now also be pushed to Onze Stad App news stream
- The rich text editor
  - Now support copy/paste of images
- Event descriptions now also support rich text
- When not signed in, the header shows a CTA to create an account
- A new smart group rule allows you to specify members than have participated (vote, comment, idea) in a certain project
- The admin now shows a "Get started" link to the knowledge base on the bottom left
- The Dutch platforms show a "fake door" to Agenda Setting in the admin navigation

### Changed

- The idea card now shows name and date on 2 lines
- The navbar now shows the user name next to the avatar
- The user menu now shows "My ideas" instead of "Profile page"

## 2018-07-12

### Fixed

- New text editor fixes various bugs present in old editor:
  - Typing idea texts on Android phones now works as expected
  - Adding a link to a text field now opens the link in a new window
  - Resizing images now works as expected
  - When saving, the editor no longer causes extra whitespace to appear
- A (too) long list of IE11 fixes: The platform is now fully usable on IE11
- The group count in the smart groups now always shows the correct number
- The admin dashboard is no longer too wide on smaller screens
- The home button on mobile is no longer always active
- Fix for page crash when trying to navigate away from 2nd signup step when one or more required fields are present

### Added

- The language is now shown in the URL at all times (e.g. `/en/ideas`)
- The new text editor enables following extras:
  - It's now possible to upload images through the text editor
  - It's now possible to add youtube videos through the text editor
- `recruiter` has been added to the UTM campaign parameters

### Know issues

- The controls of the text editor are not yet translated
- Posting images through a URL in the text editor is no longer possible
- Images that have been resized by IE11 in the text editor, can subsequently no longer be resized by other browsers

## 2018-06-29

### Fixed

- Facebook now correctly shows the idea image on the very first share
- Signing up with a google account that has no avatar configured now works again
- Listing the projects and ideas for projects that have more than 1 group linked to them now works again

### Added

- Voting Insights [beta]: Get inisghts into who's voting for which content
  - Feature flagged as 'clustering', disabled by default
  - Admin dashboard shows a link to the prototype
- Social sharing buttons on the project info page
- Usage of `utm_` parameters on social sharing to track sharing performance
- Various improvements to meta tags throughout the platform
  - Page title shows the unread notification count
  - More descriptive page titles on home/projects/ideas
  - Engaging generic default texts when no meta title/description are provided
  - Search engines now understand what language and region the platform is targeting
- Optimized idea image size for facebook sharing
- Sharing button for facebook messenger on mobile
- When you receive admin rights, a notification is shown
- `tenantLifecycleStage` property is now present in all tracked events to segment

### Changed

- Meta tags can't be changed through the admin panel anymore
- Social sharing buttons changed aspect to be more visible

## 2018-06-20

### Fixed

- Visual fixes for IE11 (more to come)
  - The text on the homepage doesn't fall outside the text box anymore
  - The buttons on the project page are now in the right place
  - In the projects pages, the footer is no longer behaving like a header
- When trying to add a timeline phase that overlaps with another phase, a more descriptive error is shown
- larsseit font is now always being loaded

### Added

- Smart groups allow admins to automatically and continuously make users part of groups based on conditions
- New user manager allows
  - Navigating through users by group
  - Moving, adding and removing users from/to (manual) groups
  - Editing the group details from within the user manager
  - Creating groups from within the user manager
  - Exporting users to excel by group or by selection
- Custom registration fields now support the new type "number"
- The city website url can now be specified in admin settings, which is used as a link in the footer logo

### Changed

- The checkbox copy at signup has changed and now links to both privacy policy and terms and conditions
- Improved styling of usermenu dropdown (the menu that opens when you click on the avatar in the navigation bar)

### Removed

- The groups page is no longer a separate page, but the functionality is part of the user manager

## 2018-06-11

### Fixed

- Notifications that indicate a status change now show the correct status name
- The admin pages editors support changing content and creating new pages again
- When searching in the invites, filters still work as expected
- The font has changed again to larsseit

### Added

- Accessibility improvements:
  - All images have an 'alt' attributes
  - The whole navbar is now usable with a keyboard
  - Modals can be closed with the escape key
  - The contrast of labels on white backgrounds has increased
- New ideas will now immediately be scraped by facebook
- When inviting a user, you can now pick projects for which the user becomes a moderator

### Changed

- The language switcher is now shown on the top right in the navbar

## 2018-05-27

### Fixed

- Sitemap now has the correct date format
- Empty invitation rows are no longer created when the given excel file contains empty rows
- Hitting enter while editing a project no longer triggers the delete button
- Registration fields on signup and profile editing are now always shown in the correct language
- The dropdown menu for idea sorting no longer gets cut off by the edge of the screen on small screens
- Saving a phase or continuous project no longer fails when participation method is not ideation

### Added

- Language selection now also has a regional component (e.g. Dutch (Belgium) instead of Dutch)
- Added noindex tag on pages that should be shown in Google
- A new 'user created' event is now being tracked from the frontend side
- It's now possible to use HTML in the field description of custom fields (no editor, only for internal usage)

## 2018-05-16

### Fixed

- Phases are now correctly active during the day specified in their end date
- On the new idea page, the continue button is now shown at all resolutions
- On the idea list the order-by dropdown is now correctly displayed at all resolutions.

### Added

- Project moderators can be specified in project permissions, giving them admin and moderation capabilities within that project only
  - Moderators can access all admin settings of their projects
  - Moderators can see they are moderating certain projects through icons
  - Moderators can edit/delete ideas and delete comments in their projects
- A correct meta description tag for SEO is now rendered
- The platforms now render sitemaps at sitemap.xml
- It is now possible to define the default view (map/cards) for every phase individually
- The tenant can now be configured with an extra `lifecycle_stage` property, visible in Admin HQ.
- Downloading ideas and comments xlsx from admin is now tracked with events
- The fragment system, to experiment with custom content per tenant, now also covers custom project descriptions, pages and individual ideas

### Changed

- It is no longer possible to define phases with overlapping dates
- Initial loading speed of the platform has improved

## 2018-04-30

### Fixed

- When posting an idea and only afterward signing in, the content originally typed is no longer lost
- An error is no longer shown on the homepage when using Internet Explorer
- Deleting a user is possible again

### Changed

- The idea manager again shows 10 ideas on one page, instead of 5
- Submit buttons in the admin no longer show 'Error' on the buttons themselves

### Removed

- The project an idea belongs to can no longer be changed through the edit idea form, only through the idea manager

## 2018-04-26

### Added

- Areas can now be created, edited and deleted in the admin settings
- The order of projects can now be changed through drag&drop in the admin projects overview
- Before signing up, the user is requested to accept the terms and conditions
- It's possible to experiment with platform-specific content on the landing page footer, currently through setup & support
- Images are only loaded when they appear on screen, improving page loading speed

### Fixed

- You can no longer click a disabled "add an idea" button on the timeline
- When accessing a removed idea or project, a message is shown

### Known issues

- Posting an idea before logging in is currently broken; the user is redirected to an empty posting form
- Social sharing is not consistently showing all metadata

## 2018-04-18

### Fixed

- Adding an idea at a specific location by clicking on the map is fixed

## 2018-04-09

### Fixed

- An idea with a location now centers on that location
- Map markers far west or east (e.g. Vancouver) are now positioned as expected
- Links in comment now correctly break to a new line when they're too long
- Hitting enter in the idea search box no longer reloads the page
- A survey project no longer shows the amount of ideas on the project card
- The navbar no longer shows empty space above it on mobile
- The report as spam window no longer scrolls in a weird way
- The project listing on the homepage no longer repeats the same project for some non-admin users
- Google/Facebook login errors are captured and shown on an error page
- Some rendering issues were fixed for IE11 and Edge, some remain
- An idea body with very long words no longer overlaps the controls on the right
- Project cards no longer overlap the notification menu

### Added

- A user can now edit and delete its own comments
- An admin can now delete a user's comment and specify the reason, notifying the user by notification
- Invitations
  - Admins can invite users by specifying comma separated email addresses
  - Admins can invite users with extra information by uploading an excel file
  - Invited users can be placed in groups, made admin, and given a specific language
  - Admins can specify a message that will be included in the email to the invited users
  - Admins receive a notification when invited users sign up
- Users receive a notification and email when their idea changes status
- Idea titles are now limited to 80 characters

### Known issues

- Adding an idea through the map does not position it correctly

## 2018-03-23

### Fixed

- Fixed padding being added on top of navigation bar on mobile devices

## 2018-03-22

### Fixed

- Idea creation page would not load when no published projects where present. Instead of the loading indicator the page now shows a message telling the user there are no projects.

## 2018-03-20

### Fixed

- Various visual glitches on IE11 and Edge
- Scrolling behviour on mobile devices is back to normal
- The admin idea manager no longer shows an empty right column by default

### Added

- Experimental raw HTML editing for pages in the admin at `/admin/pages`

## 2018-03-14

### Fixed

- When making a registration field required, the user can't skip the second sign up step
- When adding a registration field of the "date" type, a date in the past can now be chosen
- The project listing on the landing page for logged in users that aren't admin is fixed

### Added

- When something goes wrong while authenticating through social networks, an error page is shown

## 2018-03-05

### Added

- Limited voting in timeline phases
- Facebook app id is included in the meta headers

### Known issues

- When hitting your maimum vote count as a citizen, other idea cards are not properly updating untill you try voting on them
- Changing the participation settings on a continuous project is impossible

## 2018-02-26

### Fixed

- Project pages
  - Fixed header image not being centered
- Project timeline page
  - Fixed currently active phase not being selected by default
  - Fixed 'start an idea' button not being shown insde the empty idea container
  - Fixed 'start an idea' button not linking to the correct idea creation step
- Ideas and Projects filter dropdown
  - Fixed the dropdown items not always being clickable
- Navigation bar
  - Fixed avatar and options menu not showing on mobile devices

### Added

- Responsive admin sidebar
- Top navigation menu stays in place when scrolling in admin section on mobile devices

### Changed

- Project timeline
  - Better word-breaking of phases titles in the timeline

## 2018-02-22

### Fixed

- Idea page
  - Fixed voting buttons not being displayed when page is accessed directly
- Edit profile form page
  - Fixed broken input fields (first name, last name, password, ...)
  - Fixed broken submit button behavior
- Admin project section
  - Fixed default view (map or card) not being saved
  - Fixed save button not being enabled when an image is added or removed
- Project page
  - Fixed header navigation button of the current page not being highlighted in certain scenarios
  - Fixed no phase selected in certain scenarios
  - Fixed mobile timeline phase selection not working
- Idea cards
  - Fixed 'Load more' button being shown when no more ideas
- Project cards
  - Fixed 'Load more' button being shown when no more projects
- Idea page
  - Fixed faulty link to project page
- Add an idea > project selection page
  - Fixed broken layout on mobile devices

### Added

- Landing page
  - Added 'load more' button to project and idea cards
  - Added search, sort and filter by topic to idea cards
- Project card
  - Added ideas count
- Idea card
  - Added author avatar
  - Added comment count and icon
- Idea page
  - Added loading indicator
- Project page
  - Added loading indicator
  - Added border to project header buttons to make them more visible
- Admin page section
  - Added header options in rich-text editors

### Changed

- Navigation bar
  - Removed 'ideas' menu item
  - Converted 'projects' menu item into dropdown
  - Changed style of the 'Start an idea' button
- Landing page
  - Header style changes (larger image dimensions, text centered)
  - Removed 'Projects' title on top of project cards
- Project card
  - Changed project image dimensions
  - Changed typography
- Idea card
  - Removed image placeholder
  - Reduced idea image height
- Filter dropdowns
  - Height, width and alignment changes for mobile version (to ensure the dropdown is fully visible on smaller screens)
- Idea page
  - Improved loading behavior
  - Relocated 'show on map' button to sidebar (above sharing buttons)
  - Automatically scroll to map when 'show on map' button is clicked
  - Larger font sizes and better overall typography for idea and comment text
  - Child comments style changes
  - Child commenting form style change
  - Comment options now only visible on hover on desktop
- Project page
  - Improved loading behavior
  - Timeline style changes to take into account longer project titles
  - Changed copy from 'timeline' to 'process'
  - Changed link from projects/<projectname>/timeline to projects/<projectname>/process
  - Events header button not being shown if there are no events
- Add an idea > project selection page
  - Improved project cards layout
  - Improved mobile page layout

## 2018-01-03

### Fixed

- Updating the bio on the profile page works again
- 2018 can be selected as the year of events/phases
- The project dropdown in the idea posting form no longer shows blank values
- Reset password email

### Added

- Ideas can be edited by admins and by their author
- An idea shows a changelog with its latest updates
- Improved admin idea manager
  - Bulk update project, topics and statuses of ideas
  - Bulk delete ideas
  - Preview the idea content
  - Links through to viewing and editing the idea
- When on a multi-lingual platform, the language can be changed in the footer
- The project pages now show previews of the project events in the footer
- The project card now shows a description preview text, which is changeable through the admin
- Images are automatically optimized after uploading, to reduce the file size

### Changed

- Image dimensions have changed to more optimal dimensions

## 2017-12-13

### Fixed

- The ideas of deleted users are properly shown
- Slider to make users admins is again functional

### Added

- The idea show page shows a project link
- Mentions are operational in comments
- Projects can be deleted in the admin

### Changed

- Ideas and projects sections switched positions on the landing page

## 2017-12-06

### Fixed

- Phases and events date-picker no longer overlaps with the description text
- No longer needed to hard refresh if you visited al old version of the platform
- Inconsistency when saving project permissions has been fixed
- Bullet lists are now working in project description, phases and events
- The notifications show the currect user as the one taking the action

### Added

- Translators can use `orgName` and `orgType` variables everywhere
- Previews of the correct image dimension when uploading images

### Changed

- Lots of styling tweaks to the admin interface
- Behaviour of image uploads has improved

## 2017-11-23

### Fixed

- Loading the customize tab in the admin no longer requires a hard refresh

## 2017-11-22

### Fixed

- When saving a phase in the admin, the spinner stops on success or errors
- Deleting a user no longer breaks the idea listing, idea page and comments
- Better error handling in the signup flow
- Various bug fixes to the projects admin
- The switches that control age, gender, ... now have an effect on the signup flow.
- For new visitors, hard reloading will no longer be required

### Added

- Social Sign In with facebook and google. (Needs to be setup individually per customer)
- Information pages are reachable through the navbar and editable through the admin
- A partner API that allows our partners to list ideas and projects programmatically
- Ideas with a location show a map on the idea show page
- Activation of welcome and reset password e-mails

### Changed

- Changes to mobile menu layout
- Changes to the style of switches
- Better overall mobile experience for citizen-facing site

### Known issues

- If you visited the site before and the page did not load, you need to hard refresh.
- If the "Customize" tab in the admin settings does not load, reload the browser on that page

## 2017-11-01

### Fixed

- Various copy added to the translation system
- Fixed bug where image was not shown after posting an idea
- Loading behaviour of the information pages
- Fixed bug where the app no longer worked after visiting some projects

### Added

- Added groups to the admin
- Added permissions to projects
- Social sharing of ideas on twitter and (if configured for the platform) facebook
- Projects can be linked to certain areas in the admin
- Projects can be filtered by area on the projects page
- Backend events are logged to segment

### Changed

- Improved the styling of the filters
- Project description in the admin has its own tab
- Restored the landing page header with an image and configurable text
- Improved responsiveness for idea show page
- Maximum allowed password length has increased to 72 characters
- Newest projects are list first

## 2017-10-09

### Fixed

- The male/female gender selection is no longer reversed after registration
- On firefox, the initial loading animation is properly scaled
- After signing in, the state of the vote buttons on idea cards is now correct for the current user
- Fixed bug were some text would disappear, because it was not available in the current language
- Fixed bug where adding an idea failed because of a wrongly stored user language
- Fixed bug where removing a language in the admin settings fails
- Graphical glitches on the project pages

### Added

- End-to-end test coverage for the happy flow of most of the citizen-facing app interaction
- Automated browser error logging to be proactive on bugs
- An idea can be removed through the admin

### Changed

- The modal that shows an idea is now fullscreen and has a new animation
- New design for the idea show page
- New design for the comments, with animation and better error handling
- The "Trending" sorting algorithm has changed to be more balanced and give new ideas a better chance
- Slightly improved design of the page that shows the user profile

## 2017-09-22

### Fixed

- Bug where multiple form inputs didn't accept typed input
- Issues blocking the login process
- The success message when commenting no longer blocks you from adding another comment
- Clicking an internal link from the idea modal didn't work
- Responsiveness of filters on the ideas page
- Updating an idea status through the admin failed

### Added

- Initial loading animation on page load
- Initial version of the legal pages (T&C, privacy policy, cookie policy)
- All forms give more detailed error information when something goes wrong
- Full caching and significant speed improvements for all data resources

### Changed

- Refactoring and restyling of the landing page, idea cards and project cards
- Added separate sign in and sign up components
- Cleaned up old and unused code
- The navbar is no longer shown when opening a modal
- Lots of little tweaks to styling, UX and responsiveness

## 2017-09-01

### Fixed

- Saving forms in the admin of Projects will now show success or error messages appropriately
- The link to the guide has been hidden from the admin sidebar until we have a guide to link to

### Added

- Adding an idea from a project page will pre-fill parts of the new idea form
- The landing page now prompts user to add an Idea if there are none
- The landing page will hide the Projects block if there are none

### Changed

- Under-the-hood optimizations to increase the loading speed of the platform

## 2017-08-27

### Fixed

- Changing the logo and background image in admin settings works
- Platform works for users with an unsupported OS language

### Added

- Admin dashboard
- Default topics and idea statuses for newly deployed platforms
- Proper UX for handling voting without being signed in
- Meta tags for SEO and social sharing
- Better error handling in project admin

### Changed

- Projects and user profile pages now use slugs in the URL

## 2017-08-18

### Fixed

- Changing idea status in admin
- Signing up
- Proper rending of menu bar within a project
- Admin settings are properly rendered within the tab container
- Lots of small tweaks to rendering on mobile
- Default sort ideas on trending on the ideas index page

### Added

- Admin section in projects to CRUD phases
- Admin section in projects to CRUD events
- New navbar on mobile
- Responsive version of idea show page

### Changed

- Navbar design updated
- One single login flow experience instead of 2 separate ones (posting idea/direct)
- Admins can only specify light/dark for menu color, not the exact color

### Removed

- Facebook login (Yet to be added to new login flow, will be back soon)

## 2017-08-13

### Fixed

- Voting on cards and in an idea page
- Idea modal loading speed
- Unread notification counter

### Added

- New improved flow for posting an idea
- Admin interface for projects
- New design for idea and project cards
- Consistenly applied modal, with new design, for ideas
- Segment.io integration, though not all events are tracked yet

### Changed

- Idea URls now using slugs for SEO<|MERGE_RESOLUTION|>--- conflicted
+++ resolved
@@ -2,15 +2,13 @@
 
 ## Next release
 
-<<<<<<< HEAD
 ### Fixed
 
 - Validation and functioning of page forms are fixed (forms to change the fixed/legal pages such as the FAQ, T&C, privacy policy, etc.).
-=======
-### Added 
+
+### Added
 
 - Split 'Pages' tab in admin/settings into the 'Pages' and 'Policies' tabs. 'Pages' contains the about, FAQ and a11y statement pages, while 'Policies' contains the terms and conditions, privacy- and cookie policy. The 'Pages' tab will soon be replaced by a 'Navigation' tab with more customizability options as part of the upcoming nav-bar customization functionality. This is just a temporary in-between solution.
->>>>>>> d1e83121
 
 ## 2021-09-24
 
