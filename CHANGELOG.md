--- conflicted
+++ resolved
@@ -1,16 +1,6 @@
 # Changelog
 
-<<<<<<< HEAD
-## 2022-05-24
-
-### Fixed
-
-- [CL-264] Added a sleep to stop timeouts happening when deleting Matomo data as part of deleting a user
-
-## Next Release
-=======
 ## Next release
->>>>>>> 325aa89c
 
 ### Changed
 
