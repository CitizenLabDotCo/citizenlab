# Changelog

## Next release

<<<<<<< HEAD
### Added

- Projects on homepage can now be filtered by 'Active', 'Archived' or 'All' through a tab system.
=======
## 2022-01-18

### Changed

- Removes support for the (deprecated) Tagging feature, the forerunner of today's Insights. 🕯 \[IN-661\]
>>>>>>> a5d772ca

## 2022-01-14

### Changed

- Dashboard and reports vertical bar charts are now sorted
- Automatic tagging in Insights also takes the title into account (instead of only the content).

### Fixed

- Resolution for basemap.at

## 2022-01-12

### Added

- Users are now able to cancel tag suggestion scan on the Insights Edit screen
- Added `secure` flag to cookies
- Support basemap.at as tile provider

### Fixed

- Fixed issue with exporting surveys as XLSX sheets, when the typeform survey URI includes a '#' character.
- Styling of the text above the avatar bubbles at the bottom of the landing page works again when there's a customized text.
- Styling bugs for the two-column layout
- Bug where tile provider of a project becomes unchangeable after the map config has been edited has been fixed.

### Changed

- Updated Cookie Policy page

## 2022-01-10

### Added

- Configure sign-up button (custom link) on homepage banner

### Changed

- Dashboard and report bar charts are now more easily readable - values appear on top or next to the bars instead of inside of them. Comparisons between project and platform values are now only visible in the report tooltips and do not break the chart itself.

### Fixed

- Using a custom tile provider should work now.
- Registration form with a date field doesn't crash anymore

## 2022-01-06

### Fixed

- Changing the values for Registration helper text and Account confirmation in Admin > Settings > Registration doesn't cause other values to be erased anymore.

## 2022-01-05

### Changed

- Improved the user interface of the Registration tab in the Admin settings

## 2021-12-23

### Added

- Adding pages in 'Navigation' tab in settings now possible, changing names of navbar items now works, removed 'secret pages-page'.
- Different layouts for the homepage banner (for signed-out users)
- Preview functionality for the image of the homepage banner in the back-office

### Fixed

- Saving of homepage banner image overlay color and opacity

## 2021-12-22

### Fixed

- Notifications of inappropriate content now link to the item containing the flagged content

## 2021-12-16

### Added

- Ability to scan all post, recently added posts and not tagged posts in Insights

## 2021-12-15

### Fixed

- Severe code-injection vulnerability
- More small copy changes for customizable navbar, made styling Navigation tab consistent with other tabs, re-enabled slug editing on secret pages-page.

## 2021-12-10

- Copy for customizable navbar

## 2021-12-09

### Added

- Customizable navbar

## 2021-12-08

### Changed

- Improved the structure and copy of the Admin > Settings > Customize page.

### Fixed

- Insights scan category button no longer appears when the insights nlp feature flag is disabled

## 2021-11-30

### Added

- Insights loading indicator on category scan

### Fixed

- Password reset emails sometimes took a long time to be send out, they are now processed much faster (even when the background job queue has lots of items).

## 2021-11-25

### Added

- New translations from Crowdin.
- Sign-up flow: Not activating any custom registration fields no longer breaks sign-up. Refreshing page during sign-up flow no longer creates an unregistered user.

## 2021-11-22

### Changed

- Enable/disable avatars in homepage banner
- Increased size of city logo in the footer

### Fixed

- Links to ideas in admin digest emails work again
- Votes statistics not showing up in the dashboard for some admins and project moderators.

## 2021-11-16

### Fixed

- Custom topics are not displayed as filters on the proposals overview page.

### Added

- Added a tooltip in the survey project settings with a link to a support article that explains how to embed links in Google forms
- Input count to Insights View screen

### Changed

- Add clarification tooltips to Insights View screen
- When a user account is deleted, visits data associated to that account are now removed from Matomo.

## 2021-11-11

### Changed

- Improvements to the loading speed of the landing page and some items with dropdown menus in the navigation bar.

## 2021-11-05

### Fixed

- Dashboard issue where the current month did not appear for certain time zones

## 2021-11-04

### Added

- New translations from Crowdin.

## 2021-11-03

### Fixed

- Microsoft Form survey iframes no longer auto-focus on the form
- Stop confusing Serbian Latin and Cyrillic in back locales.

## 2021-11-01

### Changed

- The whole input card in Insight View screen is now clickable
- Inputs list component in Insights View screen now shows active filters at all times
- Insights Network Visualisation changes:
  - Reduced space between clusters
  - Increased font size for keywords labels
  - It is now possible to de-select keywords by clicking on them twice

### Fixed

- If there's an error message related to the project title, it goes away if the title is edited (and only shows again if we submit and the error isn't fixed).

## 2021-10-27

### Changed

- Removed the unused '/ideas/new' route

### Fixed

- Sorting order and list/map view settings of ideas are available again if voting is disabled.
- Project phase started emails and notifications.

## 2021-10-26

### Added

- Limit number of downvotes.

### Changed

- Improved quality of Idea and App Header Images
- Idea cards in the map view only show the downvote icon when downvoting is enabled or when it's disabled and it's disabled for a different reason than explicit turning off of the downvoting functionality.
- Now also for idea cards on the map view: the comment icon on an idea card is only shown when commenting in the project is enabled or there's at least one idea with a comment.

### Fixed

- The event cards now rearrange themselves vertically on mobile / small screens. Before they were always arranged horizontally. This fixed the issue of them going off-screen when there is not enough screen space.

## 2021-10-25

### Changed

- The comment icon on an idea card is only shown when commenting in the project is enabled or there's at least one idea with a comment.
- Increased Microsoft Forms survey width

### Fixed

- Insights table approve button no longer appears when there are no suggested tags
- Insights tags are now truncated when they are too long
- Insights posts cards on View screen no longer display text with different font-sizes
- Insights posts in table are no longer sorted by default

## 2021-10-20

### Changed

- PII (Personally Identifiable Information) data, if any, are now removed from Segment when a user account is deleted.

## 2021-10-19

### Changed

- Tags which do not contain any inputs are no longer visible on the Insights View screen
- PII (Personally Identifiable Information) data, if any, are now removed from Intercom when a user account is deleted.

### Added

- Added export functionality to Insights View screen inputs list

## 2021-10-15

### Changed

- Project reports are no longer available in the dashboard section. Instread, they can be found in the Reporting section of tha admin.

### Fixed

- Platform is now accepting valid Microsoft Form survey links with custom subdomains
- When user goes to the url of an Insight that no longer exist, they get redirected to the Insights List screen.

## 2021-10-14

### Fixed

- File uploads for ideas, projects, events, folders

## 2021-10-13 (2)

### Fixed

- Validation and functioning of page forms are fixed (forms to change the fixed/legal pages such as the FAQ, T&C, privacy policy, etc.).

## 2021-10-13

### Added

- Users can now change their name after validation with FranceConnect
- Permit embedding of videos from dreambroker in rich-text editor content.
- Possibility to create an Insights tag from selected filters in the Insights View screen

## 2021-10-12

### Added

- Added Serbian (Cyrillic) to platform

## 2021-10-11

### Added

- Insights View screen and visualization
- Users can now change their name after validation with FranceConnect

## 2021-10-06

### Fixed

- Issue with user deletion

### Added

- Initial blocked words lists for Luxembourgish and Italian.
- Added Luxembourgish translations.

## 2021-10-05

### Added

- Blocked words lists for Luxembourgish and Italian (which allows the profanity blocker feature).

### Changed

- Removed 'FAQ' and 'About' from the footer.
- Removed links to other pages at the bottom of the fixed and legal pages (Cookie policy, T&C, etc.)
- Removed the YES/NO short feedback form in the footer (as it wasn't working)

## 2021-10-01

### Fixed

- Typeform export from the platform shows the answers to all questions again.

## 2021-09-29

### Changed

- Insights Edit screen improvements
  - Added tooltip in the tags sidebar
  - Added quick delete action to category button in the categories sidebar
  - "Detect tags" button only shows if there are tags detected
  - "Reset tags" button is moved to a menu
  - Removed "add" button from input sidebar and improved select hover state
- Split 'Pages' tab in admin/settings into the 'Pages' and 'Policies' tabs. 'Pages' contains the about, FAQ and a11y statement pages, while 'Policies' contains the terms and conditions, privacy- and cookie policy. The 'Pages' tab will soon be replaced by a 'Navigation' tab with more customizability options as part of the upcoming nav-bar customization functionality. This is just a temporary in-between solution.

## 2021-09-24

### Added

- SmartSurvey integration

## 2021-09-22

### Changed

- Very short phases are now shown slightly bigger in the timeline, and projects with many phases will display the timeline correctly.

### Fixed

- Cookie popup can be closed again.

## 2021-09-21

### Added

- Permit embedding of videos from videotool.dk in rich-text editor content.

### Changed

- Project moderators have access to the 'Reporting' tab of the admin panel for their projects.

### Fixed

- The category columns in input `xlsx` exports (insights) are now ordered as presented in the application.

## 2021-09-14

### Changed

- Mobile navbar got redesigned. We now have a 'More' button in the default menu that opens up a full mobile menu.

## 2021-09-13

### Added

- Insights table export button. Adds the ability to export the inputs as xlsx for all categories or a selected one.

### Fixed

- Fixes issue where user name will sometimes appear as "undefined"

## 2021-09-06

### Added

- Keyboard navigation improvements for the Insights Edit view
- Added the internal machinery to support text network analyses in the end-to-end flow.

### Fixed

- '&' character now displays correctly in Idea description and Project preview description.
- Fixes user export with custom fields

## 2021-09-03

### Fixed

- Ghent now supports mapping 25 instead of 24 neighbourhouds

## 2021-09-02

### Fixed

- Setting DNS records when the host is changed.
- Smart group rules for participation in project, topic or idea status are now applied in one continuous SQL query.

### Changed

- The rule values for participation in project, topic or idea status, with predicates that are not a negation, are now represented as arrays of IDs in order to support specifying multiple projects, topics or idea statuses (the rule applies when satisfied for one of the values).

## 2021-09-01

### Fixed

- When voting is disabled, the reason is shown again

## 2021-08-31

### Added

- When signing up with another service (e.g. Google), the platform will now remember a prior language selection.

### Fixed

- Accessibility: voting buttons (thumbs) have a darker color when disabled. There's also more visual distinction between voting buttons on input cards when they are enabled and disabled.
- Accessibility: The default background color of the last "bubble" of the avatars showing on e.g. the landing page top banner is darker, so the contrast with its content (number of remaining users) is clearer.
- Accessibility: the text colors of the currently selected phase in a timeline project are darker to improve color contrast to meet WCAG 2.1 AA requirements.
- Accessibility: the status and topics on an input (idea) page are more distinctive compared to its background, meeting WCAG 2.1 AA criteria.
- Verification using Auth0 method no longer fails for everyone but the first user

## 2021-08-30

### Added

- New Insights module containing Insights end-to-end flow

## 2021-08-26

### Added

- Microsoft Forms integration

## 2021-08-20

### Fixed

- Survey options now appear as expected when creating a new survey project
- Adds a feature flag to disable user biographies from adminHQ

## 2021-08-18

### Added

- Added Italian to platform
- Support for a new verification method specifically for Ghent, which lets users verify using their rijksregisternummer
- Improved participatory budgeting:
  - Support for new virtual currencies (TOK: tokens, CRE: credits)
  - A minimum budget limit can be configured per project, forcing citizens to fill up their basket to some extent (or specify a specific basket amount when minimum and maximum budget are the same)
  - Copy improvements

## 2021-08-11

### Fixed

- When considering to remove a flag after updating content, all relevant attributes are re-evaluated.
- Issues with viewing notifications and marking them as read.

## 2021-08-09

### Fixed

- The preheader with a missing translation has been removed from user confirmation email

### Fixed

- When you sign up with Google, the platform will now automatically use the language of your profile whenever possible
- Fixed invalid SQL queries that were causing various issues throughout the platforms (Part I). (IN-510)

## 2021-08-05

### Added

- Added message logging to monitor tenant creation status (shown in admin HQ).

### Changed

- No default value for the lifecycle stage is prefilled, a value must be explicitly specified.
- Changing the lifecycle stage from/to demo is prohibited.
- Only tenant templates that apply without issues are released.
- On create validation for authors was replaced by publication context, to allow templates to successfully create content without authors.

## 2021-08-04

### Fixed

- Certain characters in Volunteer Cause titles prevented exporting lists of volunteers to Excel from admin/projects/.../volunteering view.
- Limit of 10 events under projects and in back office
- Events widget switch being shown in non-commercial plans

## 2021-07-30

### Added

- Configured dependabot for the frontend, a tool that helps keeping dependencies up to date.
- Added events overview page to navigation menu, which can be enabled or disabled.
- Added events widget to front page, which can be enabled or disabled (commercial feature).

## 2021-07-16

### Added

- Auto-detection of inappropriate content (in beta for certain languages). Flagged content can be inspected on the admin Activity page. The setting can be toggled in the General settings tab.

### Fixed

- On the admin activity page (/admin/moderation), items about proposals now correctly link to proposals (instead of to projects). Also, the copy of the links at the end of the item rows is now correct for different types of content (correct conjugation of 'this post', 'this project', etc. for all languages).

## 2021-07-14

### Added

- Project phases now have their own URLs, which makes it possible to link to a specific phase

### Fixed

- Blocked words for content that can contain HTML
- Searching users after sorting (e.g. by role)

## 2021-07-09

### Changed

- The admin Guide link goes to the support center now instead of to /admin/guide

## 2021-07-02

### Fixed

- Instances where the user name was "unknown author"

### Changed

- Removed the slogan from the homepage footer

## 2021-06-30

### Changed

- Users can no longer leave registration before confirming their account. This should prevent bugs relative to unconfirmed users navigating the platform.

## 2021-06-29

### Fixed

- Map: Fix for ideas that only have coordinates but no address not being shown on the map
- Map: Fix for 'click on the map to add your input' message wrongfully being shown when idea posting is not allowed
- Sign-up flow: Fix for bug that could cause the browser to freeze when the user tried to complete the custom fields step
- Project description: Fix for numbered and unnumbered lists being cut off
- Project Managers can now upload map layers.

### Changed

- Map: When an idea is selected that is hidden behind a cluster the map now zooms in to show that marker
- Map: Idea marker gets centered on map when clicked
- Map: Larger idea box on bigger desktop screens (width > 1440 pixels)
- Idea location: Display idea location in degrees (°) minutes (') seconds ('') when the idea only has coordinates but no address
- Sign-up flow: Show loading spinner when the user clicks on 'skip this step' in the sign-up custom fields step
- Image upload: The default max allowed file size for an image is now 10 Mb instead of 5 Mb

### Added

- 'Go back' button from project to project folder (if appropriate).

## 2021-06-22

### Changed

- Project managers that are assigned to a project and/or its input now lose those assignments when losing project management rights over that project.

### Fixed

- Input manager side modal scroll.

## 2021-06-18

### Fixed

- Privacy policy now opens in new tab.
- Landing page custom section now uses theme colors.
- Buttons and links in project description now open internal links in the same tab, and external links in a new tab.

## 2021-06-16

### Fixed

- Project moderators can no longer see draft projects they don't moderate in the project listing.
- The content and subject of the emails used to share an input (idea/issue/option/contribution/...) do now include the correct input title and URL.
- Sharing new ideas on Facebook goes faster
- Manual campaigns now have the layout content in all available languages.

## 2021-06-11

### Fixed

- Facebook button no longer shows when not configured.

## 2021-06-10

### Fixed

- Creating invites on a platform with many heavy custom registration fields is no longer unworkably slow

## 2021-06-09

### Added

- New citizen-facing map view

## 2021-06-08

### Fixed

- Ordering by ideas by trending is now working.
- Ordering by ideas votes in the input manager is now working.

## 2021-06-07

### Added

- Qualtrics surveys integration.

### Changed

- Project Events are now ordered chronologically from latest to soonest.

### Fixed

- Visibility Labels in the admin projects list are now visible.
- Tagged ideas export is fixed.
- Updating an idea in one locale does not overwrite other locales anymore

## 2021-05-28

### Fixed

- Project Events are now ordered chronologically from soonest to latest.

## 2021-05-27

### Fixed

- Project access rights management are now visible again.

## 2021-05-21

### Added

- Profanity blocker: when posting comments, input, proposals that contain profane words, posting will not be possible and a warning will be shown.

## 2021-05-20

### Fixed

- Excel exports of ideas without author

## 2021-05-19

### Added

- Support for Auth0 as a verification method

## 2021-05-18

### Fixed

- Active users no longer need confirmation

## 2021-05-14

### Fixed

- Fixed an issue causing already registered users to be prompted with the post-registration welcome screen.

## 2021-05-11

### Added

- Added polls to the reporting section of the dashboards

## 2021-05-10

### Changed

- Invited or verified users no longer require confirmation.

## 2021-05-07

### Fixed

- Spreasheet exports throughout the platform are improved.

### Added

- City Admins can now assign any user as the author of an idea when creating or updating.
- Email confirmation now happens in survey and signup page sign up forms.

## 2021-05-06

### Fixed

- Idea export to excel is no longer limited to 250 ideas.

## 2021-05-04

### Fixed

- Fixed issues causing email campaigns not to be sent.

## 2021-05-03

### Changed

- Users are now prompted to confirm their account after creating it, by receiving a confirmation code in their email address.

### Added

- SurveyXact Integration.

## 2021-05-01

### Added

- New module to plug email confirmation to users.

## 2021-04-29

### Fixed

- Editing the banner header in Admin > Settings > General, doesn't cause the other header fields to be cleared anymore

## 2021-04-22

### Fixed

- After the project title error appears, it disappears again after you start correcting the error

## 2021-03-31

### Fixed

- Customizable Banner Fields no longer get emptied/reset when changing another.

### Added

- When a client-side validation error happens for the project title in the admin, there will be an error next to the submit button in addition to the error message next to the input field.

## 2021-03-25

### Fixed

- The input fields for multiple locales provides an error messages when there's an error for at least one of the languages.

## 2021-03-23

### Fixed

- Fix for broken sign-up flow when signing-up through social sign-on

## 2021-03-19

### Fixed

- Admin>Dashboard>Users tab is no longer hidden for admins that manage projects.
- The password input no longer shows the password when hitting ENTER.
- Admin > Settings displays the tabs again

### Changed

- Empty folders are now shown in the landing page, navbar, projects page and sitemap.
- The sitemap no longer shows all projects and folder under each folder.
- Images added to folder descriptions are now compressed, reducing load times in project and folder pages.

### Added

- Allows for sending front-end events to our self-hosted matomo analytics tool

## 2021-03-16

### Changed

- Automatic tagging is functional for all clusters, and enabled for all premium customers

### Added

- Matomo is enabled for all platforms, tracking page views and front-end events (no workshops or back-end events yet)

## 2021-03-11

### Changed

- Tenants are now ordered alphabetically in AdminHQ
- Serbian (Latin) is now a language option.

## 2021-03-10

### Added

- CitizenLab admins can now change the link to the accessibility statement via AdminHQ.
- "Reply-to" field in emails from campaigns can be customized for each platform
- Customizable minimal required password length for each platform

## 2021-03-09

### Fixed

- Fixed a crash that would occur when tring to add tags to an idea

## 2021-03-08

### Fixed

- Phase pages now display the correct count of ideas (not retroactive - will only affect phases modified from today onwards).

## 2021-03-05

### Changed

- Changed the default style of the map
- Proposals/Initiatives are now sorted by most recent by default

### Added

- Custom maps (Project settings > Map): Admins now have the capability to customize the map shown inside of a project. They can do so by uploading geoJson files as layers on the map, and customizing those layers through the back-office UI (e.g. changing colors, marker icons, tooltip text, sort order, map legend, default zoom level, default center point).

### Fixed

- Fixed a crash that could potentially occur when opening an idea page and afterwards going back to the project page

## 2021-03-04

### Added

- In the admin (Settings > Registration tab), admins can now directly set the helper texts on top of the sign-up form (both for step 1 and 2).
- The admin Settings > Homepage and style tab has two new fields: one to allow customization for copy of the banner signed-in users see (on the landing page) and one to set the copy that's shown underneath this banner and above the projects/folders (also on the landing page).
- Copy to clarify sign up/log in possibilities with phone number

### Changed

- The admin Settings > Homepage and style tab has undergone copy improvements and has been rearranged
- The FranceConnect button to login, signup or verify your account now displays the messages required by the vendor.
- Updated the look of the FranceConnect button to login, signup or verify your account to feature the latests changes required by the vendor.

### Fixed

- Downvote button (thumbs down) on input card is displayed for archived projects

## 2021-03-03

### Added

- Users are now notified in app and via email when they're assigned as folder administrators.

## 2021-03-02

### Fixed

- Don't show empty space inside of the idea card when no avatar is present

### Added

- Maori as languages option

### Changed

- Improved layout of project event listings on mobile devices

## 2021-02-26

### Fixed

- France Connect button hover state now complies with the vendor's guidelines.

## 2021-02-24

### Fixed

- The project page no longer shows an eternal spinner when the user has no access to see the project

## 2021-02-18

### Added

- The password fields show an error when the password is too short
- The password fields have a 'show password' button to let people check their password while typing
- The password fields have a strength checker with appropriate informative message on how to increase the strength
- France Connect as a verification method.

### Fixed

- Notifications for started phases are no longer triggered for unpublished projects and folders.

## 2021-02-17

### Changed

- All input fields for multiple locales now use the components with locale switchers, resulting in a cleaner and more compact UI.
- Copy improvements

## 2021-02-12

### Fixed

- Fixed Azure AD login for some Azure setups (Schagen)

### Changed

- When searching for an idea, the search operation no longer searches on the author's name. This was causing severe performance issues and slowness of the paltforms.

## 2021-02-10

### Added

- Automatic tagging

## 2021-02-08

### Fixed

- Fixed a bug preventing registration fields and poll questions from reordering correctly.
- Fixed a bug causing errors in new platforms.

## 2021-02-04

### Fixed

- Fixed a bug causing the projects list in the navbar and projects page to display projects outside of folders when they're contained within them.

## 2021-01-29

### Added

- Ability to redirect URLs through AdminHQ
- Accessibility statement link in the footer

### Fixed

- Fixed issue affecting project managers that blocked access to their managed projects, when these are placed inside a folder.

## 2021-01-28

### Fixed

- A bug in Admin project edit page that did not allow a user to Go Back to the projects list after switching tabs
- Scrolling on the admin users page

## 2021-01-26

### Added

- Folder admin rights. Folder admins or 'managers' can be assigned per folder. They can create projects inside folders they have rights for, and moderate/change the folder and all projects that are inside.
- The 'from' and 'reply-to' emails can be customized by cluster (by our developers, not in Admin HQ). E.g. Benelux notification emails could be sent out by notifications@citizenlab.eu, US emails could be sent out by notifications@citizenlab.us etc., as long as those emails are owned by us. We can choose any email for "reply-to", so also email addresses we don't own. This means "reply-to" could potentially be configured to be an email address of the city, e.g. support@leuven.be. It is currently not possible to customize the reply-to (except for manual campaigns) and from fields for individual tenants.
- When a survey requires the user to be signed-in, we now show the sign in/up form directly on the page when not logged in (instead of the green infobox with a link to the sign-up popup)

### Fixed

- The 'reply-to' field of our emails showed up twice in recipient's email clients, now only once.

### Changed

- Added the recipient first and last name to the 'to' email field in their email client, so not only their email adress is shown.
- The links in the footer can now expand to multiple lines, and therefore accomodate more items (e.g. soon the addition of a link to the accesibility statement)

## 2021-01-21

### Added

- Added right-to-left rendering to emails

## 2021-01-18

### Fixed

- Access rights tab for participatory budget projects
- Admin moderation page access

## 2021-01-15

### Changed

- Copy improvements across different languages

## 2021-01-14

### Added

- Ability to customize the input term for a project

### Changed

- The word 'idea' was removed from as many places as possible from the platform, replaced with more generic copy.

## 2021-01-13

### Changed

- Idea cards redesign
- Project folder page redesign
- Project folders now have a single folder card image instead of 5 folder images in the admin settings
- By default 24 instead of 12 ideas or shown now on the project page

## 2020-12-17

### Fixed

- When creating a project from a template, only templates that are supported by the tenant's locale will show up
- Fixed several layout, interaction and data issues in the manual tagging feature of the Admin Processing page, making it ready for external use.
- Fixed project managers access of the Admin Processing page.

### Added

- Admin activity feed access for project managers
- Added empty state to processing list when no project is selected
- Keyboard shortcut tooltip for navigation buttons of the Admin Processing page

### Changed

- Reduced spacing in sidebar menu, allowing for more items to be displayed
- Style changes on the Admin Processing page

## 2020-12-08

### Fixed

- Issues with password reset and invitation emails
- No more idea duplicates showing up on idea overview pages
- Images no longer disappear from a body of an idea, or description of a project on phase, if placed at the bottom.

### Changed

- Increased color contrast of inactive timeline phases text to meet accesibility standard
- Increased color contrast of event card left-hand event dates to meet accesibility standard
- Increased color contrast of List/Map toggle component to meet accesibility standard

### Added

- Ability to tag ideas manually and automatically in the admin.

## 2020-12-02

### Changed

- By default the last active phase instead of the last phase is now selected when a timeline project has no active phase

### Fixed

- The empty white popup box won't pop up anymore after clicking the map view in non-ideation phases.
- Styling mistakes in the idea page voting and participatory budget boxes.
- The tooltip shown when hovering over a disabled idea posting button in the project page sticky top bar is no longer partially hidden

## 2020-12-01

### Changed

- Ideas are now still editable when idea posting is disabled for a project.

## 2020-11-30

### Added

- Ability to create new and edit existing idea statuses

### Fixed

- The page no longer refreshes when accepting the cookie policy

### Changed

- Segment is no longer used to connect other tools, instead following tools are integrated natively
  - Google Analytics
  - Google Tag Manager
  - Intercom
  - Satismeter
  - Segment, disabled by default
- Error messages for invitations, logins and password resets are now clearer.

## 2020-11-27

### Fixed

- Social authentication with Google when the user has no avatar.

### Changed

- Random user demographics on project copy.

## 2020-11-26

### Added

- Some specific copy for Vitry-sur-Seine

## 2020-11-25

### Fixed

- Sections with extra padding or funky widths in Admin were returned to normal
- Added missing copy from previous release
- Copy improvements in French

### Changed

- Proposal and idea descriptions now require 30 characters instead of the previous 500

## 2020-11-23

### Added

- Some specific copy for Sterling Council

### Fixed

- The Admin UI is no longer exposed to regular (and unauthenticated) users
- Clicking the toggle button of a custom registration field (in Admin > Settings > Registration fields) no longer duplicated the row
- Buttons added in the WYSIWYG editor now have the correct color when hovered
- The cookie policy and accessibility statement are not editable anymore from Admin > Settings > Pages

### Changed

**Project page:**

- Show all events at bottom of page instead of only upcoming events
- Reduced padding of sticky top bar
- Only show sticky top bar when an action button (e.g. 'Post an idea') is present, and you've scrolled past it.

**Project page right-hand sidebar:**

- Show 'See the ideas' button when the project has ended and the last phase was an ideation phase
- Show 'X ideas in the final phase' when the project has ended and the last phase was an ideation phase
- 'X phases' is now clickable and scrolls to the timeline when clicked
- 'X upcoming events' changed to 'X events', and event count now counts all events, not only upcoming events

**Admin project configuration page:**

- Replaced 'Project images' upload widget in back-office (Project > General) with 'Project card image', reduced the max count from 5 to 1 and updated the corresponding tooltip with new recommended image dimensions

**Idea page:**

- The map modal now shows address on top of the map when opened
- Share button copy change from "share idea" to "share"
- Right-hand sidebar is sticky now when its height allows it (= when the viewport is taller than the sidebar)
- Comment box now has an animation when it expands
- Adjusted scroll-to position when pressing 'Add a comment' to make sure the comment box is always fully visible in the viewport.

**Other:**

- Adjusted FileDisplay (downloadable files for a project or idea) link style to show underline by default, and increased contrast of hover color
- Reduced width of DateTimePicker, and always show arrows for time input

## 2020-11-20 (2)

### Fixed

- The project header image is screen reader friendly.
- The similar ideas feature doesn't make backend requests anymore when it's not enabled.

### Changed

- Areas are requested with a max. of 500 now, so more areas are visible in e.g. the admin dashboard.

## 2020-11-18

### Added

- Archived project folder cards on the homepage will now have an "Archived" label, the same way archived projects do\
- Improved support for right-to-left layout
- Experimental processing feature that allows admins and project managers to automatically assign tags to a set of ideas.

### Fixed

- Projects without idea sorting methods are no longer invalid.
- Surveys tab now shows for projects with survey phases.

### Changed

- Moved welcome email from cl2-emails to cl2-back

## 2020-11-16

### Added

- Admins can now select the default sort order for ideas in ideation and participatory budgeting projects, per project

### Changed

- The default sort order of ideas is now "Trending" instead of "Random" for every project if left unchanged
- Improved sign in/up loading speed
- Removed link to survey in the project page sidebar when not logged in. Instead it will show plain none-clickable text (e.g. '1 survey')

### Fixed

- Custom project slugs can now contain alphanumeric Arabic characters
- Project Topics table now updates if a topic is deleted or reordered.
- Empty lines with formatting (like bold or italic) in a Quill editor are now removed if not used as paragraphs.

## 2020-11-10

### Added

#### Integration of trial management into AdminHQ

- The lifecycle of the trials created from AdminHQ and from the website has been unified.
- After 14 days, a trial platform goes to Purgatory (`expired_trial`) and is no longer accessible. Fourteen days later, the expired trial will be removed altogether (at this point, there is no way back).
- The end date of a trial can be modified in AdminHQ (> Edit tenant > Internal tab).

## 2020-11-06

### Added

- Social sharing via WhatsApp
- Ability to edit the project URL
- Fragment to embed a form directly into the new proposal page, for regular users only

### Fixed

- The project about section is visibile in mobile view again
- Maps will no longer overflow on page resizes

## 2020-11-05

### Added

- Reordering of and cleaner interface for managing custom registration field options
- An 'add proposal' button in the proposals admin
- Fragment to user profile page to manage party membership settings (CD&V)
- "User not found" message when visiting a profile for a user that was deleted or could not be found

### Changed

- Proposal title max. length error message
- Moved delete functionality for projects and project folders to the admin overview

### Fixed

- The automatic scroll to the survey on survey project page

## 2020-11-03

### Fixed

- Fixed broken date picker for phase start and end date

## 2020-10-30

### Added

- Initial Right to left layout for Arabic language
- Idea description WYSIWYG editor now supports adding images and/or buttons

## 2020-10-27

### Added

- Support for Arabic

## 2020-10-22

### Added

- Project edit button on project page for admins/project manager
- Copy for Sterling Council

### Fixed

- Links will open in a new tab or stay on the same page depending on their context. Links to places on the platform will open on the same page, unless it breaks the flow (i.e. going to the T&C policy while signing up). Otherwise, they will open in a new tab.

### Changed

- In the project management rights no ambiguous 'no options' message will be shown anymore when you place your cursor in the search field

## 2020-10-16

### Added

- Ability to reorder geographic areas

### Fixed

- Stretched images in 'avatar bubbles'
- Input fields where other people can be @mentioned don't grow too wide anymore
- Linebar charts overlapping elements in the admin dashboard

## 2020-10-14

### Changed

- Project page redesign

## 2020-10-09

### Added

- Map configuration tool in AdminHQ (to configure maps and layers at the project level).

## 2020-10-08

### Added

- Project reports

### Changed

- Small styling fixes
- Smart group support multiple area codes
- Layout refinements for the new idea page
- More compact idea/proposal comment input
- Proposal 'how does it work' redesign

## 2020-10-01

### Changed

- Idea page redesign

## 2020-09-25

### Fixed

- The "Go to platform" button in custom email campaigns now works in Norwegian

### Added

- Granular permissions for proposals
- Possibility to restrict survey access to registered users only
- Logging project published events

### Changed

- Replaced `posting_enabled` in the proposal settings by the posting proposal granular permission
- Granular permissions are always granted to admins

## 2020-09-22

### Added

- Accessibility statement

## 2020-09-17

### Added

- Support for checkbox, number and (free) text values when initializing custom fields through excel invites.

### Changed

- Copy update for German, Romanian, Spanish (CL), and French (BE).

## 2020-09-15

### Added

- Support Enalyzer as a new survey provider
- Registration fields can now be hidden, meaning the user can't see or change them, typically controlled by an outside integration. They can still be used in smart groups.
- Registration fields can now be pre-populated using the invites excel

## 2020-09-08

### Fixed

- Custom buttons (e.g. in project descriptions) have correct styling in Safari.
- Horizontal bar chart overflow in Admin > Dashboard > Users tab
- User graphs for registration fields that are not used are not shown anymore in Admin > Dashboard > Users tab

### Added

- Pricing plan feature flags for smart groups and project access rights

## 2020-09-01

### Fixed

- IE11 no longer gives an error on places that use the intersection observer: project cards, most images, ...

### Added

- New platform setting: 'Abbreviated user names'. When enabled, user names are shown on the platform as first name + initial of last name (Jane D. instead of Jane Doe). This setting is intended for new platforms only. Once this options has been enabled, you MUST NOT change it back.
- You can now export all charts in the admin dashboard as xlsx or svg.
- Translation improvements (email nl...)

### Changed

- The about us (CitizenLab) section has been removed from the cookie policy

## 2020-08-27

### Added

- Support for rich text in field descriptions in the idea form.
- New "Proposed Budget" field in the idea form.

### Changed

- Passwords are checked against a list of common passwords before validation.
- Improving the security around xlsx exports (escaping formulas, enforcing access restrictions, etc.)
- Adding request throttling (rate-limiting) rules.
- Improving the consistency of the focus style.

## 2020-07-30

### Added

- Pricing plans in AdminHQ (Pricing plan limitations are not enforced).
- Showing the number of deviations from the pricing plan defaults in the tenant listing of AdminHQ.

### Changed

- Tidying up the form for creating new tenants in AdminHQ (removing unused features, adding titles and descriptions, reordering features, adding new feature flags, removing fields for non-relevant locales).

## 2020-07-10

### Added

- Project topics

### Changed

- Userid instead of email is used for hidden field in surveys (Leiden)
- New projects have 'draft' status by default

### Fixed

- Topics filter in ideas overview works again

## 2020-07-09 - Workshops

### Fixed

- Speps are scrollable

### Added

- Ability to export the inputs as an exel sheet
- Polish translations
- Portugese (pt-BR) translations

## 2020-06-26

### Fixed

- No longer possible to invite a project manager without selecting a project
- The button on the homepage now also respects the 'disable posting' setting in proposals
- Using project copy or a tenant template that contains a draft initiative no longer fails

### Added

- Romanian

## 2020-06-19

### Fixed

- Polish characters not being rendered correctly

### Added

- Back-office toggle to turn on/off the ability to add new proposals to the platform

## 2020-06-17

### Fixed

- It's no longer needed to manually refresh after deleting your account for a consistent UI
- It's no longer needed to manually refresh after using the admin toggle in the user overview
- The sign-in/up flow now correctly asks the user to verify if the smart group has other rules besides verification
-

demo`is no longer an available option for`organization_type` in admin HQ

- An error is shown when saving a typeform URL with `?email=xxxx` in the URL, which prevented emails to be linked to survey results
- On mobile, the info container in the proposal info page now has the right width
- A general issue with storing cookies if fixed, noticable by missing data in GA, Intercom not showing and the cookie consent repeatedly appearing
- Accessibility fix for the search field
- The `signup_helper_text` setting in admin HQ is again displayed in step 1 of the sign up flow

### Added

- There's a new field in admin HQ to configure custom copy in step 2 of the sign up flow called `custom_fields_signup_helper_text`
- `workshops` can be turned on/off in admin HQ, displayed as a new page in the admin interface

### Changed

- The copy for `project moderator` has changed to `project manager` everywhere
- The info image in the proposals header has changed

## 2020-06-03

### Fixed

- Maps with markers don't lose their center/zoom settings anymore
- English placeholders in idea form are gone for Spanish platforms

## 2020-05-26

### Changed

- Lots of small UI improvements throughout the platform
- Completely overhauled sign up/in flow:
  - Improved UI
  - Opens in a modal on top of existing page
  - Opens when an unauthenticaed user tries to perform an action that requires authentication (e.g. voting)
  - Automatically executes certain actions (e.g. voting) after the sign in/up flow has been completed (note: does not work for social sign-on, only email/password sign-on)
  - Includes a verification step in the sign up flow when the action requires it (e.g. voting is only allowed for verified users)

## 2020-05-20

### Fixed

- Budget field is shown again in idea form for participatory budget projects

## 2020-05-14

### Added

- Idea configurability: disabling/requiring certain fields in the idea form
- The footer has our new logo

### Changed

- Admins will receive a warning and need to confirm before sending a custom email to all users
- A survey project link in the top navigation will link to /info instead of to /survey

## 2020-04-29

### Fixed

- Folders are again shown in the navbar
- Adding an image to the description text now works when creating a project or a phase

### Added

- Support for Polish, Hungarian and Greenlandic

## 2020-04-23

### Fixed

- Long timeline phase names show properly

### Changed

- Redirect to project settings after creating the project
- Links to projects in the navigation menu link to the timeline for timeline projects

## 2020-04-21

### Fixed

- Fixed overlapping issue with idea vote bar on mobile
- Fixed an issue where images were used for which the filename contained special characters

### Added

- The overview (moderation) in the admin now has filters
  - Seen/not seen
  - Type: Comment/Idea/Proposal
  - Project
  - Search
- The idea xlsx export contains extra columns on location, number of comments and number of attachments

### Changed

- The permissions tab in the project settings has reordered content, to be more logical
- In German, the formal 'Sie' form has been replaced with the informal 'Du' form

## 2020-03-31

### Fixed

- Signing up with keyboard keys (Firefox)
- Composing manual emails with text images
- Exporting sheet of volunteers with long cause titles

### Added

- Folder attachments
- Publication status for folders

### Changed

- Show folder projects within admin project page

## 2020-03-20

### Added

- Volunteering as a new participation method

## 2020-03-16

### Fixed

- The project templates in the admin load again

## 2020-03-13

### Fixed

- The folder header image is not overly compressed when making changes to the folder settings
- The loading spinner on the idea page is centered

### Added

- Add images to folders, shown in cards.

### Changed

- Admins can now comment on ideas.

## 2020-03-10

### Fixed

- Fixed consent banner popping up every time you log in as admin
- Fixed back-office initiative status change 'Use latest official updates' radio button not working
- Fixed broken copy in Initiative page right-hand widget

### Added

- Add tooltip explaining what the city will do when the voting threshold is reached for a successful initiative
- Added verification step to the signup flow
- New continuous flow from vote button clicked to vote casted for unauthenticated, unverified users (click vote button -> account creation -> verification -> optional/required custom signup fields -> programmatically cast vote -> successfully voted message appears)
- The rich text editor in the admin now supports buttons

### Changed

- Admin HQ: new and improved list of timezones

## 2020-03-05

### Fixed

- Signup step 2 can no longer be skipped when there are required fields
- Correct tooltip link for support article on invitations
- Correct error messages when not filling in start/end date of a phase

### Added

- Setting to disable downvoting in a phase/project, feature flagged
- When a non-logged in visitor tries to vote on an idea that requires verification, the verification modal automatically appears after registering

## 2020-02-24

### Fixed

- Initiative image not found errors
- Templates generator out of disk space

### Added

- Folders i1
  - When enabled, an admin can create, edit, delete folders and move projects into and out of folders
  - Folders show in the project lists and can be ordered within projects

### Changed

- Initiative explanatory texts show on mobile views
- Existing platforms have a moderator@citizenlab.co admin user with a strong password in LastPass
- In the admin section, projects are no longer presented by publication status (Folders i1)

## 2020-02-19

### Fixed

- Loading more comments on the user profile page works again
- Accessibility improvements
- Adding an image no longer pops up the file dialog twice
- Changed to dedicated IP in mailgun to improve general deliverability of emails

### Added

- Improvements to the PB UI to make sure users confirm their basket at the end
- Ideation configurability i1
  - The idea form can be customized, on a project level, to display custom description texts for every field
- People filling out a poll are now included in the 'participated in' smart group rules
- Make me admin section in Admin HQ

### Changed

- When a platform no longer is available at a url, the application redirects to the CitizenLab website
- New platforms automatically get a moderator@citizenlab.co admin user with a strong password in LastPass

## 2020-01-29

### Fixed

- Rich text editor no longer allows non-video iframe content
- Smart groups that refer to a deleted project now get cleaned up when deleting a project
- All cookie consent buttons are now reachable on IE11
- More accessibility fixes
- The organization name is no longer missing in the password reset email

### Added

- CSAM verification
  - Users can authenticate and verify using BeID or itsme
  - User properties controlled by a verification method are locked in the user profile
  - Base layer of support for other similar verification methods in the future
- The order of project templates can now be changed in Templates HQ

### Changed

- Project templates overview no longer shows the filters

## 2020-01-17

### Fixed

- Further accesibility improvements:
  - Screen reader improvement for translations
  - Some color contrast improvements

### Added

- A hidden topics manager available at https://myfavouriteplatform.citizenlab.co/admin/topics

## 2020-01-15

### Fixed

- In the admin, the project title is now always displayed when editing a project
- Further accesibility improvements:
  - Site map improvements (navigation, clearer for screen readers)
  - Improved colors in several places for users with sight disability
  - Improved HTML to better inform screen reader users
  - Added keyboard functionality of password recovery
  - Improved forms (easier to use for users with motoric disabilities, better and more consistent validation, tips and tricks on mobile initiative form)
  - Improvements for screen reader in different languages (language picker, comment translations)
  - Added title (visible in your tab) for user settings page
  - Improved screen reader experience for comment posting, deleting, upvoting and idea voting

### Added

- The email notification settings on the user profile are now grouped in categories
- Unsubscribing through an email link now works without having to sign in first

### Changed

- The idea manager now shows all ideas by default, instead of filtered by the current user as assignee

## 2020-01-07

### Added

- Go to idea manager when clicking 'idea assigned to you' notification
- 2th iteration of the new admin moderation feature:
  - Not viewed/Viewed filtering
  - The ability to select one or more items and mark them as viewed/not viewed
  - 'Belongs to' table column, which shows the context that a piece of content belongs to (e.g. the idea and project that a comment belongs to)
  - 'Read more' expand mechanism for longer pieces of content
  - Language selector for multilingual content
  - 'Go to' link that will open a new tab and navigate you to the idea/iniative/comment that was posted

### Changed

- Improve layout (and more specifically width) of idea/iniatiatve forms on mobile
- Separate checkboxes for privacy policy and cookie policy
- Make the emails opt-in at registration

### Fixed

- Fix for unreadable password reset error message on Firefox
- Fix for project granular permission radio buttons not working

## 2019-12-12

### Added

- Polls now support questions for which a user can check multiple options, with a configurable maximum
- It's now possible to make a poll anonymous, which hides the user from the response excel export
- New verification method `id_card_lookup`, which supports the generic flow of verifying a user using a predined list of ID card numbers.
  - The copy can be configured in Admin HQ
  - The id cards CSV can be uploaded through Admin HQ

## 2019-12-11

### Added

- Admin moderation iteration 1 (feature flagged, turned on for a selected number of test clients)
- New verification onboarding campaign

### Changed

- Improved timeline composer
- Wysiwyg accessibility improvement

### Fixed

- English notifications when you have French as your language

## 2019-12-06

### Fixed

- Accessibility improvements:
  - Polls
  - Idea/initiative filter boxes
- Uploading a file in admin project page now shows the loading spinner when in progress
- Fixed English copy in notifications when other language selected
- Fixed project copy in Admin HQ not being saved

## 2019-12-05

### Fixed

- Small popups (popovers) no longer go off-screen on smaller screens
- Tooltips are no longer occluded by the checkbox in the idea manager
- The info icon on the initiatives voting box has improved alignment
- Project templates now display when there's only `en` is configured as a tenant locale
- When changing the lifecycle stage of a tenant, the update is now sent right away to segment
- When users accept an inivitation and are in a group, the group count is correctly updated
- Dropdowns in the registration flow can again support empty values
- Accessibility:
  - Various color changes to improve color contrasts
  - Color warning when picking too low contrast
  - Improvements to radio buttons, checkboxes, links and buttons for keyboard accessibility
  - Default built-in pages for new tenants have a better hierarchy for screen readers
- User posted an idea/initiative notification for admins will be in the correct language

## 2019-11-25

### Changed

- Updated translations
- Area filter not shown when no areas are configured
- Overall accessibility improvements for screen readers
- Improved accessibility of the select component, radio button, image upload and tooltip

### Fixed

- When adding a vote that triggers the voting limit on a project/phase, the other idea cards now automatically get updated with disabled vote buttons
- Fix for mobile bottom menu not being clickable when idea page was opened
- Navigating directly between projects via the menu no longer results in faulty idea card collections
- Display toggle (map or list view) of idea and initiative cards works again

## 2019-11-19

### Added

- New ideation project/phase setting called 'Idea location', which enables or disabled the ability to add a location to an idea and show the ideas on a map

### Changed

- Improved accessibility of the image upload component
- COW tooltipy copy
- Sharing modal layout improvement

### Fixed

- Checkboxes have unique ids to correctly identify their corresponding label, which improves screen reader friendliness when you have multiple checkboxes on one page.
- Avatar layout is back to the previous, smaller version

## 2019-11-15

### Fixed

- Fix for 'Click on map to add an idea' functionality not working
- Fix for notifications not showing

## 2019-11-12

### Fixed

- An email with subject `hihi` is no longer sent to admins that had their invite accepted
- Whe clicking the delete button in the file uploader, the page no longer refreshes
- Project templates no longer show with empty copy when the language is missing
- The countdown timer on initiatives now shows the correct value for days
- The radio buttons in the cookie manager are clickable again
- Changing the host of a tenant no longer breaks images embedded in texts
- It's possible again to unassign an idea in the idea manager
- The popup for adding a video or link URL is no longer invisible or unusable in some situations
- Uploading files is no longer failing for various filetypes we want to support
- Keyboard accessibility for modals

### Added

- ID Verification iteration 1
  - Users can verify their account by entering their ID card numbers (currently Chile only)
  - Verification is feature flagged and off by default
  - Smart groups can include the criterium 'is verified'
  - Users are prompted to verify their account when taking an actions that requires verification
- Total population for a tenant can now be entered in Admin HQ
- It's now possible to configure the word used for areas towards citizens from the areas admin
- Improvements to accessibility:
  - Idea and initiative forms: clearer for screen readers, keyboard accessibility, and more accessible input fields
  - Nav bar: clearer for screen readers and improved keyboard navigation
  - Project navigation and phases: clearer for screen readers
  - Sign-in, password reset and recovery pages: labeling of the input fields, clearer for screen readers
  - Participatory budgeting: clearer for screen readers

### Changed

- The organization name is now the default author in an official update

## 2019-10-22

### Fixed

- The sharing title on the idea page is now vertically aligned
- Improvements to the 'bad gateway' message sometimes affecting social sharing
- The map and markers are again visible in the admin dashboard
- First round of accessibility fixes and improvements
  - Dynamics of certain interactions are picked up by screen readers (PB, voting, ...)
  - Overall clarity for screen readers has improved
  - Improvements to information structure: HTML structure, W3C errors, head element with correct titles
  - Keyboard accessibility has generally improved: sign-up problems, login links, PB assignment, ...

### Added

- Initiatives iteration 3
  - Automatic status changes on threshold reached or time expired
  - When updating the status, official feedback needs to be provided simultaneously
  - Users receive emails and notifications related to (their) initiative
  - Initiatives support images in their body text
- Project templates
  - Admins can now create projects starting from a template
  - Templates contain images, a description and a timeline and let admin filter them by tags
  - Admins can share template descriptions with a publically accessible link
- It's now possible to configure the banner overlay color from the customize settings
- A custom email campaign now contains a CTA button by default

### Changed

- Complete copy overhaul of all emails

## 2019-10-03

### Fixed

- PB phase now has a basket button in the project navbar
- The datepicker in the timeline admin now works in IE11

### Changed

- For fragments (small pieces of UI that can be overridden per tenant) to work, they need to be enabled individually in admin HQ.

## 2019-09-25

### Fixed

- It's again possible to change a ideation/PB phase to something else when it contains no ideas
- Older browsers no longer crash when scrolling through comments (intersection observer error)
- Pagination controls are now correctly shown when there's multiple pages of users in the users manager
- The user count of groups in the users manager no longer includes invitees and matches the data shown
- Transition of timeline phases now happen at midnight, properly respecting the tenant timezone
- When looking at the map of an idea or initiative, the map marker is visible again
- The initiatives overview pages now uses the correct header and text colors
- The vote control on an initiative is no longer invisible on a tablet screen size
- The idea page in a budgeting context now shows the idea's budget
- The assign button on an idea card in a budgeting context behaves as expected when not logged in
- Project copy in Admin HQ that includes comments no longer fails
- Changing granular permissions by project moderator no longer fails

### Added

- Polling is now supported as a new participation method in a continuous project or a phase
  - A poll consists of multiple question with predefined answers
  - Users can only submit a poll once
  - Taking a poll can be restricted to certain groups, using granular permissions
  - The poll results can be exported to excel from the project settings
- It's now possible to disable Google Analytics, Google Tag Manager, Facebook Pixel and AdWords for specific tenants through Admin HQ

### Changed

- Large amount of copy improvements throughout to improve consistency and experience
- The ideas overview page is no longer enabled by default for new tenants
- The built-in 'Open idea project' can now be deleted in the project admin

## 2019-08-30

### Fixed

- The map preview box no longer overflows on mobile devices
- You're now correctly directed back to the idea/initiatives page after signing in/up through commenting

### Changed

- The height of the rich text editor is now limited to your screen height, to limit the scrolling when applying styles

## 2019-08-29

### Fixed

- Uploaded animated gifs are no longer displayed with weird artifacts
- Features that depend on NLP are less likely to be missing some parts of the data

### Added

- Citizen initiatives
  - Citizens can post view and post initiatives
  - Admins can manage initiatives, similar to how they manage ideas
  - Current limitation to be aware of, coming very soon:
    - No emails and notifications related to initiatives yet
    - No automated status changes when an initiative reaches enough votes or expires yet

## 2019-08-09

### Fixed

- Fixed a bug that sometimes prevented voting on comments
- When editing a comment, a mention in the comment no longer shows up as html
- In the dashboard, the domicile value 'outside' is now properly translated
- Some fixes were made to improve loading of the dashboard map with data edge cases
- Deleting a phase now still works when users that reveived notifications about the phase have deleted their account
- New releases should no longer require a hard refresh, avoiding landing page crashing issues we had

### Added

- File input on the idea form now works on mobile, if the device supports it

## 2019-07-26

### Fixed

- The project moderator email and notification now link to the admin idea manager instead of citizen side
- The widget no longer shows the `Multiloc`, but the real idea titles for some platforms

### Added

- Speed improvements to data requests to the backend throughout the whole paltform
- Changing the participation method from ideation to information/survey when there are ideas present is now prevented by the UI
- It's now possible to manually reorder archived projects
- There's new in-platform notifications for a status change on an idea you commented or voted on

## 2019-07-18

### Fixed

- It's no longer possible to change the participation method to information or survey if a phase/project already contains ideas
- The 'Share your idea modal' is now properly centered
- It's no longer possible to send out a manual email campaign when the author is not properly defined
- Invite emails are being sent out again
- Imported ideas no longer cause incomplete pages of idea cards
- Invited users who did not accept yet no longer receive any automated digest emails

## 2019-07-08

### Fixed

- When changing images like the project header, it's no longer needed to refresh to see the result
- The comments now display with a shorter date format to work better on smaller screens
- The code snippet from the widget will now work in some website that are strict on valid html
- The number of days in the assignee digest email is no longer 'null'
- The project preview description input is displayed again in the projects admin
- The idea status is no longer hidden when no vote buttons are displayed on the idea page
- Duplicate idea cards no longer appear when loading new pages

### Added

- Performance optimizations on the initial loading of the platform
- Performance optimizations on loading new pages of ideas and projects
- Newly uploaded images are automatically optimized to be smaller in filesize and load faster
- The 'Add an idea' button is now shown in every tab of the projects admin
- It's now possible to add videos to the idea body text
- E-mails are no longer sent out through Vero, but are using the internal cl2-emails server

### Changed

- The automated emails in the admin no longer show the time schedule, to work around the broken translations
- The rights for voting on comments now follow the same rights than commenting itself, instead of following the rights for idea voting
- On smaller desktop screens, 3 columns of idea cards are now shown instead of 2
- When adding an idea from the map, the idea will now be positioned on the exact location that was clicked instead of to the nearest detectable address
- Using the project copy tool in admin HQ is more tolerant about making copies of inconsistent source projects

## 2019-06-19

### Fixed

- Show 3-column instead of 2-column layout for ideas overview page on smaller desktop screens
- Don't hide status label on idea page when voting buttons are not shown

### Changed

- Small improvement in loading speed

## 2019-06-17

## Fixed

- The column titles in comments excel export are aligned with the content
- There's now enough space between voting anc translate links under a comment
- Vote button on an idea no longer stays active when a vote on that idea causes the voting treshold of the project to be reached

## Added

- The admin part of the new citizen initiatives is available (set initiatives feature on `allowed`)
  - Cities can configure how they plan to use initiatives
- A preview of how initiatives will look like city side is available, not yet ready for prime time (set initiatives feature on `allowed` and `enabled`)
- The ideas overview page has a new filtering sidebar, which will be used for other idea and initiative listings in the future
  - On idea status
  - On topic
  - Search
- Comments now load automatically while scrolling down, so the first comments appear faster

## 2019-06-05

### Fixed

- Fix an issue that when showing some ideas in an idea card would make the application crash

## 2019-05-21

### Fixed

- The idea page does no longer retain its previous scroll position when closing and reopening it
- The Similar Ideas box no longer has a problem with long idea titles not fitting inside of the box
- The Similar Ideas box content did not update when directly navigating from one idea page to the next
- The 'What were you looking for?' modal no longer gives an error when trying to open it

### Changed

- You now get redirected to the previously visited page instead of the landing page after you've completed the signup process

## 2019-05-20

### Fixed

- Closing the notification menu after scrolling no longer results in a navbar error
- When accessing the idea manager as a moderator, the assignee filter defaults to 'assigned to me'
- The idea and comment counts on the profile page now update as expected
- It's now possible to use a dropdown input in the 2nd registration step with a screen reader
- An invited user can no longer request a password reset, thereby becoming an inconsistent user that resulted in lots of problems

### Added

- Restyle of the idea page
  - Cleaner new style
  - Opening an idea no longer appears to be a modal
  - Properly styled similar ideas section
  - Showing comment count and avatars of contributors

### Changed

- When clicking the edit button in the idea manager, the edit form now opens in the sidemodal

## 2019-05-15

### Fixed

- Opening the projects dropdown no longer shows all menu items hovered when opened
- Users that can't contribute (post/comment/vote/survey) no longer get an email when a phase starts
- When a project has an ideation and a PB phase, the voting buttons are now shown during the ideation phase
- The admin navigation menu for moderators is now consistent with that for admins
- Moderators that try to access pages only accessible for admins, now get redirected to the dashboard
- The details tab in clustering doesn't cause the info panel to freeze anymore
- When writing an official update, the sbumit button now only becomes active when submission is possible
- The 'no options' copy in a dropdown without anything inside is now correctly translated
- Making a field empty in Admin HQ now correctly saves the empty value
- The active users graph no longer includes users that received an email as being active
- The translation button in an idea is no longer shown when there's only one platform language
- After changing granular permission, a refresh is no longer needed to see the results on ideas
- The sideview in the idea manager now shows the status dropdown in the correct language
- The layout of the sideview in the idea manager is now corrected
- A digest email to idea assignees is no longer sent out when no ideas are assigned to the admin/moderator
- Signing in with VUB Net ID works again
- Loading the insights map can no longer be infinite, it will now show an error message when the request fails

### Added

- The profile page of a user now also shows the comments by that user
- Users can now delete their own profile from their edit profile page
- Similar ideas, clustering and location detection now work in Spanish, German, Danish and Norwegian
- Facebooks bot coming from `tfbnw.net` are now blocked from signing up
- Moderators now also have a global idea manager, showing all the ideas from the projects they're moderating
- Loading the insights map, which can be slow, now shows a loading indicator

### Changed

- Voting buttons are no longer shown when voting is not enabled
- Improved and more granular copy text for several voting and commenting disabled messages

## 2019-04-30

### Fixed

- Time remaning on project card is no longer Capitalized
- Non-admin users no longer get pushed to intercom
- Improvements to the idea manager for IE11
- When filtering on a project in the idea manager, the selected project is highlighted again
- @citizenlab.cl admins can now also access churned platforms
- The user count in the user manager now includes migrated cl1 users
- Sending invitations will no longer fail on duplicate mixed-case email addresses

### Added

- Ideas can now be assigned to moderators and admins in the idea manager
  - Added filter on assignee, set by default to 'assigned to me'
  - Added filter to only show ideas that need feedback
  - When clicking an idea, it now opens in and can be partially edited from a half screen modal
  - Admins and moderators get a weekly digest email with their ideas that need feedback
- Completely new comments UI with support for comment upvotes
  - Comments are visually clearly grouped per parent comment
  - Sub-comments use @mentions to target which other subcomment they reply to
  - Comments can be sorted by time or by votes
- Ideas can now be sorted randomly, which is the new default
- New smart group rule for users that contributed to a specific topic
- New smart group rule for users that contributed to ideas with a specific status
- Clear error message when an invitee does a normal sign up

### Changed

- The idea grid no longer shows a 'post an idea' button when there are no ideas yet

## 2019-04-24

### Fixed

- Project cards now show correct time remaining until midnight

## 2019-04-23

### Fixed

- Closing the notification menu does not cause an error anymore
- The unread notifications count is now displayed correctly on IE11
- Clicking on an invite link will now show an immediate error if the invite is no longer valid

### Changed

- The admin guide is now under the Get Started link and the dashboards is the admin index
- The project cards give feedback CTA was removed
- An idea can now be deleted on the idea page
- The default border radius throughout the platform now is 3px instead of 5px
- The areas filter on the project cards is only shown when there is more than one area

## 2019-04-16

### Fixed

- The comment count of a project remains correct when moving an idea to a different project
- Fixed an issue when copying projects (through the admin HQ) to tenants with conflicting locales
- Only count people who posted/voted/commented/... as participants (this is perceived as a fix in the dashboards)
- Invites are still sent out when some emails correspond to existing users/invitees
- Phase started/upcoming notifications are only sent out for published projects

### Added

- Posting text with a URL will turn the URL part into a link
- Added smart group rules for topic and idea status participants

### Changed

- New configuration for which email campaigns are enabled by default
- Changed project image medium size to 575x575

## 2019-04-02

### Fixed

- The new idea button now shows the tooltip on focus
- The gender graph in clustering is now translated
- Tooltips on the right of the screen no longer fall off
- Text in tooltips no longer overflows the tooltip borders
- When there are no ideas, the 'post an idea' button is no longer shown on a user profile or the ideas overview page
- The project card no longer displays a line on the bottom when there is no meta information available
- Downloading the survey results now consistently triggers a browser download
- The bottom of the left sidebar of the idea manager can now be reached when there are a lot of projects
- The time control in the admin dashboard is now translated
- Various fixes to improve resilience of project copy tool

### Added

- The ideas overview page now has a project filter
- The various pages now support the `$|orgName|` variable, which is replaced by the organization name of the tenant
- Non-CitizenLab admins can no longer access the admin when the lifecycle stage is set to churned
- A new style variable controls the header opacity when signed in
- New email as a reminder to an invitee after 3 days
- New email when a project phase will start in a week
- New email when a new project phase has started
- The ideas link in the navbar is now feature flagged as `ideas_overview`

### Changed

- When filtering projects by multiple areas, all projects that have one of the areas or no area are now shown
- The user search box for adding a moderator now shows a better placeholder text, explaining the goal

## 2019-03-20

### Fixed

- Fixed mobile layout issues with cookie policy, idea image and idea title for small screens (IPhone 5S)
- Posting an idea in a timeline that hasn't started yet (as an admin) now puts the idea in the first phase
- Notifications menu renders properly in IE11
- The CTA on project cards is no longer shown for archived and finished projects
- Invited users that sign up with another authentication provider now automatically redeem their invitation
- When the tenant only has one locale, no language switcher is shown in the official feedback form

### Added

- Capabilities have been added to apply custom styling to the platform header
  - Styling can be changed through a new style tab in admin HQ
  - It's also possible to configure a different platform-wide font
  - Styling changes should only be done by a designer or front-end developer, as there are a lot of things that could go wrong
- The initial loading speed of the platform has increased noticably due to no longer loading things that are not immediately needed right away.
- Tenant templates are now automatically updated from the `.template` platforms every night
- The project copy tool in admin HQ now supports time shifting and automatically tries to solve language conflicts in the data
- New notifications and emails for upcoming (1 week before) and starting phases

### Changed

- Archived ieas are no longer displayed on the general ideas page
- The time remaining on project cards is no longer shown on 2 lines if there's enough space
- New platforms will show the 'manual project sorting' toggle by default
- Some changes were made to modals throughout to make them more consistent and responsiveness
- New ideas now have a minimal character limit of 10 for the title and 30 for the body
- User pages have a more elaborate meta title and description for SEO purposes

## 2019-03-11

### Fixed

- Notifications layout on IE11
- Errors due to loading the page during a deployment

## 2019-03-11

### Fixed

- Similar ideas is now fast enough to enable in production
- NLP insights will no longer keep on loading when creating a new clusgtering graph
- The comment count on project cards now correctly updates on deleted comments
- Various spacing issues with the new landing page on mobile are fixed
- When logging out, the avatars on the project card no longer disappear
- The widget no longer cuts off the title when it's too long
- In admin > settings > pages, all inputs are now correctly displayed using the rich text editor
- The notifications are no longer indented inconsistently
- Exporting typeform survey results now also work when the survey embed url contains `?source=xxxxx`
- When there's a dropdown with a lot of options during signup, these options are no longer unreachable when scrolling down
- The cookie policy no longer displays overlapping text on mobile
- The `isSuperAdmin`, `isProjectModerator` and `highestRole` user properties are now always named using camelCasing

### Added

- Official feedback
  - Admins and moderators can react to ideas with official feedback from the idea page
  - Users contributing to the idea receive a notification and email
  - Feedback can be posted using a free text name
  - Feedback can be updated later on
  - Admin and moderators can no longer write top-level comments
  - Comments by admins or moderators carry an `Official` badge
- When giving product feedback from the footer, a message and email can be provided for negative feedback
- CTA on project card now takes granular permissions into account
- CTA on project card is now also shown on mobile
- Projects for which the final phase has finished are marked as finished on their project card
- Projects on the landing page and all projects page can now be filtered on area through the URL

### Changed

- The avatars on a project card now include all users that posted, voted or commented
- Commenting is no longer possible on ideas not in the active phase

## 2019-03-03

### Fixed

- Manually sorting projects in the admin works as expected

### Added

- Support for Spanish
- The copy of 'x is currently working on' can be customized in admin HQ
- Extra caching layer in cl2-nlp speeds up similar ideas and creating clusters

## 2019-02-28

### Fixed

- In the dashboard, the labels on the users by gender donut chart are no longer cut off
- Adding file attachments with multiple consecutive spaces in the filename no longer fails
- Project copy in admin HQ no longer fails when users have mismatching locales with the new platform

### Added

- New landing page redesign
  - Project cards have a new layout and show the time remaining, a CTA and a metric related to the type of phase
  - The bottom of the landing page displays a new custom info text, configurable in the admin settings
  - New smarter project sorting algorithm, which can be changed to manual ordering in the projects admin
  - Ideas are no longer shown on the landing page
  - The `Show all projects` link is only shown when there are more than 10 projects
- New attributes are added to segment, available in all downstream tools:
  - `isSuperAdmin`: Set to true when the user is an admin with a citizenlab email
  - `isProjectModerator`
  - `highestRole`: Either `super_admin`, `admin`, `project_moderator` or `user`

### Changed

- Intercom now only receives users that are admin or project moderator (excluding citizenlab users)

## 2019-02-20

### Fixed

- User digest email events are sent out again
- The user statistics on the admin dashboard are back to the correct values
- Creating a new project page as an admin does not result in a blank page anymore
- Improved saving behaviour when saving images in a phase's description
- When logged in and visiting a url containing another locale than the one you previously picked, your locale choice is no longer overwritten

### Added

- Project copy feature (in admin HQ) now also supports copying ideas (including comments and votes) and allows you to specify a new slug for the project URL
- Unlogged users locale preference is saved in their browser

## 2019-02-14

### Fixed

- Project/new is no longer a blank page

## 2019-02-13

### Fixed

- Texts written with the rich text editor are shown more consistently in and outside of the editor
- Opening a dropdown of the smart group conditions form now scrolls down the modal
- When changing the sorting method in the ideas overview, the pagination now resets as expected
- Google login no longer uses the deprecated Google+ authentication API

### Added

- Typeform survey for typeform can now be downloaded as xlsx from a tab in the project settings
  - The Segment user token needs to be filled out in Admin HQ
  - New survey responses generate an event in segment
- Survey providers can be feature flagged individually
- New \*.template.citizenlab.co platforms now serve as definitions of the tenant template
- The registration fields overview in admin now shows a badge when fields are required

### Changed

- Surveymonkey is now feature-flagged off by default for new platforms

## 2019-01-30

### Fixed

- Long topic names no longer overlap in the admin dashboards
- Video no longer pops out of the phase description text
- Added event tracking for widget code copy and changing notification settings
- Saving admin settings no longer fails because of a mismatch between platform and user languages
- The password reset message now renders correctly on IE11
- It's easier to delete a selected image in the rich text editor
- The copy in the modal to create a new group now renders correctly in IE11
- Texts used in the the dashboard insights are no longer only shown in English
- Tracking of the 'Did you find what you're looking for?' footer not works correctly

### Added

- Tooltips have been added throughout the whole admin interface
- A new homepage custom text section can be configured in the admin settings, it will appear on the landing page in a future release
- New experimental notifications have been added that notify admins/moderators on every single idea and comment
- New tenant properties are being logged to Google Analytics

## 2019-01-19

### Fixed

- Registration fields of the type 'multiple select' can again be set in the 2nd step of the signup flow
- Creating invitations through an excel file no longer fails when there are multiple users with the same first and last name

## 2019-01-18

### Fixed

- Overflowing text in project header
- Fixed color overlay full opaque for non-updated tenant settings
- Fixed avatar layout in IE11
- Fixed idea page scrolling not working in some cases on iPad
- Pressing the enter key inside of a project settings page will no longer trigger a dialog to delet the project

### Changed

- Reduced the size of the avatars on the landing page header and footer
- Made 'alt' text inside avatar invisible
- Better cross-browser scaling of the background image of the header that's being shown to signed-in users
- Added more spacing underneath Survey, as not to overlap the new feedback buttons
- Increased width of author header inside of a comment to better accomodate long names
- Adjusted avatar hover effect to be inline with design spec￼

## 2019-01-17

### Added

- `header_overlay_opacity` in admin HQ allows to configure how transparent header color is when not signed in
- `custom_onboarding_fallback_message` in admin HQ allows to override the message shown in the header when signed in

## 2019-01-16

### Fixed

- The clustering prototype no longer shows labels behind other content
- Removing a project header image is again possible
- New active platforms get properly submitted to google search console again
- Scrolling issues with an iPad on the idea modal have been resolved
- Signing up through Google is working again
- The line underneath active elements in the project navbar now has the correct length
- A long location does no longer break the lay-out of an event card
- The dashboards are visible again by project moderators
- The admin toggle in the users manager is working again

### Added

- When logged in, a user gets to see a dynamic call to action, asking to
  - Complete their profile
  - Display a custom message configurable through admin HQ
  - Display the default fallback engagement motivator
- The landing page header now shows user avatars
- It's now possible to post an idea from the admin idea manager
- The footer now shows a feedback element for citizens
- A new 'map' dashboard now shows the ideas on their locations detected from the text using NLP
- The clustering prototype now shows the detected keywords when clustering is used

### Changed

- The navbar and landing page have a completely refreshed design
  - The font has changed all over the platform
  - 3 different colors (main, secondary, text) are configurable in Admin HQ
- The clustering prototype has been moved to its own dashboard tab
- Project cards for continuous projects now link to the information page instead of ideas

## 2018-12-26

### Fixed

- The rich text editor now formats more content the same way as they will be shown in the platform

### Added

- Admin onboarding guide
  - Shown as the first page in the admin, guiding users on steps to take
- The idea page now shows similar ideas, based on NLP
  - Feature flagged as `similar_ideas`, turned off by default
  - Experimental, intended to evaluate NLP similarity performance
- A user is now automatically signed out from FranceConnect when signing out of the platform

### Changed

- When a user signs in using FranceConnect, names and some signup fields can no longer be changed manually
- The FranceConnect button now has the official size and dimensions and no T&C
- SEO improvements to the "Powered by CitizenLab" logo

## 2018-12-13

### Fixed

- User digest email campaigns is sent out again
- IE11 UI fixes:
  - Project card text overflow bug
  - Project header text wrapping/centering bug
  - Timeline header broken layout bug
  - Dropdown not correctly positioned bug
- Creating new tenants and changing the host of existing tenants makes automatic DNS changes again

### Added

- SEO improvements: project pages and info pages are now included in sitemap
- Surveys now have Google Forms support

## 2018-12-11-2

### Fixed

- A required registration field of type number no longer blocks users on step 2 of the registration flow

## 2018-12-11

### Fixed

- Loading an idea page with a deleted comment no longer results in an error being shown
- Assigning a first bedget to a PB project as a new user no longer shows an infinite spinner
- Various dropdowns, most famously users group selection dropdown, no longer overlap menu items

## 2018-12-07

### Fixed

- It's again possible to write a comment to a comment on mobile
- When logged in and trying to log in again, the user is now redirected to the homepage
- A deleted user no longer generates a link going nowhere in the comments
- The dropdown menu for granular permissions no longer disappears behind the user search field
- After deleting an idea, the edit and delete buttons are no longer shown in the idea manager
- Long event title no longer pass out of the event box
- Notifications from a user that got deleted now show 'deleted user' instead of nothing

### Added

- Machine translations on the idea page
  - The idea body and every comment not in the user's language shows a button to translate
  - Feature flagged as `machine_translations`
  - Works for all languages
- Show the currency in the amount field for participatory budgeting in the admin
- Built-in registration fields can now be made required in the admin
- FranceConnect now shows a "What is FranceConnect?" link under the button

### Changed

- The picks column in the idea manager no longer shows a euro icon

## 2018-11-28

### Fixed

- IE11 graphical fixes in text editor, status badges and file drag&drop area fixed
- The idea tab is visible again within the admin of a continuous PB project
- The checkbox within 3rd party login buttons is now clickable in Firefox

## 2018-11-27

### Fixed

- When all registration fields are disabled, signing up through invite no longer blocks on the first step
- A moderator that has not yet accepted their invitation, is no longer shown as 'null null' in the moderators list
- Adding an idea by clicking on the map is possible again

### Changed

- When there are no events in a project, the events title is no longer shown
- The logo for Azure AD login (VUB Net ID) is shown as a larger image
- When logging in through a 3rd party login provider, the user needs to confirm that they've already accepted the terms and conditions

## 2018-11-22

### Fixed

- In the clustering prototype, comparing clusters using the CTRL key now also works on Mac
- Widget HTML code can now be copied again
- Long consequent lines of text now get broken up in multiple lines on the idea page
- Admin pages are no longer accessible for normal users
- Reduced problems with edge cases for uploading images and attachments

### Added

- Participatory budgeting (PB)
  - A new participation method in continuous and timeline projects
  - Admins and moderators can set budget on ideas and a maximum budget on the PB phase
  - Citizens can fill their basket with ideas, until they hit the limit
  - Citizens can submit their basket when they're done
  - Admins and moderators can process the results through the idea manager and excel export
- Advanced dashboards: iteration 1
  - The summary tab shows statistics on idea/comment/vote and registration activities
  - The users tab shows information on user demographics and a leaderboard
  - The time filter can be controller with the precision of a day
  - Project, group and topic filters are available when applicable
  - Project moderators can access the summary tabs with enforced project filter
- Social sharing through the modal is now separately trackable from sharing through the idea page
- The ideas excel export now contains the idea status
- A new smart group rule allows for filtering on project moderators and normal users

### Changed

- Project navigation is now shown in new navigation bar on top
- The content of the 'Open idea project' for new tenants has changed
- After posting an idea, the user is redirected towards the idea page of the new idea, instead of the landing page

## 2018-11-07

### Fixed

- The widget HTML snippet can be copied again

## 2018-11-05

### Fixed

- Clicking Terms & Conditions links during sign up now opens in a new tab

### Added

- Azure Active Directory login support, used for VUB Net ID

## 2018-10-25

### Fixed

- Resizing and alignment of images and video in the editor now works as expected
- Language selector is now updating the saved locale of a signed in user
- When clicking "view project" in the project admin in a new tab, the projects loads as expected
- The navbar user menu is now keyboard accessible
- Radio buttons in forms are now keyboard accessible
- The link to the terms and conditions from social sign in buttons is fixed
- In admin > settings > pages, the editors now have labels that show the language they're in
- Emails are no longer case sensitive, resolving recurring password reset issues
- The widget now renders properly in IE11
- Videos are no longer possible in the invitation editor

### Added

- Cookie consent manager
  - A cookie consent footer is shown when the user has not yet accepted cookies
  - The user can choose to accept all cookies, or open the manager and approve only some use cases
  - The consent settings are automatically derived from Segment
  - When the user starts using the platform, they silently accept cookies
- A new cookie policy page is easier to understand and can no longer be customized through the admin
- Granular permissions
  - In the project permissions, an admin or project moderator can choose which citizens can take which actions (posting/voting/comments/taking survey)
  - Feature flagged as 'granular_permissions', turned off by default
- Ideas excel export now contains links to the ideas
- Ideas and comments can now be exported from within a project, also by project moderators
- Ideas and comments can now be exported for a selection of ideas
- When signing up, a user gets to see which signup fields are optional

### Changed

- Published projects are now shown first in the admin projects overview
- It's now more clear that the brand color can not be changed through the initial input box
- All "Add <something>" buttons in the admin have moved to the top, for consistency
- The widget no longer shows the vote count when there are no votes
- When a project contains no ideas, the project card no longer shows "no ideas yet"

## 2018-10-09

### Fixed

- UTM tags are again present on social sharing
- Start an idea button is no longer shown in the navbar on mobile
- Exceptionally slow initial loading has been fixed
- Sharing on facebook is again able to (quite) consistently scrape the images
- When using the project copy tool in Admin HQ, attachments are now copied over as well

### Added

- Email engine in the admin (feature flagged)
  - Direct emails can be sent to specific groups by admins and moderators
  - Delivered/Opened/Clicked statistics can be seen for every campaign
  - An overview of all automated emails is shown and some can be disabled for the whole platform

## 2018-09-26

### Fixed

- Error messages are no longer cut off when they are longer than the red box
- The timeline dropdown on mobile shows the correct phase names again
- Adding an idea by clicking on the map works again
- Filip peeters is no longer sending out spam reports
- Reordering projects on the projects admin no longer behaves unexpectedly
- Fixes to the idea manager
  - Tabs on the left no longer overlap the idea table
  - Idea status tooltips no longer have an arrow that points too much to the right
  - When the screen in not wide enough, the preview panel on the right is no longer shown
  - Changing an idea status through the idea manager is possible again

### Added

- Social sharing modal is now shown after posting an idea
  - Feature flagged as `ideaflow_social_sharing`
  - Offers sharing buttons for facebook, twitter and email
- File attachments can now be added to
  - Ideas, shown on the idea page. Also works for citizens.
  - Projects, shown in the information page, for admins and moderators
  - Phases, shown under the phase description under the timeline, for admins and moderators
  - Events, shown under the event description, for admins and moderators
  - Pages, shown under the text, for admins
- Some limited rich text options can now be used in email invitation texts

### Changed

- The admin projects page now shows 3 seperate sections for published, draft and archived
- When there are no voting buttons, comment icon and count are now also aligned to the right
- It's now possible to remove your avatar

## 2018-09-07

### Fixed

- Submit idea button is now aligned with idea form
- An error caused by social sign in on French platforms not longer has an English error message
- Checkboxes are now keyboard navigable
- Projects that currently don't accept ideas can no longer be selected when posting an idea
- Deleting an idea no longer results in a blank page
- Deleting a comment no longer results in a blank page
- When sign in fails, the error message no longer says the user doesn't exist
- `null` is no longer shown as a lastname for migrated cl1 users without last name
- Clicking on the table headers in the idea managers again swaps the sorting order as expected
- Typeform Survey now is properly usable on mobile

### Added

- Email notification control
  - Every user can opt-out from all recurring types of e-mails sent out by the platform by editing their profile
  - Emails can be fully disabled per type and per tenant (through S&S ticket)
- An widget that shows platform ideas can now be embedded on external sites
  - The style and content of the widget can be configured through admin > settings > widgets
  - Widget functionality is feature flagged as "widgets", on by default

### Changed

- Initial loading speed of the platform has drastically improved, particulary noticable on mobile
- New tenants have custom signup fields and survey feature enabled by default

## 2018-08-20

### Fixed

- The idea sidepane on the map correctly displays HTML again
- Editing your own comment no longer turns the screen blank
- Page tracking to segment no longer tracks the previous page instead of the current one
- Some browsers no longer break because of missing internationalization support
- The options of a custom field are now shown in the correct order

### Added

- A major overhaul of all citizen-facing pages to have significantly better accessibility (almost WCAG2 Level A compliant)
  - Keyboard navigation supported everywhere
  - Forms and images will work better with screen readers
  - Color constrasts have been increased throughout
  - A warning is shown when the color in admin settings is too low on constrast
  - And a lot of very small changes to increase WCAG2 compliance
- Archived projects are visible by citizens
  - Citizens can filter to see all, active or archived projects
  - Projects and project cards show a badge indicating a project is archived
  - In the admin, active and archived projects are shown separately
- A favicon can now be configured at the hidden location `/admin/favicon`
  - On android in Chrome, the platform can be added to the Android homescreen and will use the favicon as an icon
- Visitors coming through Onze Stad App now are trackable in analytics

### Changed

- All dropdown menus now have the same style
- The style of all form select fields has changed
- Page tracking to segment no longer includes the url as the `name` property (salesmachine)
- Font sizes throughout the citizen-facing side are more consistent

## 2018-08-03

### Fixed

- The landingpage header layout is no longer broken on mobile devices
- Yet another bug related to the landingpage not correctly redirecting the user to the correct locale
- The Page not found page was not found when a page was not found

### Added

- The 'Create an account' call to action button on the landing page now gets tracked

## 2018-08-02

### Fixed

- The browser no longer goes blank when editing a comment
- Redirect to the correct locale in the URL no longer goes incorrectly to `en`

## 2018-07-31

### Fixed

- The locale in the URL no longer gets added twice in certain conditions
- Various fixes to the rich text editor
  - The controls are now translated
  - Line breaks in the editor and the resulting page are now consistent
  - The editor no longer breaks form keyboard accessibility
  - The images can no longer have inconsistent widht/height ratio wich used to happen in some cases
  - The toolbar buttons have a label for accessibility
- A new tenant created in French no longer contains some untranslated content
- The tenant lifecycle stage is now properly included in `group()` calls to segment
- Comment body and various dynamic titles are secured against XSS attacks

### Added

- Ideas published on CitizenLab can now also be pushed to Onze Stad App news stream
- The rich text editor
  - Now support copy/paste of images
- Event descriptions now also support rich text
- When not signed in, the header shows a CTA to create an account
- A new smart group rule allows you to specify members than have participated (vote, comment, idea) in a certain project
- The admin now shows a "Get started" link to the knowledge base on the bottom left
- The Dutch platforms show a "fake door" to Agenda Setting in the admin navigation

### Changed

- The idea card now shows name and date on 2 lines
- The navbar now shows the user name next to the avatar
- The user menu now shows "My ideas" instead of "Profile page"

## 2018-07-12

### Fixed

- New text editor fixes various bugs present in old editor:
  - Typing idea texts on Android phones now works as expected
  - Adding a link to a text field now opens the link in a new window
  - Resizing images now works as expected
  - When saving, the editor no longer causes extra whitespace to appear
- A (too) long list of IE11 fixes: The platform is now fully usable on IE11
- The group count in the smart groups now always shows the correct number
- The admin dashboard is no longer too wide on smaller screens
- The home button on mobile is no longer always active
- Fix for page crash when trying to navigate away from 2nd signup step when one or more required fields are present

### Added

- The language is now shown in the URL at all times (e.g. `/en/ideas`)
- The new text editor enables following extras:
  - It's now possible to upload images through the text editor
  - It's now possible to add youtube videos through the text editor
- `recruiter` has been added to the UTM campaign parameters

### Know issues

- The controls of the text editor are not yet translated
- Posting images through a URL in the text editor is no longer possible
- Images that have been resized by IE11 in the text editor, can subsequently no longer be resized by other browsers

## 2018-06-29

### Fixed

- Facebook now correctly shows the idea image on the very first share
- Signing up with a google account that has no avatar configured now works again
- Listing the projects and ideas for projects that have more than 1 group linked to them now works again

### Added

- Voting Insights [beta]: Get inisghts into who's voting for which content
  - Feature flagged as 'clustering', disabled by default
  - Admin dashboard shows a link to the prototype
- Social sharing buttons on the project info page
- Usage of `utm_` parameters on social sharing to track sharing performance
- Various improvements to meta tags throughout the platform
  - Page title shows the unread notification count
  - More descriptive page titles on home/projects/ideas
  - Engaging generic default texts when no meta title/description are provided
  - Search engines now understand what language and region the platform is targeting
- Optimized idea image size for facebook sharing
- Sharing button for facebook messenger on mobile
- When you receive admin rights, a notification is shown
- `tenantLifecycleStage` property is now present in all tracked events to segment

### Changed

- Meta tags can't be changed through the admin panel anymore
- Social sharing buttons changed aspect to be more visible

## 2018-06-20

### Fixed

- Visual fixes for IE11 (more to come)
  - The text on the homepage doesn't fall outside the text box anymore
  - The buttons on the project page are now in the right place
  - In the projects pages, the footer is no longer behaving like a header
- When trying to add a timeline phase that overlaps with another phase, a more descriptive error is shown
- larsseit font is now always being loaded

### Added

- Smart groups allow admins to automatically and continuously make users part of groups based on conditions
- New user manager allows
  - Navigating through users by group
  - Moving, adding and removing users from/to (manual) groups
  - Editing the group details from within the user manager
  - Creating groups from within the user manager
  - Exporting users to excel by group or by selection
- Custom registration fields now support the new type "number"
- The city website url can now be specified in admin settings, which is used as a link in the footer logo

### Changed

- The checkbox copy at signup has changed and now links to both privacy policy and terms and conditions
- Improved styling of usermenu dropdown (the menu that opens when you click on the avatar in the navigation bar)

### Removed

- The groups page is no longer a separate page, but the functionality is part of the user manager

## 2018-06-11

### Fixed

- Notifications that indicate a status change now show the correct status name
- The admin pages editors support changing content and creating new pages again
- When searching in the invites, filters still work as expected
- The font has changed again to larsseit

### Added

- Accessibility improvements:
  - All images have an 'alt' attributes
  - The whole navbar is now usable with a keyboard
  - Modals can be closed with the escape key
  - The contrast of labels on white backgrounds has increased
- New ideas will now immediately be scraped by facebook
- When inviting a user, you can now pick projects for which the user becomes a moderator

### Changed

- The language switcher is now shown on the top right in the navbar

## 2018-05-27

### Fixed

- Sitemap now has the correct date format
- Empty invitation rows are no longer created when the given excel file contains empty rows
- Hitting enter while editing a project no longer triggers the delete button
- Registration fields on signup and profile editing are now always shown in the correct language
- The dropdown menu for idea sorting no longer gets cut off by the edge of the screen on small screens
- Saving a phase or continuous project no longer fails when participation method is not ideation

### Added

- Language selection now also has a regional component (e.g. Dutch (Belgium) instead of Dutch)
- Added noindex tag on pages that should be shown in Google
- A new 'user created' event is now being tracked from the frontend side
- It's now possible to use HTML in the field description of custom fields (no editor, only for internal usage)

## 2018-05-16

### Fixed

- Phases are now correctly active during the day specified in their end date
- On the new idea page, the continue button is now shown at all resolutions
- On the idea list the order-by dropdown is now correctly displayed at all resolutions.

### Added

- Project moderators can be specified in project permissions, giving them admin and moderation capabilities within that project only
  - Moderators can access all admin settings of their projects
  - Moderators can see they are moderating certain projects through icons
  - Moderators can edit/delete ideas and delete comments in their projects
- A correct meta description tag for SEO is now rendered
- The platforms now render sitemaps at sitemap.xml
- It is now possible to define the default view (map/cards) for every phase individually
- The tenant can now be configured with an extra `lifecycle_stage` property, visible in Admin HQ.
- Downloading ideas and comments xlsx from admin is now tracked with events
- The fragment system, to experiment with custom content per tenant, now also covers custom project descriptions, pages and individual ideas

### Changed

- It is no longer possible to define phases with overlapping dates
- Initial loading speed of the platform has improved

## 2018-04-30

### Fixed

- When posting an idea and only afterward signing in, the content originally typed is no longer lost
- An error is no longer shown on the homepage when using Internet Explorer
- Deleting a user is possible again

### Changed

- The idea manager again shows 10 ideas on one page, instead of 5
- Submit buttons in the admin no longer show 'Error' on the buttons themselves

### Removed

- The project an idea belongs to can no longer be changed through the edit idea form, only through the idea manager

## 2018-04-26

### Added

- Areas can now be created, edited and deleted in the admin settings
- The order of projects can now be changed through drag&drop in the admin projects overview
- Before signing up, the user is requested to accept the terms and conditions
- It's possible to experiment with platform-specific content on the landing page footer, currently through setup & support
- Images are only loaded when they appear on screen, improving page loading speed

### Fixed

- You can no longer click a disabled "add an idea" button on the timeline
- When accessing a removed idea or project, a message is shown

### Known issues

- Posting an idea before logging in is currently broken; the user is redirected to an empty posting form
- Social sharing is not consistently showing all metadata

## 2018-04-18

### Fixed

- Adding an idea at a specific location by clicking on the map is fixed

## 2018-04-09

### Fixed

- An idea with a location now centers on that location
- Map markers far west or east (e.g. Vancouver) are now positioned as expected
- Links in comment now correctly break to a new line when they're too long
- Hitting enter in the idea search box no longer reloads the page
- A survey project no longer shows the amount of ideas on the project card
- The navbar no longer shows empty space above it on mobile
- The report as spam window no longer scrolls in a weird way
- The project listing on the homepage no longer repeats the same project for some non-admin users
- Google/Facebook login errors are captured and shown on an error page
- Some rendering issues were fixed for IE11 and Edge, some remain
- An idea body with very long words no longer overlaps the controls on the right
- Project cards no longer overlap the notification menu

### Added

- A user can now edit and delete its own comments
- An admin can now delete a user's comment and specify the reason, notifying the user by notification
- Invitations
  - Admins can invite users by specifying comma separated email addresses
  - Admins can invite users with extra information by uploading an excel file
  - Invited users can be placed in groups, made admin, and given a specific language
  - Admins can specify a message that will be included in the email to the invited users
  - Admins receive a notification when invited users sign up
- Users receive a notification and email when their idea changes status
- Idea titles are now limited to 80 characters

### Known issues

- Adding an idea through the map does not position it correctly

## 2018-03-23

### Fixed

- Fixed padding being added on top of navigation bar on mobile devices

## 2018-03-22

### Fixed

- Idea creation page would not load when no published projects where present. Instead of the loading indicator the page now shows a message telling the user there are no projects.

## 2018-03-20

### Fixed

- Various visual glitches on IE11 and Edge
- Scrolling behviour on mobile devices is back to normal
- The admin idea manager no longer shows an empty right column by default

### Added

- Experimental raw HTML editing for pages in the admin at `/admin/pages`

## 2018-03-14

### Fixed

- When making a registration field required, the user can't skip the second sign up step
- When adding a registration field of the "date" type, a date in the past can now be chosen
- The project listing on the landing page for logged in users that aren't admin is fixed

### Added

- When something goes wrong while authenticating through social networks, an error page is shown

## 2018-03-05

### Added

- Limited voting in timeline phases
- Facebook app id is included in the meta headers

### Known issues

- When hitting your maimum vote count as a citizen, other idea cards are not properly updating untill you try voting on them
- Changing the participation settings on a continuous project is impossible

## 2018-02-26

### Fixed

- Project pages
  - Fixed header image not being centered
- Project timeline page
  - Fixed currently active phase not being selected by default
  - Fixed 'start an idea' button not being shown insde the empty idea container
  - Fixed 'start an idea' button not linking to the correct idea creation step
- Ideas and Projects filter dropdown
  - Fixed the dropdown items not always being clickable
- Navigation bar
  - Fixed avatar and options menu not showing on mobile devices

### Added

- Responsive admin sidebar
- Top navigation menu stays in place when scrolling in admin section on mobile devices

### Changed

- Project timeline
  - Better word-breaking of phases titles in the timeline

## 2018-02-22

### Fixed

- Idea page
  - Fixed voting buttons not being displayed when page is accessed directly
- Edit profile form page
  - Fixed broken input fields (first name, last name, password, ...)
  - Fixed broken submit button behavior
- Admin project section
  - Fixed default view (map or card) not being saved
  - Fixed save button not being enabled when an image is added or removed
- Project page
  - Fixed header navigation button of the current page not being highlighted in certain scenarios
  - Fixed no phase selected in certain scenarios
  - Fixed mobile timeline phase selection not working
- Idea cards
  - Fixed 'Load more' button being shown when no more ideas
- Project cards
  - Fixed 'Load more' button being shown when no more projects
- Idea page
  - Fixed faulty link to project page
- Add an idea > project selection page
  - Fixed broken layout on mobile devices

### Added

- Landing page
  - Added 'load more' button to project and idea cards
  - Added search, sort and filter by topic to idea cards
- Project card
  - Added ideas count
- Idea card
  - Added author avatar
  - Added comment count and icon
- Idea page
  - Added loading indicator
- Project page
  - Added loading indicator
  - Added border to project header buttons to make them more visible
- Admin page section
  - Added header options in rich-text editors

### Changed

- Navigation bar
  - Removed 'ideas' menu item
  - Converted 'projects' menu item into dropdown
  - Changed style of the 'Start an idea' button
- Landing page
  - Header style changes (larger image dimensions, text centered)
  - Removed 'Projects' title on top of project cards
- Project card
  - Changed project image dimensions
  - Changed typography
- Idea card
  - Removed image placeholder
  - Reduced idea image height
- Filter dropdowns
  - Height, width and alignment changes for mobile version (to ensure the dropdown is fully visible on smaller screens)
- Idea page
  - Improved loading behavior
  - Relocated 'show on map' button to sidebar (above sharing buttons)
  - Automatically scroll to map when 'show on map' button is clicked
  - Larger font sizes and better overall typography for idea and comment text
  - Child comments style changes
  - Child commenting form style change
  - Comment options now only visible on hover on desktop
- Project page
  - Improved loading behavior
  - Timeline style changes to take into account longer project titles
  - Changed copy from 'timeline' to 'process'
  - Changed link from projects/<projectname>/timeline to projects/<projectname>/process
  - Events header button not being shown if there are no events
- Add an idea > project selection page
  - Improved project cards layout
  - Improved mobile page layout

## 2018-01-03

### Fixed

- Updating the bio on the profile page works again
- 2018 can be selected as the year of events/phases
- The project dropdown in the idea posting form no longer shows blank values
- Reset password email

### Added

- Ideas can be edited by admins and by their author
- An idea shows a changelog with its latest updates
- Improved admin idea manager
  - Bulk update project, topics and statuses of ideas
  - Bulk delete ideas
  - Preview the idea content
  - Links through to viewing and editing the idea
- When on a multi-lingual platform, the language can be changed in the footer
- The project pages now show previews of the project events in the footer
- The project card now shows a description preview text, which is changeable through the admin
- Images are automatically optimized after uploading, to reduce the file size

### Changed

- Image dimensions have changed to more optimal dimensions

## 2017-12-13

### Fixed

- The ideas of deleted users are properly shown
- Slider to make users admins is again functional

### Added

- The idea show page shows a project link
- Mentions are operational in comments
- Projects can be deleted in the admin

### Changed

- Ideas and projects sections switched positions on the landing page

## 2017-12-06

### Fixed

- Phases and events date-picker no longer overlaps with the description text
- No longer needed to hard refresh if you visited al old version of the platform
- Inconsistency when saving project permissions has been fixed
- Bullet lists are now working in project description, phases and events
- The notifications show the currect user as the one taking the action

### Added

- Translators can use `orgName` and `orgType` variables everywhere
- Previews of the correct image dimension when uploading images

### Changed

- Lots of styling tweaks to the admin interface
- Behaviour of image uploads has improved

## 2017-11-23

### Fixed

- Loading the customize tab in the admin no longer requires a hard refresh

## 2017-11-22

### Fixed

- When saving a phase in the admin, the spinner stops on success or errors
- Deleting a user no longer breaks the idea listing, idea page and comments
- Better error handling in the signup flow
- Various bug fixes to the projects admin
- The switches that control age, gender, ... now have an effect on the signup flow.
- For new visitors, hard reloading will no longer be required

### Added

- Social Sign In with facebook and google. (Needs to be setup individually per customer)
- Information pages are reachable through the navbar and editable through the admin
- A partner API that allows our partners to list ideas and projects programmatically
- Ideas with a location show a map on the idea show page
- Activation of welcome and reset password e-mails

### Changed

- Changes to mobile menu layout
- Changes to the style of switches
- Better overall mobile experience for citizen-facing site

### Known issues

- If you visited the site before and the page did not load, you need to hard refresh.
- If the "Customize" tab in the admin settings does not load, reload the browser on that page

## 2017-11-01

### Fixed

- Various copy added to the translation system
- Fixed bug where image was not shown after posting an idea
- Loading behaviour of the information pages
- Fixed bug where the app no longer worked after visiting some projects

### Added

- Added groups to the admin
- Added permissions to projects
- Social sharing of ideas on twitter and (if configured for the platform) facebook
- Projects can be linked to certain areas in the admin
- Projects can be filtered by area on the projects page
- Backend events are logged to segment

### Changed

- Improved the styling of the filters
- Project description in the admin has its own tab
- Restored the landing page header with an image and configurable text
- Improved responsiveness for idea show page
- Maximum allowed password length has increased to 72 characters
- Newest projects are list first

## 2017-10-09

### Fixed

- The male/female gender selection is no longer reversed after registration
- On firefox, the initial loading animation is properly scaled
- After signing in, the state of the vote buttons on idea cards is now correct for the current user
- Fixed bug were some text would disappear, because it was not available in the current language
- Fixed bug where adding an idea failed because of a wrongly stored user language
- Fixed bug where removing a language in the admin settings fails
- Graphical glitches on the project pages

### Added

- End-to-end test coverage for the happy flow of most of the citizen-facing app interaction
- Automated browser error logging to be proactive on bugs
- An idea can be removed through the admin

### Changed

- The modal that shows an idea is now fullscreen and has a new animation
- New design for the idea show page
- New design for the comments, with animation and better error handling
- The "Trending" sorting algorithm has changed to be more balanced and give new ideas a better chance
- Slightly improved design of the page that shows the user profile

## 2017-09-22

### Fixed

- Bug where multiple form inputs didn't accept typed input
- Issues blocking the login process
- The success message when commenting no longer blocks you from adding another comment
- Clicking an internal link from the idea modal didn't work
- Responsiveness of filters on the ideas page
- Updating an idea status through the admin failed

### Added

- Initial loading animation on page load
- Initial version of the legal pages (T&C, privacy policy, cookie policy)
- All forms give more detailed error information when something goes wrong
- Full caching and significant speed improvements for all data resources

### Changed

- Refactoring and restyling of the landing page, idea cards and project cards
- Added separate sign in and sign up components
- Cleaned up old and unused code
- The navbar is no longer shown when opening a modal
- Lots of little tweaks to styling, UX and responsiveness

## 2017-09-01

### Fixed

- Saving forms in the admin of Projects will now show success or error messages appropriately
- The link to the guide has been hidden from the admin sidebar until we have a guide to link to

### Added

- Adding an idea from a project page will pre-fill parts of the new idea form
- The landing page now prompts user to add an Idea if there are none
- The landing page will hide the Projects block if there are none

### Changed

- Under-the-hood optimizations to increase the loading speed of the platform

## 2017-08-27

### Fixed

- Changing the logo and background image in admin settings works
- Platform works for users with an unsupported OS language

### Added

- Admin dashboard
- Default topics and idea statuses for newly deployed platforms
- Proper UX for handling voting without being signed in
- Meta tags for SEO and social sharing
- Better error handling in project admin

### Changed

- Projects and user profile pages now use slugs in the URL

## 2017-08-18

### Fixed

- Changing idea status in admin
- Signing up
- Proper rending of menu bar within a project
- Admin settings are properly rendered within the tab container
- Lots of small tweaks to rendering on mobile
- Default sort ideas on trending on the ideas index page

### Added

- Admin section in projects to CRUD phases
- Admin section in projects to CRUD events
- New navbar on mobile
- Responsive version of idea show page

### Changed

- Navbar design updated
- One single login flow experience instead of 2 separate ones (posting idea/direct)
- Admins can only specify light/dark for menu color, not the exact color

### Removed

- Facebook login (Yet to be added to new login flow, will be back soon)

## 2017-08-13

### Fixed

- Voting on cards and in an idea page
- Idea modal loading speed
- Unread notification counter

### Added

- New improved flow for posting an idea
- Admin interface for projects
- New design for idea and project cards
- Consistenly applied modal, with new design, for ideas
- Segment.io integration, though not all events are tracked yet

### Changed

- Idea URls now using slugs for SEO<|MERGE_RESOLUTION|>--- conflicted
+++ resolved
@@ -2,17 +2,15 @@
 
 ## Next release
 
-<<<<<<< HEAD
 ### Added
 
 - Projects on homepage can now be filtered by 'Active', 'Archived' or 'All' through a tab system.
-=======
+
 ## 2022-01-18
 
 ### Changed
 
 - Removes support for the (deprecated) Tagging feature, the forerunner of today's Insights. 🕯 \[IN-661\]
->>>>>>> a5d772ca
 
 ## 2022-01-14
 
