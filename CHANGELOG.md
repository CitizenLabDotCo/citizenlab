# Changelog

## Next release

### Added

- Added support for the Croatian language to the platform

### Fixed

- Fixed bug in Ideas Map view that caused an infinite loop of requests when Idea sort order was changed
- Fixed SurveyMonkey container height so survey questions are visible
- Added additional areas of focus and outline to scroll-to links and buttons in editing Comments, Ideas display, and Events display for a11y compatability
- Added a tabIndex so the cookie consent banner will have a visual outline around it when focused, for a11y compatibility
- Fixed accessibility issue in modal window used to report a proposal as spam
- Fixed accessibility contrast issue for social media buttons
<<<<<<< HEAD
- Fixed accessibility issue regarding missing screen reader labels on text boxes
=======
- Fixed bug in idea form for missing Proposed Budget field even when enabled
>>>>>>> 45781acf
- Fixed accessibility issue in map ideas search
- The widget no longer links to ideas with the wrong domain

## 2022-03-29

### Changed

- Vienna Saml button is temporarily disactivated

## 2022-03-24

### Added

- When phone sign in/up is enabled, email/phone field in the sign in/up forms now have validation of the email address/phone number and provides an error message when this validation fails.

### Fixed

- When you need to verify to comment on proposals, an error message with link to the sign in form is now shown again.
- Status labels are visible again in manual email campaigns list (Admin : Messaging : Custom)
- Custom email campaigns list properly accomodates longer translations in labels and buttons.

## 2022-03-23

### Added

- Add new topic/tag filter on homepage.

## 2022-03-22

### Fixed

- 'View' button sometimes freezing page in Navigation settings: should be fixed now.
- Bulk invites of invitees using only emails (no names specified) now succeeds again.

## 2022-03-21

### Added

- Put back secret pages-page

### Changed

- Project and folder moderators are allowed to list users (for the projects they moderate). This means that project and folder moderators are now also able to assignee assignees to ideas.
- 'Emails' tab in the admin sidebar renamed to 'Messaging' in anticipation of new SMS/texting functionality
- Removed 'most active users' graph
- When the locale of the current user is not present in a multiloc, fall back to the value for a locale of the same language (for example es-CL as picked language and a multiloc with es-ES).

### Fixed

- Insights with multiple projects: projects in topbar are now displayed in dropdown if there is more than one (before they were just displayed next to each other).
- HTML is fixed when machine translating HTML content returns bad HTML.

## 2022-03-15 (2)

### Fixed

- Idea forms and other things not rendering on various platforms

## 2022-03-15 (1)

### Fixed

- Fixed spacing issue between field name and 'optional' in input form

## 2022-03-14

### Fixed

- Rich text editor now works correctly with custom emails - the image description box no longer appears on the preview and image alignment works as expected.
- Fixed a performance issue that causes the users export to time out when there are lots of users registered on the platform

## 2022-03-11

### Fixed

- When viewing an idea in map view, "Go back" now returns to the map idea list instead of back to the project main page
- User profile page slug now anonymized when bulk inviting and Abbreviated User Names feature enabled.
- Rich text editor copy/paste issues should be resolved

## 2022-03-10

### Fixed

- Added informative message and sign in/sign up links to Idea Not Found page
- Added slight blur to logged-in header image. The logged-in header image is reused from the logged-out banner, and blur was added to make smaller banner images from the two-column layout look nice when fully stretched on the logged-in banner

## 2022-03-08

### Added

- Filter projects by topics

### Fixed

- FranceConnect test login
- Fixed issue with folder page responsiveness where right hand side gets cropped.

### Changed

- Fixed issue with folder page responsiveness where right hand side gets cropped.
- Use only user name in FranceConnect instead of full profile scope

## 2022-03-04

### Fixed

- Can now re-use tenant host URL immediately the tenant is deleted.
- Relevant error(s) now returned when tenant creation fails, for example due to host URL already being in use.
- Added temporary fix for the project page without permissions error where it doesn't recover after sign in.

## 2022-02-28

### Changed

- Non-moderating users cannot visit a folder page, when none of the projects inside are visible to them (e.g. due to group permissions)
- Non-moderating users cannot visit a folder page, when there are no projects inside
- Non-moderating users cannot visit a folder page, when the folder is a draft

## 2022-02-25

### Added

- SAML Single-Sign on (Vienna)

### Changed

- Language parameter added in Typeform. Allows for question branching in surveys based on user's language.

## 2022-02-23

### Changed

- The ideas overview on project/user and ideas index (/ideas) pages are properly keyboard navigable, implemented as a full-fledged tab system.
- The timeline of a project is now fully keyboard navigable
- The proposal button has no tooltip anymore when submitting new proposals is disabled. Instead, a warning message is shown.

### Added

- Ensure `nofollow` is added to all links added through the rich text editor, which makes them useless for backlink generation by bots

## 2022-02-21

### Added

- Support added for custom font not on Adobe Fonts

### Fixed

- Improved area filter layout on frontpage on mobile (now has correct padding), and used a smaller breakpoint for when filter goes below topbar.
- Enalyzer URL validation now has greater flexibility

### Added

- Support added for email and user ID parameters in SmartSurvey

### Changed

- Icons don't have wrong/empty descriptions linked to them anymore, which improves the user experience for screen readers.
- Icons that work as button (like the vote button, the bell in the notification menu, etc.) all have accompanying descriptions so we provide more information about these buttons to people using screen readers.

## 2022-02-17

### Changed

- Removes support for category detection in Insights. \[IN-717\]

### Fixed

- Customizable navbar is now feature flagged, meaning it can be enabled or disabled in AdminHQ

## 2022-02-14

### Added

- It is now possible to add `alt` text to images in the Quill rich text editor

## 2022-02-11

### Changed

- More descriptive and consistent error messages in the sign up and sign in flow.

## 2022-02-08

### Fixed

- Typeform surveys now display properly on mobile devices
- Remove periods from non-Latin URL slugs

### Added

- Folder slugs (URLs) can now be customized

## 2022-02-07

### Changed

- Removes support for the (deprecated) Clustering feature. 💐 \[IN-688\]
- Remove the word 'del' from NL profanity list

### Fixed

- Always show color and opacity inputs
- Truncate user count in banner bubble if value is over 10k

## 2022-02-04

### Added

- Re-enable homepage filter tabs now that translations are working

### Fixed

- Color contrast issue (accessibility): the number of total votes needed for a proposal to be considered, shown on the proposal card, has a darker color. This makes it easier to see this information.

## 2022-02-02

### Added

- Projects on homepage can now be filtered by 'Active', 'Archived' or 'All' through a tab system

## 2022-02-01

### Changed

- Improved `alt` text for logo images on the platform
- Anonymization of users (using initials avatars, different set of face avatars, different set of first and last names, making anonymous users easier to identify through their email)
- Updated CC license in Vienna basemap attribution and increased maximum zoom level to 20.

# Fixed

- An issue that prevented Que from starting up was solved by updating the bootsnap gem to the latest version

## 2022-01-24

### Changed

- Insights Network Visualisation changes:
  - The network is now flat and shows all keywords at once
  - The colors of the keywords depend on the cluster they are part of
  - The more important links between keywords are shown in the network

## 2022-01-18

### Changed

- Removes support for the (deprecated) Tagging feature, the forerunner of today's Insights. 🕯 \[IN-661\]

## 2022-01-14

### Changed

- Dashboard and reports vertical bar charts are now sorted
- Automatic tagging in Insights also takes the title into account (instead of only the content).

### Fixed

- Resolution for basemap.at

## 2022-01-12

### Added

- Users are now able to cancel tag suggestion scan on the Insights Edit screen
- Added `secure` flag to cookies
- Support basemap.at as tile provider

### Fixed

- Fixed issue with exporting surveys as XLSX sheets, when the typeform survey URI includes a '#' character.
- Styling of the text above the avatar bubbles at the bottom of the landing page works again when there's a customized text.
- Styling bugs for the two-column layout
- Bug where tile provider of a project becomes unchangeable after the map config has been edited has been fixed.

### Changed

- Updated Cookie Policy page

## 2022-01-10

### Added

- Configure sign-up button (custom link) on homepage banner

### Changed

- Dashboard and report bar charts are now more easily readable - values appear on top or next to the bars instead of inside of them. Comparisons between project and platform values are now only visible in the report tooltips and do not break the chart itself.

### Fixed

- Using a custom tile provider should work now.
- Registration form with a date field doesn't crash anymore

## 2022-01-06

### Fixed

- Changing the values for Registration helper text and Account confirmation in Admin > Settings > Registration doesn't cause other values to be erased anymore.

## 2022-01-05

### Changed

- Improved the user interface of the Registration tab in the Admin settings

## 2021-12-23

### Added

- Adding pages in 'Navigation' tab in settings now possible, changing names of navbar items now works, removed 'secret pages-page'.
- Different layouts for the homepage banner (for signed-out users)
- Preview functionality for the image of the homepage banner in the back-office

### Fixed

- Saving of homepage banner image overlay color and opacity

## 2021-12-22

### Fixed

- Notifications of inappropriate content now link to the item containing the flagged content

## 2021-12-16

### Added

- Ability to scan all post, recently added posts and not tagged posts in Insights

## 2021-12-15

### Fixed

- Severe code-injection vulnerability
- More small copy changes for customizable navbar, made styling Navigation tab consistent with other tabs, re-enabled slug editing on secret pages-page.

## 2021-12-10

- Copy for customizable navbar

## 2021-12-09

### Added

- Customizable navbar

## 2021-12-08

### Changed

- Improved the structure and copy of the Admin > Settings > Customize page.

### Fixed

- Insights scan category button no longer appears when the insights nlp feature flag is disabled

## 2021-11-30

### Added

- Insights loading indicator on category scan

### Fixed

- Password reset emails sometimes took a long time to be send out, they are now processed much faster (even when the background job queue has lots of items).

## 2021-11-25

### Added

- New translations from Crowdin.
- Sign-up flow: Not activating any custom registration fields no longer breaks sign-up. Refreshing page during sign-up flow no longer creates an unregistered user.

## 2021-11-22

### Changed

- Enable/disable avatars in homepage banner
- Increased size of city logo in the footer

### Fixed

- Links to ideas in admin digest emails work again
- Votes statistics not showing up in the dashboard for some admins and project moderators.

## 2021-11-16

### Fixed

- Custom topics are not displayed as filters on the proposals overview page.

### Added

- Added a tooltip in the survey project settings with a link to a support article that explains how to embed links in Google forms
- Input count to Insights View screen

### Changed

- Add clarification tooltips to Insights View screen
- When a user account is deleted, visits data associated to that account are now removed from Matomo.

## 2021-11-11

### Changed

- Improvements to the loading speed of the landing page and some items with dropdown menus in the navigation bar.

## 2021-11-05

### Fixed

- Dashboard issue where the current month did not appear for certain time zones

## 2021-11-04

### Added

- New translations from Crowdin.

## 2021-11-03

### Fixed

- Microsoft Form survey iframes no longer auto-focus on the form
- Stop confusing Serbian Latin and Cyrillic in back locales.

## 2021-11-01

### Changed

- The whole input card in Insight View screen is now clickable
- Inputs list component in Insights View screen now shows active filters at all times
- Insights Network Visualisation changes:
  - Reduced space between clusters
  - Increased font size for keywords labels
  - It is now possible to de-select keywords by clicking on them twice

### Fixed

- If there's an error message related to the project title, it goes away if the title is edited (and only shows again if we submit and the error isn't fixed).

## 2021-10-27

### Changed

- Removed the unused '/ideas/new' route

### Fixed

- Sorting order and list/map view settings of ideas are available again if voting is disabled.
- Project phase started emails and notifications.

## 2021-10-26

### Added

- Limit number of downvotes.

### Changed

- Improved quality of Idea and App Header Images
- Idea cards in the map view only show the downvote icon when downvoting is enabled or when it's disabled and it's disabled for a different reason than explicit turning off of the downvoting functionality.
- Now also for idea cards on the map view: the comment icon on an idea card is only shown when commenting in the project is enabled or there's at least one idea with a comment.

### Fixed

- The event cards now rearrange themselves vertically on mobile / small screens. Before they were always arranged horizontally. This fixed the issue of them going off-screen when there is not enough screen space.

## 2021-10-25

### Changed

- The comment icon on an idea card is only shown when commenting in the project is enabled or there's at least one idea with a comment.
- Increased Microsoft Forms survey width

### Fixed

- Insights table approve button no longer appears when there are no suggested tags
- Insights tags are now truncated when they are too long
- Insights posts cards on View screen no longer display text with different font-sizes
- Insights posts in table are no longer sorted by default

## 2021-10-20

### Changed

- PII (Personally Identifiable Information) data, if any, are now removed from Segment when a user account is deleted.

## 2021-10-19

### Changed

- Tags which do not contain any inputs are no longer visible on the Insights View screen
- PII (Personally Identifiable Information) data, if any, are now removed from Intercom when a user account is deleted.

### Added

- Added export functionality to Insights View screen inputs list

## 2021-10-15

### Changed

- Project reports are no longer available in the dashboard section. Instread, they can be found in the Reporting section of tha admin.

### Fixed

- Platform is now accepting valid Microsoft Form survey links with custom subdomains
- When user goes to the url of an Insight that no longer exist, they get redirected to the Insights List screen.

## 2021-10-14

### Fixed

- File uploads for ideas, projects, events, folders

## 2021-10-13 (2)

### Fixed

- Validation and functioning of page forms are fixed (forms to change the fixed/legal pages such as the FAQ, T&C, privacy policy, etc.).

## 2021-10-13

### Added

- Users can now change their name after validation with FranceConnect
- Permit embedding of videos from dreambroker in rich-text editor content.
- Possibility to create an Insights tag from selected filters in the Insights View screen

## 2021-10-12

### Added

- Added Serbian (Cyrillic) to platform

## 2021-10-11

### Added

- Insights View screen and visualization
- Users can now change their name after validation with FranceConnect

## 2021-10-06

### Fixed

- Issue with user deletion

### Added

- Initial blocked words lists for Luxembourgish and Italian.
- Added Luxembourgish translations.

## 2021-10-05

### Added

- Blocked words lists for Luxembourgish and Italian (which allows the profanity blocker feature).

### Changed

- Removed 'FAQ' and 'About' from the footer.
- Removed links to other pages at the bottom of the fixed and legal pages (Cookie policy, T&C, etc.)
- Removed the YES/NO short feedback form in the footer (as it wasn't working)

## 2021-10-01

### Fixed

- Typeform export from the platform shows the answers to all questions again.

## 2021-09-29

### Changed

- Insights Edit screen improvements
  - Added tooltip in the tags sidebar
  - Added quick delete action to category button in the categories sidebar
  - "Detect tags" button only shows if there are tags detected
  - "Reset tags" button is moved to a menu
  - Removed "add" button from input sidebar and improved select hover state
- Split 'Pages' tab in admin/settings into the 'Pages' and 'Policies' tabs. 'Pages' contains the about, FAQ and a11y statement pages, while 'Policies' contains the terms and conditions, privacy- and cookie policy. The 'Pages' tab will soon be replaced by a 'Navigation' tab with more customizability options as part of the upcoming nav-bar customization functionality. This is just a temporary in-between solution.

## 2021-09-24

### Added

- SmartSurvey integration

## 2021-09-22

### Changed

- Very short phases are now shown slightly bigger in the timeline, and projects with many phases will display the timeline correctly.

### Fixed

- Cookie popup can be closed again.

## 2021-09-21

### Added

- Permit embedding of videos from videotool.dk in rich-text editor content.

### Changed

- Project moderators have access to the 'Reporting' tab of the admin panel for their projects.

### Fixed

- The category columns in input `xlsx` exports (insights) are now ordered as presented in the application.

## 2021-09-14

### Changed

- Mobile navbar got redesigned. We now have a 'More' button in the default menu that opens up a full mobile menu.

## 2021-09-13

### Added

- Insights table export button. Adds the ability to export the inputs as xlsx for all categories or a selected one.

### Fixed

- Fixes issue where user name will sometimes appear as "undefined"

## 2021-09-06

### Added

- Keyboard navigation improvements for the Insights Edit view
- Added the internal machinery to support text network analyses in the end-to-end flow.

### Fixed

- '&' character now displays correctly in Idea description and Project preview description.
- Fixes user export with custom fields

## 2021-09-03

### Fixed

- Ghent now supports mapping 25 instead of 24 neighbourhouds

## 2021-09-02

### Fixed

- Setting DNS records when the host is changed.
- Smart group rules for participation in project, topic or idea status are now applied in one continuous SQL query.

### Changed

- The rule values for participation in project, topic or idea status, with predicates that are not a negation, are now represented as arrays of IDs in order to support specifying multiple projects, topics or idea statuses (the rule applies when satisfied for one of the values).

## 2021-09-01

### Fixed

- When voting is disabled, the reason is shown again

## 2021-08-31

### Added

- When signing up with another service (e.g. Google), the platform will now remember a prior language selection.

### Fixed

- Accessibility: voting buttons (thumbs) have a darker color when disabled. There's also more visual distinction between voting buttons on input cards when they are enabled and disabled.
- Accessibility: The default background color of the last "bubble" of the avatars showing on e.g. the landing page top banner is darker, so the contrast with its content (number of remaining users) is clearer.
- Accessibility: the text colors of the currently selected phase in a timeline project are darker to improve color contrast to meet WCAG 2.1 AA requirements.
- Accessibility: the status and topics on an input (idea) page are more distinctive compared to its background, meeting WCAG 2.1 AA criteria.
- Verification using Auth0 method no longer fails for everyone but the first user

## 2021-08-30

### Added

- New Insights module containing Insights end-to-end flow

## 2021-08-26

### Added

- Microsoft Forms integration

## 2021-08-20

### Fixed

- Survey options now appear as expected when creating a new survey project
- Adds a feature flag to disable user biographies from adminHQ

## 2021-08-18

### Added

- Added Italian to platform
- Support for a new verification method specifically for Ghent, which lets users verify using their rijksregisternummer
- Improved participatory budgeting:
  - Support for new virtual currencies (TOK: tokens, CRE: credits)
  - A minimum budget limit can be configured per project, forcing citizens to fill up their basket to some extent (or specify a specific basket amount when minimum and maximum budget are the same)
  - Copy improvements

## 2021-08-11

### Fixed

- When considering to remove a flag after updating content, all relevant attributes are re-evaluated.
- Issues with viewing notifications and marking them as read.

## 2021-08-09

### Fixed

- The preheader with a missing translation has been removed from user confirmation email

### Fixed

- When you sign up with Google, the platform will now automatically use the language of your profile whenever possible
- Fixed invalid SQL queries that were causing various issues throughout the platforms (Part I). (IN-510)

## 2021-08-05

### Added

- Added message logging to monitor tenant creation status (shown in admin HQ).

### Changed

- No default value for the lifecycle stage is prefilled, a value must be explicitly specified.
- Changing the lifecycle stage from/to demo is prohibited.
- Only tenant templates that apply without issues are released.
- On create validation for authors was replaced by publication context, to allow templates to successfully create content without authors.

## 2021-08-04

### Fixed

- Certain characters in Volunteer Cause titles prevented exporting lists of volunteers to Excel from admin/projects/.../volunteering view.
- Limit of 10 events under projects and in back office
- Events widget switch being shown in non-commercial plans

## 2021-07-30

### Added

- Configured dependabot for the frontend, a tool that helps keeping dependencies up to date.
- Added events overview page to navigation menu, which can be enabled or disabled.
- Added events widget to front page, which can be enabled or disabled (commercial feature).

## 2021-07-16

### Added

- Auto-detection of inappropriate content (in beta for certain languages). Flagged content can be inspected on the admin Activity page. The setting can be toggled in the General settings tab.

### Fixed

- On the admin activity page (/admin/moderation), items about proposals now correctly link to proposals (instead of to projects). Also, the copy of the links at the end of the item rows is now correct for different types of content (correct conjugation of 'this post', 'this project', etc. for all languages).

## 2021-07-14

### Added

- Project phases now have their own URLs, which makes it possible to link to a specific phase

### Fixed

- Blocked words for content that can contain HTML
- Searching users after sorting (e.g. by role)

## 2021-07-09

### Changed

- The admin Guide link goes to the support center now instead of to /admin/guide

## 2021-07-02

### Fixed

- Instances where the user name was "unknown author"

### Changed

- Removed the slogan from the homepage footer

## 2021-06-30

### Changed

- Users can no longer leave registration before confirming their account. This should prevent bugs relative to unconfirmed users navigating the platform.

## 2021-06-29

### Fixed

- Map: Fix for ideas that only have coordinates but no address not being shown on the map
- Map: Fix for 'click on the map to add your input' message wrongfully being shown when idea posting is not allowed
- Sign-up flow: Fix for bug that could cause the browser to freeze when the user tried to complete the custom fields step
- Project description: Fix for numbered and unnumbered lists being cut off
- Project Managers can now upload map layers.

### Changed

- Map: When an idea is selected that is hidden behind a cluster the map now zooms in to show that marker
- Map: Idea marker gets centered on map when clicked
- Map: Larger idea box on bigger desktop screens (width > 1440 pixels)
- Idea location: Display idea location in degrees (°) minutes (') seconds ('') when the idea only has coordinates but no address
- Sign-up flow: Show loading spinner when the user clicks on 'skip this step' in the sign-up custom fields step
- Image upload: The default max allowed file size for an image is now 10 Mb instead of 5 Mb

### Added

- 'Go back' button from project to project folder (if appropriate).

## 2021-06-22

### Changed

- Project managers that are assigned to a project and/or its input now lose those assignments when losing project management rights over that project.

### Fixed

- Input manager side modal scroll.

## 2021-06-18

### Fixed

- Privacy policy now opens in new tab.
- Landing page custom section now uses theme colors.
- Buttons and links in project description now open internal links in the same tab, and external links in a new tab.

## 2021-06-16

### Fixed

- Project moderators can no longer see draft projects they don't moderate in the project listing.
- The content and subject of the emails used to share an input (idea/issue/option/contribution/...) do now include the correct input title and URL.
- Sharing new ideas on Facebook goes faster
- Manual campaigns now have the layout content in all available languages.

## 2021-06-11

### Fixed

- Facebook button no longer shows when not configured.

## 2021-06-10

### Fixed

- Creating invites on a platform with many heavy custom registration fields is no longer unworkably slow

## 2021-06-09

### Added

- New citizen-facing map view

## 2021-06-08

### Fixed

- Ordering by ideas by trending is now working.
- Ordering by ideas votes in the input manager is now working.

## 2021-06-07

### Added

- Qualtrics surveys integration.

### Changed

- Project Events are now ordered chronologically from latest to soonest.

### Fixed

- Visibility Labels in the admin projects list are now visible.
- Tagged ideas export is fixed.
- Updating an idea in one locale does not overwrite other locales anymore

## 2021-05-28

### Fixed

- Project Events are now ordered chronologically from soonest to latest.

## 2021-05-27

### Fixed

- Project access rights management are now visible again.

## 2021-05-21

### Added

- Profanity blocker: when posting comments, input, proposals that contain profane words, posting will not be possible and a warning will be shown.

## 2021-05-20

### Fixed

- Excel exports of ideas without author

## 2021-05-19

### Added

- Support for Auth0 as a verification method

## 2021-05-18

### Fixed

- Active users no longer need confirmation

## 2021-05-14

### Fixed

- Fixed an issue causing already registered users to be prompted with the post-registration welcome screen.

## 2021-05-11

### Added

- Added polls to the reporting section of the dashboards

## 2021-05-10

### Changed

- Invited or verified users no longer require confirmation.

## 2021-05-07

### Fixed

- Spreasheet exports throughout the platform are improved.

### Added

- City Admins can now assign any user as the author of an idea when creating or updating.
- Email confirmation now happens in survey and signup page sign up forms.

## 2021-05-06

### Fixed

- Idea export to excel is no longer limited to 250 ideas.

## 2021-05-04

### Fixed

- Fixed issues causing email campaigns not to be sent.

## 2021-05-03

### Changed

- Users are now prompted to confirm their account after creating it, by receiving a confirmation code in their email address.

### Added

- SurveyXact Integration.

## 2021-05-01

### Added

- New module to plug email confirmation to users.

## 2021-04-29

### Fixed

- Editing the banner header in Admin > Settings > General, doesn't cause the other header fields to be cleared anymore

## 2021-04-22

### Fixed

- After the project title error appears, it disappears again after you start correcting the error

## 2021-03-31

### Fixed

- Customizable Banner Fields no longer get emptied/reset when changing another.

### Added

- When a client-side validation error happens for the project title in the admin, there will be an error next to the submit button in addition to the error message next to the input field.

## 2021-03-25

### Fixed

- The input fields for multiple locales provides an error messages when there's an error for at least one of the languages.

## 2021-03-23

### Fixed

- Fix for broken sign-up flow when signing-up through social sign-on

## 2021-03-19

### Fixed

- Admin>Dashboard>Users tab is no longer hidden for admins that manage projects.
- The password input no longer shows the password when hitting ENTER.
- Admin > Settings displays the tabs again

### Changed

- Empty folders are now shown in the landing page, navbar, projects page and sitemap.
- The sitemap no longer shows all projects and folder under each folder.
- Images added to folder descriptions are now compressed, reducing load times in project and folder pages.

### Added

- Allows for sending front-end events to our self-hosted matomo analytics tool

## 2021-03-16

### Changed

- Automatic tagging is functional for all clusters, and enabled for all premium customers

### Added

- Matomo is enabled for all platforms, tracking page views and front-end events (no workshops or back-end events yet)

## 2021-03-11

### Changed

- Tenants are now ordered alphabetically in AdminHQ
- Serbian (Latin) is now a language option.

## 2021-03-10

### Added

- CitizenLab admins can now change the link to the accessibility statement via AdminHQ.
- "Reply-to" field in emails from campaigns can be customized for each platform
- Customizable minimal required password length for each platform

## 2021-03-09

### Fixed

- Fixed a crash that would occur when tring to add tags to an idea

## 2021-03-08

### Fixed

- Phase pages now display the correct count of ideas (not retroactive - will only affect phases modified from today onwards).

## 2021-03-05

### Changed

- Changed the default style of the map
- Proposals/Initiatives are now sorted by most recent by default

### Added

- Custom maps (Project settings > Map): Admins now have the capability to customize the map shown inside of a project. They can do so by uploading geoJson files as layers on the map, and customizing those layers through the back-office UI (e.g. changing colors, marker icons, tooltip text, sort order, map legend, default zoom level, default center point).

### Fixed

- Fixed a crash that could potentially occur when opening an idea page and afterwards going back to the project page

## 2021-03-04

### Added

- In the admin (Settings > Registration tab), admins can now directly set the helper texts on top of the sign-up form (both for step 1 and 2).
- The admin Settings > Homepage and style tab has two new fields: one to allow customization for copy of the banner signed-in users see (on the landing page) and one to set the copy that's shown underneath this banner and above the projects/folders (also on the landing page).
- Copy to clarify sign up/log in possibilities with phone number

### Changed

- The admin Settings > Homepage and style tab has undergone copy improvements and has been rearranged
- The FranceConnect button to login, signup or verify your account now displays the messages required by the vendor.
- Updated the look of the FranceConnect button to login, signup or verify your account to feature the latests changes required by the vendor.

### Fixed

- Downvote button (thumbs down) on input card is displayed for archived projects

## 2021-03-03

### Added

- Users are now notified in app and via email when they're assigned as folder administrators.

## 2021-03-02

### Fixed

- Don't show empty space inside of the idea card when no avatar is present

### Added

- Maori as languages option

### Changed

- Improved layout of project event listings on mobile devices

## 2021-02-26

### Fixed

- France Connect button hover state now complies with the vendor's guidelines.

## 2021-02-24

### Fixed

- The project page no longer shows an eternal spinner when the user has no access to see the project

## 2021-02-18

### Added

- The password fields show an error when the password is too short
- The password fields have a 'show password' button to let people check their password while typing
- The password fields have a strength checker with appropriate informative message on how to increase the strength
- France Connect as a verification method.

### Fixed

- Notifications for started phases are no longer triggered for unpublished projects and folders.

## 2021-02-17

### Changed

- All input fields for multiple locales now use the components with locale switchers, resulting in a cleaner and more compact UI.
- Copy improvements

## 2021-02-12

### Fixed

- Fixed Azure AD login for some Azure setups (Schagen)

### Changed

- When searching for an idea, the search operation no longer searches on the author's name. This was causing severe performance issues and slowness of the paltforms.

## 2021-02-10

### Added

- Automatic tagging

## 2021-02-08

### Fixed

- Fixed a bug preventing registration fields and poll questions from reordering correctly.
- Fixed a bug causing errors in new platforms.

## 2021-02-04

### Fixed

- Fixed a bug causing the projects list in the navbar and projects page to display projects outside of folders when they're contained within them.

## 2021-01-29

### Added

- Ability to redirect URLs through AdminHQ
- Accessibility statement link in the footer

### Fixed

- Fixed issue affecting project managers that blocked access to their managed projects, when these are placed inside a folder.

## 2021-01-28

### Fixed

- A bug in Admin project edit page that did not allow a user to Go Back to the projects list after switching tabs
- Scrolling on the admin users page

## 2021-01-26

### Added

- Folder admin rights. Folder admins or 'managers' can be assigned per folder. They can create projects inside folders they have rights for, and moderate/change the folder and all projects that are inside.
- The 'from' and 'reply-to' emails can be customized by cluster (by our developers, not in Admin HQ). E.g. Benelux notification emails could be sent out by notifications@citizenlab.eu, US emails could be sent out by notifications@citizenlab.us etc., as long as those emails are owned by us. We can choose any email for "reply-to", so also email addresses we don't own. This means "reply-to" could potentially be configured to be an email address of the city, e.g. support@leuven.be. It is currently not possible to customize the reply-to (except for manual campaigns) and from fields for individual tenants.
- When a survey requires the user to be signed-in, we now show the sign in/up form directly on the page when not logged in (instead of the green infobox with a link to the sign-up popup)

### Fixed

- The 'reply-to' field of our emails showed up twice in recipient's email clients, now only once.

### Changed

- Added the recipient first and last name to the 'to' email field in their email client, so not only their email adress is shown.
- The links in the footer can now expand to multiple lines, and therefore accomodate more items (e.g. soon the addition of a link to the accesibility statement)

## 2021-01-21

### Added

- Added right-to-left rendering to emails

## 2021-01-18

### Fixed

- Access rights tab for participatory budget projects
- Admin moderation page access

## 2021-01-15

### Changed

- Copy improvements across different languages

## 2021-01-14

### Added

- Ability to customize the input term for a project

### Changed

- The word 'idea' was removed from as many places as possible from the platform, replaced with more generic copy.

## 2021-01-13

### Changed

- Idea cards redesign
- Project folder page redesign
- Project folders now have a single folder card image instead of 5 folder images in the admin settings
- By default 24 instead of 12 ideas or shown now on the project page

## 2020-12-17

### Fixed

- When creating a project from a template, only templates that are supported by the tenant's locale will show up
- Fixed several layout, interaction and data issues in the manual tagging feature of the Admin Processing page, making it ready for external use.
- Fixed project managers access of the Admin Processing page.

### Added

- Admin activity feed access for project managers
- Added empty state to processing list when no project is selected
- Keyboard shortcut tooltip for navigation buttons of the Admin Processing page

### Changed

- Reduced spacing in sidebar menu, allowing for more items to be displayed
- Style changes on the Admin Processing page

## 2020-12-08

### Fixed

- Issues with password reset and invitation emails
- No more idea duplicates showing up on idea overview pages
- Images no longer disappear from a body of an idea, or description of a project on phase, if placed at the bottom.

### Changed

- Increased color contrast of inactive timeline phases text to meet accesibility standard
- Increased color contrast of event card left-hand event dates to meet accesibility standard
- Increased color contrast of List/Map toggle component to meet accesibility standard

### Added

- Ability to tag ideas manually and automatically in the admin.

## 2020-12-02

### Changed

- By default the last active phase instead of the last phase is now selected when a timeline project has no active phase

### Fixed

- The empty white popup box won't pop up anymore after clicking the map view in non-ideation phases.
- Styling mistakes in the idea page voting and participatory budget boxes.
- The tooltip shown when hovering over a disabled idea posting button in the project page sticky top bar is no longer partially hidden

## 2020-12-01

### Changed

- Ideas are now still editable when idea posting is disabled for a project.

## 2020-11-30

### Added

- Ability to create new and edit existing idea statuses

### Fixed

- The page no longer refreshes when accepting the cookie policy

### Changed

- Segment is no longer used to connect other tools, instead following tools are integrated natively
  - Google Analytics
  - Google Tag Manager
  - Intercom
  - Satismeter
  - Segment, disabled by default
- Error messages for invitations, logins and password resets are now clearer.

## 2020-11-27

### Fixed

- Social authentication with Google when the user has no avatar.

### Changed

- Random user demographics on project copy.

## 2020-11-26

### Added

- Some specific copy for Vitry-sur-Seine

## 2020-11-25

### Fixed

- Sections with extra padding or funky widths in Admin were returned to normal
- Added missing copy from previous release
- Copy improvements in French

### Changed

- Proposal and idea descriptions now require 30 characters instead of the previous 500

## 2020-11-23

### Added

- Some specific copy for Sterling Council

### Fixed

- The Admin UI is no longer exposed to regular (and unauthenticated) users
- Clicking the toggle button of a custom registration field (in Admin > Settings > Registration fields) no longer duplicated the row
- Buttons added in the WYSIWYG editor now have the correct color when hovered
- The cookie policy and accessibility statement are not editable anymore from Admin > Settings > Pages

### Changed

**Project page:**

- Show all events at bottom of page instead of only upcoming events
- Reduced padding of sticky top bar
- Only show sticky top bar when an action button (e.g. 'Post an idea') is present, and you've scrolled past it.

**Project page right-hand sidebar:**

- Show 'See the ideas' button when the project has ended and the last phase was an ideation phase
- Show 'X ideas in the final phase' when the project has ended and the last phase was an ideation phase
- 'X phases' is now clickable and scrolls to the timeline when clicked
- 'X upcoming events' changed to 'X events', and event count now counts all events, not only upcoming events

**Admin project configuration page:**

- Replaced 'Project images' upload widget in back-office (Project > General) with 'Project card image', reduced the max count from 5 to 1 and updated the corresponding tooltip with new recommended image dimensions

**Idea page:**

- The map modal now shows address on top of the map when opened
- Share button copy change from "share idea" to "share"
- Right-hand sidebar is sticky now when its height allows it (= when the viewport is taller than the sidebar)
- Comment box now has an animation when it expands
- Adjusted scroll-to position when pressing 'Add a comment' to make sure the comment box is always fully visible in the viewport.

**Other:**

- Adjusted FileDisplay (downloadable files for a project or idea) link style to show underline by default, and increased contrast of hover color
- Reduced width of DateTimePicker, and always show arrows for time input

## 2020-11-20 (2)

### Fixed

- The project header image is screen reader friendly.
- The similar ideas feature doesn't make backend requests anymore when it's not enabled.

### Changed

- Areas are requested with a max. of 500 now, so more areas are visible in e.g. the admin dashboard.

## 2020-11-18

### Added

- Archived project folder cards on the homepage will now have an "Archived" label, the same way archived projects do\
- Improved support for right-to-left layout
- Experimental processing feature that allows admins and project managers to automatically assign tags to a set of ideas.

### Fixed

- Projects without idea sorting methods are no longer invalid.
- Surveys tab now shows for projects with survey phases.

### Changed

- Moved welcome email from cl2-emails to cl2-back

## 2020-11-16

### Added

- Admins can now select the default sort order for ideas in ideation and participatory budgeting projects, per project

### Changed

- The default sort order of ideas is now "Trending" instead of "Random" for every project if left unchanged
- Improved sign in/up loading speed
- Removed link to survey in the project page sidebar when not logged in. Instead it will show plain none-clickable text (e.g. '1 survey')

### Fixed

- Custom project slugs can now contain alphanumeric Arabic characters
- Project Topics table now updates if a topic is deleted or reordered.
- Empty lines with formatting (like bold or italic) in a Quill editor are now removed if not used as paragraphs.

## 2020-11-10

### Added

#### Integration of trial management into AdminHQ

- The lifecycle of the trials created from AdminHQ and from the website has been unified.
- After 14 days, a trial platform goes to Purgatory (`expired_trial`) and is no longer accessible. Fourteen days later, the expired trial will be removed altogether (at this point, there is no way back).
- The end date of a trial can be modified in AdminHQ (> Edit tenant > Internal tab).

## 2020-11-06

### Added

- Social sharing via WhatsApp
- Ability to edit the project URL
- Fragment to embed a form directly into the new proposal page, for regular users only

### Fixed

- The project about section is visibile in mobile view again
- Maps will no longer overflow on page resizes

## 2020-11-05

### Added

- Reordering of and cleaner interface for managing custom registration field options
- An 'add proposal' button in the proposals admin
- Fragment to user profile page to manage party membership settings (CD&V)
- "User not found" message when visiting a profile for a user that was deleted or could not be found

### Changed

- Proposal title max. length error message
- Moved delete functionality for projects and project folders to the admin overview

### Fixed

- The automatic scroll to the survey on survey project page

## 2020-11-03

### Fixed

- Fixed broken date picker for phase start and end date

## 2020-10-30

### Added

- Initial Right to left layout for Arabic language
- Idea description WYSIWYG editor now supports adding images and/or buttons

## 2020-10-27

### Added

- Support for Arabic

## 2020-10-22

### Added

- Project edit button on project page for admins/project manager
- Copy for Sterling Council

### Fixed

- Links will open in a new tab or stay on the same page depending on their context. Links to places on the platform will open on the same page, unless it breaks the flow (i.e. going to the T&C policy while signing up). Otherwise, they will open in a new tab.

### Changed

- In the project management rights no ambiguous 'no options' message will be shown anymore when you place your cursor in the search field

## 2020-10-16

### Added

- Ability to reorder geographic areas

### Fixed

- Stretched images in 'avatar bubbles'
- Input fields where other people can be @mentioned don't grow too wide anymore
- Linebar charts overlapping elements in the admin dashboard

## 2020-10-14

### Changed

- Project page redesign

## 2020-10-09

### Added

- Map configuration tool in AdminHQ (to configure maps and layers at the project level).

## 2020-10-08

### Added

- Project reports

### Changed

- Small styling fixes
- Smart group support multiple area codes
- Layout refinements for the new idea page
- More compact idea/proposal comment input
- Proposal 'how does it work' redesign

## 2020-10-01

### Changed

- Idea page redesign

## 2020-09-25

### Fixed

- The "Go to platform" button in custom email campaigns now works in Norwegian

### Added

- Granular permissions for proposals
- Possibility to restrict survey access to registered users only
- Logging project published events

### Changed

- Replaced `posting_enabled` in the proposal settings by the posting proposal granular permission
- Granular permissions are always granted to admins

## 2020-09-22

### Added

- Accessibility statement

## 2020-09-17

### Added

- Support for checkbox, number and (free) text values when initializing custom fields through excel invites.

### Changed

- Copy update for German, Romanian, Spanish (CL), and French (BE).

## 2020-09-15

### Added

- Support Enalyzer as a new survey provider
- Registration fields can now be hidden, meaning the user can't see or change them, typically controlled by an outside integration. They can still be used in smart groups.
- Registration fields can now be pre-populated using the invites excel

## 2020-09-08

### Fixed

- Custom buttons (e.g. in project descriptions) have correct styling in Safari.
- Horizontal bar chart overflow in Admin > Dashboard > Users tab
- User graphs for registration fields that are not used are not shown anymore in Admin > Dashboard > Users tab

### Added

- Pricing plan feature flags for smart groups and project access rights

## 2020-09-01

### Fixed

- IE11 no longer gives an error on places that use the intersection observer: project cards, most images, ...

### Added

- New platform setting: 'Abbreviated user names'. When enabled, user names are shown on the platform as first name + initial of last name (Jane D. instead of Jane Doe). This setting is intended for new platforms only. Once this options has been enabled, you MUST NOT change it back.
- You can now export all charts in the admin dashboard as xlsx or svg.
- Translation improvements (email nl...)

### Changed

- The about us (CitizenLab) section has been removed from the cookie policy

## 2020-08-27

### Added

- Support for rich text in field descriptions in the idea form.
- New "Proposed Budget" field in the idea form.

### Changed

- Passwords are checked against a list of common passwords before validation.
- Improving the security around xlsx exports (escaping formulas, enforcing access restrictions, etc.)
- Adding request throttling (rate-limiting) rules.
- Improving the consistency of the focus style.

## 2020-07-30

### Added

- Pricing plans in AdminHQ (Pricing plan limitations are not enforced).
- Showing the number of deviations from the pricing plan defaults in the tenant listing of AdminHQ.

### Changed

- Tidying up the form for creating new tenants in AdminHQ (removing unused features, adding titles and descriptions, reordering features, adding new feature flags, removing fields for non-relevant locales).

## 2020-07-10

### Added

- Project topics

### Changed

- Userid instead of email is used for hidden field in surveys (Leiden)
- New projects have 'draft' status by default

### Fixed

- Topics filter in ideas overview works again

## 2020-07-09 - Workshops

### Fixed

- Speps are scrollable

### Added

- Ability to export the inputs as an exel sheet
- Polish translations
- Portugese (pt-BR) translations

## 2020-06-26

### Fixed

- No longer possible to invite a project manager without selecting a project
- The button on the homepage now also respects the 'disable posting' setting in proposals
- Using project copy or a tenant template that contains a draft initiative no longer fails

### Added

- Romanian

## 2020-06-19

### Fixed

- Polish characters not being rendered correctly

### Added

- Back-office toggle to turn on/off the ability to add new proposals to the platform

## 2020-06-17

### Fixed

- It's no longer needed to manually refresh after deleting your account for a consistent UI
- It's no longer needed to manually refresh after using the admin toggle in the user overview
- The sign-in/up flow now correctly asks the user to verify if the smart group has other rules besides verification
-

demo`is no longer an available option for`organization_type` in admin HQ

- An error is shown when saving a typeform URL with `?email=xxxx` in the URL, which prevented emails to be linked to survey results
- On mobile, the info container in the proposal info page now has the right width
- A general issue with storing cookies if fixed, noticable by missing data in GA, Intercom not showing and the cookie consent repeatedly appearing
- Accessibility fix for the search field
- The `signup_helper_text` setting in admin HQ is again displayed in step 1 of the sign up flow

### Added

- There's a new field in admin HQ to configure custom copy in step 2 of the sign up flow called `custom_fields_signup_helper_text`
- `workshops` can be turned on/off in admin HQ, displayed as a new page in the admin interface

### Changed

- The copy for `project moderator` has changed to `project manager` everywhere
- The info image in the proposals header has changed

## 2020-06-03

### Fixed

- Maps with markers don't lose their center/zoom settings anymore
- English placeholders in idea form are gone for Spanish platforms

## 2020-05-26

### Changed

- Lots of small UI improvements throughout the platform
- Completely overhauled sign up/in flow:
  - Improved UI
  - Opens in a modal on top of existing page
  - Opens when an unauthenticaed user tries to perform an action that requires authentication (e.g. voting)
  - Automatically executes certain actions (e.g. voting) after the sign in/up flow has been completed (note: does not work for social sign-on, only email/password sign-on)
  - Includes a verification step in the sign up flow when the action requires it (e.g. voting is only allowed for verified users)

## 2020-05-20

### Fixed

- Budget field is shown again in idea form for participatory budget projects

## 2020-05-14

### Added

- Idea configurability: disabling/requiring certain fields in the idea form
- The footer has our new logo

### Changed

- Admins will receive a warning and need to confirm before sending a custom email to all users
- A survey project link in the top navigation will link to /info instead of to /survey

## 2020-04-29

### Fixed

- Folders are again shown in the navbar
- Adding an image to the description text now works when creating a project or a phase

### Added

- Support for Polish, Hungarian and Greenlandic

## 2020-04-23

### Fixed

- Long timeline phase names show properly

### Changed

- Redirect to project settings after creating the project
- Links to projects in the navigation menu link to the timeline for timeline projects

## 2020-04-21

### Fixed

- Fixed overlapping issue with idea vote bar on mobile
- Fixed an issue where images were used for which the filename contained special characters

### Added

- The overview (moderation) in the admin now has filters
  - Seen/not seen
  - Type: Comment/Idea/Proposal
  - Project
  - Search
- The idea xlsx export contains extra columns on location, number of comments and number of attachments

### Changed

- The permissions tab in the project settings has reordered content, to be more logical
- In German, the formal 'Sie' form has been replaced with the informal 'Du' form

## 2020-03-31

### Fixed

- Signing up with keyboard keys (Firefox)
- Composing manual emails with text images
- Exporting sheet of volunteers with long cause titles

### Added

- Folder attachments
- Publication status for folders

### Changed

- Show folder projects within admin project page

## 2020-03-20

### Added

- Volunteering as a new participation method

## 2020-03-16

### Fixed

- The project templates in the admin load again

## 2020-03-13

### Fixed

- The folder header image is not overly compressed when making changes to the folder settings
- The loading spinner on the idea page is centered

### Added

- Add images to folders, shown in cards.

### Changed

- Admins can now comment on ideas.

## 2020-03-10

### Fixed

- Fixed consent banner popping up every time you log in as admin
- Fixed back-office initiative status change 'Use latest official updates' radio button not working
- Fixed broken copy in Initiative page right-hand widget

### Added

- Add tooltip explaining what the city will do when the voting threshold is reached for a successful initiative
- Added verification step to the signup flow
- New continuous flow from vote button clicked to vote casted for unauthenticated, unverified users (click vote button -> account creation -> verification -> optional/required custom signup fields -> programmatically cast vote -> successfully voted message appears)
- The rich text editor in the admin now supports buttons

### Changed

- Admin HQ: new and improved list of timezones

## 2020-03-05

### Fixed

- Signup step 2 can no longer be skipped when there are required fields
- Correct tooltip link for support article on invitations
- Correct error messages when not filling in start/end date of a phase

### Added

- Setting to disable downvoting in a phase/project, feature flagged
- When a non-logged in visitor tries to vote on an idea that requires verification, the verification modal automatically appears after registering

## 2020-02-24

### Fixed

- Initiative image not found errors
- Templates generator out of disk space

### Added

- Folders i1
  - When enabled, an admin can create, edit, delete folders and move projects into and out of folders
  - Folders show in the project lists and can be ordered within projects

### Changed

- Initiative explanatory texts show on mobile views
- Existing platforms have a moderator@citizenlab.co admin user with a strong password in LastPass
- In the admin section, projects are no longer presented by publication status (Folders i1)

## 2020-02-19

### Fixed

- Loading more comments on the user profile page works again
- Accessibility improvements
- Adding an image no longer pops up the file dialog twice
- Changed to dedicated IP in mailgun to improve general deliverability of emails

### Added

- Improvements to the PB UI to make sure users confirm their basket at the end
- Ideation configurability i1
  - The idea form can be customized, on a project level, to display custom description texts for every field
- People filling out a poll are now included in the 'participated in' smart group rules
- Make me admin section in Admin HQ

### Changed

- When a platform no longer is available at a url, the application redirects to the CitizenLab website
- New platforms automatically get a moderator@citizenlab.co admin user with a strong password in LastPass

## 2020-01-29

### Fixed

- Rich text editor no longer allows non-video iframe content
- Smart groups that refer to a deleted project now get cleaned up when deleting a project
- All cookie consent buttons are now reachable on IE11
- More accessibility fixes
- The organization name is no longer missing in the password reset email

### Added

- CSAM verification
  - Users can authenticate and verify using BeID or itsme
  - User properties controlled by a verification method are locked in the user profile
  - Base layer of support for other similar verification methods in the future
- The order of project templates can now be changed in Templates HQ

### Changed

- Project templates overview no longer shows the filters

## 2020-01-17

### Fixed

- Further accesibility improvements:
  - Screen reader improvement for translations
  - Some color contrast improvements

### Added

- A hidden topics manager available at https://myfavouriteplatform.citizenlab.co/admin/topics

## 2020-01-15

### Fixed

- In the admin, the project title is now always displayed when editing a project
- Further accesibility improvements:
  - Site map improvements (navigation, clearer for screen readers)
  - Improved colors in several places for users with sight disability
  - Improved HTML to better inform screen reader users
  - Added keyboard functionality of password recovery
  - Improved forms (easier to use for users with motoric disabilities, better and more consistent validation, tips and tricks on mobile initiative form)
  - Improvements for screen reader in different languages (language picker, comment translations)
  - Added title (visible in your tab) for user settings page
  - Improved screen reader experience for comment posting, deleting, upvoting and idea voting

### Added

- The email notification settings on the user profile are now grouped in categories
- Unsubscribing through an email link now works without having to sign in first

### Changed

- The idea manager now shows all ideas by default, instead of filtered by the current user as assignee

## 2020-01-07

### Added

- Go to idea manager when clicking 'idea assigned to you' notification
- 2th iteration of the new admin moderation feature:
  - Not viewed/Viewed filtering
  - The ability to select one or more items and mark them as viewed/not viewed
  - 'Belongs to' table column, which shows the context that a piece of content belongs to (e.g. the idea and project that a comment belongs to)
  - 'Read more' expand mechanism for longer pieces of content
  - Language selector for multilingual content
  - 'Go to' link that will open a new tab and navigate you to the idea/iniative/comment that was posted

### Changed

- Improve layout (and more specifically width) of idea/iniatiatve forms on mobile
- Separate checkboxes for privacy policy and cookie policy
- Make the emails opt-in at registration

### Fixed

- Fix for unreadable password reset error message on Firefox
- Fix for project granular permission radio buttons not working

## 2019-12-12

### Added

- Polls now support questions for which a user can check multiple options, with a configurable maximum
- It's now possible to make a poll anonymous, which hides the user from the response excel export
- New verification method `id_card_lookup`, which supports the generic flow of verifying a user using a predined list of ID card numbers.
  - The copy can be configured in Admin HQ
  - The id cards CSV can be uploaded through Admin HQ

## 2019-12-11

### Added

- Admin moderation iteration 1 (feature flagged, turned on for a selected number of test clients)
- New verification onboarding campaign

### Changed

- Improved timeline composer
- Wysiwyg accessibility improvement

### Fixed

- English notifications when you have French as your language

## 2019-12-06

### Fixed

- Accessibility improvements:
  - Polls
  - Idea/initiative filter boxes
- Uploading a file in admin project page now shows the loading spinner when in progress
- Fixed English copy in notifications when other language selected
- Fixed project copy in Admin HQ not being saved

## 2019-12-05

### Fixed

- Small popups (popovers) no longer go off-screen on smaller screens
- Tooltips are no longer occluded by the checkbox in the idea manager
- The info icon on the initiatives voting box has improved alignment
- Project templates now display when there's only `en` is configured as a tenant locale
- When changing the lifecycle stage of a tenant, the update is now sent right away to segment
- When users accept an inivitation and are in a group, the group count is correctly updated
- Dropdowns in the registration flow can again support empty values
- Accessibility:
  - Various color changes to improve color contrasts
  - Color warning when picking too low contrast
  - Improvements to radio buttons, checkboxes, links and buttons for keyboard accessibility
  - Default built-in pages for new tenants have a better hierarchy for screen readers
- User posted an idea/initiative notification for admins will be in the correct language

## 2019-11-25

### Changed

- Updated translations
- Area filter not shown when no areas are configured
- Overall accessibility improvements for screen readers
- Improved accessibility of the select component, radio button, image upload and tooltip

### Fixed

- When adding a vote that triggers the voting limit on a project/phase, the other idea cards now automatically get updated with disabled vote buttons
- Fix for mobile bottom menu not being clickable when idea page was opened
- Navigating directly between projects via the menu no longer results in faulty idea card collections
- Display toggle (map or list view) of idea and initiative cards works again

## 2019-11-19

### Added

- New ideation project/phase setting called 'Idea location', which enables or disabled the ability to add a location to an idea and show the ideas on a map

### Changed

- Improved accessibility of the image upload component
- COW tooltipy copy
- Sharing modal layout improvement

### Fixed

- Checkboxes have unique ids to correctly identify their corresponding label, which improves screen reader friendliness when you have multiple checkboxes on one page.
- Avatar layout is back to the previous, smaller version

## 2019-11-15

### Fixed

- Fix for 'Click on map to add an idea' functionality not working
- Fix for notifications not showing

## 2019-11-12

### Fixed

- An email with subject `hihi` is no longer sent to admins that had their invite accepted
- Whe clicking the delete button in the file uploader, the page no longer refreshes
- Project templates no longer show with empty copy when the language is missing
- The countdown timer on initiatives now shows the correct value for days
- The radio buttons in the cookie manager are clickable again
- Changing the host of a tenant no longer breaks images embedded in texts
- It's possible again to unassign an idea in the idea manager
- The popup for adding a video or link URL is no longer invisible or unusable in some situations
- Uploading files is no longer failing for various filetypes we want to support
- Keyboard accessibility for modals

### Added

- ID Verification iteration 1
  - Users can verify their account by entering their ID card numbers (currently Chile only)
  - Verification is feature flagged and off by default
  - Smart groups can include the criterium 'is verified'
  - Users are prompted to verify their account when taking an actions that requires verification
- Total population for a tenant can now be entered in Admin HQ
- It's now possible to configure the word used for areas towards citizens from the areas admin
- Improvements to accessibility:
  - Idea and initiative forms: clearer for screen readers, keyboard accessibility, and more accessible input fields
  - Nav bar: clearer for screen readers and improved keyboard navigation
  - Project navigation and phases: clearer for screen readers
  - Sign-in, password reset and recovery pages: labeling of the input fields, clearer for screen readers
  - Participatory budgeting: clearer for screen readers

### Changed

- The organization name is now the default author in an official update

## 2019-10-22

### Fixed

- The sharing title on the idea page is now vertically aligned
- Improvements to the 'bad gateway' message sometimes affecting social sharing
- The map and markers are again visible in the admin dashboard
- First round of accessibility fixes and improvements
  - Dynamics of certain interactions are picked up by screen readers (PB, voting, ...)
  - Overall clarity for screen readers has improved
  - Improvements to information structure: HTML structure, W3C errors, head element with correct titles
  - Keyboard accessibility has generally improved: sign-up problems, login links, PB assignment, ...

### Added

- Initiatives iteration 3
  - Automatic status changes on threshold reached or time expired
  - When updating the status, official feedback needs to be provided simultaneously
  - Users receive emails and notifications related to (their) initiative
  - Initiatives support images in their body text
- Project templates
  - Admins can now create projects starting from a template
  - Templates contain images, a description and a timeline and let admin filter them by tags
  - Admins can share template descriptions with a publically accessible link
- It's now possible to configure the banner overlay color from the customize settings
- A custom email campaign now contains a CTA button by default

### Changed

- Complete copy overhaul of all emails

## 2019-10-03

### Fixed

- PB phase now has a basket button in the project navbar
- The datepicker in the timeline admin now works in IE11

### Changed

- For fragments (small pieces of UI that can be overridden per tenant) to work, they need to be enabled individually in admin HQ.

## 2019-09-25

### Fixed

- It's again possible to change a ideation/PB phase to something else when it contains no ideas
- Older browsers no longer crash when scrolling through comments (intersection observer error)
- Pagination controls are now correctly shown when there's multiple pages of users in the users manager
- The user count of groups in the users manager no longer includes invitees and matches the data shown
- Transition of timeline phases now happen at midnight, properly respecting the tenant timezone
- When looking at the map of an idea or initiative, the map marker is visible again
- The initiatives overview pages now uses the correct header and text colors
- The vote control on an initiative is no longer invisible on a tablet screen size
- The idea page in a budgeting context now shows the idea's budget
- The assign button on an idea card in a budgeting context behaves as expected when not logged in
- Project copy in Admin HQ that includes comments no longer fails
- Changing granular permissions by project moderator no longer fails

### Added

- Polling is now supported as a new participation method in a continuous project or a phase
  - A poll consists of multiple question with predefined answers
  - Users can only submit a poll once
  - Taking a poll can be restricted to certain groups, using granular permissions
  - The poll results can be exported to excel from the project settings
- It's now possible to disable Google Analytics, Google Tag Manager, Facebook Pixel and AdWords for specific tenants through Admin HQ

### Changed

- Large amount of copy improvements throughout to improve consistency and experience
- The ideas overview page is no longer enabled by default for new tenants
- The built-in 'Open idea project' can now be deleted in the project admin

## 2019-08-30

### Fixed

- The map preview box no longer overflows on mobile devices
- You're now correctly directed back to the idea/initiatives page after signing in/up through commenting

### Changed

- The height of the rich text editor is now limited to your screen height, to limit the scrolling when applying styles

## 2019-08-29

### Fixed

- Uploaded animated gifs are no longer displayed with weird artifacts
- Features that depend on NLP are less likely to be missing some parts of the data

### Added

- Citizen initiatives
  - Citizens can post view and post initiatives
  - Admins can manage initiatives, similar to how they manage ideas
  - Current limitation to be aware of, coming very soon:
    - No emails and notifications related to initiatives yet
    - No automated status changes when an initiative reaches enough votes or expires yet

## 2019-08-09

### Fixed

- Fixed a bug that sometimes prevented voting on comments
- When editing a comment, a mention in the comment no longer shows up as html
- In the dashboard, the domicile value 'outside' is now properly translated
- Some fixes were made to improve loading of the dashboard map with data edge cases
- Deleting a phase now still works when users that reveived notifications about the phase have deleted their account
- New releases should no longer require a hard refresh, avoiding landing page crashing issues we had

### Added

- File input on the idea form now works on mobile, if the device supports it

## 2019-07-26

### Fixed

- The project moderator email and notification now link to the admin idea manager instead of citizen side
- The widget no longer shows the `Multiloc`, but the real idea titles for some platforms

### Added

- Speed improvements to data requests to the backend throughout the whole paltform
- Changing the participation method from ideation to information/survey when there are ideas present is now prevented by the UI
- It's now possible to manually reorder archived projects
- There's new in-platform notifications for a status change on an idea you commented or voted on

## 2019-07-18

### Fixed

- It's no longer possible to change the participation method to information or survey if a phase/project already contains ideas
- The 'Share your idea modal' is now properly centered
- It's no longer possible to send out a manual email campaign when the author is not properly defined
- Invite emails are being sent out again
- Imported ideas no longer cause incomplete pages of idea cards
- Invited users who did not accept yet no longer receive any automated digest emails

## 2019-07-08

### Fixed

- When changing images like the project header, it's no longer needed to refresh to see the result
- The comments now display with a shorter date format to work better on smaller screens
- The code snippet from the widget will now work in some website that are strict on valid html
- The number of days in the assignee digest email is no longer 'null'
- The project preview description input is displayed again in the projects admin
- The idea status is no longer hidden when no vote buttons are displayed on the idea page
- Duplicate idea cards no longer appear when loading new pages

### Added

- Performance optimizations on the initial loading of the platform
- Performance optimizations on loading new pages of ideas and projects
- Newly uploaded images are automatically optimized to be smaller in filesize and load faster
- The 'Add an idea' button is now shown in every tab of the projects admin
- It's now possible to add videos to the idea body text
- E-mails are no longer sent out through Vero, but are using the internal cl2-emails server

### Changed

- The automated emails in the admin no longer show the time schedule, to work around the broken translations
- The rights for voting on comments now follow the same rights than commenting itself, instead of following the rights for idea voting
- On smaller desktop screens, 3 columns of idea cards are now shown instead of 2
- When adding an idea from the map, the idea will now be positioned on the exact location that was clicked instead of to the nearest detectable address
- Using the project copy tool in admin HQ is more tolerant about making copies of inconsistent source projects

## 2019-06-19

### Fixed

- Show 3-column instead of 2-column layout for ideas overview page on smaller desktop screens
- Don't hide status label on idea page when voting buttons are not shown

### Changed

- Small improvement in loading speed

## 2019-06-17

## Fixed

- The column titles in comments excel export are aligned with the content
- There's now enough space between voting anc translate links under a comment
- Vote button on an idea no longer stays active when a vote on that idea causes the voting treshold of the project to be reached

## Added

- The admin part of the new citizen initiatives is available (set initiatives feature on `allowed`)
  - Cities can configure how they plan to use initiatives
- A preview of how initiatives will look like city side is available, not yet ready for prime time (set initiatives feature on `allowed` and `enabled`)
- The ideas overview page has a new filtering sidebar, which will be used for other idea and initiative listings in the future
  - On idea status
  - On topic
  - Search
- Comments now load automatically while scrolling down, so the first comments appear faster

## 2019-06-05

### Fixed

- Fix an issue that when showing some ideas in an idea card would make the application crash

## 2019-05-21

### Fixed

- The idea page does no longer retain its previous scroll position when closing and reopening it
- The Similar Ideas box no longer has a problem with long idea titles not fitting inside of the box
- The Similar Ideas box content did not update when directly navigating from one idea page to the next
- The 'What were you looking for?' modal no longer gives an error when trying to open it

### Changed

- You now get redirected to the previously visited page instead of the landing page after you've completed the signup process

## 2019-05-20

### Fixed

- Closing the notification menu after scrolling no longer results in a navbar error
- When accessing the idea manager as a moderator, the assignee filter defaults to 'assigned to me'
- The idea and comment counts on the profile page now update as expected
- It's now possible to use a dropdown input in the 2nd registration step with a screen reader
- An invited user can no longer request a password reset, thereby becoming an inconsistent user that resulted in lots of problems

### Added

- Restyle of the idea page
  - Cleaner new style
  - Opening an idea no longer appears to be a modal
  - Properly styled similar ideas section
  - Showing comment count and avatars of contributors

### Changed

- When clicking the edit button in the idea manager, the edit form now opens in the sidemodal

## 2019-05-15

### Fixed

- Opening the projects dropdown no longer shows all menu items hovered when opened
- Users that can't contribute (post/comment/vote/survey) no longer get an email when a phase starts
- When a project has an ideation and a PB phase, the voting buttons are now shown during the ideation phase
- The admin navigation menu for moderators is now consistent with that for admins
- Moderators that try to access pages only accessible for admins, now get redirected to the dashboard
- The details tab in clustering doesn't cause the info panel to freeze anymore
- When writing an official update, the sbumit button now only becomes active when submission is possible
- The 'no options' copy in a dropdown without anything inside is now correctly translated
- Making a field empty in Admin HQ now correctly saves the empty value
- The active users graph no longer includes users that received an email as being active
- The translation button in an idea is no longer shown when there's only one platform language
- After changing granular permission, a refresh is no longer needed to see the results on ideas
- The sideview in the idea manager now shows the status dropdown in the correct language
- The layout of the sideview in the idea manager is now corrected
- A digest email to idea assignees is no longer sent out when no ideas are assigned to the admin/moderator
- Signing in with VUB Net ID works again
- Loading the insights map can no longer be infinite, it will now show an error message when the request fails

### Added

- The profile page of a user now also shows the comments by that user
- Users can now delete their own profile from their edit profile page
- Similar ideas, clustering and location detection now work in Spanish, German, Danish and Norwegian
- Facebooks bot coming from `tfbnw.net` are now blocked from signing up
- Moderators now also have a global idea manager, showing all the ideas from the projects they're moderating
- Loading the insights map, which can be slow, now shows a loading indicator

### Changed

- Voting buttons are no longer shown when voting is not enabled
- Improved and more granular copy text for several voting and commenting disabled messages

## 2019-04-30

### Fixed

- Time remaning on project card is no longer Capitalized
- Non-admin users no longer get pushed to intercom
- Improvements to the idea manager for IE11
- When filtering on a project in the idea manager, the selected project is highlighted again
- @citizenlab.cl admins can now also access churned platforms
- The user count in the user manager now includes migrated cl1 users
- Sending invitations will no longer fail on duplicate mixed-case email addresses

### Added

- Ideas can now be assigned to moderators and admins in the idea manager
  - Added filter on assignee, set by default to 'assigned to me'
  - Added filter to only show ideas that need feedback
  - When clicking an idea, it now opens in and can be partially edited from a half screen modal
  - Admins and moderators get a weekly digest email with their ideas that need feedback
- Completely new comments UI with support for comment upvotes
  - Comments are visually clearly grouped per parent comment
  - Sub-comments use @mentions to target which other subcomment they reply to
  - Comments can be sorted by time or by votes
- Ideas can now be sorted randomly, which is the new default
- New smart group rule for users that contributed to a specific topic
- New smart group rule for users that contributed to ideas with a specific status
- Clear error message when an invitee does a normal sign up

### Changed

- The idea grid no longer shows a 'post an idea' button when there are no ideas yet

## 2019-04-24

### Fixed

- Project cards now show correct time remaining until midnight

## 2019-04-23

### Fixed

- Closing the notification menu does not cause an error anymore
- The unread notifications count is now displayed correctly on IE11
- Clicking on an invite link will now show an immediate error if the invite is no longer valid

### Changed

- The admin guide is now under the Get Started link and the dashboards is the admin index
- The project cards give feedback CTA was removed
- An idea can now be deleted on the idea page
- The default border radius throughout the platform now is 3px instead of 5px
- The areas filter on the project cards is only shown when there is more than one area

## 2019-04-16

### Fixed

- The comment count of a project remains correct when moving an idea to a different project
- Fixed an issue when copying projects (through the admin HQ) to tenants with conflicting locales
- Only count people who posted/voted/commented/... as participants (this is perceived as a fix in the dashboards)
- Invites are still sent out when some emails correspond to existing users/invitees
- Phase started/upcoming notifications are only sent out for published projects

### Added

- Posting text with a URL will turn the URL part into a link
- Added smart group rules for topic and idea status participants

### Changed

- New configuration for which email campaigns are enabled by default
- Changed project image medium size to 575x575

## 2019-04-02

### Fixed

- The new idea button now shows the tooltip on focus
- The gender graph in clustering is now translated
- Tooltips on the right of the screen no longer fall off
- Text in tooltips no longer overflows the tooltip borders
- When there are no ideas, the 'post an idea' button is no longer shown on a user profile or the ideas overview page
- The project card no longer displays a line on the bottom when there is no meta information available
- Downloading the survey results now consistently triggers a browser download
- The bottom of the left sidebar of the idea manager can now be reached when there are a lot of projects
- The time control in the admin dashboard is now translated
- Various fixes to improve resilience of project copy tool

### Added

- The ideas overview page now has a project filter
- The various pages now support the `$|orgName|` variable, which is replaced by the organization name of the tenant
- Non-CitizenLab admins can no longer access the admin when the lifecycle stage is set to churned
- A new style variable controls the header opacity when signed in
- New email as a reminder to an invitee after 3 days
- New email when a project phase will start in a week
- New email when a new project phase has started
- The ideas link in the navbar is now feature flagged as `ideas_overview`

### Changed

- When filtering projects by multiple areas, all projects that have one of the areas or no area are now shown
- The user search box for adding a moderator now shows a better placeholder text, explaining the goal

## 2019-03-20

### Fixed

- Fixed mobile layout issues with cookie policy, idea image and idea title for small screens (IPhone 5S)
- Posting an idea in a timeline that hasn't started yet (as an admin) now puts the idea in the first phase
- Notifications menu renders properly in IE11
- The CTA on project cards is no longer shown for archived and finished projects
- Invited users that sign up with another authentication provider now automatically redeem their invitation
- When the tenant only has one locale, no language switcher is shown in the official feedback form

### Added

- Capabilities have been added to apply custom styling to the platform header
  - Styling can be changed through a new style tab in admin HQ
  - It's also possible to configure a different platform-wide font
  - Styling changes should only be done by a designer or front-end developer, as there are a lot of things that could go wrong
- The initial loading speed of the platform has increased noticably due to no longer loading things that are not immediately needed right away.
- Tenant templates are now automatically updated from the `.template` platforms every night
- The project copy tool in admin HQ now supports time shifting and automatically tries to solve language conflicts in the data
- New notifications and emails for upcoming (1 week before) and starting phases

### Changed

- Archived ieas are no longer displayed on the general ideas page
- The time remaining on project cards is no longer shown on 2 lines if there's enough space
- New platforms will show the 'manual project sorting' toggle by default
- Some changes were made to modals throughout to make them more consistent and responsiveness
- New ideas now have a minimal character limit of 10 for the title and 30 for the body
- User pages have a more elaborate meta title and description for SEO purposes

## 2019-03-11

### Fixed

- Notifications layout on IE11
- Errors due to loading the page during a deployment

## 2019-03-11

### Fixed

- Similar ideas is now fast enough to enable in production
- NLP insights will no longer keep on loading when creating a new clusgtering graph
- The comment count on project cards now correctly updates on deleted comments
- Various spacing issues with the new landing page on mobile are fixed
- When logging out, the avatars on the project card no longer disappear
- The widget no longer cuts off the title when it's too long
- In admin > settings > pages, all inputs are now correctly displayed using the rich text editor
- The notifications are no longer indented inconsistently
- Exporting typeform survey results now also work when the survey embed url contains `?source=xxxxx`
- When there's a dropdown with a lot of options during signup, these options are no longer unreachable when scrolling down
- The cookie policy no longer displays overlapping text on mobile
- The `isSuperAdmin`, `isProjectModerator` and `highestRole` user properties are now always named using camelCasing

### Added

- Official feedback
  - Admins and moderators can react to ideas with official feedback from the idea page
  - Users contributing to the idea receive a notification and email
  - Feedback can be posted using a free text name
  - Feedback can be updated later on
  - Admin and moderators can no longer write top-level comments
  - Comments by admins or moderators carry an `Official` badge
- When giving product feedback from the footer, a message and email can be provided for negative feedback
- CTA on project card now takes granular permissions into account
- CTA on project card is now also shown on mobile
- Projects for which the final phase has finished are marked as finished on their project card
- Projects on the landing page and all projects page can now be filtered on area through the URL

### Changed

- The avatars on a project card now include all users that posted, voted or commented
- Commenting is no longer possible on ideas not in the active phase

## 2019-03-03

### Fixed

- Manually sorting projects in the admin works as expected

### Added

- Support for Spanish
- The copy of 'x is currently working on' can be customized in admin HQ
- Extra caching layer in cl2-nlp speeds up similar ideas and creating clusters

## 2019-02-28

### Fixed

- In the dashboard, the labels on the users by gender donut chart are no longer cut off
- Adding file attachments with multiple consecutive spaces in the filename no longer fails
- Project copy in admin HQ no longer fails when users have mismatching locales with the new platform

### Added

- New landing page redesign
  - Project cards have a new layout and show the time remaining, a CTA and a metric related to the type of phase
  - The bottom of the landing page displays a new custom info text, configurable in the admin settings
  - New smarter project sorting algorithm, which can be changed to manual ordering in the projects admin
  - Ideas are no longer shown on the landing page
  - The `Show all projects` link is only shown when there are more than 10 projects
- New attributes are added to segment, available in all downstream tools:
  - `isSuperAdmin`: Set to true when the user is an admin with a citizenlab email
  - `isProjectModerator`
  - `highestRole`: Either `super_admin`, `admin`, `project_moderator` or `user`

### Changed

- Intercom now only receives users that are admin or project moderator (excluding citizenlab users)

## 2019-02-20

### Fixed

- User digest email events are sent out again
- The user statistics on the admin dashboard are back to the correct values
- Creating a new project page as an admin does not result in a blank page anymore
- Improved saving behaviour when saving images in a phase's description
- When logged in and visiting a url containing another locale than the one you previously picked, your locale choice is no longer overwritten

### Added

- Project copy feature (in admin HQ) now also supports copying ideas (including comments and votes) and allows you to specify a new slug for the project URL
- Unlogged users locale preference is saved in their browser

## 2019-02-14

### Fixed

- Project/new is no longer a blank page

## 2019-02-13

### Fixed

- Texts written with the rich text editor are shown more consistently in and outside of the editor
- Opening a dropdown of the smart group conditions form now scrolls down the modal
- When changing the sorting method in the ideas overview, the pagination now resets as expected
- Google login no longer uses the deprecated Google+ authentication API

### Added

- Typeform survey for typeform can now be downloaded as xlsx from a tab in the project settings
  - The Segment user token needs to be filled out in Admin HQ
  - New survey responses generate an event in segment
- Survey providers can be feature flagged individually
- New \*.template.citizenlab.co platforms now serve as definitions of the tenant template
- The registration fields overview in admin now shows a badge when fields are required

### Changed

- Surveymonkey is now feature-flagged off by default for new platforms

## 2019-01-30

### Fixed

- Long topic names no longer overlap in the admin dashboards
- Video no longer pops out of the phase description text
- Added event tracking for widget code copy and changing notification settings
- Saving admin settings no longer fails because of a mismatch between platform and user languages
- The password reset message now renders correctly on IE11
- It's easier to delete a selected image in the rich text editor
- The copy in the modal to create a new group now renders correctly in IE11
- Texts used in the the dashboard insights are no longer only shown in English
- Tracking of the 'Did you find what you're looking for?' footer not works correctly

### Added

- Tooltips have been added throughout the whole admin interface
- A new homepage custom text section can be configured in the admin settings, it will appear on the landing page in a future release
- New experimental notifications have been added that notify admins/moderators on every single idea and comment
- New tenant properties are being logged to Google Analytics

## 2019-01-19

### Fixed

- Registration fields of the type 'multiple select' can again be set in the 2nd step of the signup flow
- Creating invitations through an excel file no longer fails when there are multiple users with the same first and last name

## 2019-01-18

### Fixed

- Overflowing text in project header
- Fixed color overlay full opaque for non-updated tenant settings
- Fixed avatar layout in IE11
- Fixed idea page scrolling not working in some cases on iPad
- Pressing the enter key inside of a project settings page will no longer trigger a dialog to delet the project

### Changed

- Reduced the size of the avatars on the landing page header and footer
- Made 'alt' text inside avatar invisible
- Better cross-browser scaling of the background image of the header that's being shown to signed-in users
- Added more spacing underneath Survey, as not to overlap the new feedback buttons
- Increased width of author header inside of a comment to better accomodate long names
- Adjusted avatar hover effect to be inline with design spec￼

## 2019-01-17

### Added

- `header_overlay_opacity` in admin HQ allows to configure how transparent header color is when not signed in
- `custom_onboarding_fallback_message` in admin HQ allows to override the message shown in the header when signed in

## 2019-01-16

### Fixed

- The clustering prototype no longer shows labels behind other content
- Removing a project header image is again possible
- New active platforms get properly submitted to google search console again
- Scrolling issues with an iPad on the idea modal have been resolved
- Signing up through Google is working again
- The line underneath active elements in the project navbar now has the correct length
- A long location does no longer break the lay-out of an event card
- The dashboards are visible again by project moderators
- The admin toggle in the users manager is working again

### Added

- When logged in, a user gets to see a dynamic call to action, asking to
  - Complete their profile
  - Display a custom message configurable through admin HQ
  - Display the default fallback engagement motivator
- The landing page header now shows user avatars
- It's now possible to post an idea from the admin idea manager
- The footer now shows a feedback element for citizens
- A new 'map' dashboard now shows the ideas on their locations detected from the text using NLP
- The clustering prototype now shows the detected keywords when clustering is used

### Changed

- The navbar and landing page have a completely refreshed design
  - The font has changed all over the platform
  - 3 different colors (main, secondary, text) are configurable in Admin HQ
- The clustering prototype has been moved to its own dashboard tab
- Project cards for continuous projects now link to the information page instead of ideas

## 2018-12-26

### Fixed

- The rich text editor now formats more content the same way as they will be shown in the platform

### Added

- Admin onboarding guide
  - Shown as the first page in the admin, guiding users on steps to take
- The idea page now shows similar ideas, based on NLP
  - Feature flagged as `similar_ideas`, turned off by default
  - Experimental, intended to evaluate NLP similarity performance
- A user is now automatically signed out from FranceConnect when signing out of the platform

### Changed

- When a user signs in using FranceConnect, names and some signup fields can no longer be changed manually
- The FranceConnect button now has the official size and dimensions and no T&C
- SEO improvements to the "Powered by CitizenLab" logo

## 2018-12-13

### Fixed

- User digest email campaigns is sent out again
- IE11 UI fixes:
  - Project card text overflow bug
  - Project header text wrapping/centering bug
  - Timeline header broken layout bug
  - Dropdown not correctly positioned bug
- Creating new tenants and changing the host of existing tenants makes automatic DNS changes again

### Added

- SEO improvements: project pages and info pages are now included in sitemap
- Surveys now have Google Forms support

## 2018-12-11-2

### Fixed

- A required registration field of type number no longer blocks users on step 2 of the registration flow

## 2018-12-11

### Fixed

- Loading an idea page with a deleted comment no longer results in an error being shown
- Assigning a first bedget to a PB project as a new user no longer shows an infinite spinner
- Various dropdowns, most famously users group selection dropdown, no longer overlap menu items

## 2018-12-07

### Fixed

- It's again possible to write a comment to a comment on mobile
- When logged in and trying to log in again, the user is now redirected to the homepage
- A deleted user no longer generates a link going nowhere in the comments
- The dropdown menu for granular permissions no longer disappears behind the user search field
- After deleting an idea, the edit and delete buttons are no longer shown in the idea manager
- Long event title no longer pass out of the event box
- Notifications from a user that got deleted now show 'deleted user' instead of nothing

### Added

- Machine translations on the idea page
  - The idea body and every comment not in the user's language shows a button to translate
  - Feature flagged as `machine_translations`
  - Works for all languages
- Show the currency in the amount field for participatory budgeting in the admin
- Built-in registration fields can now be made required in the admin
- FranceConnect now shows a "What is FranceConnect?" link under the button

### Changed

- The picks column in the idea manager no longer shows a euro icon

## 2018-11-28

### Fixed

- IE11 graphical fixes in text editor, status badges and file drag&drop area fixed
- The idea tab is visible again within the admin of a continuous PB project
- The checkbox within 3rd party login buttons is now clickable in Firefox

## 2018-11-27

### Fixed

- When all registration fields are disabled, signing up through invite no longer blocks on the first step
- A moderator that has not yet accepted their invitation, is no longer shown as 'null null' in the moderators list
- Adding an idea by clicking on the map is possible again

### Changed

- When there are no events in a project, the events title is no longer shown
- The logo for Azure AD login (VUB Net ID) is shown as a larger image
- When logging in through a 3rd party login provider, the user needs to confirm that they've already accepted the terms and conditions

## 2018-11-22

### Fixed

- In the clustering prototype, comparing clusters using the CTRL key now also works on Mac
- Widget HTML code can now be copied again
- Long consequent lines of text now get broken up in multiple lines on the idea page
- Admin pages are no longer accessible for normal users
- Reduced problems with edge cases for uploading images and attachments

### Added

- Participatory budgeting (PB)
  - A new participation method in continuous and timeline projects
  - Admins and moderators can set budget on ideas and a maximum budget on the PB phase
  - Citizens can fill their basket with ideas, until they hit the limit
  - Citizens can submit their basket when they're done
  - Admins and moderators can process the results through the idea manager and excel export
- Advanced dashboards: iteration 1
  - The summary tab shows statistics on idea/comment/vote and registration activities
  - The users tab shows information on user demographics and a leaderboard
  - The time filter can be controller with the precision of a day
  - Project, group and topic filters are available when applicable
  - Project moderators can access the summary tabs with enforced project filter
- Social sharing through the modal is now separately trackable from sharing through the idea page
- The ideas excel export now contains the idea status
- A new smart group rule allows for filtering on project moderators and normal users

### Changed

- Project navigation is now shown in new navigation bar on top
- The content of the 'Open idea project' for new tenants has changed
- After posting an idea, the user is redirected towards the idea page of the new idea, instead of the landing page

## 2018-11-07

### Fixed

- The widget HTML snippet can be copied again

## 2018-11-05

### Fixed

- Clicking Terms & Conditions links during sign up now opens in a new tab

### Added

- Azure Active Directory login support, used for VUB Net ID

## 2018-10-25

### Fixed

- Resizing and alignment of images and video in the editor now works as expected
- Language selector is now updating the saved locale of a signed in user
- When clicking "view project" in the project admin in a new tab, the projects loads as expected
- The navbar user menu is now keyboard accessible
- Radio buttons in forms are now keyboard accessible
- The link to the terms and conditions from social sign in buttons is fixed
- In admin > settings > pages, the editors now have labels that show the language they're in
- Emails are no longer case sensitive, resolving recurring password reset issues
- The widget now renders properly in IE11
- Videos are no longer possible in the invitation editor

### Added

- Cookie consent manager
  - A cookie consent footer is shown when the user has not yet accepted cookies
  - The user can choose to accept all cookies, or open the manager and approve only some use cases
  - The consent settings are automatically derived from Segment
  - When the user starts using the platform, they silently accept cookies
- A new cookie policy page is easier to understand and can no longer be customized through the admin
- Granular permissions
  - In the project permissions, an admin or project moderator can choose which citizens can take which actions (posting/voting/comments/taking survey)
  - Feature flagged as 'granular_permissions', turned off by default
- Ideas excel export now contains links to the ideas
- Ideas and comments can now be exported from within a project, also by project moderators
- Ideas and comments can now be exported for a selection of ideas
- When signing up, a user gets to see which signup fields are optional

### Changed

- Published projects are now shown first in the admin projects overview
- It's now more clear that the brand color can not be changed through the initial input box
- All "Add <something>" buttons in the admin have moved to the top, for consistency
- The widget no longer shows the vote count when there are no votes
- When a project contains no ideas, the project card no longer shows "no ideas yet"

## 2018-10-09

### Fixed

- UTM tags are again present on social sharing
- Start an idea button is no longer shown in the navbar on mobile
- Exceptionally slow initial loading has been fixed
- Sharing on facebook is again able to (quite) consistently scrape the images
- When using the project copy tool in Admin HQ, attachments are now copied over as well

### Added

- Email engine in the admin (feature flagged)
  - Direct emails can be sent to specific groups by admins and moderators
  - Delivered/Opened/Clicked statistics can be seen for every campaign
  - An overview of all automated emails is shown and some can be disabled for the whole platform

## 2018-09-26

### Fixed

- Error messages are no longer cut off when they are longer than the red box
- The timeline dropdown on mobile shows the correct phase names again
- Adding an idea by clicking on the map works again
- Filip peeters is no longer sending out spam reports
- Reordering projects on the projects admin no longer behaves unexpectedly
- Fixes to the idea manager
  - Tabs on the left no longer overlap the idea table
  - Idea status tooltips no longer have an arrow that points too much to the right
  - When the screen in not wide enough, the preview panel on the right is no longer shown
  - Changing an idea status through the idea manager is possible again

### Added

- Social sharing modal is now shown after posting an idea
  - Feature flagged as `ideaflow_social_sharing`
  - Offers sharing buttons for facebook, twitter and email
- File attachments can now be added to
  - Ideas, shown on the idea page. Also works for citizens.
  - Projects, shown in the information page, for admins and moderators
  - Phases, shown under the phase description under the timeline, for admins and moderators
  - Events, shown under the event description, for admins and moderators
  - Pages, shown under the text, for admins
- Some limited rich text options can now be used in email invitation texts

### Changed

- The admin projects page now shows 3 seperate sections for published, draft and archived
- When there are no voting buttons, comment icon and count are now also aligned to the right
- It's now possible to remove your avatar

## 2018-09-07

### Fixed

- Submit idea button is now aligned with idea form
- An error caused by social sign in on French platforms not longer has an English error message
- Checkboxes are now keyboard navigable
- Projects that currently don't accept ideas can no longer be selected when posting an idea
- Deleting an idea no longer results in a blank page
- Deleting a comment no longer results in a blank page
- When sign in fails, the error message no longer says the user doesn't exist
- `null` is no longer shown as a lastname for migrated cl1 users without last name
- Clicking on the table headers in the idea managers again swaps the sorting order as expected
- Typeform Survey now is properly usable on mobile

### Added

- Email notification control
  - Every user can opt-out from all recurring types of e-mails sent out by the platform by editing their profile
  - Emails can be fully disabled per type and per tenant (through S&S ticket)
- An widget that shows platform ideas can now be embedded on external sites
  - The style and content of the widget can be configured through admin > settings > widgets
  - Widget functionality is feature flagged as "widgets", on by default

### Changed

- Initial loading speed of the platform has drastically improved, particulary noticable on mobile
- New tenants have custom signup fields and survey feature enabled by default

## 2018-08-20

### Fixed

- The idea sidepane on the map correctly displays HTML again
- Editing your own comment no longer turns the screen blank
- Page tracking to segment no longer tracks the previous page instead of the current one
- Some browsers no longer break because of missing internationalization support
- The options of a custom field are now shown in the correct order

### Added

- A major overhaul of all citizen-facing pages to have significantly better accessibility (almost WCAG2 Level A compliant)
  - Keyboard navigation supported everywhere
  - Forms and images will work better with screen readers
  - Color constrasts have been increased throughout
  - A warning is shown when the color in admin settings is too low on constrast
  - And a lot of very small changes to increase WCAG2 compliance
- Archived projects are visible by citizens
  - Citizens can filter to see all, active or archived projects
  - Projects and project cards show a badge indicating a project is archived
  - In the admin, active and archived projects are shown separately
- A favicon can now be configured at the hidden location `/admin/favicon`
  - On android in Chrome, the platform can be added to the Android homescreen and will use the favicon as an icon
- Visitors coming through Onze Stad App now are trackable in analytics

### Changed

- All dropdown menus now have the same style
- The style of all form select fields has changed
- Page tracking to segment no longer includes the url as the `name` property (salesmachine)
- Font sizes throughout the citizen-facing side are more consistent

## 2018-08-03

### Fixed

- The landingpage header layout is no longer broken on mobile devices
- Yet another bug related to the landingpage not correctly redirecting the user to the correct locale
- The Page not found page was not found when a page was not found

### Added

- The 'Create an account' call to action button on the landing page now gets tracked

## 2018-08-02

### Fixed

- The browser no longer goes blank when editing a comment
- Redirect to the correct locale in the URL no longer goes incorrectly to `en`

## 2018-07-31

### Fixed

- The locale in the URL no longer gets added twice in certain conditions
- Various fixes to the rich text editor
  - The controls are now translated
  - Line breaks in the editor and the resulting page are now consistent
  - The editor no longer breaks form keyboard accessibility
  - The images can no longer have inconsistent widht/height ratio wich used to happen in some cases
  - The toolbar buttons have a label for accessibility
- A new tenant created in French no longer contains some untranslated content
- The tenant lifecycle stage is now properly included in `group()` calls to segment
- Comment body and various dynamic titles are secured against XSS attacks

### Added

- Ideas published on CitizenLab can now also be pushed to Onze Stad App news stream
- The rich text editor
  - Now support copy/paste of images
- Event descriptions now also support rich text
- When not signed in, the header shows a CTA to create an account
- A new smart group rule allows you to specify members than have participated (vote, comment, idea) in a certain project
- The admin now shows a "Get started" link to the knowledge base on the bottom left
- The Dutch platforms show a "fake door" to Agenda Setting in the admin navigation

### Changed

- The idea card now shows name and date on 2 lines
- The navbar now shows the user name next to the avatar
- The user menu now shows "My ideas" instead of "Profile page"

## 2018-07-12

### Fixed

- New text editor fixes various bugs present in old editor:
  - Typing idea texts on Android phones now works as expected
  - Adding a link to a text field now opens the link in a new window
  - Resizing images now works as expected
  - When saving, the editor no longer causes extra whitespace to appear
- A (too) long list of IE11 fixes: The platform is now fully usable on IE11
- The group count in the smart groups now always shows the correct number
- The admin dashboard is no longer too wide on smaller screens
- The home button on mobile is no longer always active
- Fix for page crash when trying to navigate away from 2nd signup step when one or more required fields are present

### Added

- The language is now shown in the URL at all times (e.g. `/en/ideas`)
- The new text editor enables following extras:
  - It's now possible to upload images through the text editor
  - It's now possible to add youtube videos through the text editor
- `recruiter` has been added to the UTM campaign parameters

### Know issues

- The controls of the text editor are not yet translated
- Posting images through a URL in the text editor is no longer possible
- Images that have been resized by IE11 in the text editor, can subsequently no longer be resized by other browsers

## 2018-06-29

### Fixed

- Facebook now correctly shows the idea image on the very first share
- Signing up with a google account that has no avatar configured now works again
- Listing the projects and ideas for projects that have more than 1 group linked to them now works again

### Added

- Voting Insights [beta]: Get inisghts into who's voting for which content
  - Feature flagged as 'clustering', disabled by default
  - Admin dashboard shows a link to the prototype
- Social sharing buttons on the project info page
- Usage of `utm_` parameters on social sharing to track sharing performance
- Various improvements to meta tags throughout the platform
  - Page title shows the unread notification count
  - More descriptive page titles on home/projects/ideas
  - Engaging generic default texts when no meta title/description are provided
  - Search engines now understand what language and region the platform is targeting
- Optimized idea image size for facebook sharing
- Sharing button for facebook messenger on mobile
- When you receive admin rights, a notification is shown
- `tenantLifecycleStage` property is now present in all tracked events to segment

### Changed

- Meta tags can't be changed through the admin panel anymore
- Social sharing buttons changed aspect to be more visible

## 2018-06-20

### Fixed

- Visual fixes for IE11 (more to come)
  - The text on the homepage doesn't fall outside the text box anymore
  - The buttons on the project page are now in the right place
  - In the projects pages, the footer is no longer behaving like a header
- When trying to add a timeline phase that overlaps with another phase, a more descriptive error is shown
- larsseit font is now always being loaded

### Added

- Smart groups allow admins to automatically and continuously make users part of groups based on conditions
- New user manager allows
  - Navigating through users by group
  - Moving, adding and removing users from/to (manual) groups
  - Editing the group details from within the user manager
  - Creating groups from within the user manager
  - Exporting users to excel by group or by selection
- Custom registration fields now support the new type "number"
- The city website url can now be specified in admin settings, which is used as a link in the footer logo

### Changed

- The checkbox copy at signup has changed and now links to both privacy policy and terms and conditions
- Improved styling of usermenu dropdown (the menu that opens when you click on the avatar in the navigation bar)

### Removed

- The groups page is no longer a separate page, but the functionality is part of the user manager

## 2018-06-11

### Fixed

- Notifications that indicate a status change now show the correct status name
- The admin pages editors support changing content and creating new pages again
- When searching in the invites, filters still work as expected
- The font has changed again to larsseit

### Added

- Accessibility improvements:
  - All images have an 'alt' attributes
  - The whole navbar is now usable with a keyboard
  - Modals can be closed with the escape key
  - The contrast of labels on white backgrounds has increased
- New ideas will now immediately be scraped by facebook
- When inviting a user, you can now pick projects for which the user becomes a moderator

### Changed

- The language switcher is now shown on the top right in the navbar

## 2018-05-27

### Fixed

- Sitemap now has the correct date format
- Empty invitation rows are no longer created when the given excel file contains empty rows
- Hitting enter while editing a project no longer triggers the delete button
- Registration fields on signup and profile editing are now always shown in the correct language
- The dropdown menu for idea sorting no longer gets cut off by the edge of the screen on small screens
- Saving a phase or continuous project no longer fails when participation method is not ideation

### Added

- Language selection now also has a regional component (e.g. Dutch (Belgium) instead of Dutch)
- Added noindex tag on pages that should be shown in Google
- A new 'user created' event is now being tracked from the frontend side
- It's now possible to use HTML in the field description of custom fields (no editor, only for internal usage)

## 2018-05-16

### Fixed

- Phases are now correctly active during the day specified in their end date
- On the new idea page, the continue button is now shown at all resolutions
- On the idea list the order-by dropdown is now correctly displayed at all resolutions.

### Added

- Project moderators can be specified in project permissions, giving them admin and moderation capabilities within that project only
  - Moderators can access all admin settings of their projects
  - Moderators can see they are moderating certain projects through icons
  - Moderators can edit/delete ideas and delete comments in their projects
- A correct meta description tag for SEO is now rendered
- The platforms now render sitemaps at sitemap.xml
- It is now possible to define the default view (map/cards) for every phase individually
- The tenant can now be configured with an extra `lifecycle_stage` property, visible in Admin HQ.
- Downloading ideas and comments xlsx from admin is now tracked with events
- The fragment system, to experiment with custom content per tenant, now also covers custom project descriptions, pages and individual ideas

### Changed

- It is no longer possible to define phases with overlapping dates
- Initial loading speed of the platform has improved

## 2018-04-30

### Fixed

- When posting an idea and only afterward signing in, the content originally typed is no longer lost
- An error is no longer shown on the homepage when using Internet Explorer
- Deleting a user is possible again

### Changed

- The idea manager again shows 10 ideas on one page, instead of 5
- Submit buttons in the admin no longer show 'Error' on the buttons themselves

### Removed

- The project an idea belongs to can no longer be changed through the edit idea form, only through the idea manager

## 2018-04-26

### Added

- Areas can now be created, edited and deleted in the admin settings
- The order of projects can now be changed through drag&drop in the admin projects overview
- Before signing up, the user is requested to accept the terms and conditions
- It's possible to experiment with platform-specific content on the landing page footer, currently through setup & support
- Images are only loaded when they appear on screen, improving page loading speed

### Fixed

- You can no longer click a disabled "add an idea" button on the timeline
- When accessing a removed idea or project, a message is shown

### Known issues

- Posting an idea before logging in is currently broken; the user is redirected to an empty posting form
- Social sharing is not consistently showing all metadata

## 2018-04-18

### Fixed

- Adding an idea at a specific location by clicking on the map is fixed

## 2018-04-09

### Fixed

- An idea with a location now centers on that location
- Map markers far west or east (e.g. Vancouver) are now positioned as expected
- Links in comment now correctly break to a new line when they're too long
- Hitting enter in the idea search box no longer reloads the page
- A survey project no longer shows the amount of ideas on the project card
- The navbar no longer shows empty space above it on mobile
- The report as spam window no longer scrolls in a weird way
- The project listing on the homepage no longer repeats the same project for some non-admin users
- Google/Facebook login errors are captured and shown on an error page
- Some rendering issues were fixed for IE11 and Edge, some remain
- An idea body with very long words no longer overlaps the controls on the right
- Project cards no longer overlap the notification menu

### Added

- A user can now edit and delete its own comments
- An admin can now delete a user's comment and specify the reason, notifying the user by notification
- Invitations
  - Admins can invite users by specifying comma separated email addresses
  - Admins can invite users with extra information by uploading an excel file
  - Invited users can be placed in groups, made admin, and given a specific language
  - Admins can specify a message that will be included in the email to the invited users
  - Admins receive a notification when invited users sign up
- Users receive a notification and email when their idea changes status
- Idea titles are now limited to 80 characters

### Known issues

- Adding an idea through the map does not position it correctly

## 2018-03-23

### Fixed

- Fixed padding being added on top of navigation bar on mobile devices

## 2018-03-22

### Fixed

- Idea creation page would not load when no published projects where present. Instead of the loading indicator the page now shows a message telling the user there are no projects.

## 2018-03-20

### Fixed

- Various visual glitches on IE11 and Edge
- Scrolling behviour on mobile devices is back to normal
- The admin idea manager no longer shows an empty right column by default

### Added

- Experimental raw HTML editing for pages in the admin at `/admin/pages`

## 2018-03-14

### Fixed

- When making a registration field required, the user can't skip the second sign up step
- When adding a registration field of the "date" type, a date in the past can now be chosen
- The project listing on the landing page for logged in users that aren't admin is fixed

### Added

- When something goes wrong while authenticating through social networks, an error page is shown

## 2018-03-05

### Added

- Limited voting in timeline phases
- Facebook app id is included in the meta headers

### Known issues

- When hitting your maimum vote count as a citizen, other idea cards are not properly updating untill you try voting on them
- Changing the participation settings on a continuous project is impossible

## 2018-02-26

### Fixed

- Project pages
  - Fixed header image not being centered
- Project timeline page
  - Fixed currently active phase not being selected by default
  - Fixed 'start an idea' button not being shown insde the empty idea container
  - Fixed 'start an idea' button not linking to the correct idea creation step
- Ideas and Projects filter dropdown
  - Fixed the dropdown items not always being clickable
- Navigation bar
  - Fixed avatar and options menu not showing on mobile devices

### Added

- Responsive admin sidebar
- Top navigation menu stays in place when scrolling in admin section on mobile devices

### Changed

- Project timeline
  - Better word-breaking of phases titles in the timeline

## 2018-02-22

### Fixed

- Idea page
  - Fixed voting buttons not being displayed when page is accessed directly
- Edit profile form page
  - Fixed broken input fields (first name, last name, password, ...)
  - Fixed broken submit button behavior
- Admin project section
  - Fixed default view (map or card) not being saved
  - Fixed save button not being enabled when an image is added or removed
- Project page
  - Fixed header navigation button of the current page not being highlighted in certain scenarios
  - Fixed no phase selected in certain scenarios
  - Fixed mobile timeline phase selection not working
- Idea cards
  - Fixed 'Load more' button being shown when no more ideas
- Project cards
  - Fixed 'Load more' button being shown when no more projects
- Idea page
  - Fixed faulty link to project page
- Add an idea > project selection page
  - Fixed broken layout on mobile devices

### Added

- Landing page
  - Added 'load more' button to project and idea cards
  - Added search, sort and filter by topic to idea cards
- Project card
  - Added ideas count
- Idea card
  - Added author avatar
  - Added comment count and icon
- Idea page
  - Added loading indicator
- Project page
  - Added loading indicator
  - Added border to project header buttons to make them more visible
- Admin page section
  - Added header options in rich-text editors

### Changed

- Navigation bar
  - Removed 'ideas' menu item
  - Converted 'projects' menu item into dropdown
  - Changed style of the 'Start an idea' button
- Landing page
  - Header style changes (larger image dimensions, text centered)
  - Removed 'Projects' title on top of project cards
- Project card
  - Changed project image dimensions
  - Changed typography
- Idea card
  - Removed image placeholder
  - Reduced idea image height
- Filter dropdowns
  - Height, width and alignment changes for mobile version (to ensure the dropdown is fully visible on smaller screens)
- Idea page
  - Improved loading behavior
  - Relocated 'show on map' button to sidebar (above sharing buttons)
  - Automatically scroll to map when 'show on map' button is clicked
  - Larger font sizes and better overall typography for idea and comment text
  - Child comments style changes
  - Child commenting form style change
  - Comment options now only visible on hover on desktop
- Project page
  - Improved loading behavior
  - Timeline style changes to take into account longer project titles
  - Changed copy from 'timeline' to 'process'
  - Changed link from projects/<projectname>/timeline to projects/<projectname>/process
  - Events header button not being shown if there are no events
- Add an idea > project selection page
  - Improved project cards layout
  - Improved mobile page layout

## 2018-01-03

### Fixed

- Updating the bio on the profile page works again
- 2018 can be selected as the year of events/phases
- The project dropdown in the idea posting form no longer shows blank values
- Reset password email

### Added

- Ideas can be edited by admins and by their author
- An idea shows a changelog with its latest updates
- Improved admin idea manager
  - Bulk update project, topics and statuses of ideas
  - Bulk delete ideas
  - Preview the idea content
  - Links through to viewing and editing the idea
- When on a multi-lingual platform, the language can be changed in the footer
- The project pages now show previews of the project events in the footer
- The project card now shows a description preview text, which is changeable through the admin
- Images are automatically optimized after uploading, to reduce the file size

### Changed

- Image dimensions have changed to more optimal dimensions

## 2017-12-13

### Fixed

- The ideas of deleted users are properly shown
- Slider to make users admins is again functional

### Added

- The idea show page shows a project link
- Mentions are operational in comments
- Projects can be deleted in the admin

### Changed

- Ideas and projects sections switched positions on the landing page

## 2017-12-06

### Fixed

- Phases and events date-picker no longer overlaps with the description text
- No longer needed to hard refresh if you visited al old version of the platform
- Inconsistency when saving project permissions has been fixed
- Bullet lists are now working in project description, phases and events
- The notifications show the currect user as the one taking the action

### Added

- Translators can use `orgName` and `orgType` variables everywhere
- Previews of the correct image dimension when uploading images

### Changed

- Lots of styling tweaks to the admin interface
- Behaviour of image uploads has improved

## 2017-11-23

### Fixed

- Loading the customize tab in the admin no longer requires a hard refresh

## 2017-11-22

### Fixed

- When saving a phase in the admin, the spinner stops on success or errors
- Deleting a user no longer breaks the idea listing, idea page and comments
- Better error handling in the signup flow
- Various bug fixes to the projects admin
- The switches that control age, gender, ... now have an effect on the signup flow.
- For new visitors, hard reloading will no longer be required

### Added

- Social Sign In with facebook and google. (Needs to be setup individually per customer)
- Information pages are reachable through the navbar and editable through the admin
- A partner API that allows our partners to list ideas and projects programmatically
- Ideas with a location show a map on the idea show page
- Activation of welcome and reset password e-mails

### Changed

- Changes to mobile menu layout
- Changes to the style of switches
- Better overall mobile experience for citizen-facing site

### Known issues

- If you visited the site before and the page did not load, you need to hard refresh.
- If the "Customize" tab in the admin settings does not load, reload the browser on that page

## 2017-11-01

### Fixed

- Various copy added to the translation system
- Fixed bug where image was not shown after posting an idea
- Loading behaviour of the information pages
- Fixed bug where the app no longer worked after visiting some projects

### Added

- Added groups to the admin
- Added permissions to projects
- Social sharing of ideas on twitter and (if configured for the platform) facebook
- Projects can be linked to certain areas in the admin
- Projects can be filtered by area on the projects page
- Backend events are logged to segment

### Changed

- Improved the styling of the filters
- Project description in the admin has its own tab
- Restored the landing page header with an image and configurable text
- Improved responsiveness for idea show page
- Maximum allowed password length has increased to 72 characters
- Newest projects are list first

## 2017-10-09

### Fixed

- The male/female gender selection is no longer reversed after registration
- On firefox, the initial loading animation is properly scaled
- After signing in, the state of the vote buttons on idea cards is now correct for the current user
- Fixed bug were some text would disappear, because it was not available in the current language
- Fixed bug where adding an idea failed because of a wrongly stored user language
- Fixed bug where removing a language in the admin settings fails
- Graphical glitches on the project pages

### Added

- End-to-end test coverage for the happy flow of most of the citizen-facing app interaction
- Automated browser error logging to be proactive on bugs
- An idea can be removed through the admin

### Changed

- The modal that shows an idea is now fullscreen and has a new animation
- New design for the idea show page
- New design for the comments, with animation and better error handling
- The "Trending" sorting algorithm has changed to be more balanced and give new ideas a better chance
- Slightly improved design of the page that shows the user profile

## 2017-09-22

### Fixed

- Bug where multiple form inputs didn't accept typed input
- Issues blocking the login process
- The success message when commenting no longer blocks you from adding another comment
- Clicking an internal link from the idea modal didn't work
- Responsiveness of filters on the ideas page
- Updating an idea status through the admin failed

### Added

- Initial loading animation on page load
- Initial version of the legal pages (T&C, privacy policy, cookie policy)
- All forms give more detailed error information when something goes wrong
- Full caching and significant speed improvements for all data resources

### Changed

- Refactoring and restyling of the landing page, idea cards and project cards
- Added separate sign in and sign up components
- Cleaned up old and unused code
- The navbar is no longer shown when opening a modal
- Lots of little tweaks to styling, UX and responsiveness

## 2017-09-01

### Fixed

- Saving forms in the admin of Projects will now show success or error messages appropriately
- The link to the guide has been hidden from the admin sidebar until we have a guide to link to

### Added

- Adding an idea from a project page will pre-fill parts of the new idea form
- The landing page now prompts user to add an Idea if there are none
- The landing page will hide the Projects block if there are none

### Changed

- Under-the-hood optimizations to increase the loading speed of the platform

## 2017-08-27

### Fixed

- Changing the logo and background image in admin settings works
- Platform works for users with an unsupported OS language

### Added

- Admin dashboard
- Default topics and idea statuses for newly deployed platforms
- Proper UX for handling voting without being signed in
- Meta tags for SEO and social sharing
- Better error handling in project admin

### Changed

- Projects and user profile pages now use slugs in the URL

## 2017-08-18

### Fixed

- Changing idea status in admin
- Signing up
- Proper rending of menu bar within a project
- Admin settings are properly rendered within the tab container
- Lots of small tweaks to rendering on mobile
- Default sort ideas on trending on the ideas index page

### Added

- Admin section in projects to CRUD phases
- Admin section in projects to CRUD events
- New navbar on mobile
- Responsive version of idea show page

### Changed

- Navbar design updated
- One single login flow experience instead of 2 separate ones (posting idea/direct)
- Admins can only specify light/dark for menu color, not the exact color

### Removed

- Facebook login (Yet to be added to new login flow, will be back soon)

## 2017-08-13

### Fixed

- Voting on cards and in an idea page
- Idea modal loading speed
- Unread notification counter

### Added

- New improved flow for posting an idea
- Admin interface for projects
- New design for idea and project cards
- Consistenly applied modal, with new design, for ideas
- Segment.io integration, though not all events are tracked yet

### Changed

- Idea URls now using slugs for SEO<|MERGE_RESOLUTION|>--- conflicted
+++ resolved
@@ -14,11 +14,8 @@
 - Added a tabIndex so the cookie consent banner will have a visual outline around it when focused, for a11y compatibility
 - Fixed accessibility issue in modal window used to report a proposal as spam
 - Fixed accessibility contrast issue for social media buttons
-<<<<<<< HEAD
 - Fixed accessibility issue regarding missing screen reader labels on text boxes
-=======
 - Fixed bug in idea form for missing Proposed Budget field even when enabled
->>>>>>> 45781acf
 - Fixed accessibility issue in map ideas search
 - The widget no longer links to ideas with the wrong domain
 
