# Changelog

<<<<<<< HEAD
### Fixed

- Fixed issue with folder page responsiveness where right hand side gets cropped.
- User profile page slug now anonymized when bulk inviting and Abbreviated User Names feature enabled.
=======
>>>>>>> 82caaedd

## 2022-03-11

### Fixed

- User profile page slug now anonymized when bulk inviting and Abbreviated User Names feature enabled.
- Rich text editor copy/paste issues should be resolved

## 2022-03-10

### Fixed

- When viewing an idea in map view, "Go back" now returns to the map idea list instead of back to the project main page
- Added informative message and sign in/sign up links to Idea Not Found page
- Added slight blur to logged-in header image. The logged-in header image is reused from the logged-out banner, and blur was added to make smaller banner images from the two-column layout look nice when fully stretched on the logged-in banner

## 2022-03-08

### Added

- Filter projects by topics

### Fixed

- FranceConnect test login
- Fixed issue with folder page responsiveness where right hand side gets cropped.

### Changed

- Fixed issue with folder page responsiveness where right hand side gets cropped.
- Use only user name in FranceConnect instead of full profile scope

## 2022-03-04

### Fixed

- Can now re-use tenant host URL immediately the tenant is deleted.
- Relevant error(s) now returned when tenant creation fails, for example due to host URL already being in use.
- Added temporary fix for the project page without permissions error where it doesn't recover after sign in.

## 2022-02-28

### Changed

- Non-moderating users cannot visit a folder page, when none of the projects inside are visible to them (e.g. due to group permissions)
- Non-moderating users cannot visit a folder page, when there are no projects inside
- Non-moderating users cannot visit a folder page, when the folder is a draft

## 2022-02-25

### Added

- SAML Single-Sign on (Vienna)

### Changed

- Language parameter added in Typeform. Allows for question branching in surveys based on user's language.

## 2022-02-23

### Changed

- The ideas overview on project/user and ideas index (/ideas) pages are properly keyboard navigable, implemented as a full-fledged tab system.
- The timeline of a project is now fully keyboard navigable
- The proposal button has no tooltip anymore when submitting new proposals is disabled. Instead, a warning message is shown.

### Added

- Ensure `nofollow` is added to all links added through the rich text editor, which makes them useless for backlink generation by bots

## 2022-02-21

### Added

- Support added for custom font not on Adobe Fonts

### Fixed

- Improved area filter layout on frontpage on mobile (now has correct padding), and used a smaller breakpoint for when filter goes below topbar.
- Enalyzer URL validation now has greater flexibility

### Added

- Support added for email and user ID parameters in SmartSurvey

### Changed

- Icons don't have wrong/empty descriptions linked to them anymore, which improves the user experience for screen readers.
- Icons that work as button (like the vote button, the bell in the notification menu, etc.) all have accompanying descriptions so we provide more information about these buttons to people using screen readers.

## 2022-02-17

### Changed

- Removes support for category detection in Insights. \[IN-717\]

### Fixed

- Customizable navbar is now feature flagged, meaning it can be enabled or disabled in AdminHQ

## 2022-02-14

### Added

- It is now possible to add `alt` text to images in the Quill rich text editor

## 2022-02-11

### Changed

- More descriptive and consistent error messages in the sign up and sign in flow.

## 2022-02-08

### Fixed

- Typeform surveys now display properly on mobile devices
- Remove periods from non-Latin URL slugs

### Added

- Folder slugs (URLs) can now be customized

## 2022-02-07

### Changed

- Removes support for the (deprecated) Clustering feature. 💐 \[IN-688\]
- Remove the word 'del' from NL profanity list

### Fixed

- Always show color and opacity inputs
- Truncate user count in banner bubble if value is over 10k

## 2022-02-04

### Added

- Re-enable homepage filter tabs now that translations are working

### Fixed

- Color contrast issue (accessibility): the number of total votes needed for a proposal to be considered, shown on the proposal card, has a darker color. This makes it easier to see this information.

## 2022-02-02

### Added

- Projects on homepage can now be filtered by 'Active', 'Archived' or 'All' through a tab system

## 2022-02-01

### Changed

- Improved `alt` text for logo images on the platform
- Anonymization of users (using initials avatars, different set of face avatars, different set of first and last names, making anonymous users easier to identify through their email)
- Updated CC license in Vienna basemap attribution and increased maximum zoom level to 20.

# Fixed

- An issue that prevented Que from starting up was solved by updating the bootsnap gem to the latest version

## 2022-01-24

### Changed

- Insights Network Visualisation changes:
  - The network is now flat and shows all keywords at once
  - The colors of the keywords depend on the cluster they are part of
  - The more important links between keywords are shown in the network

## 2022-01-18

### Changed

- Removes support for the (deprecated) Tagging feature, the forerunner of today's Insights. 🕯 \[IN-661\]

## 2022-01-14

### Changed

- Dashboard and reports vertical bar charts are now sorted
- Automatic tagging in Insights also takes the title into account (instead of only the content).

### Fixed

- Resolution for basemap.at

## 2022-01-12

### Added

- Users are now able to cancel tag suggestion scan on the Insights Edit screen
- Added `secure` flag to cookies
- Support basemap.at as tile provider

### Fixed

- Fixed issue with exporting surveys as XLSX sheets, when the typeform survey URI includes a '#' character.
- Styling of the text above the avatar bubbles at the bottom of the landing page works again when there's a customized text.
- Styling bugs for the two-column layout
- Bug where tile provider of a project becomes unchangeable after the map config has been edited has been fixed.

### Changed

- Updated Cookie Policy page

## 2022-01-10

### Added

- Configure sign-up button (custom link) on homepage banner

### Changed

- Dashboard and report bar charts are now more easily readable - values appear on top or next to the bars instead of inside of them. Comparisons between project and platform values are now only visible in the report tooltips and do not break the chart itself.

### Fixed

- Using a custom tile provider should work now.
- Registration form with a date field doesn't crash anymore

## 2022-01-06

### Fixed

- Changing the values for Registration helper text and Account confirmation in Admin > Settings > Registration doesn't cause other values to be erased anymore.

## 2022-01-05

### Changed

- Improved the user interface of the Registration tab in the Admin settings

## 2021-12-23

### Added

- Adding pages in 'Navigation' tab in settings now possible, changing names of navbar items now works, removed 'secret pages-page'.
- Different layouts for the homepage banner (for signed-out users)
- Preview functionality for the image of the homepage banner in the back-office

### Fixed

- Saving of homepage banner image overlay color and opacity

## 2021-12-22

### Fixed

- Notifications of inappropriate content now link to the item containing the flagged content

## 2021-12-16

### Added

- Ability to scan all post, recently added posts and not tagged posts in Insights

## 2021-12-15

### Fixed

- Severe code-injection vulnerability
- More small copy changes for customizable navbar, made styling Navigation tab consistent with other tabs, re-enabled slug editing on secret pages-page.

## 2021-12-10

- Copy for customizable navbar

## 2021-12-09

### Added

- Customizable navbar

## 2021-12-08

### Changed

- Improved the structure and copy of the Admin > Settings > Customize page.

### Fixed

- Insights scan category button no longer appears when the insights nlp feature flag is disabled

## 2021-11-30

### Added

- Insights loading indicator on category scan

### Fixed

- Password reset emails sometimes took a long time to be send out, they are now processed much faster (even when the background job queue has lots of items).

## 2021-11-25

### Added

- New translations from Crowdin.
- Sign-up flow: Not activating any custom registration fields no longer breaks sign-up. Refreshing page during sign-up flow no longer creates an unregistered user.

## 2021-11-22

### Changed

- Enable/disable avatars in homepage banner
- Increased size of city logo in the footer

### Fixed

- Links to ideas in admin digest emails work again
- Votes statistics not showing up in the dashboard for some admins and project moderators.

## 2021-11-16

### Fixed

- Custom topics are not displayed as filters on the proposals overview page.

### Added

- Added a tooltip in the survey project settings with a link to a support article that explains how to embed links in Google forms
- Input count to Insights View screen

### Changed

- Add clarification tooltips to Insights View screen
- When a user account is deleted, visits data associated to that account are now removed from Matomo.

## 2021-11-11

### Changed

- Improvements to the loading speed of the landing page and some items with dropdown menus in the navigation bar.

## 2021-11-05

### Fixed

- Dashboard issue where the current month did not appear for certain time zones

## 2021-11-04

### Added

- New translations from Crowdin.

## 2021-11-03

### Fixed

- Microsoft Form survey iframes no longer auto-focus on the form
- Stop confusing Serbian Latin and Cyrillic in back locales.

## 2021-11-01

### Changed

- The whole input card in Insight View screen is now clickable
- Inputs list component in Insights View screen now shows active filters at all times
- Insights Network Visualisation changes:
  - Reduced space between clusters
  - Increased font size for keywords labels
  - It is now possible to de-select keywords by clicking on them twice

### Fixed

- If there's an error message related to the project title, it goes away if the title is edited (and only shows again if we submit and the error isn't fixed).

## 2021-10-27

### Changed

- Removed the unused '/ideas/new' route

### Fixed

- Sorting order and list/map view settings of ideas are available again if voting is disabled.
- Project phase started emails and notifications.

## 2021-10-26

### Added

- Limit number of downvotes.

### Changed

- Improved quality of Idea and App Header Images
- Idea cards in the map view only show the downvote icon when downvoting is enabled or when it's disabled and it's disabled for a different reason than explicit turning off of the downvoting functionality.
- Now also for idea cards on the map view: the comment icon on an idea card is only shown when commenting in the project is enabled or there's at least one idea with a comment.

### Fixed

- The event cards now rearrange themselves vertically on mobile / small screens. Before they were always arranged horizontally. This fixed the issue of them going off-screen when there is not enough screen space.

## 2021-10-25

### Changed

- The comment icon on an idea card is only shown when commenting in the project is enabled or there's at least one idea with a comment.
- Increased Microsoft Forms survey width

### Fixed

- Insights table approve button no longer appears when there are no suggested tags
- Insights tags are now truncated when they are too long
- Insights posts cards on View screen no longer display text with different font-sizes
- Insights posts in table are no longer sorted by default

## 2021-10-20

### Changed

- PII (Personally Identifiable Information) data, if any, are now removed from Segment when a user account is deleted.

## 2021-10-19

### Changed

- Tags which do not contain any inputs are no longer visible on the Insights View screen
- PII (Personally Identifiable Information) data, if any, are now removed from Intercom when a user account is deleted.

### Added

- Added export functionality to Insights View screen inputs list

## 2021-10-15

### Changed

- Project reports are no longer available in the dashboard section. Instread, they can be found in the Reporting section of tha admin.

### Fixed

- Platform is now accepting valid Microsoft Form survey links with custom subdomains
- When user goes to the url of an Insight that no longer exist, they get redirected to the Insights List screen.

## 2021-10-14

### Fixed

- File uploads for ideas, projects, events, folders

## 2021-10-13 (2)

### Fixed

- Validation and functioning of page forms are fixed (forms to change the fixed/legal pages such as the FAQ, T&C, privacy policy, etc.).

## 2021-10-13

### Added

- Users can now change their name after validation with FranceConnect
- Permit embedding of videos from dreambroker in rich-text editor content.
- Possibility to create an Insights tag from selected filters in the Insights View screen

## 2021-10-12

### Added

- Added Serbian (Cyrillic) to platform

## 2021-10-11

### Added

- Insights View screen and visualization
- Users can now change their name after validation with FranceConnect

## 2021-10-06

### Fixed

- Issue with user deletion

### Added

- Initial blocked words lists for Luxembourgish and Italian.
- Added Luxembourgish translations.

## 2021-10-05

### Added

- Blocked words lists for Luxembourgish and Italian (which allows the profanity blocker feature).

### Changed

- Removed 'FAQ' and 'About' from the footer.
- Removed links to other pages at the bottom of the fixed and legal pages (Cookie policy, T&C, etc.)
- Removed the YES/NO short feedback form in the footer (as it wasn't working)

## 2021-10-01

### Fixed

- Typeform export from the platform shows the answers to all questions again.

## 2021-09-29

### Changed

- Insights Edit screen improvements
  - Added tooltip in the tags sidebar
  - Added quick delete action to category button in the categories sidebar
  - "Detect tags" button only shows if there are tags detected
  - "Reset tags" button is moved to a menu
  - Removed "add" button from input sidebar and improved select hover state
- Split 'Pages' tab in admin/settings into the 'Pages' and 'Policies' tabs. 'Pages' contains the about, FAQ and a11y statement pages, while 'Policies' contains the terms and conditions, privacy- and cookie policy. The 'Pages' tab will soon be replaced by a 'Navigation' tab with more customizability options as part of the upcoming nav-bar customization functionality. This is just a temporary in-between solution.

## 2021-09-24

### Added

- SmartSurvey integration

## 2021-09-22

### Changed

- Very short phases are now shown slightly bigger in the timeline, and projects with many phases will display the timeline correctly.

### Fixed

- Cookie popup can be closed again.

## 2021-09-21

### Added

- Permit embedding of videos from videotool.dk in rich-text editor content.

### Changed

- Project moderators have access to the 'Reporting' tab of the admin panel for their projects.

### Fixed

- The category columns in input `xlsx` exports (insights) are now ordered as presented in the application.

## 2021-09-14

### Changed

- Mobile navbar got redesigned. We now have a 'More' button in the default menu that opens up a full mobile menu.

## 2021-09-13

### Added

- Insights table export button. Adds the ability to export the inputs as xlsx for all categories or a selected one.

### Fixed

- Fixes issue where user name will sometimes appear as "undefined"

## 2021-09-06

### Added

- Keyboard navigation improvements for the Insights Edit view
- Added the internal machinery to support text network analyses in the end-to-end flow.

### Fixed

- '&' character now displays correctly in Idea description and Project preview description.
- Fixes user export with custom fields

## 2021-09-03

### Fixed

- Ghent now supports mapping 25 instead of 24 neighbourhouds

## 2021-09-02

### Fixed

- Setting DNS records when the host is changed.
- Smart group rules for participation in project, topic or idea status are now applied in one continuous SQL query.

### Changed

- The rule values for participation in project, topic or idea status, with predicates that are not a negation, are now represented as arrays of IDs in order to support specifying multiple projects, topics or idea statuses (the rule applies when satisfied for one of the values).

## 2021-09-01

### Fixed

- When voting is disabled, the reason is shown again

## 2021-08-31

### Added

- When signing up with another service (e.g. Google), the platform will now remember a prior language selection.

### Fixed

- Accessibility: voting buttons (thumbs) have a darker color when disabled. There's also more visual distinction between voting buttons on input cards when they are enabled and disabled.
- Accessibility: The default background color of the last "bubble" of the avatars showing on e.g. the landing page top banner is darker, so the contrast with its content (number of remaining users) is clearer.
- Accessibility: the text colors of the currently selected phase in a timeline project are darker to improve color contrast to meet WCAG 2.1 AA requirements.
- Accessibility: the status and topics on an input (idea) page are more distinctive compared to its background, meeting WCAG 2.1 AA criteria.
- Verification using Auth0 method no longer fails for everyone but the first user

## 2021-08-30

### Added

- New Insights module containing Insights end-to-end flow

## 2021-08-26

### Added

- Microsoft Forms integration

## 2021-08-20

### Fixed

- Survey options now appear as expected when creating a new survey project
- Adds a feature flag to disable user biographies from adminHQ

## 2021-08-18

### Added

- Added Italian to platform
- Support for a new verification method specifically for Ghent, which lets users verify using their rijksregisternummer
- Improved participatory budgeting:
  - Support for new virtual currencies (TOK: tokens, CRE: credits)
  - A minimum budget limit can be configured per project, forcing citizens to fill up their basket to some extent (or specify a specific basket amount when minimum and maximum budget are the same)
  - Copy improvements

## 2021-08-11

### Fixed

- When considering to remove a flag after updating content, all relevant attributes are re-evaluated.
- Issues with viewing notifications and marking them as read.

## 2021-08-09

### Fixed

- The preheader with a missing translation has been removed from user confirmation email

### Fixed

- When you sign up with Google, the platform will now automatically use the language of your profile whenever possible
- Fixed invalid SQL queries that were causing various issues throughout the platforms (Part I). (IN-510)

## 2021-08-05

### Added

- Added message logging to monitor tenant creation status (shown in admin HQ).

### Changed

- No default value for the lifecycle stage is prefilled, a value must be explicitly specified.
- Changing the lifecycle stage from/to demo is prohibited.
- Only tenant templates that apply without issues are released.
- On create validation for authors was replaced by publication context, to allow templates to successfully create content without authors.

## 2021-08-04

### Fixed

- Certain characters in Volunteer Cause titles prevented exporting lists of volunteers to Excel from admin/projects/.../volunteering view.
- Limit of 10 events under projects and in back office
- Events widget switch being shown in non-commercial plans

## 2021-07-30

### Added

- Configured dependabot for the frontend, a tool that helps keeping dependencies up to date.
- Added events overview page to navigation menu, which can be enabled or disabled.
- Added events widget to front page, which can be enabled or disabled (commercial feature).

## 2021-07-16

### Added

- Auto-detection of inappropriate content (in beta for certain languages). Flagged content can be inspected on the admin Activity page. The setting can be toggled in the General settings tab.

### Fixed

- On the admin activity page (/admin/moderation), items about proposals now correctly link to proposals (instead of to projects). Also, the copy of the links at the end of the item rows is now correct for different types of content (correct conjugation of 'this post', 'this project', etc. for all languages).

## 2021-07-14

### Added

- Project phases now have their own URLs, which makes it possible to link to a specific phase

### Fixed

- Blocked words for content that can contain HTML
- Searching users after sorting (e.g. by role)

## 2021-07-09

### Changed

- The admin Guide link goes to the support center now instead of to /admin/guide

## 2021-07-02

### Fixed

- Instances where the user name was "unknown author"

### Changed

- Removed the slogan from the homepage footer

## 2021-06-30

### Changed

- Users can no longer leave registration before confirming their account. This should prevent bugs relative to unconfirmed users navigating the platform.

## 2021-06-29

### Fixed

- Map: Fix for ideas that only have coordinates but no address not being shown on the map
- Map: Fix for 'click on the map to add your input' message wrongfully being shown when idea posting is not allowed
- Sign-up flow: Fix for bug that could cause the browser to freeze when the user tried to complete the custom fields step
- Project description: Fix for numbered and unnumbered lists being cut off
- Project Managers can now upload map layers.

### Changed

- Map: When an idea is selected that is hidden behind a cluster the map now zooms in to show that marker
- Map: Idea marker gets centered on map when clicked
- Map: Larger idea box on bigger desktop screens (width > 1440 pixels)
- Idea location: Display idea location in degrees (°) minutes (') seconds ('') when the idea only has coordinates but no address
- Sign-up flow: Show loading spinner when the user clicks on 'skip this step' in the sign-up custom fields step
- Image upload: The default max allowed file size for an image is now 10 Mb instead of 5 Mb

### Added

- 'Go back' button from project to project folder (if appropriate).

## 2021-06-22

### Changed

- Project managers that are assigned to a project and/or its input now lose those assignments when losing project management rights over that project.

### Fixed

- Input manager side modal scroll.

## 2021-06-18

### Fixed

- Privacy policy now opens in new tab.
- Landing page custom section now uses theme colors.
- Buttons and links in project description now open internal links in the same tab, and external links in a new tab.

## 2021-06-16

### Fixed

- Project moderators can no longer see draft projects they don't moderate in the project listing.
- The content and subject of the emails used to share an input (idea/issue/option/contribution/...) do now include the correct input title and URL.
- Sharing new ideas on Facebook goes faster
- Manual campaigns now have the layout content in all available languages.

## 2021-06-11

### Fixed

- Facebook button no longer shows when not configured.

## 2021-06-10

### Fixed

- Creating invites on a platform with many heavy custom registration fields is no longer unworkably slow

## 2021-06-09

### Added

- New citizen-facing map view

## 2021-06-08

### Fixed

- Ordering by ideas by trending is now working.
- Ordering by ideas votes in the input manager is now working.

## 2021-06-07

### Added

- Qualtrics surveys integration.

### Changed

- Project Events are now ordered chronologically from latest to soonest.

### Fixed

- Visibility Labels in the admin projects list are now visible.
- Tagged ideas export is fixed.
- Updating an idea in one locale does not overwrite other locales anymore

## 2021-05-28

### Fixed

- Project Events are now ordered chronologically from soonest to latest.

## 2021-05-27

### Fixed

- Project access rights management are now visible again.

## 2021-05-21

### Added

- Profanity blocker: when posting comments, input, proposals that contain profane words, posting will not be possible and a warning will be shown.

## 2021-05-20

### Fixed

- Excel exports of ideas without author

## 2021-05-19

### Added

- Support for Auth0 as a verification method

## 2021-05-18

### Fixed

- Active users no longer need confirmation

## 2021-05-14

### Fixed

- Fixed an issue causing already registered users to be prompted with the post-registration welcome screen.

## 2021-05-11

### Added

- Added polls to the reporting section of the dashboards

## 2021-05-10

### Changed

- Invited or verified users no longer require confirmation.

## 2021-05-07

### Fixed

- Spreasheet exports throughout the platform are improved.

### Added

- City Admins can now assign any user as the author of an idea when creating or updating.
- Email confirmation now happens in survey and signup page sign up forms.

## 2021-05-06

### Fixed

- Idea export to excel is no longer limited to 250 ideas.

## 2021-05-04

### Fixed

- Fixed issues causing email campaigns not to be sent.

## 2021-05-03

### Changed

- Users are now prompted to confirm their account after creating it, by receiving a confirmation code in their email address.

### Added

- SurveyXact Integration.

## 2021-05-01

### Added

- New module to plug email confirmation to users.

## 2021-04-29

### Fixed

- Editing the banner header in Admin > Settings > General, doesn't cause the other header fields to be cleared anymore

## 2021-04-22

### Fixed

- After the project title error appears, it disappears again after you start correcting the error

## 2021-03-31

### Fixed

- Customizable Banner Fields no longer get emptied/reset when changing another.

### Added

- When a client-side validation error happens for the project title in the admin, there will be an error next to the submit button in addition to the error message next to the input field.

## 2021-03-25

### Fixed

- The input fields for multiple locales provides an error messages when there's an error for at least one of the languages.

## 2021-03-23

### Fixed

- Fix for broken sign-up flow when signing-up through social sign-on

## 2021-03-19

### Fixed

- Admin>Dashboard>Users tab is no longer hidden for admins that manage projects.
- The password input no longer shows the password when hitting ENTER.
- Admin > Settings displays the tabs again

### Changed

- Empty folders are now shown in the landing page, navbar, projects page and sitemap.
- The sitemap no longer shows all projects and folder under each folder.
- Images added to folder descriptions are now compressed, reducing load times in project and folder pages.

### Added

- Allows for sending front-end events to our self-hosted matomo analytics tool

## 2021-03-16

### Changed

- Automatic tagging is functional for all clusters, and enabled for all premium customers

### Added

- Matomo is enabled for all platforms, tracking page views and front-end events (no workshops or back-end events yet)

## 2021-03-11

### Changed

- Tenants are now ordered alphabetically in AdminHQ
- Serbian (Latin) is now a language option.

## 2021-03-10

### Added

- CitizenLab admins can now change the link to the accessibility statement via AdminHQ.
- "Reply-to" field in emails from campaigns can be customized for each platform
- Customizable minimal required password length for each platform

## 2021-03-09

### Fixed

- Fixed a crash that would occur when tring to add tags to an idea

## 2021-03-08

### Fixed

- Phase pages now display the correct count of ideas (not retroactive - will only affect phases modified from today onwards).

## 2021-03-05

### Changed

- Changed the default style of the map
- Proposals/Initiatives are now sorted by most recent by default

### Added

- Custom maps (Project settings > Map): Admins now have the capability to customize the map shown inside of a project. They can do so by uploading geoJson files as layers on the map, and customizing those layers through the back-office UI (e.g. changing colors, marker icons, tooltip text, sort order, map legend, default zoom level, default center point).

### Fixed

- Fixed a crash that could potentially occur when opening an idea page and afterwards going back to the project page

## 2021-03-04

### Added

- In the admin (Settings > Registration tab), admins can now directly set the helper texts on top of the sign-up form (both for step 1 and 2).
- The admin Settings > Homepage and style tab has two new fields: one to allow customization for copy of the banner signed-in users see (on the landing page) and one to set the copy that's shown underneath this banner and above the projects/folders (also on the landing page).
- Copy to clarify sign up/log in possibilities with phone number

### Changed

- The admin Settings > Homepage and style tab has undergone copy improvements and has been rearranged
- The FranceConnect button to login, signup or verify your account now displays the messages required by the vendor.
- Updated the look of the FranceConnect button to login, signup or verify your account to feature the latests changes required by the vendor.

### Fixed

- Downvote button (thumbs down) on input card is displayed for archived projects

## 2021-03-03

### Added

- Users are now notified in app and via email when they're assigned as folder administrators.

## 2021-03-02

### Fixed

- Don't show empty space inside of the idea card when no avatar is present

### Added

- Maori as languages option

### Changed

- Improved layout of project event listings on mobile devices

## 2021-02-26

### Fixed

- France Connect button hover state now complies with the vendor's guidelines.

## 2021-02-24

### Fixed

- The project page no longer shows an eternal spinner when the user has no access to see the project

## 2021-02-18

### Added

- The password fields show an error when the password is too short
- The password fields have a 'show password' button to let people check their password while typing
- The password fields have a strength checker with appropriate informative message on how to increase the strength
- France Connect as a verification method.

### Fixed

- Notifications for started phases are no longer triggered for unpublished projects and folders.

## 2021-02-17

### Changed

- All input fields for multiple locales now use the components with locale switchers, resulting in a cleaner and more compact UI.
- Copy improvements

## 2021-02-12

### Fixed

- Fixed Azure AD login for some Azure setups (Schagen)

### Changed

- When searching for an idea, the search operation no longer searches on the author's name. This was causing severe performance issues and slowness of the paltforms.

## 2021-02-10

### Added

- Automatic tagging

## 2021-02-08

### Fixed

- Fixed a bug preventing registration fields and poll questions from reordering correctly.
- Fixed a bug causing errors in new platforms.

## 2021-02-04

### Fixed

- Fixed a bug causing the projects list in the navbar and projects page to display projects outside of folders when they're contained within them.

## 2021-01-29

### Added

- Ability to redirect URLs through AdminHQ
- Accessibility statement link in the footer

### Fixed

- Fixed issue affecting project managers that blocked access to their managed projects, when these are placed inside a folder.

## 2021-01-28

### Fixed

- A bug in Admin project edit page that did not allow a user to Go Back to the projects list after switching tabs
- Scrolling on the admin users page

## 2021-01-26

### Added

- Folder admin rights. Folder admins or 'managers' can be assigned per folder. They can create projects inside folders they have rights for, and moderate/change the folder and all projects that are inside.
- The 'from' and 'reply-to' emails can be customized by cluster (by our developers, not in Admin HQ). E.g. Benelux notification emails could be sent out by notifications@citizenlab.eu, US emails could be sent out by notifications@citizenlab.us etc., as long as those emails are owned by us. We can choose any email for "reply-to", so also email addresses we don't own. This means "reply-to" could potentially be configured to be an email address of the city, e.g. support@leuven.be. It is currently not possible to customize the reply-to (except for manual campaigns) and from fields for individual tenants.
- When a survey requires the user to be signed-in, we now show the sign in/up form directly on the page when not logged in (instead of the green infobox with a link to the sign-up popup)

### Fixed

- The 'reply-to' field of our emails showed up twice in recipient's email clients, now only once.

### Changed

- Added the recipient first and last name to the 'to' email field in their email client, so not only their email adress is shown.
- The links in the footer can now expand to multiple lines, and therefore accomodate more items (e.g. soon the addition of a link to the accesibility statement)

## 2021-01-21

### Added

- Added right-to-left rendering to emails

## 2021-01-18

### Fixed

- Access rights tab for participatory budget projects
- Admin moderation page access

## 2021-01-15

### Changed

- Copy improvements across different languages

## 2021-01-14

### Added

- Ability to customize the input term for a project

### Changed

- The word 'idea' was removed from as many places as possible from the platform, replaced with more generic copy.

## 2021-01-13

### Changed

- Idea cards redesign
- Project folder page redesign
- Project folders now have a single folder card image instead of 5 folder images in the admin settings
- By default 24 instead of 12 ideas or shown now on the project page

## 2020-12-17

### Fixed

- When creating a project from a template, only templates that are supported by the tenant's locale will show up
- Fixed several layout, interaction and data issues in the manual tagging feature of the Admin Processing page, making it ready for external use.
- Fixed project managers access of the Admin Processing page.

### Added

- Admin activity feed access for project managers
- Added empty state to processing list when no project is selected
- Keyboard shortcut tooltip for navigation buttons of the Admin Processing page

### Changed

- Reduced spacing in sidebar menu, allowing for more items to be displayed
- Style changes on the Admin Processing page

## 2020-12-08

### Fixed

- Issues with password reset and invitation emails
- No more idea duplicates showing up on idea overview pages
- Images no longer disappear from a body of an idea, or description of a project on phase, if placed at the bottom.

### Changed

- Increased color contrast of inactive timeline phases text to meet accesibility standard
- Increased color contrast of event card left-hand event dates to meet accesibility standard
- Increased color contrast of List/Map toggle component to meet accesibility standard

### Added

- Ability to tag ideas manually and automatically in the admin.

## 2020-12-02

### Changed

- By default the last active phase instead of the last phase is now selected when a timeline project has no active phase

### Fixed

- The empty white popup box won't pop up anymore after clicking the map view in non-ideation phases.
- Styling mistakes in the idea page voting and participatory budget boxes.
- The tooltip shown when hovering over a disabled idea posting button in the project page sticky top bar is no longer partially hidden

## 2020-12-01

### Changed

- Ideas are now still editable when idea posting is disabled for a project.

## 2020-11-30

### Added

- Ability to create new and edit existing idea statuses

### Fixed

- The page no longer refreshes when accepting the cookie policy

### Changed

- Segment is no longer used to connect other tools, instead following tools are integrated natively
  - Google Analytics
  - Google Tag Manager
  - Intercom
  - Satismeter
  - Segment, disabled by default
- Error messages for invitations, logins and password resets are now clearer.

## 2020-11-27

### Fixed

- Social authentication with Google when the user has no avatar.

### Changed

- Random user demographics on project copy.

## 2020-11-26

### Added

- Some specific copy for Vitry-sur-Seine

## 2020-11-25

### Fixed

- Sections with extra padding or funky widths in Admin were returned to normal
- Added missing copy from previous release
- Copy improvements in French

### Changed

- Proposal and idea descriptions now require 30 characters instead of the previous 500

## 2020-11-23

### Added

- Some specific copy for Sterling Council

### Fixed

- The Admin UI is no longer exposed to regular (and unauthenticated) users
- Clicking the toggle button of a custom registration field (in Admin > Settings > Registration fields) no longer duplicated the row
- Buttons added in the WYSIWYG editor now have the correct color when hovered
- The cookie policy and accessibility statement are not editable anymore from Admin > Settings > Pages

### Changed

**Project page:**

- Show all events at bottom of page instead of only upcoming events
- Reduced padding of sticky top bar
- Only show sticky top bar when an action button (e.g. 'Post an idea') is present, and you've scrolled past it.

**Project page right-hand sidebar:**

- Show 'See the ideas' button when the project has ended and the last phase was an ideation phase
- Show 'X ideas in the final phase' when the project has ended and the last phase was an ideation phase
- 'X phases' is now clickable and scrolls to the timeline when clicked
- 'X upcoming events' changed to 'X events', and event count now counts all events, not only upcoming events

**Admin project configuration page:**

- Replaced 'Project images' upload widget in back-office (Project > General) with 'Project card image', reduced the max count from 5 to 1 and updated the corresponding tooltip with new recommended image dimensions

**Idea page:**

- The map modal now shows address on top of the map when opened
- Share button copy change from "share idea" to "share"
- Right-hand sidebar is sticky now when its height allows it (= when the viewport is taller than the sidebar)
- Comment box now has an animation when it expands
- Adjusted scroll-to position when pressing 'Add a comment' to make sure the comment box is always fully visible in the viewport.

**Other:**

- Adjusted FileDisplay (downloadable files for a project or idea) link style to show underline by default, and increased contrast of hover color
- Reduced width of DateTimePicker, and always show arrows for time input

## 2020-11-20 (2)

### Fixed

- The project header image is screen reader friendly.
- The similar ideas feature doesn't make backend requests anymore when it's not enabled.

### Changed

- Areas are requested with a max. of 500 now, so more areas are visible in e.g. the admin dashboard.

## 2020-11-18

### Added

- Archived project folder cards on the homepage will now have an "Archived" label, the same way archived projects do\
- Improved support for right-to-left layout
- Experimental processing feature that allows admins and project managers to automatically assign tags to a set of ideas.

### Fixed

- Projects without idea sorting methods are no longer invalid.
- Surveys tab now shows for projects with survey phases.

### Changed

- Moved welcome email from cl2-emails to cl2-back

## 2020-11-16

### Added

- Admins can now select the default sort order for ideas in ideation and participatory budgeting projects, per project

### Changed

- The default sort order of ideas is now "Trending" instead of "Random" for every project if left unchanged
- Improved sign in/up loading speed
- Removed link to survey in the project page sidebar when not logged in. Instead it will show plain none-clickable text (e.g. '1 survey')

### Fixed

- Custom project slugs can now contain alphanumeric Arabic characters
- Project Topics table now updates if a topic is deleted or reordered.
- Empty lines with formatting (like bold or italic) in a Quill editor are now removed if not used as paragraphs.

## 2020-11-10

### Added

#### Integration of trial management into AdminHQ

- The lifecycle of the trials created from AdminHQ and from the website has been unified.
- After 14 days, a trial platform goes to Purgatory (`expired_trial`) and is no longer accessible. Fourteen days later, the expired trial will be removed altogether (at this point, there is no way back).
- The end date of a trial can be modified in AdminHQ (> Edit tenant > Internal tab).

## 2020-11-06

### Added

- Social sharing via WhatsApp
- Ability to edit the project URL
- Fragment to embed a form directly into the new proposal page, for regular users only

### Fixed

- The project about section is visibile in mobile view again
- Maps will no longer overflow on page resizes

## 2020-11-05

### Added

- Reordering of and cleaner interface for managing custom registration field options
- An 'add proposal' button in the proposals admin
- Fragment to user profile page to manage party membership settings (CD&V)
- "User not found" message when visiting a profile for a user that was deleted or could not be found

### Changed

- Proposal title max. length error message
- Moved delete functionality for projects and project folders to the admin overview

### Fixed

- The automatic scroll to the survey on survey project page

## 2020-11-03

### Fixed

- Fixed broken date picker for phase start and end date

## 2020-10-30

### Added

- Initial Right to left layout for Arabic language
- Idea description WYSIWYG editor now supports adding images and/or buttons

## 2020-10-27

### Added

- Support for Arabic

## 2020-10-22

### Added

- Project edit button on project page for admins/project manager
- Copy for Sterling Council

### Fixed

- Links will open in a new tab or stay on the same page depending on their context. Links to places on the platform will open on the same page, unless it breaks the flow (i.e. going to the T&C policy while signing up). Otherwise, they will open in a new tab.

### Changed

- In the project management rights no ambiguous 'no options' message will be shown anymore when you place your cursor in the search field

## 2020-10-16

### Added

- Ability to reorder geographic areas

### Fixed

- Stretched images in 'avatar bubbles'
- Input fields where other people can be @mentioned don't grow too wide anymore
- Linebar charts overlapping elements in the admin dashboard

## 2020-10-14

### Changed

- Project page redesign

## 2020-10-09

### Added

- Map configuration tool in AdminHQ (to configure maps and layers at the project level).

## 2020-10-08

### Added

- Project reports

### Changed

- Small styling fixes
- Smart group support multiple area codes
- Layout refinements for the new idea page
- More compact idea/proposal comment input
- Proposal 'how does it work' redesign

## 2020-10-01

### Changed

- Idea page redesign

## 2020-09-25

### Fixed

- The "Go to platform" button in custom email campaigns now works in Norwegian

### Added

- Granular permissions for proposals
- Possibility to restrict survey access to registered users only
- Logging project published events

### Changed

- Replaced `posting_enabled` in the proposal settings by the posting proposal granular permission
- Granular permissions are always granted to admins

## 2020-09-22

### Added

- Accessibility statement

## 2020-09-17

### Added

- Support for checkbox, number and (free) text values when initializing custom fields through excel invites.

### Changed

- Copy update for German, Romanian, Spanish (CL), and French (BE).

## 2020-09-15

### Added

- Support Enalyzer as a new survey provider
- Registration fields can now be hidden, meaning the user can't see or change them, typically controlled by an outside integration. They can still be used in smart groups.
- Registration fields can now be pre-populated using the invites excel

## 2020-09-08

### Fixed

- Custom buttons (e.g. in project descriptions) have correct styling in Safari.
- Horizontal bar chart overflow in Admin > Dashboard > Users tab
- User graphs for registration fields that are not used are not shown anymore in Admin > Dashboard > Users tab

### Added

- Pricing plan feature flags for smart groups and project access rights

## 2020-09-01

### Fixed

- IE11 no longer gives an error on places that use the intersection observer: project cards, most images, ...

### Added

- New platform setting: 'Abbreviated user names'. When enabled, user names are shown on the platform as first name + initial of last name (Jane D. instead of Jane Doe). This setting is intended for new platforms only. Once this options has been enabled, you MUST NOT change it back.
- You can now export all charts in the admin dashboard as xlsx or svg.
- Translation improvements (email nl...)

### Changed

- The about us (CitizenLab) section has been removed from the cookie policy

## 2020-08-27

### Added

- Support for rich text in field descriptions in the idea form.
- New "Proposed Budget" field in the idea form.

### Changed

- Passwords are checked against a list of common passwords before validation.
- Improving the security around xlsx exports (escaping formulas, enforcing access restrictions, etc.)
- Adding request throttling (rate-limiting) rules.
- Improving the consistency of the focus style.

## 2020-07-30

### Added

- Pricing plans in AdminHQ (Pricing plan limitations are not enforced).
- Showing the number of deviations from the pricing plan defaults in the tenant listing of AdminHQ.

### Changed

- Tidying up the form for creating new tenants in AdminHQ (removing unused features, adding titles and descriptions, reordering features, adding new feature flags, removing fields for non-relevant locales).

## 2020-07-10

### Added

- Project topics

### Changed

- Userid instead of email is used for hidden field in surveys (Leiden)
- New projects have 'draft' status by default

### Fixed

- Topics filter in ideas overview works again

## 2020-07-09 - Workshops

### Fixed

- Speps are scrollable

### Added

- Ability to export the inputs as an exel sheet
- Polish translations
- Portugese (pt-BR) translations

## 2020-06-26

### Fixed

- No longer possible to invite a project manager without selecting a project
- The button on the homepage now also respects the 'disable posting' setting in proposals
- Using project copy or a tenant template that contains a draft initiative no longer fails

### Added

- Romanian

## 2020-06-19

### Fixed

- Polish characters not being rendered correctly

### Added

- Back-office toggle to turn on/off the ability to add new proposals to the platform

## 2020-06-17

### Fixed

- It's no longer needed to manually refresh after deleting your account for a consistent UI
- It's no longer needed to manually refresh after using the admin toggle in the user overview
- The sign-in/up flow now correctly asks the user to verify if the smart group has other rules besides verification
-

demo`is no longer an available option for`organization_type` in admin HQ

- An error is shown when saving a typeform URL with `?email=xxxx` in the URL, which prevented emails to be linked to survey results
- On mobile, the info container in the proposal info page now has the right width
- A general issue with storing cookies if fixed, noticable by missing data in GA, Intercom not showing and the cookie consent repeatedly appearing
- Accessibility fix for the search field
- The `signup_helper_text` setting in admin HQ is again displayed in step 1 of the sign up flow

### Added

- There's a new field in admin HQ to configure custom copy in step 2 of the sign up flow called `custom_fields_signup_helper_text`
- `workshops` can be turned on/off in admin HQ, displayed as a new page in the admin interface

### Changed

- The copy for `project moderator` has changed to `project manager` everywhere
- The info image in the proposals header has changed

## 2020-06-03

### Fixed

- Maps with markers don't lose their center/zoom settings anymore
- English placeholders in idea form are gone for Spanish platforms

## 2020-05-26

### Changed

- Lots of small UI improvements throughout the platform
- Completely overhauled sign up/in flow:
  - Improved UI
  - Opens in a modal on top of existing page
  - Opens when an unauthenticaed user tries to perform an action that requires authentication (e.g. voting)
  - Automatically executes certain actions (e.g. voting) after the sign in/up flow has been completed (note: does not work for social sign-on, only email/password sign-on)
  - Includes a verification step in the sign up flow when the action requires it (e.g. voting is only allowed for verified users)

## 2020-05-20

### Fixed

- Budget field is shown again in idea form for participatory budget projects

## 2020-05-14

### Added

- Idea configurability: disabling/requiring certain fields in the idea form
- The footer has our new logo

### Changed

- Admins will receive a warning and need to confirm before sending a custom email to all users
- A survey project link in the top navigation will link to /info instead of to /survey

## 2020-04-29

### Fixed

- Folders are again shown in the navbar
- Adding an image to the description text now works when creating a project or a phase

### Added

- Support for Polish, Hungarian and Greenlandic

## 2020-04-23

### Fixed

- Long timeline phase names show properly

### Changed

- Redirect to project settings after creating the project
- Links to projects in the navigation menu link to the timeline for timeline projects

## 2020-04-21

### Fixed

- Fixed overlapping issue with idea vote bar on mobile
- Fixed an issue where images were used for which the filename contained special characters

### Added

- The overview (moderation) in the admin now has filters
  - Seen/not seen
  - Type: Comment/Idea/Proposal
  - Project
  - Search
- The idea xlsx export contains extra columns on location, number of comments and number of attachments

### Changed

- The permissions tab in the project settings has reordered content, to be more logical
- In German, the formal 'Sie' form has been replaced with the informal 'Du' form

## 2020-03-31

### Fixed

- Signing up with keyboard keys (Firefox)
- Composing manual emails with text images
- Exporting sheet of volunteers with long cause titles

### Added

- Folder attachments
- Publication status for folders

### Changed

- Show folder projects within admin project page

## 2020-03-20

### Added

- Volunteering as a new participation method

## 2020-03-16

### Fixed

- The project templates in the admin load again

## 2020-03-13

### Fixed

- The folder header image is not overly compressed when making changes to the folder settings
- The loading spinner on the idea page is centered

### Added

- Add images to folders, shown in cards.

### Changed

- Admins can now comment on ideas.

## 2020-03-10

### Fixed

- Fixed consent banner popping up every time you log in as admin
- Fixed back-office initiative status change 'Use latest official updates' radio button not working
- Fixed broken copy in Initiative page right-hand widget

### Added

- Add tooltip explaining what the city will do when the voting threshold is reached for a successful initiative
- Added verification step to the signup flow
- New continuous flow from vote button clicked to vote casted for unauthenticated, unverified users (click vote button -> account creation -> verification -> optional/required custom signup fields -> programmatically cast vote -> successfully voted message appears)
- The rich text editor in the admin now supports buttons

### Changed

- Admin HQ: new and improved list of timezones

## 2020-03-05

### Fixed

- Signup step 2 can no longer be skipped when there are required fields
- Correct tooltip link for support article on invitations
- Correct error messages when not filling in start/end date of a phase

### Added

- Setting to disable downvoting in a phase/project, feature flagged
- When a non-logged in visitor tries to vote on an idea that requires verification, the verification modal automatically appears after registering

## 2020-02-24

### Fixed

- Initiative image not found errors
- Templates generator out of disk space

### Added

- Folders i1
  - When enabled, an admin can create, edit, delete folders and move projects into and out of folders
  - Folders show in the project lists and can be ordered within projects

### Changed

- Initiative explanatory texts show on mobile views
- Existing platforms have a moderator@citizenlab.co admin user with a strong password in LastPass
- In the admin section, projects are no longer presented by publication status (Folders i1)

## 2020-02-19

### Fixed

- Loading more comments on the user profile page works again
- Accessibility improvements
- Adding an image no longer pops up the file dialog twice
- Changed to dedicated IP in mailgun to improve general deliverability of emails

### Added

- Improvements to the PB UI to make sure users confirm their basket at the end
- Ideation configurability i1
  - The idea form can be customized, on a project level, to display custom description texts for every field
- People filling out a poll are now included in the 'participated in' smart group rules
- Make me admin section in Admin HQ

### Changed

- When a platform no longer is available at a url, the application redirects to the CitizenLab website
- New platforms automatically get a moderator@citizenlab.co admin user with a strong password in LastPass

## 2020-01-29

### Fixed

- Rich text editor no longer allows non-video iframe content
- Smart groups that refer to a deleted project now get cleaned up when deleting a project
- All cookie consent buttons are now reachable on IE11
- More accessibility fixes
- The organization name is no longer missing in the password reset email

### Added

- CSAM verification
  - Users can authenticate and verify using BeID or itsme
  - User properties controlled by a verification method are locked in the user profile
  - Base layer of support for other similar verification methods in the future
- The order of project templates can now be changed in Templates HQ

### Changed

- Project templates overview no longer shows the filters

## 2020-01-17

### Fixed

- Further accesibility improvements:
  - Screen reader improvement for translations
  - Some color contrast improvements

### Added

- A hidden topics manager available at https://myfavouriteplatform.citizenlab.co/admin/topics

## 2020-01-15

### Fixed

- In the admin, the project title is now always displayed when editing a project
- Further accesibility improvements:
  - Site map improvements (navigation, clearer for screen readers)
  - Improved colors in several places for users with sight disability
  - Improved HTML to better inform screen reader users
  - Added keyboard functionality of password recovery
  - Improved forms (easier to use for users with motoric disabilities, better and more consistent validation, tips and tricks on mobile initiative form)
  - Improvements for screen reader in different languages (language picker, comment translations)
  - Added title (visible in your tab) for user settings page
  - Improved screen reader experience for comment posting, deleting, upvoting and idea voting

### Added

- The email notification settings on the user profile are now grouped in categories
- Unsubscribing through an email link now works without having to sign in first

### Changed

- The idea manager now shows all ideas by default, instead of filtered by the current user as assignee

## 2020-01-07

### Added

- Go to idea manager when clicking 'idea assigned to you' notification
- 2th iteration of the new admin moderation feature:
  - Not viewed/Viewed filtering
  - The ability to select one or more items and mark them as viewed/not viewed
  - 'Belongs to' table column, which shows the context that a piece of content belongs to (e.g. the idea and project that a comment belongs to)
  - 'Read more' expand mechanism for longer pieces of content
  - Language selector for multilingual content
  - 'Go to' link that will open a new tab and navigate you to the idea/iniative/comment that was posted

### Changed

- Improve layout (and more specifically width) of idea/iniatiatve forms on mobile
- Separate checkboxes for privacy policy and cookie policy
- Make the emails opt-in at registration

### Fixed

- Fix for unreadable password reset error message on Firefox
- Fix for project granular permission radio buttons not working

## 2019-12-12

### Added

- Polls now support questions for which a user can check multiple options, with a configurable maximum
- It's now possible to make a poll anonymous, which hides the user from the response excel export
- New verification method `id_card_lookup`, which supports the generic flow of verifying a user using a predined list of ID card numbers.
  - The copy can be configured in Admin HQ
  - The id cards CSV can be uploaded through Admin HQ

## 2019-12-11

### Added

- Admin moderation iteration 1 (feature flagged, turned on for a selected number of test clients)
- New verification onboarding campaign

### Changed

- Improved timeline composer
- Wysiwyg accessibility improvement

### Fixed

- English notifications when you have French as your language

## 2019-12-06

### Fixed

- Accessibility improvements:
  - Polls
  - Idea/initiative filter boxes
- Uploading a file in admin project page now shows the loading spinner when in progress
- Fixed English copy in notifications when other language selected
- Fixed project copy in Admin HQ not being saved

## 2019-12-05

### Fixed

- Small popups (popovers) no longer go off-screen on smaller screens
- Tooltips are no longer occluded by the checkbox in the idea manager
- The info icon on the initiatives voting box has improved alignment
- Project templates now display when there's only `en` is configured as a tenant locale
- When changing the lifecycle stage of a tenant, the update is now sent right away to segment
- When users accept an inivitation and are in a group, the group count is correctly updated
- Dropdowns in the registration flow can again support empty values
- Accessibility:
  - Various color changes to improve color contrasts
  - Color warning when picking too low contrast
  - Improvements to radio buttons, checkboxes, links and buttons for keyboard accessibility
  - Default built-in pages for new tenants have a better hierarchy for screen readers
- User posted an idea/initiative notification for admins will be in the correct language

## 2019-11-25

### Changed

- Updated translations
- Area filter not shown when no areas are configured
- Overall accessibility improvements for screen readers
- Improved accessibility of the select component, radio button, image upload and tooltip

### Fixed

- When adding a vote that triggers the voting limit on a project/phase, the other idea cards now automatically get updated with disabled vote buttons
- Fix for mobile bottom menu not being clickable when idea page was opened
- Navigating directly between projects via the menu no longer results in faulty idea card collections
- Display toggle (map or list view) of idea and initiative cards works again

## 2019-11-19

### Added

- New ideation project/phase setting called 'Idea location', which enables or disabled the ability to add a location to an idea and show the ideas on a map

### Changed

- Improved accessibility of the image upload component
- COW tooltipy copy
- Sharing modal layout improvement

### Fixed

- Checkboxes have unique ids to correctly identify their corresponding label, which improves screen reader friendliness when you have multiple checkboxes on one page.
- Avatar layout is back to the previous, smaller version

## 2019-11-15

### Fixed

- Fix for 'Click on map to add an idea' functionality not working
- Fix for notifications not showing

## 2019-11-12

### Fixed

- An email with subject `hihi` is no longer sent to admins that had their invite accepted
- Whe clicking the delete button in the file uploader, the page no longer refreshes
- Project templates no longer show with empty copy when the language is missing
- The countdown timer on initiatives now shows the correct value for days
- The radio buttons in the cookie manager are clickable again
- Changing the host of a tenant no longer breaks images embedded in texts
- It's possible again to unassign an idea in the idea manager
- The popup for adding a video or link URL is no longer invisible or unusable in some situations
- Uploading files is no longer failing for various filetypes we want to support
- Keyboard accessibility for modals

### Added

- ID Verification iteration 1
  - Users can verify their account by entering their ID card numbers (currently Chile only)
  - Verification is feature flagged and off by default
  - Smart groups can include the criterium 'is verified'
  - Users are prompted to verify their account when taking an actions that requires verification
- Total population for a tenant can now be entered in Admin HQ
- It's now possible to configure the word used for areas towards citizens from the areas admin
- Improvements to accessibility:
  - Idea and initiative forms: clearer for screen readers, keyboard accessibility, and more accessible input fields
  - Nav bar: clearer for screen readers and improved keyboard navigation
  - Project navigation and phases: clearer for screen readers
  - Sign-in, password reset and recovery pages: labeling of the input fields, clearer for screen readers
  - Participatory budgeting: clearer for screen readers

### Changed

- The organization name is now the default author in an official update

## 2019-10-22

### Fixed

- The sharing title on the idea page is now vertically aligned
- Improvements to the 'bad gateway' message sometimes affecting social sharing
- The map and markers are again visible in the admin dashboard
- First round of accessibility fixes and improvements
  - Dynamics of certain interactions are picked up by screen readers (PB, voting, ...)
  - Overall clarity for screen readers has improved
  - Improvements to information structure: HTML structure, W3C errors, head element with correct titles
  - Keyboard accessibility has generally improved: sign-up problems, login links, PB assignment, ...

### Added

- Initiatives iteration 3
  - Automatic status changes on threshold reached or time expired
  - When updating the status, official feedback needs to be provided simultaneously
  - Users receive emails and notifications related to (their) initiative
  - Initiatives support images in their body text
- Project templates
  - Admins can now create projects starting from a template
  - Templates contain images, a description and a timeline and let admin filter them by tags
  - Admins can share template descriptions with a publically accessible link
- It's now possible to configure the banner overlay color from the customize settings
- A custom email campaign now contains a CTA button by default

### Changed

- Complete copy overhaul of all emails

## 2019-10-03

### Fixed

- PB phase now has a basket button in the project navbar
- The datepicker in the timeline admin now works in IE11

### Changed

- For fragments (small pieces of UI that can be overridden per tenant) to work, they need to be enabled individually in admin HQ.

## 2019-09-25

### Fixed

- It's again possible to change a ideation/PB phase to something else when it contains no ideas
- Older browsers no longer crash when scrolling through comments (intersection observer error)
- Pagination controls are now correctly shown when there's multiple pages of users in the users manager
- The user count of groups in the users manager no longer includes invitees and matches the data shown
- Transition of timeline phases now happen at midnight, properly respecting the tenant timezone
- When looking at the map of an idea or initiative, the map marker is visible again
- The initiatives overview pages now uses the correct header and text colors
- The vote control on an initiative is no longer invisible on a tablet screen size
- The idea page in a budgeting context now shows the idea's budget
- The assign button on an idea card in a budgeting context behaves as expected when not logged in
- Project copy in Admin HQ that includes comments no longer fails
- Changing granular permissions by project moderator no longer fails

### Added

- Polling is now supported as a new participation method in a continuous project or a phase
  - A poll consists of multiple question with predefined answers
  - Users can only submit a poll once
  - Taking a poll can be restricted to certain groups, using granular permissions
  - The poll results can be exported to excel from the project settings
- It's now possible to disable Google Analytics, Google Tag Manager, Facebook Pixel and AdWords for specific tenants through Admin HQ

### Changed

- Large amount of copy improvements throughout to improve consistency and experience
- The ideas overview page is no longer enabled by default for new tenants
- The built-in 'Open idea project' can now be deleted in the project admin

## 2019-08-30

### Fixed

- The map preview box no longer overflows on mobile devices
- You're now correctly directed back to the idea/initiatives page after signing in/up through commenting

### Changed

- The height of the rich text editor is now limited to your screen height, to limit the scrolling when applying styles

## 2019-08-29

### Fixed

- Uploaded animated gifs are no longer displayed with weird artifacts
- Features that depend on NLP are less likely to be missing some parts of the data

### Added

- Citizen initiatives
  - Citizens can post view and post initiatives
  - Admins can manage initiatives, similar to how they manage ideas
  - Current limitation to be aware of, coming very soon:
    - No emails and notifications related to initiatives yet
    - No automated status changes when an initiative reaches enough votes or expires yet

## 2019-08-09

### Fixed

- Fixed a bug that sometimes prevented voting on comments
- When editing a comment, a mention in the comment no longer shows up as html
- In the dashboard, the domicile value 'outside' is now properly translated
- Some fixes were made to improve loading of the dashboard map with data edge cases
- Deleting a phase now still works when users that reveived notifications about the phase have deleted their account
- New releases should no longer require a hard refresh, avoiding landing page crashing issues we had

### Added

- File input on the idea form now works on mobile, if the device supports it

## 2019-07-26

### Fixed

- The project moderator email and notification now link to the admin idea manager instead of citizen side
- The widget no longer shows the `Multiloc`, but the real idea titles for some platforms

### Added

- Speed improvements to data requests to the backend throughout the whole paltform
- Changing the participation method from ideation to information/survey when there are ideas present is now prevented by the UI
- It's now possible to manually reorder archived projects
- There's new in-platform notifications for a status change on an idea you commented or voted on

## 2019-07-18

### Fixed

- It's no longer possible to change the participation method to information or survey if a phase/project already contains ideas
- The 'Share your idea modal' is now properly centered
- It's no longer possible to send out a manual email campaign when the author is not properly defined
- Invite emails are being sent out again
- Imported ideas no longer cause incomplete pages of idea cards
- Invited users who did not accept yet no longer receive any automated digest emails

## 2019-07-08

### Fixed

- When changing images like the project header, it's no longer needed to refresh to see the result
- The comments now display with a shorter date format to work better on smaller screens
- The code snippet from the widget will now work in some website that are strict on valid html
- The number of days in the assignee digest email is no longer 'null'
- The project preview description input is displayed again in the projects admin
- The idea status is no longer hidden when no vote buttons are displayed on the idea page
- Duplicate idea cards no longer appear when loading new pages

### Added

- Performance optimizations on the initial loading of the platform
- Performance optimizations on loading new pages of ideas and projects
- Newly uploaded images are automatically optimized to be smaller in filesize and load faster
- The 'Add an idea' button is now shown in every tab of the projects admin
- It's now possible to add videos to the idea body text
- E-mails are no longer sent out through Vero, but are using the internal cl2-emails server

### Changed

- The automated emails in the admin no longer show the time schedule, to work around the broken translations
- The rights for voting on comments now follow the same rights than commenting itself, instead of following the rights for idea voting
- On smaller desktop screens, 3 columns of idea cards are now shown instead of 2
- When adding an idea from the map, the idea will now be positioned on the exact location that was clicked instead of to the nearest detectable address
- Using the project copy tool in admin HQ is more tolerant about making copies of inconsistent source projects

## 2019-06-19

### Fixed

- Show 3-column instead of 2-column layout for ideas overview page on smaller desktop screens
- Don't hide status label on idea page when voting buttons are not shown

### Changed

- Small improvement in loading speed

## 2019-06-17

## Fixed

- The column titles in comments excel export are aligned with the content
- There's now enough space between voting anc translate links under a comment
- Vote button on an idea no longer stays active when a vote on that idea causes the voting treshold of the project to be reached

## Added

- The admin part of the new citizen initiatives is available (set initiatives feature on `allowed`)
  - Cities can configure how they plan to use initiatives
- A preview of how initiatives will look like city side is available, not yet ready for prime time (set initiatives feature on `allowed` and `enabled`)
- The ideas overview page has a new filtering sidebar, which will be used for other idea and initiative listings in the future
  - On idea status
  - On topic
  - Search
- Comments now load automatically while scrolling down, so the first comments appear faster

## 2019-06-05

### Fixed

- Fix an issue that when showing some ideas in an idea card would make the application crash

## 2019-05-21

### Fixed

- The idea page does no longer retain its previous scroll position when closing and reopening it
- The Similar Ideas box no longer has a problem with long idea titles not fitting inside of the box
- The Similar Ideas box content did not update when directly navigating from one idea page to the next
- The 'What were you looking for?' modal no longer gives an error when trying to open it

### Changed

- You now get redirected to the previously visited page instead of the landing page after you've completed the signup process

## 2019-05-20

### Fixed

- Closing the notification menu after scrolling no longer results in a navbar error
- When accessing the idea manager as a moderator, the assignee filter defaults to 'assigned to me'
- The idea and comment counts on the profile page now update as expected
- It's now possible to use a dropdown input in the 2nd registration step with a screen reader
- An invited user can no longer request a password reset, thereby becoming an inconsistent user that resulted in lots of problems

### Added

- Restyle of the idea page
  - Cleaner new style
  - Opening an idea no longer appears to be a modal
  - Properly styled similar ideas section
  - Showing comment count and avatars of contributors

### Changed

- When clicking the edit button in the idea manager, the edit form now opens in the sidemodal

## 2019-05-15

### Fixed

- Opening the projects dropdown no longer shows all menu items hovered when opened
- Users that can't contribute (post/comment/vote/survey) no longer get an email when a phase starts
- When a project has an ideation and a PB phase, the voting buttons are now shown during the ideation phase
- The admin navigation menu for moderators is now consistent with that for admins
- Moderators that try to access pages only accessible for admins, now get redirected to the dashboard
- The details tab in clustering doesn't cause the info panel to freeze anymore
- When writing an official update, the sbumit button now only becomes active when submission is possible
- The 'no options' copy in a dropdown without anything inside is now correctly translated
- Making a field empty in Admin HQ now correctly saves the empty value
- The active users graph no longer includes users that received an email as being active
- The translation button in an idea is no longer shown when there's only one platform language
- After changing granular permission, a refresh is no longer needed to see the results on ideas
- The sideview in the idea manager now shows the status dropdown in the correct language
- The layout of the sideview in the idea manager is now corrected
- A digest email to idea assignees is no longer sent out when no ideas are assigned to the admin/moderator
- Signing in with VUB Net ID works again
- Loading the insights map can no longer be infinite, it will now show an error message when the request fails

### Added

- The profile page of a user now also shows the comments by that user
- Users can now delete their own profile from their edit profile page
- Similar ideas, clustering and location detection now work in Spanish, German, Danish and Norwegian
- Facebooks bot coming from `tfbnw.net` are now blocked from signing up
- Moderators now also have a global idea manager, showing all the ideas from the projects they're moderating
- Loading the insights map, which can be slow, now shows a loading indicator

### Changed

- Voting buttons are no longer shown when voting is not enabled
- Improved and more granular copy text for several voting and commenting disabled messages

## 2019-04-30

### Fixed

- Time remaning on project card is no longer Capitalized
- Non-admin users no longer get pushed to intercom
- Improvements to the idea manager for IE11
- When filtering on a project in the idea manager, the selected project is highlighted again
- @citizenlab.cl admins can now also access churned platforms
- The user count in the user manager now includes migrated cl1 users
- Sending invitations will no longer fail on duplicate mixed-case email addresses

### Added

- Ideas can now be assigned to moderators and admins in the idea manager
  - Added filter on assignee, set by default to 'assigned to me'
  - Added filter to only show ideas that need feedback
  - When clicking an idea, it now opens in and can be partially edited from a half screen modal
  - Admins and moderators get a weekly digest email with their ideas that need feedback
- Completely new comments UI with support for comment upvotes
  - Comments are visually clearly grouped per parent comment
  - Sub-comments use @mentions to target which other subcomment they reply to
  - Comments can be sorted by time or by votes
- Ideas can now be sorted randomly, which is the new default
- New smart group rule for users that contributed to a specific topic
- New smart group rule for users that contributed to ideas with a specific status
- Clear error message when an invitee does a normal sign up

### Changed

- The idea grid no longer shows a 'post an idea' button when there are no ideas yet

## 2019-04-24

### Fixed

- Project cards now show correct time remaining until midnight

## 2019-04-23

### Fixed

- Closing the notification menu does not cause an error anymore
- The unread notifications count is now displayed correctly on IE11
- Clicking on an invite link will now show an immediate error if the invite is no longer valid

### Changed

- The admin guide is now under the Get Started link and the dashboards is the admin index
- The project cards give feedback CTA was removed
- An idea can now be deleted on the idea page
- The default border radius throughout the platform now is 3px instead of 5px
- The areas filter on the project cards is only shown when there is more than one area

## 2019-04-16

### Fixed

- The comment count of a project remains correct when moving an idea to a different project
- Fixed an issue when copying projects (through the admin HQ) to tenants with conflicting locales
- Only count people who posted/voted/commented/... as participants (this is perceived as a fix in the dashboards)
- Invites are still sent out when some emails correspond to existing users/invitees
- Phase started/upcoming notifications are only sent out for published projects

### Added

- Posting text with a URL will turn the URL part into a link
- Added smart group rules for topic and idea status participants

### Changed

- New configuration for which email campaigns are enabled by default
- Changed project image medium size to 575x575

## 2019-04-02

### Fixed

- The new idea button now shows the tooltip on focus
- The gender graph in clustering is now translated
- Tooltips on the right of the screen no longer fall off
- Text in tooltips no longer overflows the tooltip borders
- When there are no ideas, the 'post an idea' button is no longer shown on a user profile or the ideas overview page
- The project card no longer displays a line on the bottom when there is no meta information available
- Downloading the survey results now consistently triggers a browser download
- The bottom of the left sidebar of the idea manager can now be reached when there are a lot of projects
- The time control in the admin dashboard is now translated
- Various fixes to improve resilience of project copy tool

### Added

- The ideas overview page now has a project filter
- The various pages now support the `$|orgName|` variable, which is replaced by the organization name of the tenant
- Non-CitizenLab admins can no longer access the admin when the lifecycle stage is set to churned
- A new style variable controls the header opacity when signed in
- New email as a reminder to an invitee after 3 days
- New email when a project phase will start in a week
- New email when a new project phase has started
- The ideas link in the navbar is now feature flagged as `ideas_overview`

### Changed

- When filtering projects by multiple areas, all projects that have one of the areas or no area are now shown
- The user search box for adding a moderator now shows a better placeholder text, explaining the goal

## 2019-03-20

### Fixed

- Fixed mobile layout issues with cookie policy, idea image and idea title for small screens (IPhone 5S)
- Posting an idea in a timeline that hasn't started yet (as an admin) now puts the idea in the first phase
- Notifications menu renders properly in IE11
- The CTA on project cards is no longer shown for archived and finished projects
- Invited users that sign up with another authentication provider now automatically redeem their invitation
- When the tenant only has one locale, no language switcher is shown in the official feedback form

### Added

- Capabilities have been added to apply custom styling to the platform header
  - Styling can be changed through a new style tab in admin HQ
  - It's also possible to configure a different platform-wide font
  - Styling changes should only be done by a designer or front-end developer, as there are a lot of things that could go wrong
- The initial loading speed of the platform has increased noticably due to no longer loading things that are not immediately needed right away.
- Tenant templates are now automatically updated from the `.template` platforms every night
- The project copy tool in admin HQ now supports time shifting and automatically tries to solve language conflicts in the data
- New notifications and emails for upcoming (1 week before) and starting phases

### Changed

- Archived ieas are no longer displayed on the general ideas page
- The time remaining on project cards is no longer shown on 2 lines if there's enough space
- New platforms will show the 'manual project sorting' toggle by default
- Some changes were made to modals throughout to make them more consistent and responsiveness
- New ideas now have a minimal character limit of 10 for the title and 30 for the body
- User pages have a more elaborate meta title and description for SEO purposes

## 2019-03-11

### Fixed

- Notifications layout on IE11
- Errors due to loading the page during a deployment

## 2019-03-11

### Fixed

- Similar ideas is now fast enough to enable in production
- NLP insights will no longer keep on loading when creating a new clusgtering graph
- The comment count on project cards now correctly updates on deleted comments
- Various spacing issues with the new landing page on mobile are fixed
- When logging out, the avatars on the project card no longer disappear
- The widget no longer cuts off the title when it's too long
- In admin > settings > pages, all inputs are now correctly displayed using the rich text editor
- The notifications are no longer indented inconsistently
- Exporting typeform survey results now also work when the survey embed url contains `?source=xxxxx`
- When there's a dropdown with a lot of options during signup, these options are no longer unreachable when scrolling down
- The cookie policy no longer displays overlapping text on mobile
- The `isSuperAdmin`, `isProjectModerator` and `highestRole` user properties are now always named using camelCasing

### Added

- Official feedback
  - Admins and moderators can react to ideas with official feedback from the idea page
  - Users contributing to the idea receive a notification and email
  - Feedback can be posted using a free text name
  - Feedback can be updated later on
  - Admin and moderators can no longer write top-level comments
  - Comments by admins or moderators carry an `Official` badge
- When giving product feedback from the footer, a message and email can be provided for negative feedback
- CTA on project card now takes granular permissions into account
- CTA on project card is now also shown on mobile
- Projects for which the final phase has finished are marked as finished on their project card
- Projects on the landing page and all projects page can now be filtered on area through the URL

### Changed

- The avatars on a project card now include all users that posted, voted or commented
- Commenting is no longer possible on ideas not in the active phase

## 2019-03-03

### Fixed

- Manually sorting projects in the admin works as expected

### Added

- Support for Spanish
- The copy of 'x is currently working on' can be customized in admin HQ
- Extra caching layer in cl2-nlp speeds up similar ideas and creating clusters

## 2019-02-28

### Fixed

- In the dashboard, the labels on the users by gender donut chart are no longer cut off
- Adding file attachments with multiple consecutive spaces in the filename no longer fails
- Project copy in admin HQ no longer fails when users have mismatching locales with the new platform

### Added

- New landing page redesign
  - Project cards have a new layout and show the time remaining, a CTA and a metric related to the type of phase
  - The bottom of the landing page displays a new custom info text, configurable in the admin settings
  - New smarter project sorting algorithm, which can be changed to manual ordering in the projects admin
  - Ideas are no longer shown on the landing page
  - The `Show all projects` link is only shown when there are more than 10 projects
- New attributes are added to segment, available in all downstream tools:
  - `isSuperAdmin`: Set to true when the user is an admin with a citizenlab email
  - `isProjectModerator`
  - `highestRole`: Either `super_admin`, `admin`, `project_moderator` or `user`

### Changed

- Intercom now only receives users that are admin or project moderator (excluding citizenlab users)

## 2019-02-20

### Fixed

- User digest email events are sent out again
- The user statistics on the admin dashboard are back to the correct values
- Creating a new project page as an admin does not result in a blank page anymore
- Improved saving behaviour when saving images in a phase's description
- When logged in and visiting a url containing another locale than the one you previously picked, your locale choice is no longer overwritten

### Added

- Project copy feature (in admin HQ) now also supports copying ideas (including comments and votes) and allows you to specify a new slug for the project URL
- Unlogged users locale preference is saved in their browser

## 2019-02-14

### Fixed

- Project/new is no longer a blank page

## 2019-02-13

### Fixed

- Texts written with the rich text editor are shown more consistently in and outside of the editor
- Opening a dropdown of the smart group conditions form now scrolls down the modal
- When changing the sorting method in the ideas overview, the pagination now resets as expected
- Google login no longer uses the deprecated Google+ authentication API

### Added

- Typeform survey for typeform can now be downloaded as xlsx from a tab in the project settings
  - The Segment user token needs to be filled out in Admin HQ
  - New survey responses generate an event in segment
- Survey providers can be feature flagged individually
- New \*.template.citizenlab.co platforms now serve as definitions of the tenant template
- The registration fields overview in admin now shows a badge when fields are required

### Changed

- Surveymonkey is now feature-flagged off by default for new platforms

## 2019-01-30

### Fixed

- Long topic names no longer overlap in the admin dashboards
- Video no longer pops out of the phase description text
- Added event tracking for widget code copy and changing notification settings
- Saving admin settings no longer fails because of a mismatch between platform and user languages
- The password reset message now renders correctly on IE11
- It's easier to delete a selected image in the rich text editor
- The copy in the modal to create a new group now renders correctly in IE11
- Texts used in the the dashboard insights are no longer only shown in English
- Tracking of the 'Did you find what you're looking for?' footer not works correctly

### Added

- Tooltips have been added throughout the whole admin interface
- A new homepage custom text section can be configured in the admin settings, it will appear on the landing page in a future release
- New experimental notifications have been added that notify admins/moderators on every single idea and comment
- New tenant properties are being logged to Google Analytics

## 2019-01-19

### Fixed

- Registration fields of the type 'multiple select' can again be set in the 2nd step of the signup flow
- Creating invitations through an excel file no longer fails when there are multiple users with the same first and last name

## 2019-01-18

### Fixed

- Overflowing text in project header
- Fixed color overlay full opaque for non-updated tenant settings
- Fixed avatar layout in IE11
- Fixed idea page scrolling not working in some cases on iPad
- Pressing the enter key inside of a project settings page will no longer trigger a dialog to delet the project

### Changed

- Reduced the size of the avatars on the landing page header and footer
- Made 'alt' text inside avatar invisible
- Better cross-browser scaling of the background image of the header that's being shown to signed-in users
- Added more spacing underneath Survey, as not to overlap the new feedback buttons
- Increased width of author header inside of a comment to better accomodate long names
- Adjusted avatar hover effect to be inline with design spec￼

## 2019-01-17

### Added

- `header_overlay_opacity` in admin HQ allows to configure how transparent header color is when not signed in
- `custom_onboarding_fallback_message` in admin HQ allows to override the message shown in the header when signed in

## 2019-01-16

### Fixed

- The clustering prototype no longer shows labels behind other content
- Removing a project header image is again possible
- New active platforms get properly submitted to google search console again
- Scrolling issues with an iPad on the idea modal have been resolved
- Signing up through Google is working again
- The line underneath active elements in the project navbar now has the correct length
- A long location does no longer break the lay-out of an event card
- The dashboards are visible again by project moderators
- The admin toggle in the users manager is working again

### Added

- When logged in, a user gets to see a dynamic call to action, asking to
  - Complete their profile
  - Display a custom message configurable through admin HQ
  - Display the default fallback engagement motivator
- The landing page header now shows user avatars
- It's now possible to post an idea from the admin idea manager
- The footer now shows a feedback element for citizens
- A new 'map' dashboard now shows the ideas on their locations detected from the text using NLP
- The clustering prototype now shows the detected keywords when clustering is used

### Changed

- The navbar and landing page have a completely refreshed design
  - The font has changed all over the platform
  - 3 different colors (main, secondary, text) are configurable in Admin HQ
- The clustering prototype has been moved to its own dashboard tab
- Project cards for continuous projects now link to the information page instead of ideas

## 2018-12-26

### Fixed

- The rich text editor now formats more content the same way as they will be shown in the platform

### Added

- Admin onboarding guide
  - Shown as the first page in the admin, guiding users on steps to take
- The idea page now shows similar ideas, based on NLP
  - Feature flagged as `similar_ideas`, turned off by default
  - Experimental, intended to evaluate NLP similarity performance
- A user is now automatically signed out from FranceConnect when signing out of the platform

### Changed

- When a user signs in using FranceConnect, names and some signup fields can no longer be changed manually
- The FranceConnect button now has the official size and dimensions and no T&C
- SEO improvements to the "Powered by CitizenLab" logo

## 2018-12-13

### Fixed

- User digest email campaigns is sent out again
- IE11 UI fixes:
  - Project card text overflow bug
  - Project header text wrapping/centering bug
  - Timeline header broken layout bug
  - Dropdown not correctly positioned bug
- Creating new tenants and changing the host of existing tenants makes automatic DNS changes again

### Added

- SEO improvements: project pages and info pages are now included in sitemap
- Surveys now have Google Forms support

## 2018-12-11-2

### Fixed

- A required registration field of type number no longer blocks users on step 2 of the registration flow

## 2018-12-11

### Fixed

- Loading an idea page with a deleted comment no longer results in an error being shown
- Assigning a first bedget to a PB project as a new user no longer shows an infinite spinner
- Various dropdowns, most famously users group selection dropdown, no longer overlap menu items

## 2018-12-07

### Fixed

- It's again possible to write a comment to a comment on mobile
- When logged in and trying to log in again, the user is now redirected to the homepage
- A deleted user no longer generates a link going nowhere in the comments
- The dropdown menu for granular permissions no longer disappears behind the user search field
- After deleting an idea, the edit and delete buttons are no longer shown in the idea manager
- Long event title no longer pass out of the event box
- Notifications from a user that got deleted now show 'deleted user' instead of nothing

### Added

- Machine translations on the idea page
  - The idea body and every comment not in the user's language shows a button to translate
  - Feature flagged as `machine_translations`
  - Works for all languages
- Show the currency in the amount field for participatory budgeting in the admin
- Built-in registration fields can now be made required in the admin
- FranceConnect now shows a "What is FranceConnect?" link under the button

### Changed

- The picks column in the idea manager no longer shows a euro icon

## 2018-11-28

### Fixed

- IE11 graphical fixes in text editor, status badges and file drag&drop area fixed
- The idea tab is visible again within the admin of a continuous PB project
- The checkbox within 3rd party login buttons is now clickable in Firefox

## 2018-11-27

### Fixed

- When all registration fields are disabled, signing up through invite no longer blocks on the first step
- A moderator that has not yet accepted their invitation, is no longer shown as 'null null' in the moderators list
- Adding an idea by clicking on the map is possible again

### Changed

- When there are no events in a project, the events title is no longer shown
- The logo for Azure AD login (VUB Net ID) is shown as a larger image
- When logging in through a 3rd party login provider, the user needs to confirm that they've already accepted the terms and conditions

## 2018-11-22

### Fixed

- In the clustering prototype, comparing clusters using the CTRL key now also works on Mac
- Widget HTML code can now be copied again
- Long consequent lines of text now get broken up in multiple lines on the idea page
- Admin pages are no longer accessible for normal users
- Reduced problems with edge cases for uploading images and attachments

### Added

- Participatory budgeting (PB)
  - A new participation method in continuous and timeline projects
  - Admins and moderators can set budget on ideas and a maximum budget on the PB phase
  - Citizens can fill their basket with ideas, until they hit the limit
  - Citizens can submit their basket when they're done
  - Admins and moderators can process the results through the idea manager and excel export
- Advanced dashboards: iteration 1
  - The summary tab shows statistics on idea/comment/vote and registration activities
  - The users tab shows information on user demographics and a leaderboard
  - The time filter can be controller with the precision of a day
  - Project, group and topic filters are available when applicable
  - Project moderators can access the summary tabs with enforced project filter
- Social sharing through the modal is now separately trackable from sharing through the idea page
- The ideas excel export now contains the idea status
- A new smart group rule allows for filtering on project moderators and normal users

### Changed

- Project navigation is now shown in new navigation bar on top
- The content of the 'Open idea project' for new tenants has changed
- After posting an idea, the user is redirected towards the idea page of the new idea, instead of the landing page

## 2018-11-07

### Fixed

- The widget HTML snippet can be copied again

## 2018-11-05

### Fixed

- Clicking Terms & Conditions links during sign up now opens in a new tab

### Added

- Azure Active Directory login support, used for VUB Net ID

## 2018-10-25

### Fixed

- Resizing and alignment of images and video in the editor now works as expected
- Language selector is now updating the saved locale of a signed in user
- When clicking "view project" in the project admin in a new tab, the projects loads as expected
- The navbar user menu is now keyboard accessible
- Radio buttons in forms are now keyboard accessible
- The link to the terms and conditions from social sign in buttons is fixed
- In admin > settings > pages, the editors now have labels that show the language they're in
- Emails are no longer case sensitive, resolving recurring password reset issues
- The widget now renders properly in IE11
- Videos are no longer possible in the invitation editor

### Added

- Cookie consent manager
  - A cookie consent footer is shown when the user has not yet accepted cookies
  - The user can choose to accept all cookies, or open the manager and approve only some use cases
  - The consent settings are automatically derived from Segment
  - When the user starts using the platform, they silently accept cookies
- A new cookie policy page is easier to understand and can no longer be customized through the admin
- Granular permissions
  - In the project permissions, an admin or project moderator can choose which citizens can take which actions (posting/voting/comments/taking survey)
  - Feature flagged as 'granular_permissions', turned off by default
- Ideas excel export now contains links to the ideas
- Ideas and comments can now be exported from within a project, also by project moderators
- Ideas and comments can now be exported for a selection of ideas
- When signing up, a user gets to see which signup fields are optional

### Changed

- Published projects are now shown first in the admin projects overview
- It's now more clear that the brand color can not be changed through the initial input box
- All "Add <something>" buttons in the admin have moved to the top, for consistency
- The widget no longer shows the vote count when there are no votes
- When a project contains no ideas, the project card no longer shows "no ideas yet"

## 2018-10-09

### Fixed

- UTM tags are again present on social sharing
- Start an idea button is no longer shown in the navbar on mobile
- Exceptionally slow initial loading has been fixed
- Sharing on facebook is again able to (quite) consistently scrape the images
- When using the project copy tool in Admin HQ, attachments are now copied over as well

### Added

- Email engine in the admin (feature flagged)
  - Direct emails can be sent to specific groups by admins and moderators
  - Delivered/Opened/Clicked statistics can be seen for every campaign
  - An overview of all automated emails is shown and some can be disabled for the whole platform

## 2018-09-26

### Fixed

- Error messages are no longer cut off when they are longer than the red box
- The timeline dropdown on mobile shows the correct phase names again
- Adding an idea by clicking on the map works again
- Filip peeters is no longer sending out spam reports
- Reordering projects on the projects admin no longer behaves unexpectedly
- Fixes to the idea manager
  - Tabs on the left no longer overlap the idea table
  - Idea status tooltips no longer have an arrow that points too much to the right
  - When the screen in not wide enough, the preview panel on the right is no longer shown
  - Changing an idea status through the idea manager is possible again

### Added

- Social sharing modal is now shown after posting an idea
  - Feature flagged as `ideaflow_social_sharing`
  - Offers sharing buttons for facebook, twitter and email
- File attachments can now be added to
  - Ideas, shown on the idea page. Also works for citizens.
  - Projects, shown in the information page, for admins and moderators
  - Phases, shown under the phase description under the timeline, for admins and moderators
  - Events, shown under the event description, for admins and moderators
  - Pages, shown under the text, for admins
- Some limited rich text options can now be used in email invitation texts

### Changed

- The admin projects page now shows 3 seperate sections for published, draft and archived
- When there are no voting buttons, comment icon and count are now also aligned to the right
- It's now possible to remove your avatar

## 2018-09-07

### Fixed

- Submit idea button is now aligned with idea form
- An error caused by social sign in on French platforms not longer has an English error message
- Checkboxes are now keyboard navigable
- Projects that currently don't accept ideas can no longer be selected when posting an idea
- Deleting an idea no longer results in a blank page
- Deleting a comment no longer results in a blank page
- When sign in fails, the error message no longer says the user doesn't exist
- `null` is no longer shown as a lastname for migrated cl1 users without last name
- Clicking on the table headers in the idea managers again swaps the sorting order as expected
- Typeform Survey now is properly usable on mobile

### Added

- Email notification control
  - Every user can opt-out from all recurring types of e-mails sent out by the platform by editing their profile
  - Emails can be fully disabled per type and per tenant (through S&S ticket)
- An widget that shows platform ideas can now be embedded on external sites
  - The style and content of the widget can be configured through admin > settings > widgets
  - Widget functionality is feature flagged as "widgets", on by default

### Changed

- Initial loading speed of the platform has drastically improved, particulary noticable on mobile
- New tenants have custom signup fields and survey feature enabled by default

## 2018-08-20

### Fixed

- The idea sidepane on the map correctly displays HTML again
- Editing your own comment no longer turns the screen blank
- Page tracking to segment no longer tracks the previous page instead of the current one
- Some browsers no longer break because of missing internationalization support
- The options of a custom field are now shown in the correct order

### Added

- A major overhaul of all citizen-facing pages to have significantly better accessibility (almost WCAG2 Level A compliant)
  - Keyboard navigation supported everywhere
  - Forms and images will work better with screen readers
  - Color constrasts have been increased throughout
  - A warning is shown when the color in admin settings is too low on constrast
  - And a lot of very small changes to increase WCAG2 compliance
- Archived projects are visible by citizens
  - Citizens can filter to see all, active or archived projects
  - Projects and project cards show a badge indicating a project is archived
  - In the admin, active and archived projects are shown separately
- A favicon can now be configured at the hidden location `/admin/favicon`
  - On android in Chrome, the platform can be added to the Android homescreen and will use the favicon as an icon
- Visitors coming through Onze Stad App now are trackable in analytics

### Changed

- All dropdown menus now have the same style
- The style of all form select fields has changed
- Page tracking to segment no longer includes the url as the `name` property (salesmachine)
- Font sizes throughout the citizen-facing side are more consistent

## 2018-08-03

### Fixed

- The landingpage header layout is no longer broken on mobile devices
- Yet another bug related to the landingpage not correctly redirecting the user to the correct locale
- The Page not found page was not found when a page was not found

### Added

- The 'Create an account' call to action button on the landing page now gets tracked

## 2018-08-02

### Fixed

- The browser no longer goes blank when editing a comment
- Redirect to the correct locale in the URL no longer goes incorrectly to `en`

## 2018-07-31

### Fixed

- The locale in the URL no longer gets added twice in certain conditions
- Various fixes to the rich text editor
  - The controls are now translated
  - Line breaks in the editor and the resulting page are now consistent
  - The editor no longer breaks form keyboard accessibility
  - The images can no longer have inconsistent widht/height ratio wich used to happen in some cases
  - The toolbar buttons have a label for accessibility
- A new tenant created in French no longer contains some untranslated content
- The tenant lifecycle stage is now properly included in `group()` calls to segment
- Comment body and various dynamic titles are secured against XSS attacks

### Added

- Ideas published on CitizenLab can now also be pushed to Onze Stad App news stream
- The rich text editor
  - Now support copy/paste of images
- Event descriptions now also support rich text
- When not signed in, the header shows a CTA to create an account
- A new smart group rule allows you to specify members than have participated (vote, comment, idea) in a certain project
- The admin now shows a "Get started" link to the knowledge base on the bottom left
- The Dutch platforms show a "fake door" to Agenda Setting in the admin navigation

### Changed

- The idea card now shows name and date on 2 lines
- The navbar now shows the user name next to the avatar
- The user menu now shows "My ideas" instead of "Profile page"

## 2018-07-12

### Fixed

- New text editor fixes various bugs present in old editor:
  - Typing idea texts on Android phones now works as expected
  - Adding a link to a text field now opens the link in a new window
  - Resizing images now works as expected
  - When saving, the editor no longer causes extra whitespace to appear
- A (too) long list of IE11 fixes: The platform is now fully usable on IE11
- The group count in the smart groups now always shows the correct number
- The admin dashboard is no longer too wide on smaller screens
- The home button on mobile is no longer always active
- Fix for page crash when trying to navigate away from 2nd signup step when one or more required fields are present

### Added

- The language is now shown in the URL at all times (e.g. `/en/ideas`)
- The new text editor enables following extras:
  - It's now possible to upload images through the text editor
  - It's now possible to add youtube videos through the text editor
- `recruiter` has been added to the UTM campaign parameters

### Know issues

- The controls of the text editor are not yet translated
- Posting images through a URL in the text editor is no longer possible
- Images that have been resized by IE11 in the text editor, can subsequently no longer be resized by other browsers

## 2018-06-29

### Fixed

- Facebook now correctly shows the idea image on the very first share
- Signing up with a google account that has no avatar configured now works again
- Listing the projects and ideas for projects that have more than 1 group linked to them now works again

### Added

- Voting Insights [beta]: Get inisghts into who's voting for which content
  - Feature flagged as 'clustering', disabled by default
  - Admin dashboard shows a link to the prototype
- Social sharing buttons on the project info page
- Usage of `utm_` parameters on social sharing to track sharing performance
- Various improvements to meta tags throughout the platform
  - Page title shows the unread notification count
  - More descriptive page titles on home/projects/ideas
  - Engaging generic default texts when no meta title/description are provided
  - Search engines now understand what language and region the platform is targeting
- Optimized idea image size for facebook sharing
- Sharing button for facebook messenger on mobile
- When you receive admin rights, a notification is shown
- `tenantLifecycleStage` property is now present in all tracked events to segment

### Changed

- Meta tags can't be changed through the admin panel anymore
- Social sharing buttons changed aspect to be more visible

## 2018-06-20

### Fixed

- Visual fixes for IE11 (more to come)
  - The text on the homepage doesn't fall outside the text box anymore
  - The buttons on the project page are now in the right place
  - In the projects pages, the footer is no longer behaving like a header
- When trying to add a timeline phase that overlaps with another phase, a more descriptive error is shown
- larsseit font is now always being loaded

### Added

- Smart groups allow admins to automatically and continuously make users part of groups based on conditions
- New user manager allows
  - Navigating through users by group
  - Moving, adding and removing users from/to (manual) groups
  - Editing the group details from within the user manager
  - Creating groups from within the user manager
  - Exporting users to excel by group or by selection
- Custom registration fields now support the new type "number"
- The city website url can now be specified in admin settings, which is used as a link in the footer logo

### Changed

- The checkbox copy at signup has changed and now links to both privacy policy and terms and conditions
- Improved styling of usermenu dropdown (the menu that opens when you click on the avatar in the navigation bar)

### Removed

- The groups page is no longer a separate page, but the functionality is part of the user manager

## 2018-06-11

### Fixed

- Notifications that indicate a status change now show the correct status name
- The admin pages editors support changing content and creating new pages again
- When searching in the invites, filters still work as expected
- The font has changed again to larsseit

### Added

- Accessibility improvements:
  - All images have an 'alt' attributes
  - The whole navbar is now usable with a keyboard
  - Modals can be closed with the escape key
  - The contrast of labels on white backgrounds has increased
- New ideas will now immediately be scraped by facebook
- When inviting a user, you can now pick projects for which the user becomes a moderator

### Changed

- The language switcher is now shown on the top right in the navbar

## 2018-05-27

### Fixed

- Sitemap now has the correct date format
- Empty invitation rows are no longer created when the given excel file contains empty rows
- Hitting enter while editing a project no longer triggers the delete button
- Registration fields on signup and profile editing are now always shown in the correct language
- The dropdown menu for idea sorting no longer gets cut off by the edge of the screen on small screens
- Saving a phase or continuous project no longer fails when participation method is not ideation

### Added

- Language selection now also has a regional component (e.g. Dutch (Belgium) instead of Dutch)
- Added noindex tag on pages that should be shown in Google
- A new 'user created' event is now being tracked from the frontend side
- It's now possible to use HTML in the field description of custom fields (no editor, only for internal usage)

## 2018-05-16

### Fixed

- Phases are now correctly active during the day specified in their end date
- On the new idea page, the continue button is now shown at all resolutions
- On the idea list the order-by dropdown is now correctly displayed at all resolutions.

### Added

- Project moderators can be specified in project permissions, giving them admin and moderation capabilities within that project only
  - Moderators can access all admin settings of their projects
  - Moderators can see they are moderating certain projects through icons
  - Moderators can edit/delete ideas and delete comments in their projects
- A correct meta description tag for SEO is now rendered
- The platforms now render sitemaps at sitemap.xml
- It is now possible to define the default view (map/cards) for every phase individually
- The tenant can now be configured with an extra `lifecycle_stage` property, visible in Admin HQ.
- Downloading ideas and comments xlsx from admin is now tracked with events
- The fragment system, to experiment with custom content per tenant, now also covers custom project descriptions, pages and individual ideas

### Changed

- It is no longer possible to define phases with overlapping dates
- Initial loading speed of the platform has improved

## 2018-04-30

### Fixed

- When posting an idea and only afterward signing in, the content originally typed is no longer lost
- An error is no longer shown on the homepage when using Internet Explorer
- Deleting a user is possible again

### Changed

- The idea manager again shows 10 ideas on one page, instead of 5
- Submit buttons in the admin no longer show 'Error' on the buttons themselves

### Removed

- The project an idea belongs to can no longer be changed through the edit idea form, only through the idea manager

## 2018-04-26

### Added

- Areas can now be created, edited and deleted in the admin settings
- The order of projects can now be changed through drag&drop in the admin projects overview
- Before signing up, the user is requested to accept the terms and conditions
- It's possible to experiment with platform-specific content on the landing page footer, currently through setup & support
- Images are only loaded when they appear on screen, improving page loading speed

### Fixed

- You can no longer click a disabled "add an idea" button on the timeline
- When accessing a removed idea or project, a message is shown

### Known issues

- Posting an idea before logging in is currently broken; the user is redirected to an empty posting form
- Social sharing is not consistently showing all metadata

## 2018-04-18

### Fixed

- Adding an idea at a specific location by clicking on the map is fixed

## 2018-04-09

### Fixed

- An idea with a location now centers on that location
- Map markers far west or east (e.g. Vancouver) are now positioned as expected
- Links in comment now correctly break to a new line when they're too long
- Hitting enter in the idea search box no longer reloads the page
- A survey project no longer shows the amount of ideas on the project card
- The navbar no longer shows empty space above it on mobile
- The report as spam window no longer scrolls in a weird way
- The project listing on the homepage no longer repeats the same project for some non-admin users
- Google/Facebook login errors are captured and shown on an error page
- Some rendering issues were fixed for IE11 and Edge, some remain
- An idea body with very long words no longer overlaps the controls on the right
- Project cards no longer overlap the notification menu

### Added

- A user can now edit and delete its own comments
- An admin can now delete a user's comment and specify the reason, notifying the user by notification
- Invitations
  - Admins can invite users by specifying comma separated email addresses
  - Admins can invite users with extra information by uploading an excel file
  - Invited users can be placed in groups, made admin, and given a specific language
  - Admins can specify a message that will be included in the email to the invited users
  - Admins receive a notification when invited users sign up
- Users receive a notification and email when their idea changes status
- Idea titles are now limited to 80 characters

### Known issues

- Adding an idea through the map does not position it correctly

## 2018-03-23

### Fixed

- Fixed padding being added on top of navigation bar on mobile devices

## 2018-03-22

### Fixed

- Idea creation page would not load when no published projects where present. Instead of the loading indicator the page now shows a message telling the user there are no projects.

## 2018-03-20

### Fixed

- Various visual glitches on IE11 and Edge
- Scrolling behviour on mobile devices is back to normal
- The admin idea manager no longer shows an empty right column by default

### Added

- Experimental raw HTML editing for pages in the admin at `/admin/pages`

## 2018-03-14

### Fixed

- When making a registration field required, the user can't skip the second sign up step
- When adding a registration field of the "date" type, a date in the past can now be chosen
- The project listing on the landing page for logged in users that aren't admin is fixed

### Added

- When something goes wrong while authenticating through social networks, an error page is shown

## 2018-03-05

### Added

- Limited voting in timeline phases
- Facebook app id is included in the meta headers

### Known issues

- When hitting your maimum vote count as a citizen, other idea cards are not properly updating untill you try voting on them
- Changing the participation settings on a continuous project is impossible

## 2018-02-26

### Fixed

- Project pages
  - Fixed header image not being centered
- Project timeline page
  - Fixed currently active phase not being selected by default
  - Fixed 'start an idea' button not being shown insde the empty idea container
  - Fixed 'start an idea' button not linking to the correct idea creation step
- Ideas and Projects filter dropdown
  - Fixed the dropdown items not always being clickable
- Navigation bar
  - Fixed avatar and options menu not showing on mobile devices

### Added

- Responsive admin sidebar
- Top navigation menu stays in place when scrolling in admin section on mobile devices

### Changed

- Project timeline
  - Better word-breaking of phases titles in the timeline

## 2018-02-22

### Fixed

- Idea page
  - Fixed voting buttons not being displayed when page is accessed directly
- Edit profile form page
  - Fixed broken input fields (first name, last name, password, ...)
  - Fixed broken submit button behavior
- Admin project section
  - Fixed default view (map or card) not being saved
  - Fixed save button not being enabled when an image is added or removed
- Project page
  - Fixed header navigation button of the current page not being highlighted in certain scenarios
  - Fixed no phase selected in certain scenarios
  - Fixed mobile timeline phase selection not working
- Idea cards
  - Fixed 'Load more' button being shown when no more ideas
- Project cards
  - Fixed 'Load more' button being shown when no more projects
- Idea page
  - Fixed faulty link to project page
- Add an idea > project selection page
  - Fixed broken layout on mobile devices

### Added

- Landing page
  - Added 'load more' button to project and idea cards
  - Added search, sort and filter by topic to idea cards
- Project card
  - Added ideas count
- Idea card
  - Added author avatar
  - Added comment count and icon
- Idea page
  - Added loading indicator
- Project page
  - Added loading indicator
  - Added border to project header buttons to make them more visible
- Admin page section
  - Added header options in rich-text editors

### Changed

- Navigation bar
  - Removed 'ideas' menu item
  - Converted 'projects' menu item into dropdown
  - Changed style of the 'Start an idea' button
- Landing page
  - Header style changes (larger image dimensions, text centered)
  - Removed 'Projects' title on top of project cards
- Project card
  - Changed project image dimensions
  - Changed typography
- Idea card
  - Removed image placeholder
  - Reduced idea image height
- Filter dropdowns
  - Height, width and alignment changes for mobile version (to ensure the dropdown is fully visible on smaller screens)
- Idea page
  - Improved loading behavior
  - Relocated 'show on map' button to sidebar (above sharing buttons)
  - Automatically scroll to map when 'show on map' button is clicked
  - Larger font sizes and better overall typography for idea and comment text
  - Child comments style changes
  - Child commenting form style change
  - Comment options now only visible on hover on desktop
- Project page
  - Improved loading behavior
  - Timeline style changes to take into account longer project titles
  - Changed copy from 'timeline' to 'process'
  - Changed link from projects/<projectname>/timeline to projects/<projectname>/process
  - Events header button not being shown if there are no events
- Add an idea > project selection page
  - Improved project cards layout
  - Improved mobile page layout

## 2018-01-03

### Fixed

- Updating the bio on the profile page works again
- 2018 can be selected as the year of events/phases
- The project dropdown in the idea posting form no longer shows blank values
- Reset password email

### Added

- Ideas can be edited by admins and by their author
- An idea shows a changelog with its latest updates
- Improved admin idea manager
  - Bulk update project, topics and statuses of ideas
  - Bulk delete ideas
  - Preview the idea content
  - Links through to viewing and editing the idea
- When on a multi-lingual platform, the language can be changed in the footer
- The project pages now show previews of the project events in the footer
- The project card now shows a description preview text, which is changeable through the admin
- Images are automatically optimized after uploading, to reduce the file size

### Changed

- Image dimensions have changed to more optimal dimensions

## 2017-12-13

### Fixed

- The ideas of deleted users are properly shown
- Slider to make users admins is again functional

### Added

- The idea show page shows a project link
- Mentions are operational in comments
- Projects can be deleted in the admin

### Changed

- Ideas and projects sections switched positions on the landing page

## 2017-12-06

### Fixed

- Phases and events date-picker no longer overlaps with the description text
- No longer needed to hard refresh if you visited al old version of the platform
- Inconsistency when saving project permissions has been fixed
- Bullet lists are now working in project description, phases and events
- The notifications show the currect user as the one taking the action

### Added

- Translators can use `orgName` and `orgType` variables everywhere
- Previews of the correct image dimension when uploading images

### Changed

- Lots of styling tweaks to the admin interface
- Behaviour of image uploads has improved

## 2017-11-23

### Fixed

- Loading the customize tab in the admin no longer requires a hard refresh

## 2017-11-22

### Fixed

- When saving a phase in the admin, the spinner stops on success or errors
- Deleting a user no longer breaks the idea listing, idea page and comments
- Better error handling in the signup flow
- Various bug fixes to the projects admin
- The switches that control age, gender, ... now have an effect on the signup flow.
- For new visitors, hard reloading will no longer be required

### Added

- Social Sign In with facebook and google. (Needs to be setup individually per customer)
- Information pages are reachable through the navbar and editable through the admin
- A partner API that allows our partners to list ideas and projects programmatically
- Ideas with a location show a map on the idea show page
- Activation of welcome and reset password e-mails

### Changed

- Changes to mobile menu layout
- Changes to the style of switches
- Better overall mobile experience for citizen-facing site

### Known issues

- If you visited the site before and the page did not load, you need to hard refresh.
- If the "Customize" tab in the admin settings does not load, reload the browser on that page

## 2017-11-01

### Fixed

- Various copy added to the translation system
- Fixed bug where image was not shown after posting an idea
- Loading behaviour of the information pages
- Fixed bug where the app no longer worked after visiting some projects

### Added

- Added groups to the admin
- Added permissions to projects
- Social sharing of ideas on twitter and (if configured for the platform) facebook
- Projects can be linked to certain areas in the admin
- Projects can be filtered by area on the projects page
- Backend events are logged to segment

### Changed

- Improved the styling of the filters
- Project description in the admin has its own tab
- Restored the landing page header with an image and configurable text
- Improved responsiveness for idea show page
- Maximum allowed password length has increased to 72 characters
- Newest projects are list first

## 2017-10-09

### Fixed

- The male/female gender selection is no longer reversed after registration
- On firefox, the initial loading animation is properly scaled
- After signing in, the state of the vote buttons on idea cards is now correct for the current user
- Fixed bug were some text would disappear, because it was not available in the current language
- Fixed bug where adding an idea failed because of a wrongly stored user language
- Fixed bug where removing a language in the admin settings fails
- Graphical glitches on the project pages

### Added

- End-to-end test coverage for the happy flow of most of the citizen-facing app interaction
- Automated browser error logging to be proactive on bugs
- An idea can be removed through the admin

### Changed

- The modal that shows an idea is now fullscreen and has a new animation
- New design for the idea show page
- New design for the comments, with animation and better error handling
- The "Trending" sorting algorithm has changed to be more balanced and give new ideas a better chance
- Slightly improved design of the page that shows the user profile

## 2017-09-22

### Fixed

- Bug where multiple form inputs didn't accept typed input
- Issues blocking the login process
- The success message when commenting no longer blocks you from adding another comment
- Clicking an internal link from the idea modal didn't work
- Responsiveness of filters on the ideas page
- Updating an idea status through the admin failed

### Added

- Initial loading animation on page load
- Initial version of the legal pages (T&C, privacy policy, cookie policy)
- All forms give more detailed error information when something goes wrong
- Full caching and significant speed improvements for all data resources

### Changed

- Refactoring and restyling of the landing page, idea cards and project cards
- Added separate sign in and sign up components
- Cleaned up old and unused code
- The navbar is no longer shown when opening a modal
- Lots of little tweaks to styling, UX and responsiveness

## 2017-09-01

### Fixed

- Saving forms in the admin of Projects will now show success or error messages appropriately
- The link to the guide has been hidden from the admin sidebar until we have a guide to link to

### Added

- Adding an idea from a project page will pre-fill parts of the new idea form
- The landing page now prompts user to add an Idea if there are none
- The landing page will hide the Projects block if there are none

### Changed

- Under-the-hood optimizations to increase the loading speed of the platform

## 2017-08-27

### Fixed

- Changing the logo and background image in admin settings works
- Platform works for users with an unsupported OS language

### Added

- Admin dashboard
- Default topics and idea statuses for newly deployed platforms
- Proper UX for handling voting without being signed in
- Meta tags for SEO and social sharing
- Better error handling in project admin

### Changed

- Projects and user profile pages now use slugs in the URL

## 2017-08-18

### Fixed

- Changing idea status in admin
- Signing up
- Proper rending of menu bar within a project
- Admin settings are properly rendered within the tab container
- Lots of small tweaks to rendering on mobile
- Default sort ideas on trending on the ideas index page

### Added

- Admin section in projects to CRUD phases
- Admin section in projects to CRUD events
- New navbar on mobile
- Responsive version of idea show page

### Changed

- Navbar design updated
- One single login flow experience instead of 2 separate ones (posting idea/direct)
- Admins can only specify light/dark for menu color, not the exact color

### Removed

- Facebook login (Yet to be added to new login flow, will be back soon)

## 2017-08-13

### Fixed

- Voting on cards and in an idea page
- Idea modal loading speed
- Unread notification counter

### Added

- New improved flow for posting an idea
- Admin interface for projects
- New design for idea and project cards
- Consistenly applied modal, with new design, for ideas
- Segment.io integration, though not all events are tracked yet

### Changed

- Idea URls now using slugs for SEO<|MERGE_RESOLUTION|>--- conflicted
+++ resolved
@@ -1,12 +1,9 @@
 # Changelog
 
-<<<<<<< HEAD
 ### Fixed
 
 - Fixed issue with folder page responsiveness where right hand side gets cropped.
 - User profile page slug now anonymized when bulk inviting and Abbreviated User Names feature enabled.
-=======
->>>>>>> 82caaedd
 
 ## 2022-03-11
 
