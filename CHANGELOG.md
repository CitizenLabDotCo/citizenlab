--- conflicted
+++ resolved
@@ -2,11 +2,6 @@
 
 ## Next
 
-<<<<<<< HEAD
-### Fixed
-
-- Various parts of the sign-up flow were broken: all situations where the custom fields module was disabled, or where there were no custom fields activated by the admin. Certain cases where a user would refresh the page during the sign up flow would also lead to some strange sign-up limbo where the user was signed in but unable do to anything. These problems have been solved.
-=======
 ### Changed
 
 - Increased size of city logo in the footer
@@ -15,6 +10,7 @@
 
 - Links to ideas in admin digest emails work again
 - Votes statistics not showing up in the dashboard for some admins and project moderators.
+- Various parts of the sign-up flow were broken: all situations where the custom fields module was disabled, or where there were no custom fields activated by the admin. Certain cases where a user would refresh the page during the sign up flow would also lead to some strange sign-up limbo where the user was signed in but unable do to anything. These problems have been solved.
 
 ## 2021-11-16
 
@@ -37,7 +33,6 @@
 ### Changed
 
 - Improvements to the loading speed of the landing page and some items with dropdown menus in the navigation bar.
->>>>>>> ebef2a63
 
 ## 2021-11-05
 
