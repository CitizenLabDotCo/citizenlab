--- conflicted
+++ resolved
@@ -4,16 +4,12 @@
 
 ### Added
 
-<<<<<<< HEAD
 - [CL-1058] Add desktop preview in content builder
+- [CL-1001] Added noindex meta tag to user profile pages to reduce the SEO effectiveness of external spam links
 
 ### Fixed
 
 - [CL-1083] XLSX export issues with custom fields
-=======
-- [CL-1058] - Add desktop preview in content builder
-- [CL-1001] - Added noindex meta tag to user profile pages to reduce the SEO effectiveness of external spam links
->>>>>>> 1a101cc8
 
 ## 2022-07-04
 
