--- conflicted
+++ resolved
@@ -2,11 +2,9 @@
 
 ## Next release
 
-<<<<<<< HEAD
 ### Changed
 
 - Mobile navbar got revamped. We now have a 'More' button in the default menu that opens up a full mobile menu.
-=======
 
 ## 2021-09-03
 
@@ -15,12 +13,10 @@
 - Ghent now supports mapping 25 instead of 24 neighbourhouds
 
 ## 2021-09-02
->>>>>>> 9cc431e5
 
 ### Fixed
 
 - Setting DNS records when the host is changed.
-
 - Smart group rules for participation in project, topic or idea status are now applied in one continuous SQL query.
 
 ### Changed
