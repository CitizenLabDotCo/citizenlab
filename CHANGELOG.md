# Changelog

<<<<<<< HEAD
### Added

- [CL-2534] Image dimensions i3: improved project/folder card images
=======
## 2023-02-01

### Fixed

- [CL-1560] Fix From scratch label bug when creating a project
>>>>>>> 7240ffa7

## 2023-01-31

### Added

- [CL-1703] Add default CTA banner on project page
- [CL-2727] Add user id to impact tracking for authenticated users

## 2023-01-30

### Fixed

- [CL-2651] Fix survey top bar issue on mobile
- [CL-2682] Show Content Warnings tab in activity manager for all platforms

## 2023-01-26 (2)

### Fixed

- [CL-2366] Hide 'Projects' card from overview dashboard

### Added

- [CL-2658] Most voted ideas widget for report builder

## 2023-01-26

### Fixed

- Activity icon in admin navigation for Safari browsers

## 2023-01-23 (2)

### Fixed

- [CL-2549] Reject all cookies when closing cookie banner

## 2023-01-23

### Fixed

- [CL-2648] Two-column layout image width on tablet is fixed.
- [CL-171] Status per recipient of sent email campaigns is shown again.

## 2023-01-19

### Fixed

- [CL-2617] Showing native survey confimation modal multiple times after submission even after closing the modal

## 2023-01-18

### Fixed

- [CL-2611] Show projects nested in folders on custom pages
- [CL-2604] The signed in banner opacity is fixed when its opacity is set to 0 in AdminHQ

## 2023-01-16

### Added

- [CL-2320] Image dimensions i2: folder & project banner images

## 2023-01-13 (2)

### Added

- [CL-2214] Report builder MVP (behind feature flag)

### Fixed

- [CL-2597] Custom tags tab is once again visible in both projects and platform settings

## 2023-01-13

### Fixed

- [CL-2339] Fixed slow displaying of attachments in timeline projects on a phase

### Changed

- [CL-2465] Allow project moderators to all dashboard data

## 2023-01-12

### Added

- [CL-2340] Added file upload fields to survey forms.
- [CL-2255] Show 'Invitation pending' in user group list, for users added to user group when invited, and who have not yet accepted the invitation.

### Changed

- [CL-2344] Removes content builder iframe URL whitelist.

### Fixed

- [CL-2555] Fixed broken two-column layout

## 2023-01-10

### Added

- [CL-1849] Add new banner type to home and custom pages: fixed ratio

### Fixed

- [CL-1956] Fixed issue with ideation location pin moving to closest geocoded building.

## 2022-12-30

- [CL-1893] Added survey logic and new long text field.

## 2022-12-27

### Added

- [CL-2255] New columns in User Excel export: registration_completed_at and invite_status.

### Changed

- [CL-2159] Do not allow registered users to take a native survey twice

## 2022-12-20

### Fixed

- [CL-2319] The error that is shown when a custom page's title was not filled out now adjusts to the number of languages configured on the platform.
- [CL-2318] The hero banner layout preview for phones didn't get the right dimensions.

## 2022-12-14

### Added

- [CL-1552] Displaying projects based on area or topic on custom pages. Also events related to the projects can be shown.

## 2022-12-13

### Fixed

- [CL-1969] Fixed bug where idea form input term not matching back office configuration

## 2022-12-07

### Fixed

- [CL-2184] Fixed project status dashboard widget to show correct stats

## 2022-12-06

### Changed

- [CL-2168] Removed support for many old image formats, and added support for webp images. The supported formats are now jpg, jpeg, gif, png, webp, svg.

## 2022-12-06

### Added

- [CL-1892] Added Pages to in-platform survey tool

## 2022-12-05

### Changed

- [CL-2156] Notifications of Project Phase Started now sent only to Users who have participated in the relevant Project.

## 2022-12-02 (2)

### Fixed

- [CL-2188] Fix chart filters in dashboards looking weird

## 2022-12-02

### Fixed

- [CL-2171] Fix excel export of visitor data for Dutch clients
- [CL-2172] Fix visitor data not updating when switching projects
- [CL-2178] Hide various cards on overview dashboard if user is project moderator

## 2022-12-01

### Changed

- [CL-2109] Events display on Project page now matches the Events page. I.e. Events on Project page now displayed under "Current" and "Past" headers, and nearest event is displayed at the top of the list.
- [CL-1933] Update overview dashboard layout and new charts

## 2022-11-30

### Fixed

- [CL-2147] Do not trigger emails, notifications and toxicity detection when submitting survey responses.
- [CL-2164] Phase upcoming notifications and emails were not arriving.

## 2022-11-29

### Fixed

- [CL-1845] The responsiveness of the signed-in banner got fixed.

## 2022-11-28

### Fixed

- Verification during sign up is fixed.

## 2022-11-25

### Added

- [CL-1483] Add “Remember me” checkbox to login form to not persist cookies

## 2022-11-24

### Added

- [CL-1483] Let tenants configure their Authentication token lifetime

## 2022-11-22

### Added

- [CL-573] The proposals feature toggle in the admin settings.

### Fixed

- [CL-2076] When a user needs to verify before assigning an idea to their participatory budget basket, they now see the right verification modal, not the sign up modal.

## 2022-11-18

### Fixed

- [CL-2052] Fix Sentry error related to failed authentication
- [CL-2030] Vienna SSO UI & UX changes
- [CL-2053] Minor color fixes

## 2022-11-16

### Fixed

- [CL-1763] Norwegian translations of navbar & default pages now applied
- [CL-2036] Fixed new vs returning visitors Matomo import

## 2022-11-14

### Fixed

- [CL-1811] Correct copy for Oostende verification tooltip

## 2022-11-11

### Changed

- [CL-1839] Merge FranceConnect account based on names

## 2022-11-10

### Changed

- [CL-1101] Make the login and signup flows fullscreen for platforms with FranceConnect login enabled

## 2022-11-08

### Changed

- [CL-1776] Remove feedback icon in Bottom Right

### Added

- Added support for Balancing Act embed in content builder

### Fixed

- [CL-1923] Disabled switching from existing participation method to in-platform survey. Warning message added for additional clarity.

## 2022-11-04

### Fixed

- [CL-1817] Show 'page not found' on initiatives routes if initiatives are disabled

## 2022-11-03

### Fixed

- [CL-1841] Show project attachments in content builder project description

### Fixed

- [CL-1929] Fix gender pie chart and update user pie charts style

### Added

- [CL-1955] Fixed bug where admins were not able to add ideas via the map in non-active ideation phases
- [CL-1790] Add back to idea link on the idea edit page
- [CL-1721] It is now possible to create a project from a template inside a folder (by anyone).

## 2022-11-01

### Fixed

- [CL-1765] Resize new icons used in 3 email campaigns
- [CL-1765] Replace missing icon and resize new icons used in 3 email campaigns

### Changed

- [CL-1700] Native surveys: create a default form when creating new native survey projects or phases

## 2022-10-28

### Added

- [CL-1800] It is now possible to disable email + password registration while logins are still allowed for existing users.

## 2022-10-27

### Added

- [CL-1786] Latvian language capabilities
- [CL-1786] Catalan language capabilities
- [CL-1786] Greek language capabilities

### Changed

- [CL-1611] Improved layout & content of Project Phase Started & Project Phase Upcoming emails.
- [CL-1744] Visitors dashboard: add referrers table to traffic sources card

## 2022-10-25

### Added

- [CL-1811] New Oostende verification method
- [CL-1558] Native surveys

## 2022-10-20

### Fixed

- [CL-1814] Fixed bug when opening the verification model after having a verification error

## 2022-10-18

### Fixed

- [CL-1825] Made tables more visually consistent.

## 2022-10-14

### Fixed

- Fixed bug where subtitle in some admin pages would appear above the main header.

## 2022-10-13

### Fixed

- [CL-1835] Fixed missing verification button icon, which caused the verification modal to not open.

## 2022-10-11

### Fixed

- [CL-1544] Fixed banner images and attachments being deleted in the back-office when a form is submitted via keyboard Enter press

## 2022-10-06

### Added

- [CL-1328] New visitors dashboard released behind feature flag

### Fixed

- Some colors used in the charts were replaced wrongly during the design system refactor. Now they're correct again.

## 2022-10-03

### Fixed

- [CL-1762] Default pages titles and content, and default navbar items, now display in Swedish for newly created platforms with the Swedish locale.

## 2022-09-30

### Added

- [CL-1553] Basic privacy-friendly session counting for all visitors and users, for now not exposed in the product

## 2022-09-29

- [CL-1757] Don't show proposals in site map when proposals feature is disabled.

## 2022-09-23

### Fixed

- [DISP-185] Fix 'Age group' copy not being translated

## 2022-09-20

## Added

- Vienna citizen Single sign-on (StandardPortal)

### Fixed

- [CL-1586] Fix deleting folder and cause images

## 2022-09-08

### Fixed

- Save button text in representation data input interface is now translated.

## 2022-09-07_2

### Changed

- Custom forms can be associated with projects and phases.
- Survey form builder improvements.

### 2022-09-07

### Fixed

- Input status dashboard card now updates immediately (not just after refresh) when changing idea status in input manager

## 2022-09-06

### Added

- [CL-423] Added input feedback dashboard card with new analytics endpoint

## 2022-09-05

### Added

- [CL-1157] Added domicile fields to representation dashboard

## 2022-09-02

### Fixed

- [CL-1580] Do not show full admin panel to moderators

## 2022-08-30

### Fixed

- [CL-1308] Do not allow editing page slug when custom navbar is disabled

## 2022-08-29

### Fixed

- [SLS-65] Fixed issue in citizenlab-ee to allow bulk import of custom field options

## 2022-08-24

### Fixed

- [CL-1505] Posting ideas when there is no current phase
- [CL-1509] Bulk idea import works for special date cells

## 2022-08-23

### Added

- The public API now supports phases, as well as additional project properties
- The project search now also searches through content builder content

## 2022-08-18

### Fixed

- [CL-1407] Quickfix for critical bug that made the 'Submit your idea' button disappear for projects with a timeline

### Added

- [CL-1097] Added the ability for users to search for projects and folders by keyword on the main projects index page

### Changed

- Improve error handling and user feedback in the forms for creating pages and custom navigation items
- [CL-854] Added tooltip to admin budget field in idea form for clarity

## 2022-08-11

### Fixed

- [CL-1302] Added topics column to bulk idea import example sheet

## 2022-08-09

### Fixed

- [CL-1289] Fix 'Submit base data' button width (representation dashboard)

### Added

- [CL-1273] Enable age graphs in representation dashboard

## 2022-08-04

### Added

-[CL-5] Customizable Pages iteration 1

## 2022-08-03

### Added

- [CL-1189] Added Turkish locale to platform

## 2022-07-28_2

### Fixed

- [CL-1256] Fix verification using Belgian eID or Itsme application

## 2022-07-28

### Added

- [CL-1118] Native survey feature
- [CL-1128] Feature to bulk import ideas from an XLSX sheet

## 2022-07-22

### Fixed

- [CL-1216] Fix slow insights export

### Changed

- [CL-1205] Change see less copy to read less in read more on project info and phase description
- [CL-1140] Show sign up modal when a logged user clicks the take survey button

## 2022-07-19

### Fixed

- [CL-1160] Fix blank insights tag detail view

## 2022-07-14 (2)

### Added

- [CL-1077] Add PNG export to graph export dropdown

## 2022-07-14

### Fixed

- [CL-1113] Fixed sharing button styling when copy link text is long

### Changed

- [CL-474] Update existing accessibility statement, following re-certification

### Added

- [CL-1088] Add link to academy. Update link to guides
- [CL-972] Add a 'read more' expand/collapse feature to timeline phases

## 2022-07-11

### Fixed

- Project publication status now defaults to draft on creation but remains published if it was already published

### Added

- [CL-1058] - Add desktop preview in content builder
- [CL-1096] Add representativeness score to header of representativeness chart card

## 2022-07-07

### Fixed

- [TEC-198] Various permission issues
  - Route access for project folder moderators now works correctly
  - Project folder moderators can now create a project and select the appropriate folder for it
  - Route access for admins is now checked correctly
  - Project/folder moderators now see the dashboard data correctly

## 2022-07-06

### Added

- [CL-1085] Add link to support article when there are errors during embed in the content builder

### Changed

- [CL-875] "en" locale is shown as "en-US" in admin HQ

## 2022-07-05

### Added

- [CL-1058] Add desktop preview in content builder
- [CL-1001] Added noindex meta tag to user profile pages to reduce the SEO effectiveness of external spam links

### Fixed

- [CL-1083] XLSX export issues with custom fields

## 2022-07-04

### Added

- [CL-504] Dynamic idea form has limited support for extra fields
- [CL-1034] Add support for more URLs in the embed component whitelist
- [CL-851] Create interface to add representativeness reference data (feature flagged for now).

### Fixed

- [CL-1074] Fix missing options check in user graph
- [CL-1076] Fix failed request check on bar chart

## 2022-06-30

### Fixed

- [CL-1051] When a new project is published, its default publication status is now draft
- [CL-993] Fixed bug on idea form where fields were reset to empty state after changing description

## 2022-06-29_2

### Added

- [CL-949] Adds explanation of the implications for project filtering when selecting all areas / no areas / a selection of areas in the Admin project creation / editing form.

## 2022-06-29

### Added

- [CL-1028] Add Swedish locale

### Changed

- [CL-1024] Shows respective CTA buttons in the About component of the content builder

## 2022-06-22

### Fixed

- [CL-926] The ideas count never exceeded 250 due to a bug in the `ideas_count` endpoint.

### Changed

- [CL-975] Social sharing options are now consistent across the platform, and a general "Copy link" option has been added.

## 2022-06-21

### Fixed

- [CL-1026] Fix moderator access to conent builder

## 2022-06-20

### Fixed

- [CL-903] Fix admin input manager crash on Safari

## 2022-06-16

### Added

- [CL-979] Add description to embed component in content builder and restricts height to only take in numbers
- [CL-951] The search field used in several places now notifies screen readers when new search results have loaded.

### Fixed

- [CL-966] Fixed issue with tabs stretching off the screen
- [CL-908] Fix sheet names in excel exports.

## 2022-06-15

### Fixed

- [CL-967] Fixed issue with map displaying off screen on Android
- [CL-667] Next batch of RuboCop fixes

## 2022-06-14

### Added

- [CL-767] Add data from backend to representative dashboard

### Fixed

- [CL-915] Show "Messaging" menu item only if any of 3 messaging features enabled
- [CL-940] Graph excel export was not always giving the same numbers as the graph itself if a time period was selected. This is fixed now.
- [CL-888] Fixed issue with folders page layout. Project cards are now displayed in two columns (instead of one) on large screens.
- [CL-953] Fixed issue with expanding and collapsing custom idea fields after initial save.
- Fixed issue where users were unable to moderate projects and project folders correctly

## 2022-06-13

### Changed

- [TEC-11] Upgraded react-router frontend dependency

## 2022-06-08_2

### Fixed

- [CL-717] Ongoing events now shown along with Upcoming events in the Home Page Events Widget and on the Events Page.

## 2022-06-08

### Changed

- [CL-667] Fixed several RuboCop offences

### Added

- [CL-774] Add new option when adding areas to a project: "No areas"
- [CL-906] Added support for Snap Survey

## 2022-05-31

### Changed

- [CL-667] Fixed many RuboCop offences

### Fixed

- [CL-845] Fixed an issue with the Sign Up modal where it was impossible to scroll down on smaller screens, which made registration on certain Android devices impossible

## 2022-05-30

### Changed

- [CL-830] 'Accept' button now before 'Manage' button on cookie banner, and both buttons now the same style.

### Fixed

- [CL-835] Roll back CL-99 ("Add slight blur to logged-in header image")
- [CL-790] Events date picker now has the correct date format for US-based tenants
- [CL-832] Remove enable/disable toggle from title and description fields in the idea form
- [CL-833] Fix creating a new registration field in FR and AR-MA

### Added

- [CL-729] Do not show proposals navbar item if corresponding feature is disabled

## 2022-05-26_2

### Fixed

- [CL-758] Fix custom field option ordering for dashboard charts

## 2022-05-26

### Fixed

- [CL-788] Fixed issue with different URL when sharing idea from map vs list view

## 2022-05-20

### Fixed

- [CL-836] Repaired the /invite URL, which should now open a signup modal with a spot for the user to enter the invite code they received via email

## 2022-05-17

### Added

- [CL-292] Log an activity when an insights category is created, updated or deleted

## 17-05-22

### Fixed

- [CL-776] Button in weekly moderator digest email now links to correct page

## 2022-05-16_2

### Changed

- [CL-667] Fixed RuboCop Style/FrozenStringLiteralComment offences

### Fixed

- [CL-775] Use correct link to conditions page
- [CL-776] Button in weekly moderator digest email now links to correct page
- [CL-814] Faster user XLSX export.

## 2022-05-16

### Fixed

- Using the rich text editor in a right-to-left language no longer mislaligns puctuation
- Fixed right-to-left alignment and margin issues for avatars, checkboxes, event, page headers, project card and form labels

## 2022-05-13

### Added

- [CL-750] Add feature to remove CL branding

## 2022-05-11

### Fixed

- [CL-711] Title text looking weird on insights start page

## 2022-05-10_3

### Fixed

- [CL-764] Empty navbar item titles in backoffice.

## 2022-05-10_2

### Changed

- Added RuboCop on CI and corrected many offences

## 2022-05-10

### Changed

- [CL-716] The new phase started emails/notifications are also sent out for information phases or when it's possible to take a poll.

### Fixed

- [CL-387] The folder show page is better readable on narrow screens now

## 2022-05-06_3

### Changed

- When a navbar item's title is customized for one locale, the other locales remain up to date with the latest translations.

### Fixed

- Titles of navbar items of demo platforms created with external templates, remain up to date with the latest translations.
- [CL-730] Changed confirmation email DOM to make lives of spam bots a bit harder

### Fixed

- [CL-181] Prevent forms from trying to save on clicking label
- The "send" button on the email campaign send page is now disabled after a single click, to prevent users from clicking it multiple times and potentially sending a campaign more than once

## 2022-05-06

### Added

- Pages can now be translated 'live' via Weglot
- It's now possible to escape the sign-up flow at any point. If a user account has already been created but not completed (due to e.g. missing email confirmation, verification, ...), the user will be signed out and can continue on signing in.

## 2022-05-05

### Fixed

- Fix timeline for Arabic languages ('right-to-left')
- Fix language selector cropping for Arabic languages ('right-to-left')

## 2022-05-04_3

### Changed

- Changed language-picker label text for Moroccan Arabic

## 2022-05-04_2

### Changed

- Security update: Rails 6.1.5.1

## 2022-05-04

### Changed

- City logo now in higher resolution.

### Fixed

- Fixed issue with budget field not showing in input form

### Fixed

- Make it possible to add a new language to the platform with configured banner custom button.

### Fixed

- Fixed accessibility issue with idea card filtering

## 2022-05-02

### Added

- Added more autocompletion to the password reset and profile settings form which assist in filling out information faster.
- Validation of content builder layouts: whitelist of URLs for video iframes.
- Sanitization of content builder layouts: HTML of text elements.

### Fixed

- Updated registration custom field copies to the latest values from Crowdin for all the tenants and templates.

## 2022-04-28

### Added

- Added support for the Moroccan Arabic language to the platform

### Fixed

- Start and end times for project phases now account for the user's local timezone, making sure users can still access and engage with projects when the start/end dates are valid for them locally. The default used UTC, so it was not a big issue in Europe (where we're mostly very close to UTC time), but could be a bigger issue in e.g. North and South America, where UTC offset could be 4 or 5 hours and this could cause projects to display as ended even if they should have been valid on the user's current local date.
- Fixed breakpoint issues in `admin/insights` and `admin/users`, where content would disappear under the sidebar for certain screen sizes.
- Added primary and secondary aria-labels to header and footer navigation elements to more clearly differentiate them to screen readers and other accessability tools

## 2022-04-25

### Changed

- 'Summary' dashboard: the 'Participation per project' and 'Participation per tag' work a little bit different. Now, if a project filter is active, the former will stay the same but highlight the selected project instead of showing the differences with other projects which were hard to interpret (analogous for 'Participation per tag').

## 2022-04-20

### Changed

- Changed titles on the admin messaging page to accomodate both SMS and email campaigns

### Fixed

- Added dynamic functionality to prevent a user from using the tab key to select images/videos/buttons that are currently hidden behind "show more" buttons. Those elements can now be tabbed to only when the text is expanded and they are visible visually
- Fixed accessibility issue regarding element order for screen readers in volunteer card
- Removed unnecessary additional alt text describing city logos in header, navbar, and delete account modal. The remaining alt tags are now more concise for users who use screen readers
- Properly disable SMS create/edit button if the message is empty
- In the verification step of the sign-up flow, the form inputs are now connected to the correct labels, which makes it easier to select the input fields (also possible by clicking the input labels now)
- Fixed a bug in the password signup flow where a user could skip accepting terms and conditions and privacy policy

## 2022-04-11

### Added

- Added support for the Croatian language to the platform

### Fixed

- Added additional areas of focus and outline to scroll-to links and buttons in editing Comments, Ideas display, and Events display for a11y compatability
- Added a tabIndex so the cookie consent banner will have a visual outline around it when focused, for a11y compatibility
- Fixed accessibility issue in modal window used to report a proposal as spam
- Fixed accessibility contrast issue for social media buttons
- Fixed accessibility issue regarding missing screen reader labels on text boxes
- Fixed bug in idea form for missing Proposed Budget field even when enabled
- Fixed accessibility issue in map ideas search
- The widget no longer links to ideas with the wrong domain

## 2022-04-04

### Fixed

- Fixed SurveyMonkey container height so survey questions are visible

## 2022-04-01

### Fixed

- Fixed bug in Ideas Map view that caused an infinite loop of requests when Idea sort order was changed

## 2022-04-04

### Fixed

- Fixed SurveyMonkey container height so survey questions are visible

## 2022-03-29

### Changed

- Vienna Saml button is temporarily disactivated

## 2022-03-24

### Added

- When phone sign in/up is enabled, email/phone field in the sign in/up forms now have validation of the email address/phone number and provides an error message when this validation fails.

### Fixed

- When you need to verify to comment on proposals, an error message with link to the sign in form is now shown again.
- Status labels are visible again in manual email campaigns list (Admin : Messaging : Custom)
- Custom email campaigns list properly accomodates longer translations in labels and buttons.

## 2022-03-23

### Added

- Add new topic/tag filter on homepage.

## 2022-03-22

### Fixed

- 'View' button sometimes freezing page in Navigation settings: should be fixed now.
- Bulk invites of invitees using only emails (no names specified) now succeeds again.

## 2022-03-21

### Added

- Put back secret pages-page

### Changed

- Project and folder moderators are allowed to list users (for the projects they moderate). This means that project and folder moderators are now also able to assignee assignees to ideas.
- 'Emails' tab in the admin sidebar renamed to 'Messaging' in anticipation of new SMS/texting functionality
- Removed 'most active users' graph
- When the locale of the current user is not present in a multiloc, fall back to the value for a locale of the same language (for example es-CL as picked language and a multiloc with es-ES).

### Fixed

- Insights with multiple projects: projects in topbar are now displayed in dropdown if there is more than one (before they were just displayed next to each other).
- HTML is fixed when machine translating HTML content returns bad HTML.

## 2022-03-15 (2)

### Fixed

- Idea forms and other things not rendering on various platforms

## 2022-03-15 (1)

### Fixed

- Fixed spacing issue between field name and 'optional' in input form

## 2022-03-14

### Fixed

- Rich text editor now works correctly with custom emails - the image description box no longer appears on the preview and image alignment works as expected.
- Fixed a performance issue that causes the users export to time out when there are lots of users registered on the platform

## 2022-03-11

### Fixed

- When viewing an idea in map view, "Go back" now returns to the map idea list instead of back to the project main page
- User profile page slug now anonymized when bulk inviting and Abbreviated User Names feature enabled.
- Rich text editor copy/paste issues should be resolved

## 2022-03-10

### Fixed

- Added informative message and sign in/sign up links to Idea Not Found page
- Added slight blur to logged-in header image. The logged-in header image is reused from the logged-out banner, and blur was added to make smaller banner images from the two-column layout look nice when fully stretched on the logged-in banner

## 2022-03-08

### Added

- Filter projects by topics

### Fixed

- FranceConnect test login
- Fixed issue with folder page responsiveness where right hand side gets cropped.

### Changed

- Fixed issue with folder page responsiveness where right hand side gets cropped.
- Use only user name in FranceConnect instead of full profile scope

## 2022-03-04

### Fixed

- Can now re-use tenant host URL immediately the tenant is deleted.
- Relevant error(s) now returned when tenant creation fails, for example due to host URL already being in use.
- Added temporary fix for the project page without permissions error where it doesn't recover after sign in.

## 2022-02-28

### Changed

- Non-moderating users cannot visit a folder page, when none of the projects inside are visible to them (e.g. due to group permissions)
- Non-moderating users cannot visit a folder page, when there are no projects inside
- Non-moderating users cannot visit a folder page, when the folder is a draft

## 2022-02-25

### Added

- SAML Single-Sign on (Vienna)

### Changed

- Language parameter added in Typeform. Allows for question branching in surveys based on user's language.

## 2022-02-23

### Changed

- The ideas overview on project/user and ideas index (/ideas) pages are properly keyboard navigable, implemented as a full-fledged tab system.
- The timeline of a project is now fully keyboard navigable
- The proposal button has no tooltip anymore when submitting new proposals is disabled. Instead, a warning message is shown.

### Added

- Ensure `nofollow` is added to all links added through the rich text editor, which makes them useless for backlink generation by bots

## 2022-02-21

### Added

- Support added for custom font not on Adobe Fonts

### Fixed

- Improved area filter layout on frontpage on mobile (now has correct padding), and used a smaller breakpoint for when filter goes below topbar.
- Enalyzer URL validation now has greater flexibility

### Added

- Support added for email and user ID parameters in SmartSurvey

### Changed

- Icons don't have wrong/empty descriptions linked to them anymore, which improves the user experience for screen readers.
- Icons that work as button (like the vote button, the bell in the notification menu, etc.) all have accompanying descriptions so we provide more information about these buttons to people using screen readers.

## 2022-02-17

### Changed

- Removes support for category detection in Insights. \[IN-717\]

### Fixed

- Customizable navbar is now feature flagged, meaning it can be enabled or disabled in AdminHQ

## 2022-02-14

### Added

- It is now possible to add `alt` text to images in the Quill rich text editor

## 2022-02-11

### Changed

- More descriptive and consistent error messages in the sign up and sign in flow.

## 2022-02-08

### Fixed

- Typeform surveys now display properly on mobile devices
- Remove periods from non-Latin URL slugs

### Added

- Folder slugs (URLs) can now be customized

## 2022-02-07

### Changed

- Removes support for the (deprecated) Clustering feature. 💐 \[IN-688\]
- Remove the word 'del' from NL profanity list

### Fixed

- Always show color and opacity inputs
- Truncate user count in banner bubble if value is over 10k

## 2022-02-04

### Added

- Re-enable homepage filter tabs now that translations are working

### Fixed

- Color contrast issue (accessibility): the number of total votes needed for a proposal to be considered, shown on the proposal card, has a darker color. This makes it easier to see this information.

## 2022-02-02

### Added

- Projects on homepage can now be filtered by 'Active', 'Archived' or 'All' through a tab system

## 2022-02-01

### Changed

- Improved `alt` text for logo images on the platform
- Anonymization of users (using initials avatars, different set of face avatars, different set of first and last names, making anonymous users easier to identify through their email)
- Updated CC license in Vienna basemap attribution and increased maximum zoom level to 20.

# Fixed

- An issue that prevented Que from starting up was solved by updating the bootsnap gem to the latest version

## 2022-01-24

### Changed

- Insights Network Visualisation changes:
  - The network is now flat and shows all keywords at once
  - The colors of the keywords depend on the cluster they are part of
  - The more important links between keywords are shown in the network

## 2022-01-18

### Changed

- Removes support for the (deprecated) Tagging feature, the forerunner of today's Insights. 🕯 \[IN-661\]

## 2022-01-14

### Changed

- Dashboard and reports vertical bar charts are now sorted
- Automatic tagging in Insights also takes the title into account (instead of only the content).

### Fixed

- Resolution for basemap.at

## 2022-01-12

### Added

- Users are now able to cancel tag suggestion scan on the Insights Edit screen
- Added `secure` flag to cookies
- Support basemap.at as tile provider

### Fixed

- Fixed issue with exporting surveys as XLSX sheets, when the typeform survey URI includes a '#' character.
- Styling of the text above the avatar bubbles at the bottom of the landing page works again when there's a customized text.
- Styling bugs for the two-column layout
- Bug where tile provider of a project becomes unchangeable after the map config has been edited has been fixed.

### Changed

- Updated Cookie Policy page

## 2022-01-10

### Added

- Configure sign-up button (custom link) on homepage banner

### Changed

- Dashboard and report bar charts are now more easily readable - values appear on top or next to the bars instead of inside of them. Comparisons between project and platform values are now only visible in the report tooltips and do not break the chart itself.

### Fixed

- Using a custom tile provider should work now.
- Registration form with a date field doesn't crash anymore

## 2022-01-06

### Fixed

- Changing the values for Registration helper text and Account confirmation in Admin > Settings > Registration doesn't cause other values to be erased anymore.

## 2022-01-05

### Changed

- Improved the user interface of the Registration tab in the Admin settings

## 2021-12-23

### Added

- Adding pages in 'Navigation' tab in settings now possible, changing names of navbar items now works, removed 'secret pages-page'.
- Different layouts for the homepage banner (for signed-out users)
- Preview functionality for the image of the homepage banner in the back-office

### Fixed

- Saving of homepage banner image overlay color and opacity

## 2021-12-22

### Fixed

- Notifications of inappropriate content now link to the item containing the flagged content

## 2021-12-16

### Added

- Ability to scan all post, recently added posts and not tagged posts in Insights

## 2021-12-15

### Fixed

- Severe code-injection vulnerability
- More small copy changes for customizable navbar, made styling Navigation tab consistent with other tabs, re-enabled slug editing on secret pages-page.

## 2021-12-10

- Copy for customizable navbar

## 2021-12-09

### Added

- Customizable navbar

## 2021-12-08

### Changed

- Improved the structure and copy of the Admin > Settings > Customize page.

### Fixed

- Insights scan category button no longer appears when the insights nlp feature flag is disabled

## 2021-11-30

### Added

- Insights loading indicator on category scan

### Fixed

- Password reset emails sometimes took a long time to be send out, they are now processed much faster (even when the background job queue has lots of items).

## 2021-11-25

### Added

- New translations from Crowdin.
- Sign-up flow: Not activating any custom registration fields no longer breaks sign-up. Refreshing page during sign-up flow no longer creates an unregistered user.

## 2021-11-22

### Changed

- Enable/disable avatars in homepage banner
- Increased size of city logo in the footer

### Fixed

- Links to ideas in admin digest emails work again
- Votes statistics not showing up in the dashboard for some admins and project moderators.

## 2021-11-16

### Fixed

- Custom topics are not displayed as filters on the proposals overview page.

### Added

- Added a tooltip in the survey project settings with a link to a support article that explains how to embed links in Google forms
- Input count to Insights View screen

### Changed

- Add clarification tooltips to Insights View screen
- When a user account is deleted, visits data associated to that account are now removed from Matomo.

## 2021-11-11

### Changed

- Improvements to the loading speed of the landing page and some items with dropdown menus in the navigation bar.

## 2021-11-05

### Fixed

- Dashboard issue where the current month did not appear for certain time zones

## 2021-11-04

### Added

- New translations from Crowdin.

## 2021-11-03

### Fixed

- Microsoft Form survey iframes no longer auto-focus on the form
- Stop confusing Serbian Latin and Cyrillic in back locales.

## 2021-11-01

### Changed

- The whole input card in Insight View screen is now clickable
- Inputs list component in Insights View screen now shows active filters at all times
- Insights Network Visualisation changes:
  - Reduced space between clusters
  - Increased font size for keywords labels
  - It is now possible to de-select keywords by clicking on them twice

### Fixed

- If there's an error message related to the project title, it goes away if the title is edited (and only shows again if we submit and the error isn't fixed).

## 2021-10-27

### Changed

- Removed the unused '/ideas/new' route

### Fixed

- Sorting order and list/map view settings of ideas are available again if voting is disabled.
- Project phase started emails and notifications.

## 2021-10-26

### Added

- Limit number of downvotes.

### Changed

- Improved quality of Idea and App Header Images
- Idea cards in the map view only show the downvote icon when downvoting is enabled or when it's disabled and it's disabled for a different reason than explicit turning off of the downvoting functionality.
- Now also for idea cards on the map view: the comment icon on an idea card is only shown when commenting in the project is enabled or there's at least one idea with a comment.

### Fixed

- The event cards now rearrange themselves vertically on mobile / small screens. Before they were always arranged horizontally. This fixed the issue of them going off-screen when there is not enough screen space.

## 2021-10-25

### Changed

- The comment icon on an idea card is only shown when commenting in the project is enabled or there's at least one idea with a comment.
- Increased Microsoft Forms survey width

### Fixed

- Insights table approve button no longer appears when there are no suggested tags
- Insights tags are now truncated when they are too long
- Insights posts cards on View screen no longer display text with different font-sizes
- Insights posts in table are no longer sorted by default

## 2021-10-20

### Changed

- PII (Personally Identifiable Information) data, if any, are now removed from Segment when a user account is deleted.

## 2021-10-19

### Changed

- Tags which do not contain any inputs are no longer visible on the Insights View screen
- PII (Personally Identifiable Information) data, if any, are now removed from Intercom when a user account is deleted.

### Added

- Added export functionality to Insights View screen inputs list

## 2021-10-15

### Changed

- Project reports are no longer available in the dashboard section. Instread, they can be found in the Reporting section of tha admin.

### Fixed

- Platform is now accepting valid Microsoft Form survey links with custom subdomains
- When user goes to the url of an Insight that no longer exist, they get redirected to the Insights List screen.

## 2021-10-14

### Fixed

- File uploads for ideas, projects, events, folders

## 2021-10-13 (2)

### Fixed

- Validation and functioning of page forms are fixed (forms to change the fixed/legal pages such as the FAQ, T&C, privacy policy, etc.).

## 2021-10-13

### Added

- Users can now change their name after validation with FranceConnect
- Permit embedding of videos from dreambroker in rich-text editor content.
- Possibility to create an Insights tag from selected filters in the Insights View screen

## 2021-10-12

### Added

- Added Serbian (Cyrillic) to platform

## 2021-10-11

### Added

- Insights View screen and visualization
- Users can now change their name after validation with FranceConnect

## 2021-10-06

### Fixed

- Issue with user deletion

### Added

- Initial blocked words lists for Luxembourgish and Italian.
- Added Luxembourgish translations.

## 2021-10-05

### Added

- Blocked words lists for Luxembourgish and Italian (which allows the profanity blocker feature).

### Changed

- Removed 'FAQ' and 'About' from the footer.
- Removed links to other pages at the bottom of the fixed and legal pages (Cookie policy, T&C, etc.)
- Removed the YES/NO short feedback form in the footer (as it wasn't working)

## 2021-10-01

### Fixed

- Typeform export from the platform shows the answers to all questions again.

## 2021-09-29

### Changed

- Insights Edit screen improvements
  - Added tooltip in the tags sidebar
  - Added quick delete action to category button in the categories sidebar
  - "Detect tags" button only shows if there are tags detected
  - "Reset tags" button is moved to a menu
  - Removed "add" button from input sidebar and improved select hover state
- Split 'Pages' tab in admin/settings into the 'Pages' and 'Policies' tabs. 'Pages' contains the about, FAQ and a11y statement pages, while 'Policies' contains the terms and conditions, privacy- and cookie policy. The 'Pages' tab will soon be replaced by a 'Navigation' tab with more customizability options as part of the upcoming nav-bar customization functionality. This is just a temporary in-between solution.

## 2021-09-24

### Added

- SmartSurvey integration

## 2021-09-22

### Changed

- Very short phases are now shown slightly bigger in the timeline, and projects with many phases will display the timeline correctly.

### Fixed

- Cookie popup can be closed again.

## 2021-09-21

### Added

- Permit embedding of videos from videotool.dk in rich-text editor content.

### Changed

- Project moderators have access to the 'Reporting' tab of the admin panel for their projects.

### Fixed

- The category columns in input `xlsx` exports (insights) are now ordered as presented in the application.

## 2021-09-14

### Changed

- Mobile navbar got redesigned. We now have a 'More' button in the default menu that opens up a full mobile menu.

## 2021-09-13

### Added

- Insights table export button. Adds the ability to export the inputs as xlsx for all categories or a selected one.

### Fixed

- Fixes issue where user name will sometimes appear as "undefined"

## 2021-09-06

### Added

- Keyboard navigation improvements for the Insights Edit view
- Added the internal machinery to support text network analyses in the end-to-end flow.

### Fixed

- '&' character now displays correctly in Idea description and Project preview description.
- Fixes user export with custom fields

## 2021-09-03

### Fixed

- Ghent now supports mapping 25 instead of 24 neighbourhouds

## 2021-09-02

### Fixed

- Setting DNS records when the host is changed.
- Smart group rules for participation in project, topic or idea status are now applied in one continuous SQL query.

### Changed

- The rule values for participation in project, topic or idea status, with predicates that are not a negation, are now represented as arrays of IDs in order to support specifying multiple projects, topics or idea statuses (the rule applies when satisfied for one of the values).

## 2021-09-01

### Fixed

- When voting is disabled, the reason is shown again

## 2021-08-31

### Added

- When signing up with another service (e.g. Google), the platform will now remember a prior language selection.

### Fixed

- Accessibility: voting buttons (thumbs) have a darker color when disabled. There's also more visual distinction between voting buttons on input cards when they are enabled and disabled.
- Accessibility: The default background color of the last "bubble" of the avatars showing on e.g. the landing page top banner is darker, so the contrast with its content (number of remaining users) is clearer.
- Accessibility: the text colors of the currently selected phase in a timeline project are darker to improve color contrast to meet WCAG 2.1 AA requirements.
- Accessibility: the status and topics on an input (idea) page are more distinctive compared to its background, meeting WCAG 2.1 AA criteria.
- Verification using Auth0 method no longer fails for everyone but the first user

## 2021-08-30

### Added

- New Insights module containing Insights end-to-end flow

## 2021-08-26

### Added

- Microsoft Forms integration

## 2021-08-20

### Fixed

- Survey options now appear as expected when creating a new survey project
- Adds a feature flag to disable user biographies from adminHQ

## 2021-08-18

### Added

- Added Italian to platform
- Support for a new verification method specifically for Ghent, which lets users verify using their rijksregisternummer
- Improved participatory budgeting:
  - Support for new virtual currencies (TOK: tokens, CRE: credits)
  - A minimum budget limit can be configured per project, forcing citizens to fill up their basket to some extent (or specify a specific basket amount when minimum and maximum budget are the same)
  - Copy improvements

## 2021-08-11

### Fixed

- When considering to remove a flag after updating content, all relevant attributes are re-evaluated.
- Issues with viewing notifications and marking them as read.

## 2021-08-09

### Fixed

- The preheader with a missing translation has been removed from user confirmation email

### Fixed

- When you sign up with Google, the platform will now automatically use the language of your profile whenever possible
- Fixed invalid SQL queries that were causing various issues throughout the platforms (Part I). (IN-510)

## 2021-08-05

### Added

- Added message logging to monitor tenant creation status (shown in admin HQ).

### Changed

- No default value for the lifecycle stage is prefilled, a value must be explicitly specified.
- Changing the lifecycle stage from/to demo is prohibited.
- Only tenant templates that apply without issues are released.
- On create validation for authors was replaced by publication context, to allow templates to successfully create content without authors.

## 2021-08-04

### Fixed

- Certain characters in Volunteer Cause titles prevented exporting lists of volunteers to Excel from admin/projects/.../volunteering view.
- Limit of 10 events under projects and in back office
- Events widget switch being shown in non-commercial plans

## 2021-07-30

### Added

- Configured dependabot for the frontend, a tool that helps keeping dependencies up to date.
- Added events overview page to navigation menu, which can be enabled or disabled.
- Added events widget to front page, which can be enabled or disabled (commercial feature).

## 2021-07-16

### Added

- Auto-detection of inappropriate content (in beta for certain languages). Flagged content can be inspected on the admin Activity page. The setting can be toggled in the General settings tab.

### Fixed

- On the admin activity page (/admin/moderation), items about proposals now correctly link to proposals (instead of to projects). Also, the copy of the links at the end of the item rows is now correct for different types of content (correct conjugation of 'this post', 'this project', etc. for all languages).

## 2021-07-14

### Added

- Project phases now have their own URLs, which makes it possible to link to a specific phase

### Fixed

- Blocked words for content that can contain HTML
- Searching users after sorting (e.g. by role)

## 2021-07-09

### Changed

- The admin Guide link goes to the support center now instead of to /admin/guide

## 2021-07-02

### Fixed

- Instances where the user name was "unknown author"

### Changed

- Removed the slogan from the homepage footer

## 2021-06-30

### Changed

- Users can no longer leave registration before confirming their account. This should prevent bugs relative to unconfirmed users navigating the platform.

## 2021-06-29

### Fixed

- Map: Fix for ideas that only have coordinates but no address not being shown on the map
- Map: Fix for 'click on the map to add your input' message wrongfully being shown when idea posting is not allowed
- Sign-up flow: Fix for bug that could cause the browser to freeze when the user tried to complete the custom fields step
- Project description: Fix for numbered and unnumbered lists being cut off
- Project Managers can now upload map layers.

### Changed

- Map: When an idea is selected that is hidden behind a cluster the map now zooms in to show that marker
- Map: Idea marker gets centered on map when clicked
- Map: Larger idea box on bigger desktop screens (width > 1440 pixels)
- Idea location: Display idea location in degrees (°) minutes (') seconds ('') when the idea only has coordinates but no address
- Sign-up flow: Show loading spinner when the user clicks on 'skip this step' in the sign-up custom fields step
- Image upload: The default max allowed file size for an image is now 10 Mb instead of 5 Mb

### Added

- 'Go back' button from project to project folder (if appropriate).

## 2021-06-22

### Changed

- Project managers that are assigned to a project and/or its input now lose those assignments when losing project management rights over that project.

### Fixed

- Input manager side modal scroll.

## 2021-06-18

### Fixed

- Privacy policy now opens in new tab.
- Landing page custom section now uses theme colors.
- Buttons and links in project description now open internal links in the same tab, and external links in a new tab.

## 2021-06-16

### Fixed

- Project moderators can no longer see draft projects they don't moderate in the project listing.
- The content and subject of the emails used to share an input (idea/issue/option/contribution/...) do now include the correct input title and URL.
- Sharing new ideas on Facebook goes faster
- Manual campaigns now have the layout content in all available languages.

## 2021-06-11

### Fixed

- Facebook button no longer shows when not configured.

## 2021-06-10

### Fixed

- Creating invites on a platform with many heavy custom registration fields is no longer unworkably slow

## 2021-06-09

### Added

- New citizen-facing map view

## 2021-06-08

### Fixed

- Ordering by ideas by trending is now working.
- Ordering by ideas votes in the input manager is now working.

## 2021-06-07

### Added

- Qualtrics surveys integration.

### Changed

- Project Events are now ordered chronologically from latest to soonest.

### Fixed

- Visibility Labels in the admin projects list are now visible.
- Tagged ideas export is fixed.
- Updating an idea in one locale does not overwrite other locales anymore

## 2021-05-28

### Fixed

- Project Events are now ordered chronologically from soonest to latest.

## 2021-05-27

### Fixed

- Project access rights management are now visible again.

## 2021-05-21

### Added

- Profanity blocker: when posting comments, input, proposals that contain profane words, posting will not be possible and a warning will be shown.

## 2021-05-20

### Fixed

- Excel exports of ideas without author

## 2021-05-19

### Added

- Support for Auth0 as a verification method

## 2021-05-18

### Fixed

- Active users no longer need confirmation

## 2021-05-14

### Fixed

- Fixed an issue causing already registered users to be prompted with the post-registration welcome screen.

## 2021-05-11

### Added

- Added polls to the reporting section of the dashboards

## 2021-05-10

### Changed

- Invited or verified users no longer require confirmation.

## 2021-05-07

### Fixed

- Spreasheet exports throughout the platform are improved.

### Added

- City Admins can now assign any user as the author of an idea when creating or updating.
- Email confirmation now happens in survey and signup page sign up forms.

## 2021-05-06

### Fixed

- Idea export to excel is no longer limited to 250 ideas.

## 2021-05-04

### Fixed

- Fixed issues causing email campaigns not to be sent.

## 2021-05-03

### Changed

- Users are now prompted to confirm their account after creating it, by receiving a confirmation code in their email address.

### Added

- SurveyXact Integration.

## 2021-05-01

### Added

- New module to plug email confirmation to users.

## 2021-04-29

### Fixed

- Editing the banner header in Admin > Settings > General, doesn't cause the other header fields to be cleared anymore

## 2021-04-22

### Fixed

- After the project title error appears, it disappears again after you start correcting the error

## 2021-03-31

### Fixed

- Customizable Banner Fields no longer get emptied/reset when changing another.

### Added

- When a client-side validation error happens for the project title in the admin, there will be an error next to the submit button in addition to the error message next to the input field.

## 2021-03-25

### Fixed

- The input fields for multiple locales provides an error messages when there's an error for at least one of the languages.

## 2021-03-23

### Fixed

- Fix for broken sign-up flow when signing-up through social sign-on

## 2021-03-19

### Fixed

- Admin>Dashboard>Users tab is no longer hidden for admins that manage projects.
- The password input no longer shows the password when hitting ENTER.
- Admin > Settings displays the tabs again

### Changed

- Empty folders are now shown in the landing page, navbar, projects page and sitemap.
- The sitemap no longer shows all projects and folder under each folder.
- Images added to folder descriptions are now compressed, reducing load times in project and folder pages.

### Added

- Allows for sending front-end events to our self-hosted matomo analytics tool

## 2021-03-16

### Changed

- Automatic tagging is functional for all clusters, and enabled for all premium customers

### Added

- Matomo is enabled for all platforms, tracking page views and front-end events (no workshops or back-end events yet)

## 2021-03-11

### Changed

- Tenants are now ordered alphabetically in AdminHQ
- Serbian (Latin) is now a language option.

## 2021-03-10

### Added

- CitizenLab admins can now change the link to the accessibility statement via AdminHQ.
- "Reply-to" field in emails from campaigns can be customized for each platform
- Customizable minimal required password length for each platform

## 2021-03-09

### Fixed

- Fixed a crash that would occur when tring to add tags to an idea

## 2021-03-08

### Fixed

- Phase pages now display the correct count of ideas (not retroactive - will only affect phases modified from today onwards).

## 2021-03-05

### Changed

- Changed the default style of the map
- Proposals/Initiatives are now sorted by most recent by default

### Added

- Custom maps (Project settings > Map): Admins now have the capability to customize the map shown inside of a project. They can do so by uploading geoJson files as layers on the map, and customizing those layers through the back-office UI (e.g. changing colors, marker icons, tooltip text, sort order, map legend, default zoom level, default center point).

### Fixed

- Fixed a crash that could potentially occur when opening an idea page and afterwards going back to the project page

## 2021-03-04

### Added

- In the admin (Settings > Registration tab), admins can now directly set the helper texts on top of the sign-up form (both for step 1 and 2).
- The admin Settings > Homepage and style tab has two new fields: one to allow customization for copy of the banner signed-in users see (on the landing page) and one to set the copy that's shown underneath this banner and above the projects/folders (also on the landing page).
- Copy to clarify sign up/log in possibilities with phone number

### Changed

- The admin Settings > Homepage and style tab has undergone copy improvements and has been rearranged
- The FranceConnect button to login, signup or verify your account now displays the messages required by the vendor.
- Updated the look of the FranceConnect button to login, signup or verify your account to feature the latests changes required by the vendor.

### Fixed

- Downvote button (thumbs down) on input card is displayed for archived projects

## 2021-03-03

### Added

- Users are now notified in app and via email when they're assigned as folder administrators.

## 2021-03-02

### Fixed

- Don't show empty space inside of the idea card when no avatar is present

### Added

- Maori as languages option

### Changed

- Improved layout of project event listings on mobile devices

## 2021-02-26

### Fixed

- France Connect button hover state now complies with the vendor's guidelines.

## 2021-02-24

### Fixed

- The project page no longer shows an eternal spinner when the user has no access to see the project

## 2021-02-18

### Added

- The password fields show an error when the password is too short
- The password fields have a 'show password' button to let people check their password while typing
- The password fields have a strength checker with appropriate informative message on how to increase the strength
- France Connect as a verification method.

### Fixed

- Notifications for started phases are no longer triggered for unpublished projects and folders.

## 2021-02-17

### Changed

- All input fields for multiple locales now use the components with locale switchers, resulting in a cleaner and more compact UI.
- Copy improvements

## 2021-02-12

### Fixed

- Fixed Azure AD login for some Azure setups (Schagen)

### Changed

- When searching for an idea, the search operation no longer searches on the author's name. This was causing severe performance issues and slowness of the paltforms.

## 2021-02-10

### Added

- Automatic tagging

## 2021-02-08

### Fixed

- Fixed a bug preventing registration fields and poll questions from reordering correctly.
- Fixed a bug causing errors in new platforms.

## 2021-02-04

### Fixed

- Fixed a bug causing the projects list in the navbar and projects page to display projects outside of folders when they're contained within them.

## 2021-01-29

### Added

- Ability to redirect URLs through AdminHQ
- Accessibility statement link in the footer

### Fixed

- Fixed issue affecting project managers that blocked access to their managed projects, when these are placed inside a folder.

## 2021-01-28

### Fixed

- A bug in Admin project edit page that did not allow a user to Go Back to the projects list after switching tabs
- Scrolling on the admin users page

## 2021-01-26

### Added

- Folder admin rights. Folder admins or 'managers' can be assigned per folder. They can create projects inside folders they have rights for, and moderate/change the folder and all projects that are inside.
- The 'from' and 'reply-to' emails can be customized by cluster (by our developers, not in Admin HQ). E.g. Benelux notification emails could be sent out by notifications@citizenlab.eu, US emails could be sent out by notifications@citizenlab.us etc., as long as those emails are owned by us. We can choose any email for "reply-to", so also email addresses we don't own. This means "reply-to" could potentially be configured to be an email address of the city, e.g. support@leuven.be. It is currently not possible to customize the reply-to (except for manual campaigns) and from fields for individual tenants.
- When a survey requires the user to be signed-in, we now show the sign in/up form directly on the page when not logged in (instead of the green infobox with a link to the sign-up popup)

### Fixed

- The 'reply-to' field of our emails showed up twice in recipient's email clients, now only once.

### Changed

- Added the recipient first and last name to the 'to' email field in their email client, so not only their email adress is shown.
- The links in the footer can now expand to multiple lines, and therefore accomodate more items (e.g. soon the addition of a link to the accesibility statement)

## 2021-01-21

### Added

- Added right-to-left rendering to emails

## 2021-01-18

### Fixed

- Access rights tab for participatory budget projects
- Admin moderation page access

## 2021-01-15

### Changed

- Copy improvements across different languages

## 2021-01-14

### Added

- Ability to customize the input term for a project

### Changed

- The word 'idea' was removed from as many places as possible from the platform, replaced with more generic copy.

## 2021-01-13

### Changed

- Idea cards redesign
- Project folder page redesign
- Project folders now have a single folder card image instead of 5 folder images in the admin settings
- By default 24 instead of 12 ideas or shown now on the project page

## 2020-12-17

### Fixed

- When creating a project from a template, only templates that are supported by the tenant's locale will show up
- Fixed several layout, interaction and data issues in the manual tagging feature of the Admin Processing page, making it ready for external use.
- Fixed project managers access of the Admin Processing page.

### Added

- Admin activity feed access for project managers
- Added empty state to processing list when no project is selected
- Keyboard shortcut tooltip for navigation buttons of the Admin Processing page

### Changed

- Reduced spacing in sidebar menu, allowing for more items to be displayed
- Style changes on the Admin Processing page

## 2020-12-08

### Fixed

- Issues with password reset and invitation emails
- No more idea duplicates showing up on idea overview pages
- Images no longer disappear from a body of an idea, or description of a project on phase, if placed at the bottom.

### Changed

- Increased color contrast of inactive timeline phases text to meet accesibility standard
- Increased color contrast of event card left-hand event dates to meet accesibility standard
- Increased color contrast of List/Map toggle component to meet accesibility standard

### Added

- Ability to tag ideas manually and automatically in the admin.

## 2020-12-02

### Changed

- By default the last active phase instead of the last phase is now selected when a timeline project has no active phase

### Fixed

- The empty white popup box won't pop up anymore after clicking the map view in non-ideation phases.
- Styling mistakes in the idea page voting and participatory budget boxes.
- The tooltip shown when hovering over a disabled idea posting button in the project page sticky top bar is no longer partially hidden

## 2020-12-01

### Changed

- Ideas are now still editable when idea posting is disabled for a project.

## 2020-11-30

### Added

- Ability to create new and edit existing idea statuses

### Fixed

- The page no longer refreshes when accepting the cookie policy

### Changed

- Segment is no longer used to connect other tools, instead following tools are integrated natively
  - Google Analytics
  - Google Tag Manager
  - Intercom
  - Satismeter
  - Segment, disabled by default
- Error messages for invitations, logins and password resets are now clearer.

## 2020-11-27

### Fixed

- Social authentication with Google when the user has no avatar.

### Changed

- Random user demographics on project copy.

## 2020-11-26

### Added

- Some specific copy for Vitry-sur-Seine

## 2020-11-25

### Fixed

- Sections with extra padding or funky widths in Admin were returned to normal
- Added missing copy from previous release
- Copy improvements in French

### Changed

- Proposal and idea descriptions now require 30 characters instead of the previous 500

## 2020-11-23

### Added

- Some specific copy for Sterling Council

### Fixed

- The Admin UI is no longer exposed to regular (and unauthenticated) users
- Clicking the toggle button of a custom registration field (in Admin > Settings > Registration fields) no longer duplicated the row
- Buttons added in the WYSIWYG editor now have the correct color when hovered
- The cookie policy and accessibility statement are not editable anymore from Admin > Settings > Pages

### Changed

**Project page:**

- Show all events at bottom of page instead of only upcoming events
- Reduced padding of sticky top bar
- Only show sticky top bar when an action button (e.g. 'Post an idea') is present, and you've scrolled past it.

**Project page right-hand sidebar:**

- Show 'See the ideas' button when the project has ended and the last phase was an ideation phase
- Show 'X ideas in the final phase' when the project has ended and the last phase was an ideation phase
- 'X phases' is now clickable and scrolls to the timeline when clicked
- 'X upcoming events' changed to 'X events', and event count now counts all events, not only upcoming events

**Admin project configuration page:**

- Replaced 'Project images' upload widget in back-office (Project > General) with 'Project card image', reduced the max count from 5 to 1 and updated the corresponding tooltip with new recommended image dimensions

**Idea page:**

- The map modal now shows address on top of the map when opened
- Share button copy change from "share idea" to "share"
- Right-hand sidebar is sticky now when its height allows it (= when the viewport is taller than the sidebar)
- Comment box now has an animation when it expands
- Adjusted scroll-to position when pressing 'Add a comment' to make sure the comment box is always fully visible in the viewport.

**Other:**

- Adjusted FileDisplay (downloadable files for a project or idea) link style to show underline by default, and increased contrast of hover color
- Reduced width of DateTimePicker, and always show arrows for time input

## 2020-11-20 (2)

### Fixed

- The project header image is screen reader friendly.
- The similar ideas feature doesn't make backend requests anymore when it's not enabled.

### Changed

- Areas are requested with a max. of 500 now, so more areas are visible in e.g. the admin dashboard.

## 2020-11-18

### Added

- Archived project folder cards on the homepage will now have an "Archived" label, the same way archived projects do\
- Improved support for right-to-left layout
- Experimental processing feature that allows admins and project managers to automatically assign tags to a set of ideas.

### Fixed

- Projects without idea sorting methods are no longer invalid.
- Surveys tab now shows for projects with survey phases.

### Changed

- Moved welcome email from cl2-emails to cl2-back

## 2020-11-16

### Added

- Admins can now select the default sort order for ideas in ideation and participatory budgeting projects, per project

### Changed

- The default sort order of ideas is now "Trending" instead of "Random" for every project if left unchanged
- Improved sign in/up loading speed
- Removed link to survey in the project page sidebar when not logged in. Instead it will show plain none-clickable text (e.g. '1 survey')

### Fixed

- Custom project slugs can now contain alphanumeric Arabic characters
- Project Topics table now updates if a topic is deleted or reordered.
- Empty lines with formatting (like bold or italic) in a Quill editor are now removed if not used as paragraphs.

## 2020-11-10

### Added

#### Integration of trial management into AdminHQ

- The lifecycle of the trials created from AdminHQ and from the website has been unified.
- After 14 days, a trial platform goes to Purgatory (`expired_trial`) and is no longer accessible. Fourteen days later, the expired trial will be removed altogether (at this point, there is no way back).
- The end date of a trial can be modified in AdminHQ (> Edit tenant > Internal tab).

## 2020-11-06

### Added

- Social sharing via WhatsApp
- Ability to edit the project URL
- Fragment to embed a form directly into the new proposal page, for regular users only

### Fixed

- The project about section is visibile in mobile view again
- Maps will no longer overflow on page resizes

## 2020-11-05

### Added

- Reordering of and cleaner interface for managing custom registration field options
- An 'add proposal' button in the proposals admin
- Fragment to user profile page to manage party membership settings (CD&V)
- "User not found" message when visiting a profile for a user that was deleted or could not be found

### Changed

- Proposal title max. length error message
- Moved delete functionality for projects and project folders to the admin overview

### Fixed

- The automatic scroll to the survey on survey project page

## 2020-11-03

### Fixed

- Fixed broken date picker for phase start and end date

## 2020-10-30

### Added

- Initial Right to left layout for Arabic language
- Idea description WYSIWYG editor now supports adding images and/or buttons

## 2020-10-27

### Added

- Support for Arabic

## 2020-10-22

### Added

- Project edit button on project page for admins/project manager
- Copy for Sterling Council

### Fixed

- Links will open in a new tab or stay on the same page depending on their context. Links to places on the platform will open on the same page, unless it breaks the flow (i.e. going to the T&C policy while signing up). Otherwise, they will open in a new tab.

### Changed

- In the project management rights no ambiguous 'no options' message will be shown anymore when you place your cursor in the search field

## 2020-10-16

### Added

- Ability to reorder geographic areas

### Fixed

- Stretched images in 'avatar bubbles'
- Input fields where other people can be @mentioned don't grow too wide anymore
- Linebar charts overlapping elements in the admin dashboard

## 2020-10-14

### Changed

- Project page redesign

## 2020-10-09

### Added

- Map configuration tool in AdminHQ (to configure maps and layers at the project level).

## 2020-10-08

### Added

- Project reports

### Changed

- Small styling fixes
- Smart group support multiple area codes
- Layout refinements for the new idea page
- More compact idea/proposal comment input
- Proposal 'how does it work' redesign

## 2020-10-01

### Changed

- Idea page redesign

## 2020-09-25

### Fixed

- The "Go to platform" button in custom email campaigns now works in Norwegian

### Added

- Granular permissions for proposals
- Possibility to restrict survey access to registered users only
- Logging project published events

### Changed

- Replaced `posting_enabled` in the proposal settings by the posting proposal granular permission
- Granular permissions are always granted to admins

## 2020-09-22

### Added

- Accessibility statement

## 2020-09-17

### Added

- Support for checkbox, number and (free) text values when initializing custom fields through excel invites.

### Changed

- Copy update for German, Romanian, Spanish (CL), and French (BE).

## 2020-09-15

### Added

- Support Enalyzer as a new survey provider
- Registration fields can now be hidden, meaning the user can't see or change them, typically controlled by an outside integration. They can still be used in smart groups.
- Registration fields can now be pre-populated using the invites excel

## 2020-09-08

### Fixed

- Custom buttons (e.g. in project descriptions) have correct styling in Safari.
- Horizontal bar chart overflow in Admin > Dashboard > Users tab
- User graphs for registration fields that are not used are not shown anymore in Admin > Dashboard > Users tab

### Added

- Pricing plan feature flags for smart groups and project access rights

## 2020-09-01

### Fixed

- IE11 no longer gives an error on places that use the intersection observer: project cards, most images, ...

### Added

- New platform setting: 'Abbreviated user names'. When enabled, user names are shown on the platform as first name + initial of last name (Jane D. instead of Jane Doe). This setting is intended for new platforms only. Once this options has been enabled, you MUST NOT change it back.
- You can now export all charts in the admin dashboard as xlsx or svg.
- Translation improvements (email nl...)

### Changed

- The about us (CitizenLab) section has been removed from the cookie policy

## 2020-08-27

### Added

- Support for rich text in field descriptions in the idea form.
- New "Proposed Budget" field in the idea form.

### Changed

- Passwords are checked against a list of common passwords before validation.
- Improving the security around xlsx exports (escaping formulas, enforcing access restrictions, etc.)
- Adding request throttling (rate-limiting) rules.
- Improving the consistency of the focus style.

## 2020-07-30

### Added

- Pricing plans in AdminHQ (Pricing plan limitations are not enforced).
- Showing the number of deviations from the pricing plan defaults in the tenant listing of AdminHQ.

### Changed

- Tidying up the form for creating new tenants in AdminHQ (removing unused features, adding titles and descriptions, reordering features, adding new feature flags, removing fields for non-relevant locales).

## 2020-07-10

### Added

- Project topics

### Changed

- Userid instead of email is used for hidden field in surveys (Leiden)
- New projects have 'draft' status by default

### Fixed

- Topics filter in ideas overview works again

## 2020-07-09 - Workshops

### Fixed

- Speps are scrollable

### Added

- Ability to export the inputs as an exel sheet
- Polish translations
- Portugese (pt-BR) translations

## 2020-06-26

### Fixed

- No longer possible to invite a project manager without selecting a project
- The button on the homepage now also respects the 'disable posting' setting in proposals
- Using project copy or a tenant template that contains a draft initiative no longer fails

### Added

- Romanian

## 2020-06-19

### Fixed

- Polish characters not being rendered correctly

### Added

- Back-office toggle to turn on/off the ability to add new proposals to the platform

## 2020-06-17

### Fixed

- It's no longer needed to manually refresh after deleting your account for a consistent UI
- It's no longer needed to manually refresh after using the admin toggle in the user overview
- The sign-in/up flow now correctly asks the user to verify if the smart group has other rules besides verification
-

demo`is no longer an available option for`organization_type` in admin HQ

- An error is shown when saving a typeform URL with `?email=xxxx` in the URL, which prevented emails to be linked to survey results
- On mobile, the info container in the proposal info page now has the right width
- A general issue with storing cookies if fixed, noticable by missing data in GA, Intercom not showing and the cookie consent repeatedly appearing
- Accessibility fix for the search field
- The `signup_helper_text` setting in admin HQ is again displayed in step 1 of the sign up flow

### Added

- There's a new field in admin HQ to configure custom copy in step 2 of the sign up flow called `custom_fields_signup_helper_text`
- `workshops` can be turned on/off in admin HQ, displayed as a new page in the admin interface

### Changed

- The copy for `project moderator` has changed to `project manager` everywhere
- The info image in the proposals header has changed

## 2020-06-03

### Fixed

- Maps with markers don't lose their center/zoom settings anymore
- English placeholders in idea form are gone for Spanish platforms

## 2020-05-26

### Changed

- Lots of small UI improvements throughout the platform
- Completely overhauled sign up/in flow:
  - Improved UI
  - Opens in a modal on top of existing page
  - Opens when an unauthenticaed user tries to perform an action that requires authentication (e.g. voting)
  - Automatically executes certain actions (e.g. voting) after the sign in/up flow has been completed (note: does not work for social sign-on, only email/password sign-on)
  - Includes a verification step in the sign up flow when the action requires it (e.g. voting is only allowed for verified users)

## 2020-05-20

### Fixed

- Budget field is shown again in idea form for participatory budget projects

## 2020-05-14

### Added

- Idea configurability: disabling/requiring certain fields in the idea form
- The footer has our new logo

### Changed

- Admins will receive a warning and need to confirm before sending a custom email to all users
- A survey project link in the top navigation will link to /info instead of to /survey

## 2020-04-29

### Fixed

- Folders are again shown in the navbar
- Adding an image to the description text now works when creating a project or a phase

### Added

- Support for Polish, Hungarian and Greenlandic

## 2020-04-23

### Fixed

- Long timeline phase names show properly

### Changed

- Redirect to project settings after creating the project
- Links to projects in the navigation menu link to the timeline for timeline projects

## 2020-04-21

### Fixed

- Fixed overlapping issue with idea vote bar on mobile
- Fixed an issue where images were used for which the filename contained special characters

### Added

- The overview (moderation) in the admin now has filters
  - Seen/not seen
  - Type: Comment/Idea/Proposal
  - Project
  - Search
- The idea xlsx export contains extra columns on location, number of comments and number of attachments

### Changed

- The permissions tab in the project settings has reordered content, to be more logical
- In German, the formal 'Sie' form has been replaced with the informal 'Du' form

## 2020-03-31

### Fixed

- Signing up with keyboard keys (Firefox)
- Composing manual emails with text images
- Exporting sheet of volunteers with long cause titles

### Added

- Folder attachments
- Publication status for folders

### Changed

- Show folder projects within admin project page

## 2020-03-20

### Added

- Volunteering as a new participation method

## 2020-03-16

### Fixed

- The project templates in the admin load again

## 2020-03-13

### Fixed

- The folder header image is not overly compressed when making changes to the folder settings
- The loading spinner on the idea page is centered

### Added

- Add images to folders, shown in cards.

### Changed

- Admins can now comment on ideas.

## 2020-03-10

### Fixed

- Fixed consent banner popping up every time you log in as admin
- Fixed back-office initiative status change 'Use latest official updates' radio button not working
- Fixed broken copy in Initiative page right-hand widget

### Added

- Add tooltip explaining what the city will do when the voting threshold is reached for a successful initiative
- Added verification step to the signup flow
- New continuous flow from vote button clicked to vote casted for unauthenticated, unverified users (click vote button -> account creation -> verification -> optional/required custom signup fields -> programmatically cast vote -> successfully voted message appears)
- The rich text editor in the admin now supports buttons

### Changed

- Admin HQ: new and improved list of timezones

## 2020-03-05

### Fixed

- Signup step 2 can no longer be skipped when there are required fields
- Correct tooltip link for support article on invitations
- Correct error messages when not filling in start/end date of a phase

### Added

- Setting to disable downvoting in a phase/project, feature flagged
- When a non-logged in visitor tries to vote on an idea that requires verification, the verification modal automatically appears after registering

## 2020-02-24

### Fixed

- Initiative image not found errors
- Templates generator out of disk space

### Added

- Folders i1
  - When enabled, an admin can create, edit, delete folders and move projects into and out of folders
  - Folders show in the project lists and can be ordered within projects

### Changed

- Initiative explanatory texts show on mobile views
- Existing platforms have a moderator@citizenlab.co admin user with a strong password in LastPass
- In the admin section, projects are no longer presented by publication status (Folders i1)

## 2020-02-19

### Fixed

- Loading more comments on the user profile page works again
- Accessibility improvements
- Adding an image no longer pops up the file dialog twice
- Changed to dedicated IP in mailgun to improve general deliverability of emails

### Added

- Improvements to the PB UI to make sure users confirm their basket at the end
- Ideation configurability i1
  - The idea form can be customized, on a project level, to display custom description texts for every field
- People filling out a poll are now included in the 'participated in' smart group rules
- Make me admin section in Admin HQ

### Changed

- When a platform no longer is available at a url, the application redirects to the CitizenLab website
- New platforms automatically get a moderator@citizenlab.co admin user with a strong password in LastPass

## 2020-01-29

### Fixed

- Rich text editor no longer allows non-video iframe content
- Smart groups that refer to a deleted project now get cleaned up when deleting a project
- All cookie consent buttons are now reachable on IE11
- More accessibility fixes
- The organization name is no longer missing in the password reset email

### Added

- CSAM verification
  - Users can authenticate and verify using BeID or itsme
  - User properties controlled by a verification method are locked in the user profile
  - Base layer of support for other similar verification methods in the future
- The order of project templates can now be changed in Templates HQ

### Changed

- Project templates overview no longer shows the filters

## 2020-01-17

### Fixed

- Further accesibility improvements:
  - Screen reader improvement for translations
  - Some color contrast improvements

### Added

- A hidden topics manager available at https://myfavouriteplatform.citizenlab.co/admin/topics

## 2020-01-15

### Fixed

- In the admin, the project title is now always displayed when editing a project
- Further accesibility improvements:
  - Site map improvements (navigation, clearer for screen readers)
  - Improved colors in several places for users with sight disability
  - Improved HTML to better inform screen reader users
  - Added keyboard functionality of password recovery
  - Improved forms (easier to use for users with motoric disabilities, better and more consistent validation, tips and tricks on mobile initiative form)
  - Improvements for screen reader in different languages (language picker, comment translations)
  - Added title (visible in your tab) for user settings page
  - Improved screen reader experience for comment posting, deleting, upvoting and idea voting

### Added

- The email notification settings on the user profile are now grouped in categories
- Unsubscribing through an email link now works without having to sign in first

### Changed

- The idea manager now shows all ideas by default, instead of filtered by the current user as assignee

## 2020-01-07

### Added

- Go to idea manager when clicking 'idea assigned to you' notification
- 2th iteration of the new admin moderation feature:
  - Not viewed/Viewed filtering
  - The ability to select one or more items and mark them as viewed/not viewed
  - 'Belongs to' table column, which shows the context that a piece of content belongs to (e.g. the idea and project that a comment belongs to)
  - 'Read more' expand mechanism for longer pieces of content
  - Language selector for multilingual content
  - 'Go to' link that will open a new tab and navigate you to the idea/iniative/comment that was posted

### Changed

- Improve layout (and more specifically width) of idea/iniatiatve forms on mobile
- Separate checkboxes for privacy policy and cookie policy
- Make the emails opt-in at registration

### Fixed

- Fix for unreadable password reset error message on Firefox
- Fix for project granular permission radio buttons not working

## 2019-12-12

### Added

- Polls now support questions for which a user can check multiple options, with a configurable maximum
- It's now possible to make a poll anonymous, which hides the user from the response excel export
- New verification method `id_card_lookup`, which supports the generic flow of verifying a user using a predined list of ID card numbers.
  - The copy can be configured in Admin HQ
  - The id cards CSV can be uploaded through Admin HQ

## 2019-12-11

### Added

- Admin moderation iteration 1 (feature flagged, turned on for a selected number of test clients)
- New verification onboarding campaign

### Changed

- Improved timeline composer
- Wysiwyg accessibility improvement

### Fixed

- English notifications when you have French as your language

## 2019-12-06

### Fixed

- Accessibility improvements:
  - Polls
  - Idea/initiative filter boxes
- Uploading a file in admin project page now shows the loading spinner when in progress
- Fixed English copy in notifications when other language selected
- Fixed project copy in Admin HQ not being saved

## 2019-12-05

### Fixed

- Small popups (popovers) no longer go off-screen on smaller screens
- Tooltips are no longer occluded by the checkbox in the idea manager
- The info icon on the initiatives voting box has improved alignment
- Project templates now display when there's only `en` is configured as a tenant locale
- When changing the lifecycle stage of a tenant, the update is now sent right away to segment
- When users accept an inivitation and are in a group, the group count is correctly updated
- Dropdowns in the registration flow can again support empty values
- Accessibility:
  - Various color changes to improve color contrasts
  - Color warning when picking too low contrast
  - Improvements to radio buttons, checkboxes, links and buttons for keyboard accessibility
  - Default built-in pages for new tenants have a better hierarchy for screen readers
- User posted an idea/initiative notification for admins will be in the correct language

## 2019-11-25

### Changed

- Updated translations
- Area filter not shown when no areas are configured
- Overall accessibility improvements for screen readers
- Improved accessibility of the select component, radio button, image upload and tooltip

### Fixed

- When adding a vote that triggers the voting limit on a project/phase, the other idea cards now automatically get updated with disabled vote buttons
- Fix for mobile bottom menu not being clickable when idea page was opened
- Navigating directly between projects via the menu no longer results in faulty idea card collections
- Display toggle (map or list view) of idea and initiative cards works again

## 2019-11-19

### Added

- New ideation project/phase setting called 'Idea location', which enables or disabled the ability to add a location to an idea and show the ideas on a map

### Changed

- Improved accessibility of the image upload component
- COW tooltipy copy
- Sharing modal layout improvement

### Fixed

- Checkboxes have unique ids to correctly identify their corresponding label, which improves screen reader friendliness when you have multiple checkboxes on one page.
- Avatar layout is back to the previous, smaller version

## 2019-11-15

### Fixed

- Fix for 'Click on map to add an idea' functionality not working
- Fix for notifications not showing

## 2019-11-12

### Fixed

- An email with subject `hihi` is no longer sent to admins that had their invite accepted
- Whe clicking the delete button in the file uploader, the page no longer refreshes
- Project templates no longer show with empty copy when the language is missing
- The countdown timer on initiatives now shows the correct value for days
- The radio buttons in the cookie manager are clickable again
- Changing the host of a tenant no longer breaks images embedded in texts
- It's possible again to unassign an idea in the idea manager
- The popup for adding a video or link URL is no longer invisible or unusable in some situations
- Uploading files is no longer failing for various filetypes we want to support
- Keyboard accessibility for modals

### Added

- ID Verification iteration 1
  - Users can verify their account by entering their ID card numbers (currently Chile only)
  - Verification is feature flagged and off by default
  - Smart groups can include the criterium 'is verified'
  - Users are prompted to verify their account when taking an actions that requires verification
- Total population for a tenant can now be entered in Admin HQ
- It's now possible to configure the word used for areas towards citizens from the areas admin
- Improvements to accessibility:
  - Idea and initiative forms: clearer for screen readers, keyboard accessibility, and more accessible input fields
  - Nav bar: clearer for screen readers and improved keyboard navigation
  - Project navigation and phases: clearer for screen readers
  - Sign-in, password reset and recovery pages: labeling of the input fields, clearer for screen readers
  - Participatory budgeting: clearer for screen readers

### Changed

- The organization name is now the default author in an official update

## 2019-10-22

### Fixed

- The sharing title on the idea page is now vertically aligned
- Improvements to the 'bad gateway' message sometimes affecting social sharing
- The map and markers are again visible in the admin dashboard
- First round of accessibility fixes and improvements
  - Dynamics of certain interactions are picked up by screen readers (PB, voting, ...)
  - Overall clarity for screen readers has improved
  - Improvements to information structure: HTML structure, W3C errors, head element with correct titles
  - Keyboard accessibility has generally improved: sign-up problems, login links, PB assignment, ...

### Added

- Initiatives iteration 3
  - Automatic status changes on threshold reached or time expired
  - When updating the status, official feedback needs to be provided simultaneously
  - Users receive emails and notifications related to (their) initiative
  - Initiatives support images in their body text
- Project templates
  - Admins can now create projects starting from a template
  - Templates contain images, a description and a timeline and let admin filter them by tags
  - Admins can share template descriptions with a publically accessible link
- It's now possible to configure the banner overlay color from the customize settings
- A custom email campaign now contains a CTA button by default

### Changed

- Complete copy overhaul of all emails

## 2019-10-03

### Fixed

- PB phase now has a basket button in the project navbar
- The datepicker in the timeline admin now works in IE11

### Changed

- For fragments (small pieces of UI that can be overridden per tenant) to work, they need to be enabled individually in admin HQ.

## 2019-09-25

### Fixed

- It's again possible to change a ideation/PB phase to something else when it contains no ideas
- Older browsers no longer crash when scrolling through comments (intersection observer error)
- Pagination controls are now correctly shown when there's multiple pages of users in the users manager
- The user count of groups in the users manager no longer includes invitees and matches the data shown
- Transition of timeline phases now happen at midnight, properly respecting the tenant timezone
- When looking at the map of an idea or initiative, the map marker is visible again
- The initiatives overview pages now uses the correct header and text colors
- The vote control on an initiative is no longer invisible on a tablet screen size
- The idea page in a budgeting context now shows the idea's budget
- The assign button on an idea card in a budgeting context behaves as expected when not logged in
- Project copy in Admin HQ that includes comments no longer fails
- Changing granular permissions by project moderator no longer fails

### Added

- Polling is now supported as a new participation method in a continuous project or a phase
  - A poll consists of multiple question with predefined answers
  - Users can only submit a poll once
  - Taking a poll can be restricted to certain groups, using granular permissions
  - The poll results can be exported to excel from the project settings
- It's now possible to disable Google Analytics, Google Tag Manager, Facebook Pixel and AdWords for specific tenants through Admin HQ

### Changed

- Large amount of copy improvements throughout to improve consistency and experience
- The ideas overview page is no longer enabled by default for new tenants
- The built-in 'Open idea project' can now be deleted in the project admin

## 2019-08-30

### Fixed

- The map preview box no longer overflows on mobile devices
- You're now correctly directed back to the idea/initiatives page after signing in/up through commenting

### Changed

- The height of the rich text editor is now limited to your screen height, to limit the scrolling when applying styles

## 2019-08-29

### Fixed

- Uploaded animated gifs are no longer displayed with weird artifacts
- Features that depend on NLP are less likely to be missing some parts of the data

### Added

- Citizen initiatives
  - Citizens can post view and post initiatives
  - Admins can manage initiatives, similar to how they manage ideas
  - Current limitation to be aware of, coming very soon:
    - No emails and notifications related to initiatives yet
    - No automated status changes when an initiative reaches enough votes or expires yet

## 2019-08-09

### Fixed

- Fixed a bug that sometimes prevented voting on comments
- When editing a comment, a mention in the comment no longer shows up as html
- In the dashboard, the domicile value 'outside' is now properly translated
- Some fixes were made to improve loading of the dashboard map with data edge cases
- Deleting a phase now still works when users that reveived notifications about the phase have deleted their account
- New releases should no longer require a hard refresh, avoiding landing page crashing issues we had

### Added

- File input on the idea form now works on mobile, if the device supports it

## 2019-07-26

### Fixed

- The project moderator email and notification now link to the admin idea manager instead of citizen side
- The widget no longer shows the `Multiloc`, but the real idea titles for some platforms

### Added

- Speed improvements to data requests to the backend throughout the whole paltform
- Changing the participation method from ideation to information/survey when there are ideas present is now prevented by the UI
- It's now possible to manually reorder archived projects
- There's new in-platform notifications for a status change on an idea you commented or voted on

## 2019-07-18

### Fixed

- It's no longer possible to change the participation method to information or survey if a phase/project already contains ideas
- The 'Share your idea modal' is now properly centered
- It's no longer possible to send out a manual email campaign when the author is not properly defined
- Invite emails are being sent out again
- Imported ideas no longer cause incomplete pages of idea cards
- Invited users who did not accept yet no longer receive any automated digest emails

## 2019-07-08

### Fixed

- When changing images like the project header, it's no longer needed to refresh to see the result
- The comments now display with a shorter date format to work better on smaller screens
- The code snippet from the widget will now work in some website that are strict on valid html
- The number of days in the assignee digest email is no longer 'null'
- The project preview description input is displayed again in the projects admin
- The idea status is no longer hidden when no vote buttons are displayed on the idea page
- Duplicate idea cards no longer appear when loading new pages

### Added

- Performance optimizations on the initial loading of the platform
- Performance optimizations on loading new pages of ideas and projects
- Newly uploaded images are automatically optimized to be smaller in filesize and load faster
- The 'Add an idea' button is now shown in every tab of the projects admin
- It's now possible to add videos to the idea body text
- E-mails are no longer sent out through Vero, but are using the internal cl2-emails server

### Changed

- The automated emails in the admin no longer show the time schedule, to work around the broken translations
- The rights for voting on comments now follow the same rights than commenting itself, instead of following the rights for idea voting
- On smaller desktop screens, 3 columns of idea cards are now shown instead of 2
- When adding an idea from the map, the idea will now be positioned on the exact location that was clicked instead of to the nearest detectable address
- Using the project copy tool in admin HQ is more tolerant about making copies of inconsistent source projects

## 2019-06-19

### Fixed

- Show 3-column instead of 2-column layout for ideas overview page on smaller desktop screens
- Don't hide status label on idea page when voting buttons are not shown

### Changed

- Small improvement in loading speed

## 2019-06-17

## Fixed

- The column titles in comments excel export are aligned with the content
- There's now enough space between voting anc translate links under a comment
- Vote button on an idea no longer stays active when a vote on that idea causes the voting treshold of the project to be reached

## Added

- The admin part of the new citizen initiatives is available (set initiatives feature on `allowed`)
  - Cities can configure how they plan to use initiatives
- A preview of how initiatives will look like city side is available, not yet ready for prime time (set initiatives feature on `allowed` and `enabled`)
- The ideas overview page has a new filtering sidebar, which will be used for other idea and initiative listings in the future
  - On idea status
  - On topic
  - Search
- Comments now load automatically while scrolling down, so the first comments appear faster

## 2019-06-05

### Fixed

- Fix an issue that when showing some ideas in an idea card would make the application crash

## 2019-05-21

### Fixed

- The idea page does no longer retain its previous scroll position when closing and reopening it
- The Similar Ideas box no longer has a problem with long idea titles not fitting inside of the box
- The Similar Ideas box content did not update when directly navigating from one idea page to the next
- The 'What were you looking for?' modal no longer gives an error when trying to open it

### Changed

- You now get redirected to the previously visited page instead of the landing page after you've completed the signup process

## 2019-05-20

### Fixed

- Closing the notification menu after scrolling no longer results in a navbar error
- When accessing the idea manager as a moderator, the assignee filter defaults to 'assigned to me'
- The idea and comment counts on the profile page now update as expected
- It's now possible to use a dropdown input in the 2nd registration step with a screen reader
- An invited user can no longer request a password reset, thereby becoming an inconsistent user that resulted in lots of problems

### Added

- Restyle of the idea page
  - Cleaner new style
  - Opening an idea no longer appears to be a modal
  - Properly styled similar ideas section
  - Showing comment count and avatars of contributors

### Changed

- When clicking the edit button in the idea manager, the edit form now opens in the sidemodal

## 2019-05-15

### Fixed

- Opening the projects dropdown no longer shows all menu items hovered when opened
- Users that can't contribute (post/comment/vote/survey) no longer get an email when a phase starts
- When a project has an ideation and a PB phase, the voting buttons are now shown during the ideation phase
- The admin navigation menu for moderators is now consistent with that for admins
- Moderators that try to access pages only accessible for admins, now get redirected to the dashboard
- The details tab in clustering doesn't cause the info panel to freeze anymore
- When writing an official update, the sbumit button now only becomes active when submission is possible
- The 'no options' copy in a dropdown without anything inside is now correctly translated
- Making a field empty in Admin HQ now correctly saves the empty value
- The active users graph no longer includes users that received an email as being active
- The translation button in an idea is no longer shown when there's only one platform language
- After changing granular permission, a refresh is no longer needed to see the results on ideas
- The sideview in the idea manager now shows the status dropdown in the correct language
- The layout of the sideview in the idea manager is now corrected
- A digest email to idea assignees is no longer sent out when no ideas are assigned to the admin/moderator
- Signing in with VUB Net ID works again
- Loading the insights map can no longer be infinite, it will now show an error message when the request fails

### Added

- The profile page of a user now also shows the comments by that user
- Users can now delete their own profile from their edit profile page
- Similar ideas, clustering and location detection now work in Spanish, German, Danish and Norwegian
- Facebooks bot coming from `tfbnw.net` are now blocked from signing up
- Moderators now also have a global idea manager, showing all the ideas from the projects they're moderating
- Loading the insights map, which can be slow, now shows a loading indicator

### Changed

- Voting buttons are no longer shown when voting is not enabled
- Improved and more granular copy text for several voting and commenting disabled messages

## 2019-04-30

### Fixed

- Time remaning on project card is no longer Capitalized
- Non-admin users no longer get pushed to intercom
- Improvements to the idea manager for IE11
- When filtering on a project in the idea manager, the selected project is highlighted again
- @citizenlab.cl admins can now also access churned platforms
- The user count in the user manager now includes migrated cl1 users
- Sending invitations will no longer fail on duplicate mixed-case email addresses

### Added

- Ideas can now be assigned to moderators and admins in the idea manager
  - Added filter on assignee, set by default to 'assigned to me'
  - Added filter to only show ideas that need feedback
  - When clicking an idea, it now opens in and can be partially edited from a half screen modal
  - Admins and moderators get a weekly digest email with their ideas that need feedback
- Completely new comments UI with support for comment upvotes
  - Comments are visually clearly grouped per parent comment
  - Sub-comments use @mentions to target which other subcomment they reply to
  - Comments can be sorted by time or by votes
- Ideas can now be sorted randomly, which is the new default
- New smart group rule for users that contributed to a specific topic
- New smart group rule for users that contributed to ideas with a specific status
- Clear error message when an invitee does a normal sign up

### Changed

- The idea grid no longer shows a 'post an idea' button when there are no ideas yet

## 2019-04-24

### Fixed

- Project cards now show correct time remaining until midnight

## 2019-04-23

### Fixed

- Closing the notification menu does not cause an error anymore
- The unread notifications count is now displayed correctly on IE11
- Clicking on an invite link will now show an immediate error if the invite is no longer valid

### Changed

- The admin guide is now under the Get Started link and the dashboards is the admin index
- The project cards give feedback CTA was removed
- An idea can now be deleted on the idea page
- The default border radius throughout the platform now is 3px instead of 5px
- The areas filter on the project cards is only shown when there is more than one area

## 2019-04-16

### Fixed

- The comment count of a project remains correct when moving an idea to a different project
- Fixed an issue when copying projects (through the admin HQ) to tenants with conflicting locales
- Only count people who posted/voted/commented/... as participants (this is perceived as a fix in the dashboards)
- Invites are still sent out when some emails correspond to existing users/invitees
- Phase started/upcoming notifications are only sent out for published projects

### Added

- Posting text with a URL will turn the URL part into a link
- Added smart group rules for topic and idea status participants

### Changed

- New configuration for which email campaigns are enabled by default
- Changed project image medium size to 575x575

## 2019-04-02

### Fixed

- The new idea button now shows the tooltip on focus
- The gender graph in clustering is now translated
- Tooltips on the right of the screen no longer fall off
- Text in tooltips no longer overflows the tooltip borders
- When there are no ideas, the 'post an idea' button is no longer shown on a user profile or the ideas overview page
- The project card no longer displays a line on the bottom when there is no meta information available
- Downloading the survey results now consistently triggers a browser download
- The bottom of the left sidebar of the idea manager can now be reached when there are a lot of projects
- The time control in the admin dashboard is now translated
- Various fixes to improve resilience of project copy tool

### Added

- The ideas overview page now has a project filter
- The various pages now support the `$|orgName|` variable, which is replaced by the organization name of the tenant
- Non-CitizenLab admins can no longer access the admin when the lifecycle stage is set to churned
- A new style variable controls the header opacity when signed in
- New email as a reminder to an invitee after 3 days
- New email when a project phase will start in a week
- New email when a new project phase has started
- The ideas link in the navbar is now feature flagged as `ideas_overview`

### Changed

- When filtering projects by multiple areas, all projects that have one of the areas or no area are now shown
- The user search box for adding a moderator now shows a better placeholder text, explaining the goal

## 2019-03-20

### Fixed

- Fixed mobile layout issues with cookie policy, idea image and idea title for small screens (IPhone 5S)
- Posting an idea in a timeline that hasn't started yet (as an admin) now puts the idea in the first phase
- Notifications menu renders properly in IE11
- The CTA on project cards is no longer shown for archived and finished projects
- Invited users that sign up with another authentication provider now automatically redeem their invitation
- When the tenant only has one locale, no language switcher is shown in the official feedback form

### Added

- Capabilities have been added to apply custom styling to the platform header
  - Styling can be changed through a new style tab in admin HQ
  - It's also possible to configure a different platform-wide font
  - Styling changes should only be done by a designer or front-end developer, as there are a lot of things that could go wrong
- The initial loading speed of the platform has increased noticably due to no longer loading things that are not immediately needed right away.
- Tenant templates are now automatically updated from the `.template` platforms every night
- The project copy tool in admin HQ now supports time shifting and automatically tries to solve language conflicts in the data
- New notifications and emails for upcoming (1 week before) and starting phases

### Changed

- Archived ieas are no longer displayed on the general ideas page
- The time remaining on project cards is no longer shown on 2 lines if there's enough space
- New platforms will show the 'manual project sorting' toggle by default
- Some changes were made to modals throughout to make them more consistent and responsiveness
- New ideas now have a minimal character limit of 10 for the title and 30 for the body
- User pages have a more elaborate meta title and description for SEO purposes

## 2019-03-11

### Fixed

- Notifications layout on IE11
- Errors due to loading the page during a deployment

## 2019-03-11

### Fixed

- Similar ideas is now fast enough to enable in production
- NLP insights will no longer keep on loading when creating a new clusgtering graph
- The comment count on project cards now correctly updates on deleted comments
- Various spacing issues with the new landing page on mobile are fixed
- When logging out, the avatars on the project card no longer disappear
- The widget no longer cuts off the title when it's too long
- In admin > settings > pages, all inputs are now correctly displayed using the rich text editor
- The notifications are no longer indented inconsistently
- Exporting typeform survey results now also work when the survey embed url contains `?source=xxxxx`
- When there's a dropdown with a lot of options during signup, these options are no longer unreachable when scrolling down
- The cookie policy no longer displays overlapping text on mobile
- The `isSuperAdmin`, `isProjectModerator` and `highestRole` user properties are now always named using camelCasing

### Added

- Official feedback
  - Admins and moderators can react to ideas with official feedback from the idea page
  - Users contributing to the idea receive a notification and email
  - Feedback can be posted using a free text name
  - Feedback can be updated later on
  - Admin and moderators can no longer write top-level comments
  - Comments by admins or moderators carry an `Official` badge
- When giving product feedback from the footer, a message and email can be provided for negative feedback
- CTA on project card now takes granular permissions into account
- CTA on project card is now also shown on mobile
- Projects for which the final phase has finished are marked as finished on their project card
- Projects on the landing page and all projects page can now be filtered on area through the URL

### Changed

- The avatars on a project card now include all users that posted, voted or commented
- Commenting is no longer possible on ideas not in the active phase

## 2019-03-03

### Fixed

- Manually sorting projects in the admin works as expected

### Added

- Support for Spanish
- The copy of 'x is currently working on' can be customized in admin HQ
- Extra caching layer in cl2-nlp speeds up similar ideas and creating clusters

## 2019-02-28

### Fixed

- In the dashboard, the labels on the users by gender donut chart are no longer cut off
- Adding file attachments with multiple consecutive spaces in the filename no longer fails
- Project copy in admin HQ no longer fails when users have mismatching locales with the new platform

### Added

- New landing page redesign
  - Project cards have a new layout and show the time remaining, a CTA and a metric related to the type of phase
  - The bottom of the landing page displays a new custom info text, configurable in the admin settings
  - New smarter project sorting algorithm, which can be changed to manual ordering in the projects admin
  - Ideas are no longer shown on the landing page
  - The `Show all projects` link is only shown when there are more than 10 projects
- New attributes are added to segment, available in all downstream tools:
  - `isSuperAdmin`: Set to true when the user is an admin with a citizenlab email
  - `isProjectModerator`
  - `highestRole`: Either `super_admin`, `admin`, `project_moderator` or `user`

### Changed

- Intercom now only receives users that are admin or project moderator (excluding citizenlab users)

## 2019-02-20

### Fixed

- User digest email events are sent out again
- The user statistics on the admin dashboard are back to the correct values
- Creating a new project page as an admin does not result in a blank page anymore
- Improved saving behaviour when saving images in a phase's description
- When logged in and visiting a url containing another locale than the one you previously picked, your locale choice is no longer overwritten

### Added

- Project copy feature (in admin HQ) now also supports copying ideas (including comments and votes) and allows you to specify a new slug for the project URL
- Unlogged users locale preference is saved in their browser

## 2019-02-14

### Fixed

- Project/new is no longer a blank page

## 2019-02-13

### Fixed

- Texts written with the rich text editor are shown more consistently in and outside of the editor
- Opening a dropdown of the smart group conditions form now scrolls down the modal
- When changing the sorting method in the ideas overview, the pagination now resets as expected
- Google login no longer uses the deprecated Google+ authentication API

### Added

- Typeform survey for typeform can now be downloaded as xlsx from a tab in the project settings
  - The Segment user token needs to be filled out in Admin HQ
  - New survey responses generate an event in segment
- Survey providers can be feature flagged individually
- New \*.template.citizenlab.co platforms now serve as definitions of the tenant template
- The registration fields overview in admin now shows a badge when fields are required

### Changed

- Surveymonkey is now feature-flagged off by default for new platforms

## 2019-01-30

### Fixed

- Long topic names no longer overlap in the admin dashboards
- Video no longer pops out of the phase description text
- Added event tracking for widget code copy and changing notification settings
- Saving admin settings no longer fails because of a mismatch between platform and user languages
- The password reset message now renders correctly on IE11
- It's easier to delete a selected image in the rich text editor
- The copy in the modal to create a new group now renders correctly in IE11
- Texts used in the the dashboard insights are no longer only shown in English
- Tracking of the 'Did you find what you're looking for?' footer not works correctly

### Added

- Tooltips have been added throughout the whole admin interface
- A new homepage custom text section can be configured in the admin settings, it will appear on the landing page in a future release
- New experimental notifications have been added that notify admins/moderators on every single idea and comment
- New tenant properties are being logged to Google Analytics

## 2019-01-19

### Fixed

- Registration fields of the type 'multiple select' can again be set in the 2nd step of the signup flow
- Creating invitations through an excel file no longer fails when there are multiple users with the same first and last name

## 2019-01-18

### Fixed

- Overflowing text in project header
- Fixed color overlay full opaque for non-updated tenant settings
- Fixed avatar layout in IE11
- Fixed idea page scrolling not working in some cases on iPad
- Pressing the enter key inside of a project settings page will no longer trigger a dialog to delet the project

### Changed

- Reduced the size of the avatars on the landing page header and footer
- Made 'alt' text inside avatar invisible
- Better cross-browser scaling of the background image of the header that's being shown to signed-in users
- Added more spacing underneath Survey, as not to overlap the new feedback buttons
- Increased width of author header inside of a comment to better accomodate long names
- Adjusted avatar hover effect to be inline with design spec￼

## 2019-01-17

### Added

- `header_overlay_opacity` in admin HQ allows to configure how transparent header color is when not signed in
- `custom_onboarding_fallback_message` in admin HQ allows to override the message shown in the header when signed in

## 2019-01-16

### Fixed

- The clustering prototype no longer shows labels behind other content
- Removing a project header image is again possible
- New active platforms get properly submitted to google search console again
- Scrolling issues with an iPad on the idea modal have been resolved
- Signing up through Google is working again
- The line underneath active elements in the project navbar now has the correct length
- A long location does no longer break the lay-out of an event card
- The dashboards are visible again by project moderators
- The admin toggle in the users manager is working again

### Added

- When logged in, a user gets to see a dynamic call to action, asking to
  - Complete their profile
  - Display a custom message configurable through admin HQ
  - Display the default fallback engagement motivator
- The landing page header now shows user avatars
- It's now possible to post an idea from the admin idea manager
- The footer now shows a feedback element for citizens
- A new 'map' dashboard now shows the ideas on their locations detected from the text using NLP
- The clustering prototype now shows the detected keywords when clustering is used

### Changed

- The navbar and landing page have a completely refreshed design
  - The font has changed all over the platform
  - 3 different colors (main, secondary, text) are configurable in Admin HQ
- The clustering prototype has been moved to its own dashboard tab
- Project cards for continuous projects now link to the information page instead of ideas

## 2018-12-26

### Fixed

- The rich text editor now formats more content the same way as they will be shown in the platform

### Added

- Admin onboarding guide
  - Shown as the first page in the admin, guiding users on steps to take
- The idea page now shows similar ideas, based on NLP
  - Feature flagged as `similar_ideas`, turned off by default
  - Experimental, intended to evaluate NLP similarity performance
- A user is now automatically signed out from FranceConnect when signing out of the platform

### Changed

- When a user signs in using FranceConnect, names and some signup fields can no longer be changed manually
- The FranceConnect button now has the official size and dimensions and no T&C
- SEO improvements to the "Powered by CitizenLab" logo

## 2018-12-13

### Fixed

- User digest email campaigns is sent out again
- IE11 UI fixes:
  - Project card text overflow bug
  - Project header text wrapping/centering bug
  - Timeline header broken layout bug
  - Dropdown not correctly positioned bug
- Creating new tenants and changing the host of existing tenants makes automatic DNS changes again

### Added

- SEO improvements: project pages and info pages are now included in sitemap
- Surveys now have Google Forms support

## 2018-12-11-2

### Fixed

- A required registration field of type number no longer blocks users on step 2 of the registration flow

## 2018-12-11

### Fixed

- Loading an idea page with a deleted comment no longer results in an error being shown
- Assigning a first bedget to a PB project as a new user no longer shows an infinite spinner
- Various dropdowns, most famously users group selection dropdown, no longer overlap menu items

## 2018-12-07

### Fixed

- It's again possible to write a comment to a comment on mobile
- When logged in and trying to log in again, the user is now redirected to the homepage
- A deleted user no longer generates a link going nowhere in the comments
- The dropdown menu for granular permissions no longer disappears behind the user search field
- After deleting an idea, the edit and delete buttons are no longer shown in the idea manager
- Long event title no longer pass out of the event box
- Notifications from a user that got deleted now show 'deleted user' instead of nothing

### Added

- Machine translations on the idea page
  - The idea body and every comment not in the user's language shows a button to translate
  - Feature flagged as `machine_translations`
  - Works for all languages
- Show the currency in the amount field for participatory budgeting in the admin
- Built-in registration fields can now be made required in the admin
- FranceConnect now shows a "What is FranceConnect?" link under the button

### Changed

- The picks column in the idea manager no longer shows a euro icon

## 2018-11-28

### Fixed

- IE11 graphical fixes in text editor, status badges and file drag&drop area fixed
- The idea tab is visible again within the admin of a continuous PB project
- The checkbox within 3rd party login buttons is now clickable in Firefox

## 2018-11-27

### Fixed

- When all registration fields are disabled, signing up through invite no longer blocks on the first step
- A moderator that has not yet accepted their invitation, is no longer shown as 'null null' in the moderators list
- Adding an idea by clicking on the map is possible again

### Changed

- When there are no events in a project, the events title is no longer shown
- The logo for Azure AD login (VUB Net ID) is shown as a larger image
- When logging in through a 3rd party login provider, the user needs to confirm that they've already accepted the terms and conditions

## 2018-11-22

### Fixed

- In the clustering prototype, comparing clusters using the CTRL key now also works on Mac
- Widget HTML code can now be copied again
- Long consequent lines of text now get broken up in multiple lines on the idea page
- Admin pages are no longer accessible for normal users
- Reduced problems with edge cases for uploading images and attachments

### Added

- Participatory budgeting (PB)
  - A new participation method in continuous and timeline projects
  - Admins and moderators can set budget on ideas and a maximum budget on the PB phase
  - Citizens can fill their basket with ideas, until they hit the limit
  - Citizens can submit their basket when they're done
  - Admins and moderators can process the results through the idea manager and excel export
- Advanced dashboards: iteration 1
  - The summary tab shows statistics on idea/comment/vote and registration activities
  - The users tab shows information on user demographics and a leaderboard
  - The time filter can be controller with the precision of a day
  - Project, group and topic filters are available when applicable
  - Project moderators can access the summary tabs with enforced project filter
- Social sharing through the modal is now separately trackable from sharing through the idea page
- The ideas excel export now contains the idea status
- A new smart group rule allows for filtering on project moderators and normal users

### Changed

- Project navigation is now shown in new navigation bar on top
- The content of the 'Open idea project' for new tenants has changed
- After posting an idea, the user is redirected towards the idea page of the new idea, instead of the landing page

## 2018-11-07

### Fixed

- The widget HTML snippet can be copied again

## 2018-11-05

### Fixed

- Clicking Terms & Conditions links during sign up now opens in a new tab

### Added

- Azure Active Directory login support, used for VUB Net ID

## 2018-10-25

### Fixed

- Resizing and alignment of images and video in the editor now works as expected
- Language selector is now updating the saved locale of a signed in user
- When clicking "view project" in the project admin in a new tab, the projects loads as expected
- The navbar user menu is now keyboard accessible
- Radio buttons in forms are now keyboard accessible
- The link to the terms and conditions from social sign in buttons is fixed
- In admin > settings > pages, the editors now have labels that show the language they're in
- Emails are no longer case sensitive, resolving recurring password reset issues
- The widget now renders properly in IE11
- Videos are no longer possible in the invitation editor

### Added

- Cookie consent manager
  - A cookie consent footer is shown when the user has not yet accepted cookies
  - The user can choose to accept all cookies, or open the manager and approve only some use cases
  - The consent settings are automatically derived from Segment
  - When the user starts using the platform, they silently accept cookies
- A new cookie policy page is easier to understand and can no longer be customized through the admin
- Granular permissions
  - In the project permissions, an admin or project moderator can choose which citizens can take which actions (posting/voting/comments/taking survey)
  - Feature flagged as 'granular_permissions', turned off by default
- Ideas excel export now contains links to the ideas
- Ideas and comments can now be exported from within a project, also by project moderators
- Ideas and comments can now be exported for a selection of ideas
- When signing up, a user gets to see which signup fields are optional

### Changed

- Published projects are now shown first in the admin projects overview
- It's now more clear that the brand color can not be changed through the initial input box
- All "Add <something>" buttons in the admin have moved to the top, for consistency
- The widget no longer shows the vote count when there are no votes
- When a project contains no ideas, the project card no longer shows "no ideas yet"

## 2018-10-09

### Fixed

- UTM tags are again present on social sharing
- Start an idea button is no longer shown in the navbar on mobile
- Exceptionally slow initial loading has been fixed
- Sharing on facebook is again able to (quite) consistently scrape the images
- When using the project copy tool in Admin HQ, attachments are now copied over as well

### Added

- Email engine in the admin (feature flagged)
  - Direct emails can be sent to specific groups by admins and moderators
  - Delivered/Opened/Clicked statistics can be seen for every campaign
  - An overview of all automated emails is shown and some can be disabled for the whole platform

## 2018-09-26

### Fixed

- Error messages are no longer cut off when they are longer than the red box
- The timeline dropdown on mobile shows the correct phase names again
- Adding an idea by clicking on the map works again
- Filip peeters is no longer sending out spam reports
- Reordering projects on the projects admin no longer behaves unexpectedly
- Fixes to the idea manager
  - Tabs on the left no longer overlap the idea table
  - Idea status tooltips no longer have an arrow that points too much to the right
  - When the screen in not wide enough, the preview panel on the right is no longer shown
  - Changing an idea status through the idea manager is possible again

### Added

- Social sharing modal is now shown after posting an idea
  - Feature flagged as `ideaflow_social_sharing`
  - Offers sharing buttons for facebook, twitter and email
- File attachments can now be added to
  - Ideas, shown on the idea page. Also works for citizens.
  - Projects, shown in the information page, for admins and moderators
  - Phases, shown under the phase description under the timeline, for admins and moderators
  - Events, shown under the event description, for admins and moderators
  - Pages, shown under the text, for admins
- Some limited rich text options can now be used in email invitation texts

### Changed

- The admin projects page now shows 3 seperate sections for published, draft and archived
- When there are no voting buttons, comment icon and count are now also aligned to the right
- It's now possible to remove your avatar

## 2018-09-07

### Fixed

- Submit idea button is now aligned with idea form
- An error caused by social sign in on French platforms not longer has an English error message
- Checkboxes are now keyboard navigable
- Projects that currently don't accept ideas can no longer be selected when posting an idea
- Deleting an idea no longer results in a blank page
- Deleting a comment no longer results in a blank page
- When sign in fails, the error message no longer says the user doesn't exist
- `null` is no longer shown as a lastname for migrated cl1 users without last name
- Clicking on the table headers in the idea managers again swaps the sorting order as expected
- Typeform Survey now is properly usable on mobile

### Added

- Email notification control
  - Every user can opt-out from all recurring types of e-mails sent out by the platform by editing their profile
  - Emails can be fully disabled per type and per tenant (through S&S ticket)
- An widget that shows platform ideas can now be embedded on external sites
  - The style and content of the widget can be configured through admin > settings > widgets
  - Widget functionality is feature flagged as "widgets", on by default

### Changed

- Initial loading speed of the platform has drastically improved, particulary noticable on mobile
- New tenants have custom signup fields and survey feature enabled by default

## 2018-08-20

### Fixed

- The idea sidepane on the map correctly displays HTML again
- Editing your own comment no longer turns the screen blank
- Page tracking to segment no longer tracks the previous page instead of the current one
- Some browsers no longer break because of missing internationalization support
- The options of a custom field are now shown in the correct order

### Added

- A major overhaul of all citizen-facing pages to have significantly better accessibility (almost WCAG2 Level A compliant)
  - Keyboard navigation supported everywhere
  - Forms and images will work better with screen readers
  - Color constrasts have been increased throughout
  - A warning is shown when the color in admin settings is too low on constrast
  - And a lot of very small changes to increase WCAG2 compliance
- Archived projects are visible by citizens
  - Citizens can filter to see all, active or archived projects
  - Projects and project cards show a badge indicating a project is archived
  - In the admin, active and archived projects are shown separately
- A favicon can now be configured at the hidden location `/admin/favicon`
  - On android in Chrome, the platform can be added to the Android homescreen and will use the favicon as an icon
- Visitors coming through Onze Stad App now are trackable in analytics

### Changed

- All dropdown menus now have the same style
- The style of all form select fields has changed
- Page tracking to segment no longer includes the url as the `name` property (salesmachine)
- Font sizes throughout the citizen-facing side are more consistent

## 2018-08-03

### Fixed

- The landingpage header layout is no longer broken on mobile devices
- Yet another bug related to the landingpage not correctly redirecting the user to the correct locale
- The Page not found page was not found when a page was not found

### Added

- The 'Create an account' call to action button on the landing page now gets tracked

## 2018-08-02

### Fixed

- The browser no longer goes blank when editing a comment
- Redirect to the correct locale in the URL no longer goes incorrectly to `en`

## 2018-07-31

### Fixed

- The locale in the URL no longer gets added twice in certain conditions
- Various fixes to the rich text editor
  - The controls are now translated
  - Line breaks in the editor and the resulting page are now consistent
  - The editor no longer breaks form keyboard accessibility
  - The images can no longer have inconsistent widht/height ratio wich used to happen in some cases
  - The toolbar buttons have a label for accessibility
- A new tenant created in French no longer contains some untranslated content
- The tenant lifecycle stage is now properly included in `group()` calls to segment
- Comment body and various dynamic titles are secured against XSS attacks

### Added

- Ideas published on CitizenLab can now also be pushed to Onze Stad App news stream
- The rich text editor
  - Now support copy/paste of images
- Event descriptions now also support rich text
- When not signed in, the header shows a CTA to create an account
- A new smart group rule allows you to specify members than have participated (vote, comment, idea) in a certain project
- The admin now shows a "Get started" link to the knowledge base on the bottom left
- The Dutch platforms show a "fake door" to Agenda Setting in the admin navigation

### Changed

- The idea card now shows name and date on 2 lines
- The navbar now shows the user name next to the avatar
- The user menu now shows "My ideas" instead of "Profile page"

## 2018-07-12

### Fixed

- New text editor fixes various bugs present in old editor:
  - Typing idea texts on Android phones now works as expected
  - Adding a link to a text field now opens the link in a new window
  - Resizing images now works as expected
  - When saving, the editor no longer causes extra whitespace to appear
- A (too) long list of IE11 fixes: The platform is now fully usable on IE11
- The group count in the smart groups now always shows the correct number
- The admin dashboard is no longer too wide on smaller screens
- The home button on mobile is no longer always active
- Fix for page crash when trying to navigate away from 2nd signup step when one or more required fields are present

### Added

- The language is now shown in the URL at all times (e.g. `/en/ideas`)
- The new text editor enables following extras:
  - It's now possible to upload images through the text editor
  - It's now possible to add youtube videos through the text editor
- `recruiter` has been added to the UTM campaign parameters

### Know issues

- The controls of the text editor are not yet translated
- Posting images through a URL in the text editor is no longer possible
- Images that have been resized by IE11 in the text editor, can subsequently no longer be resized by other browsers

## 2018-06-29

### Fixed

- Facebook now correctly shows the idea image on the very first share
- Signing up with a google account that has no avatar configured now works again
- Listing the projects and ideas for projects that have more than 1 group linked to them now works again

### Added

- Voting Insights [beta]: Get inisghts into who's voting for which content
  - Feature flagged as 'clustering', disabled by default
  - Admin dashboard shows a link to the prototype
- Social sharing buttons on the project info page
- Usage of `utm_` parameters on social sharing to track sharing performance
- Various improvements to meta tags throughout the platform
  - Page title shows the unread notification count
  - More descriptive page titles on home/projects/ideas
  - Engaging generic default texts when no meta title/description are provided
  - Search engines now understand what language and region the platform is targeting
- Optimized idea image size for facebook sharing
- Sharing button for facebook messenger on mobile
- When you receive admin rights, a notification is shown
- `tenantLifecycleStage` property is now present in all tracked events to segment

### Changed

- Meta tags can't be changed through the admin panel anymore
- Social sharing buttons changed aspect to be more visible

## 2018-06-20

### Fixed

- Visual fixes for IE11 (more to come)
  - The text on the homepage doesn't fall outside the text box anymore
  - The buttons on the project page are now in the right place
  - In the projects pages, the footer is no longer behaving like a header
- When trying to add a timeline phase that overlaps with another phase, a more descriptive error is shown
- larsseit font is now always being loaded

### Added

- Smart groups allow admins to automatically and continuously make users part of groups based on conditions
- New user manager allows
  - Navigating through users by group
  - Moving, adding and removing users from/to (manual) groups
  - Editing the group details from within the user manager
  - Creating groups from within the user manager
  - Exporting users to excel by group or by selection
- Custom registration fields now support the new type "number"
- The city website url can now be specified in admin settings, which is used as a link in the footer logo

### Changed

- The checkbox copy at signup has changed and now links to both privacy policy and terms and conditions
- Improved styling of usermenu dropdown (the menu that opens when you click on the avatar in the navigation bar)

### Removed

- The groups page is no longer a separate page, but the functionality is part of the user manager

## 2018-06-11

### Fixed

- Notifications that indicate a status change now show the correct status name
- The admin pages editors support changing content and creating new pages again
- When searching in the invites, filters still work as expected
- The font has changed again to larsseit

### Added

- Accessibility improvements:
  - All images have an 'alt' attributes
  - The whole navbar is now usable with a keyboard
  - Modals can be closed with the escape key
  - The contrast of labels on white backgrounds has increased
- New ideas will now immediately be scraped by facebook
- When inviting a user, you can now pick projects for which the user becomes a moderator

### Changed

- The language switcher is now shown on the top right in the navbar

## 2018-05-27

### Fixed

- Sitemap now has the correct date format
- Empty invitation rows are no longer created when the given excel file contains empty rows
- Hitting enter while editing a project no longer triggers the delete button
- Registration fields on signup and profile editing are now always shown in the correct language
- The dropdown menu for idea sorting no longer gets cut off by the edge of the screen on small screens
- Saving a phase or continuous project no longer fails when participation method is not ideation

### Added

- Language selection now also has a regional component (e.g. Dutch (Belgium) instead of Dutch)
- Added noindex tag on pages that should be shown in Google
- A new 'user created' event is now being tracked from the frontend side
- It's now possible to use HTML in the field description of custom fields (no editor, only for internal usage)

## 2018-05-16

### Fixed

- Phases are now correctly active during the day specified in their end date
- On the new idea page, the continue button is now shown at all resolutions
- On the idea list the order-by dropdown is now correctly displayed at all resolutions.

### Added

- Project moderators can be specified in project permissions, giving them admin and moderation capabilities within that project only
  - Moderators can access all admin settings of their projects
  - Moderators can see they are moderating certain projects through icons
  - Moderators can edit/delete ideas and delete comments in their projects
- A correct meta description tag for SEO is now rendered
- The platforms now render sitemaps at sitemap.xml
- It is now possible to define the default view (map/cards) for every phase individually
- The tenant can now be configured with an extra `lifecycle_stage` property, visible in Admin HQ.
- Downloading ideas and comments xlsx from admin is now tracked with events
- The fragment system, to experiment with custom content per tenant, now also covers custom project descriptions, pages and individual ideas

### Changed

- It is no longer possible to define phases with overlapping dates
- Initial loading speed of the platform has improved

## 2018-04-30

### Fixed

- When posting an idea and only afterward signing in, the content originally typed is no longer lost
- An error is no longer shown on the homepage when using Internet Explorer
- Deleting a user is possible again

### Changed

- The idea manager again shows 10 ideas on one page, instead of 5
- Submit buttons in the admin no longer show 'Error' on the buttons themselves

### Removed

- The project an idea belongs to can no longer be changed through the edit idea form, only through the idea manager

## 2018-04-26

### Added

- Areas can now be created, edited and deleted in the admin settings
- The order of projects can now be changed through drag&drop in the admin projects overview
- Before signing up, the user is requested to accept the terms and conditions
- It's possible to experiment with platform-specific content on the landing page footer, currently through setup & support
- Images are only loaded when they appear on screen, improving page loading speed

### Fixed

- You can no longer click a disabled "add an idea" button on the timeline
- When accessing a removed idea or project, a message is shown

### Known issues

- Posting an idea before logging in is currently broken; the user is redirected to an empty posting form
- Social sharing is not consistently showing all metadata

## 2018-04-18

### Fixed

- Adding an idea at a specific location by clicking on the map is fixed

## 2018-04-09

### Fixed

- An idea with a location now centers on that location
- Map markers far west or east (e.g. Vancouver) are now positioned as expected
- Links in comment now correctly break to a new line when they're too long
- Hitting enter in the idea search box no longer reloads the page
- A survey project no longer shows the amount of ideas on the project card
- The navbar no longer shows empty space above it on mobile
- The report as spam window no longer scrolls in a weird way
- The project listing on the homepage no longer repeats the same project for some non-admin users
- Google/Facebook login errors are captured and shown on an error page
- Some rendering issues were fixed for IE11 and Edge, some remain
- An idea body with very long words no longer overlaps the controls on the right
- Project cards no longer overlap the notification menu

### Added

- A user can now edit and delete its own comments
- An admin can now delete a user's comment and specify the reason, notifying the user by notification
- Invitations
  - Admins can invite users by specifying comma separated email addresses
  - Admins can invite users with extra information by uploading an excel file
  - Invited users can be placed in groups, made admin, and given a specific language
  - Admins can specify a message that will be included in the email to the invited users
  - Admins receive a notification when invited users sign up
- Users receive a notification and email when their idea changes status
- Idea titles are now limited to 80 characters

### Known issues

- Adding an idea through the map does not position it correctly

## 2018-03-23

### Fixed

- Fixed padding being added on top of navigation bar on mobile devices

## 2018-03-22

### Fixed

- Idea creation page would not load when no published projects where present. Instead of the loading indicator the page now shows a message telling the user there are no projects.

## 2018-03-20

### Fixed

- Various visual glitches on IE11 and Edge
- Scrolling behviour on mobile devices is back to normal
- The admin idea manager no longer shows an empty right column by default

### Added

- Experimental raw HTML editing for pages in the admin at `/admin/pages`

## 2018-03-14

### Fixed

- When making a registration field required, the user can't skip the second sign up step
- When adding a registration field of the "date" type, a date in the past can now be chosen
- The project listing on the landing page for logged in users that aren't admin is fixed

### Added

- When something goes wrong while authenticating through social networks, an error page is shown

## 2018-03-05

### Added

- Limited voting in timeline phases
- Facebook app id is included in the meta headers

### Known issues

- When hitting your maimum vote count as a citizen, other idea cards are not properly updating untill you try voting on them
- Changing the participation settings on a continuous project is impossible

## 2018-02-26

### Fixed

- Project pages
  - Fixed header image not being centered
- Project timeline page
  - Fixed currently active phase not being selected by default
  - Fixed 'start an idea' button not being shown insde the empty idea container
  - Fixed 'start an idea' button not linking to the correct idea creation step
- Ideas and Projects filter dropdown
  - Fixed the dropdown items not always being clickable
- Navigation bar
  - Fixed avatar and options menu not showing on mobile devices

### Added

- Responsive admin sidebar
- Top navigation menu stays in place when scrolling in admin section on mobile devices

### Changed

- Project timeline
  - Better word-breaking of phases titles in the timeline

## 2018-02-22

### Fixed

- Idea page
  - Fixed voting buttons not being displayed when page is accessed directly
- Edit profile form page
  - Fixed broken input fields (first name, last name, password, ...)
  - Fixed broken submit button behavior
- Admin project section
  - Fixed default view (map or card) not being saved
  - Fixed save button not being enabled when an image is added or removed
- Project page
  - Fixed header navigation button of the current page not being highlighted in certain scenarios
  - Fixed no phase selected in certain scenarios
  - Fixed mobile timeline phase selection not working
- Idea cards
  - Fixed 'Load more' button being shown when no more ideas
- Project cards
  - Fixed 'Load more' button being shown when no more projects
- Idea page
  - Fixed faulty link to project page
- Add an idea > project selection page
  - Fixed broken layout on mobile devices

### Added

- Landing page
  - Added 'load more' button to project and idea cards
  - Added search, sort and filter by topic to idea cards
- Project card
  - Added ideas count
- Idea card
  - Added author avatar
  - Added comment count and icon
- Idea page
  - Added loading indicator
- Project page
  - Added loading indicator
  - Added border to project header buttons to make them more visible
- Admin page section
  - Added header options in rich-text editors

### Changed

- Navigation bar
  - Removed 'ideas' menu item
  - Converted 'projects' menu item into dropdown
  - Changed style of the 'Start an idea' button
- Landing page
  - Header style changes (larger image dimensions, text centered)
  - Removed 'Projects' title on top of project cards
- Project card
  - Changed project image dimensions
  - Changed typography
- Idea card
  - Removed image placeholder
  - Reduced idea image height
- Filter dropdowns
  - Height, width and alignment changes for mobile version (to ensure the dropdown is fully visible on smaller screens)
- Idea page
  - Improved loading behavior
  - Relocated 'show on map' button to sidebar (above sharing buttons)
  - Automatically scroll to map when 'show on map' button is clicked
  - Larger font sizes and better overall typography for idea and comment text
  - Child comments style changes
  - Child commenting form style change
  - Comment options now only visible on hover on desktop
- Project page
  - Improved loading behavior
  - Timeline style changes to take into account longer project titles
  - Changed copy from 'timeline' to 'process'
  - Changed link from projects/<projectname>/timeline to projects/<projectname>/process
  - Events header button not being shown if there are no events
- Add an idea > project selection page
  - Improved project cards layout
  - Improved mobile page layout

## 2018-01-03

### Fixed

- Updating the bio on the profile page works again
- 2018 can be selected as the year of events/phases
- The project dropdown in the idea posting form no longer shows blank values
- Reset password email

### Added

- Ideas can be edited by admins and by their author
- An idea shows a changelog with its latest updates
- Improved admin idea manager
  - Bulk update project, topics and statuses of ideas
  - Bulk delete ideas
  - Preview the idea content
  - Links through to viewing and editing the idea
- When on a multi-lingual platform, the language can be changed in the footer
- The project pages now show previews of the project events in the footer
- The project card now shows a description preview text, which is changeable through the admin
- Images are automatically optimized after uploading, to reduce the file size

### Changed

- Image dimensions have changed to more optimal dimensions

## 2017-12-13

### Fixed

- The ideas of deleted users are properly shown
- Slider to make users admins is again functional

### Added

- The idea show page shows a project link
- Mentions are operational in comments
- Projects can be deleted in the admin

### Changed

- Ideas and projects sections switched positions on the landing page

## 2017-12-06

### Fixed

- Phases and events date-picker no longer overlaps with the description text
- No longer needed to hard refresh if you visited al old version of the platform
- Inconsistency when saving project permissions has been fixed
- Bullet lists are now working in project description, phases and events
- The notifications show the currect user as the one taking the action

### Added

- Translators can use `orgName` and `orgType` variables everywhere
- Previews of the correct image dimension when uploading images

### Changed

- Lots of styling tweaks to the admin interface
- Behaviour of image uploads has improved

## 2017-11-23

### Fixed

- Loading the customize tab in the admin no longer requires a hard refresh

## 2017-11-22

### Fixed

- When saving a phase in the admin, the spinner stops on success or errors
- Deleting a user no longer breaks the idea listing, idea page and comments
- Better error handling in the signup flow
- Various bug fixes to the projects admin
- The switches that control age, gender, ... now have an effect on the signup flow.
- For new visitors, hard reloading will no longer be required

### Added

- Social Sign In with facebook and google. (Needs to be setup individually per customer)
- Information pages are reachable through the navbar and editable through the admin
- A partner API that allows our partners to list ideas and projects programmatically
- Ideas with a location show a map on the idea show page
- Activation of welcome and reset password e-mails

### Changed

- Changes to mobile menu layout
- Changes to the style of switches
- Better overall mobile experience for citizen-facing site

### Known issues

- If you visited the site before and the page did not load, you need to hard refresh.
- If the "Customize" tab in the admin settings does not load, reload the browser on that page

## 2017-11-01

### Fixed

- Various copy added to the translation system
- Fixed bug where image was not shown after posting an idea
- Loading behaviour of the information pages
- Fixed bug where the app no longer worked after visiting some projects

### Added

- Added groups to the admin
- Added permissions to projects
- Social sharing of ideas on twitter and (if configured for the platform) facebook
- Projects can be linked to certain areas in the admin
- Projects can be filtered by area on the projects page
- Backend events are logged to segment

### Changed

- Improved the styling of the filters
- Project description in the admin has its own tab
- Restored the landing page header with an image and configurable text
- Improved responsiveness for idea show page
- Maximum allowed password length has increased to 72 characters
- Newest projects are list first

## 2017-10-09

### Fixed

- The male/female gender selection is no longer reversed after registration
- On firefox, the initial loading animation is properly scaled
- After signing in, the state of the vote buttons on idea cards is now correct for the current user
- Fixed bug were some text would disappear, because it was not available in the current language
- Fixed bug where adding an idea failed because of a wrongly stored user language
- Fixed bug where removing a language in the admin settings fails
- Graphical glitches on the project pages

### Added

- End-to-end test coverage for the happy flow of most of the citizen-facing app interaction
- Automated browser error logging to be proactive on bugs
- An idea can be removed through the admin

### Changed

- The modal that shows an idea is now fullscreen and has a new animation
- New design for the idea show page
- New design for the comments, with animation and better error handling
- The "Trending" sorting algorithm has changed to be more balanced and give new ideas a better chance
- Slightly improved design of the page that shows the user profile

## 2017-09-22

### Fixed

- Bug where multiple form inputs didn't accept typed input
- Issues blocking the login process
- The success message when commenting no longer blocks you from adding another comment
- Clicking an internal link from the idea modal didn't work
- Responsiveness of filters on the ideas page
- Updating an idea status through the admin failed

### Added

- Initial loading animation on page load
- Initial version of the legal pages (T&C, privacy policy, cookie policy)
- All forms give more detailed error information when something goes wrong
- Full caching and significant speed improvements for all data resources

### Changed

- Refactoring and restyling of the landing page, idea cards and project cards
- Added separate sign in and sign up components
- Cleaned up old and unused code
- The navbar is no longer shown when opening a modal
- Lots of little tweaks to styling, UX and responsiveness

## 2017-09-01

### Fixed

- Saving forms in the admin of Projects will now show success or error messages appropriately
- The link to the guide has been hidden from the admin sidebar until we have a guide to link to

### Added

- Adding an idea from a project page will pre-fill parts of the new idea form
- The landing page now prompts user to add an Idea if there are none
- The landing page will hide the Projects block if there are none

### Changed

- Under-the-hood optimizations to increase the loading speed of the platform

## 2017-08-27

### Fixed

- Changing the logo and background image in admin settings works
- Platform works for users with an unsupported OS language

### Added

- Admin dashboard
- Default topics and idea statuses for newly deployed platforms
- Proper UX for handling voting without being signed in
- Meta tags for SEO and social sharing
- Better error handling in project admin

### Changed

- Projects and user profile pages now use slugs in the URL

## 2017-08-18

### Fixed

- Changing idea status in admin
- Signing up
- Proper rending of menu bar within a project
- Admin settings are properly rendered within the tab container
- Lots of small tweaks to rendering on mobile
- Default sort ideas on trending on the ideas index page

### Added

- Admin section in projects to CRUD phases
- Admin section in projects to CRUD events
- New navbar on mobile
- Responsive version of idea show page

### Changed

- Navbar design updated
- One single login flow experience instead of 2 separate ones (posting idea/direct)
- Admins can only specify light/dark for menu color, not the exact color

### Removed

- Facebook login (Yet to be added to new login flow, will be back soon)

## 2017-08-13

### Fixed

- Voting on cards and in an idea page
- Idea modal loading speed
- Unread notification counter

### Added

- New improved flow for posting an idea
- Admin interface for projects
- New design for idea and project cards
- Consistenly applied modal, with new design, for ideas
- Segment.io integration, though not all events are tracked yet

### Changed

- Idea URls now using slugs for SEO<|MERGE_RESOLUTION|>--- conflicted
+++ resolved
@@ -1,16 +1,14 @@
 # Changelog
 
-<<<<<<< HEAD
 ### Added
 
 - [CL-2534] Image dimensions i3: improved project/folder card images
-=======
+
 ## 2023-02-01
 
 ### Fixed
 
 - [CL-1560] Fix From scratch label bug when creating a project
->>>>>>> 7240ffa7
 
 ## 2023-01-31
 
