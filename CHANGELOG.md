--- conflicted
+++ resolved
@@ -1,5 +1,10 @@
 # Changelog
 
+## Unreleased
+
+### Fixed
+
+- Fixed a performance issue that causes the users export to time out when there are lots of users registered on the platform
 
 ## 2022-03-11
 
@@ -14,11 +19,7 @@
 ### Fixed
 
 - Added informative message and sign in/sign up links to Idea Not Found page
-<<<<<<< HEAD
-- Fixed a performance issue that casused the users export to time out when there are lots of users registered on the platform
-=======
 - Added slight blur to logged-in header image. The logged-in header image is reused from the logged-out banner, and blur was added to make smaller banner images from the two-column layout look nice when fully stretched on the logged-in banner
->>>>>>> 67bfd749
 
 ## 2022-03-08
 
