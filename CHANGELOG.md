# Changelog

<<<<<<< HEAD
## Next release

### Changed

- The ideas overview on project/user and ideas index (/ideas) pages are properly keyboard navigable, implemented as a full-fledged tab system.
- The proposal button has no tooltip anymore when submitting new proposals is disabled. Instead, a warning message is shown.
=======
## 2022-02-21

### Added

- Support added for custom font not on Adobe Fonts

### Fixed

- Improved area filter layout on frontpage on mobile (now has correct padding), and used a smaller breakpoint for when filter goes below topbar.
- Enalyzer URL validation now has greater flexibility

### Added

- Support added for email and user ID parameters in SmartSurvey

### Changed

- Icons don't have wrong/empty descriptions linked to them anymore, which improves the user experience for screen readers.
- Icons that work as button (like the vote button, the bell in the notification menu, etc.) all have accompanying descriptions so we provide more information about these buttons to people using screen readers.
>>>>>>> 5e860577

## 2022-02-17

### Changed

- Removes support for category detection in Insights. \[IN-717\]

### Fixed

- Customizable navbar is now feature flagged, meaning it can be enabled or disabled in AdminHQ

## 2022-02-14

### Added

- It is now possible to add `alt` text to images in the Quill rich text editor

## 2022-02-11

### Changed

- More descriptive and consistent error messages in the sign up and sign in flow.

## 2022-02-08

### Fixed

- Typeform surveys now display properly on mobile devices
- Remove periods from non-Latin URL slugs

### Added

- Folder slugs (URLs) can now be customized

## 2022-02-07

### Changed

- Removes support for the (deprecated) Clustering feature. 💐 \[IN-688\]
- Remove the word 'del' from NL profanity list

### Fixed

- Always show color and opacity inputs
- Truncate user count in banner bubble if value is over 10k

## 2022-02-04

### Added

- Re-enable homepage filter tabs now that translations are working

### Fixed

- Color contrast issue (accessibility): the number of total votes needed for a proposal to be considered, shown on the proposal card, has a darker color. This makes it easier to see this information.

## 2022-02-02

### Added

- Projects on homepage can now be filtered by 'Active', 'Archived' or 'All' through a tab system

## 2022-02-01

### Changed

- Improved `alt` text for logo images on the platform
- Anonymization of users (using initials avatars, different set of face avatars, different set of first and last names, making anonymous users easier to identify through their email)
- Updated CC license in Vienna basemap attribution and increased maximum zoom level to 20.

# Fixed

- An issue that prevented Que from starting up was solved by updating the bootsnap gem to the latest version

## 2022-01-24

### Changed

- Insights Network Visualisation changes:
  - The network is now flat and shows all keywords at once
  - The colors of the keywords depend on the cluster they are part of
  - The more important links between keywords are shown in the network

## 2022-01-18

### Changed

- Removes support for the (deprecated) Tagging feature, the forerunner of today's Insights. 🕯 \[IN-661\]

## 2022-01-14

### Changed

- Dashboard and reports vertical bar charts are now sorted
- Automatic tagging in Insights also takes the title into account (instead of only the content).

### Fixed

- Resolution for basemap.at

## 2022-01-12

### Added

- Users are now able to cancel tag suggestion scan on the Insights Edit screen
- Added `secure` flag to cookies
- Support basemap.at as tile provider

### Fixed

- Fixed issue with exporting surveys as XLSX sheets, when the typeform survey URI includes a '#' character.
- Styling of the text above the avatar bubbles at the bottom of the landing page works again when there's a customized text.
- Styling bugs for the two-column layout
- Bug where tile provider of a project becomes unchangeable after the map config has been edited has been fixed.

### Changed

- Updated Cookie Policy page

## 2022-01-10

### Added

- Configure sign-up button (custom link) on homepage banner

### Changed

- Dashboard and report bar charts are now more easily readable - values appear on top or next to the bars instead of inside of them. Comparisons between project and platform values are now only visible in the report tooltips and do not break the chart itself.

### Fixed

- Using a custom tile provider should work now.
- Registration form with a date field doesn't crash anymore

## 2022-01-06

### Fixed

- Changing the values for Registration helper text and Account confirmation in Admin > Settings > Registration doesn't cause other values to be erased anymore.

## 2022-01-05

### Changed

- Improved the user interface of the Registration tab in the Admin settings

## 2021-12-23

### Added

- Adding pages in 'Navigation' tab in settings now possible, changing names of navbar items now works, removed 'secret pages-page'.
- Different layouts for the homepage banner (for signed-out users)
- Preview functionality for the image of the homepage banner in the back-office

### Fixed

- Saving of homepage banner image overlay color and opacity

## 2021-12-22

### Fixed

- Notifications of inappropriate content now link to the item containing the flagged content

## 2021-12-16

### Added

- Ability to scan all post, recently added posts and not tagged posts in Insights

## 2021-12-15

### Fixed

- Severe code-injection vulnerability
- More small copy changes for customizable navbar, made styling Navigation tab consistent with other tabs, re-enabled slug editing on secret pages-page.

## 2021-12-10

- Copy for customizable navbar

## 2021-12-09

### Added

- Customizable navbar

## 2021-12-08

### Changed

- Improved the structure and copy of the Admin > Settings > Customize page.

### Fixed

- Insights scan category button no longer appears when the insights nlp feature flag is disabled

## 2021-11-30

### Added

- Insights loading indicator on category scan

### Fixed

- Password reset emails sometimes took a long time to be send out, they are now processed much faster (even when the background job queue has lots of items).

## 2021-11-25

### Added

- New translations from Crowdin.
- Sign-up flow: Not activating any custom registration fields no longer breaks sign-up. Refreshing page during sign-up flow no longer creates an unregistered user.

## 2021-11-22

### Changed

- Enable/disable avatars in homepage banner
- Increased size of city logo in the footer

### Fixed

- Links to ideas in admin digest emails work again
- Votes statistics not showing up in the dashboard for some admins and project moderators.

## 2021-11-16

### Fixed

- Custom topics are not displayed as filters on the proposals overview page.

### Added

- Added a tooltip in the survey project settings with a link to a support article that explains how to embed links in Google forms
- Input count to Insights View screen

### Changed

- Add clarification tooltips to Insights View screen
- When a user account is deleted, visits data associated to that account are now removed from Matomo.

## 2021-11-11

### Changed

- Improvements to the loading speed of the landing page and some items with dropdown menus in the navigation bar.

## 2021-11-05

### Fixed

- Dashboard issue where the current month did not appear for certain time zones

## 2021-11-04

### Added

- New translations from Crowdin.

## 2021-11-03

### Fixed

- Microsoft Form survey iframes no longer auto-focus on the form
- Stop confusing Serbian Latin and Cyrillic in back locales.

## 2021-11-01

### Changed

- The whole input card in Insight View screen is now clickable
- Inputs list component in Insights View screen now shows active filters at all times
- Insights Network Visualisation changes:
  - Reduced space between clusters
  - Increased font size for keywords labels
  - It is now possible to de-select keywords by clicking on them twice

### Fixed

- If there's an error message related to the project title, it goes away if the title is edited (and only shows again if we submit and the error isn't fixed).

## 2021-10-27

### Changed

- Removed the unused '/ideas/new' route

### Fixed

- Sorting order and list/map view settings of ideas are available again if voting is disabled.
- Project phase started emails and notifications.

## 2021-10-26

### Added

- Limit number of downvotes.

### Changed

- Improved quality of Idea and App Header Images
- Idea cards in the map view only show the downvote icon when downvoting is enabled or when it's disabled and it's disabled for a different reason than explicit turning off of the downvoting functionality.
- Now also for idea cards on the map view: the comment icon on an idea card is only shown when commenting in the project is enabled or there's at least one idea with a comment.

### Fixed

- The event cards now rearrange themselves vertically on mobile / small screens. Before they were always arranged horizontally. This fixed the issue of them going off-screen when there is not enough screen space.

## 2021-10-25

### Changed

- The comment icon on an idea card is only shown when commenting in the project is enabled or there's at least one idea with a comment.
- Increased Microsoft Forms survey width

### Fixed

- Insights table approve button no longer appears when there are no suggested tags
- Insights tags are now truncated when they are too long
- Insights posts cards on View screen no longer display text with different font-sizes
- Insights posts in table are no longer sorted by default

## 2021-10-20

### Changed

- PII (Personally Identifiable Information) data, if any, are now removed from Segment when a user account is deleted.

## 2021-10-19

### Changed

- Tags which do not contain any inputs are no longer visible on the Insights View screen
- PII (Personally Identifiable Information) data, if any, are now removed from Intercom when a user account is deleted.

### Added

- Added export functionality to Insights View screen inputs list

## 2021-10-15

### Changed

- Project reports are no longer available in the dashboard section. Instread, they can be found in the Reporting section of tha admin.

### Fixed

- Platform is now accepting valid Microsoft Form survey links with custom subdomains
- When user goes to the url of an Insight that no longer exist, they get redirected to the Insights List screen.

## 2021-10-14

### Fixed

- File uploads for ideas, projects, events, folders

## 2021-10-13 (2)

### Fixed

- Validation and functioning of page forms are fixed (forms to change the fixed/legal pages such as the FAQ, T&C, privacy policy, etc.).

## 2021-10-13

### Added

- Users can now change their name after validation with FranceConnect
- Permit embedding of videos from dreambroker in rich-text editor content.
- Possibility to create an Insights tag from selected filters in the Insights View screen

## 2021-10-12

### Added

- Added Serbian (Cyrillic) to platform

## 2021-10-11

### Added

- Insights View screen and visualization
- Users can now change their name after validation with FranceConnect

## 2021-10-06

### Fixed

- Issue with user deletion

### Added

- Initial blocked words lists for Luxembourgish and Italian.
- Added Luxembourgish translations.

## 2021-10-05

### Added

- Blocked words lists for Luxembourgish and Italian (which allows the profanity blocker feature).

### Changed

- Removed 'FAQ' and 'About' from the footer.
- Removed links to other pages at the bottom of the fixed and legal pages (Cookie policy, T&C, etc.)
- Removed the YES/NO short feedback form in the footer (as it wasn't working)

## 2021-10-01

### Fixed

- Typeform export from the platform shows the answers to all questions again.

## 2021-09-29

### Changed

- Insights Edit screen improvements
  - Added tooltip in the tags sidebar
  - Added quick delete action to category button in the categories sidebar
  - "Detect tags" button only shows if there are tags detected
  - "Reset tags" button is moved to a menu
  - Removed "add" button from input sidebar and improved select hover state
- Split 'Pages' tab in admin/settings into the 'Pages' and 'Policies' tabs. 'Pages' contains the about, FAQ and a11y statement pages, while 'Policies' contains the terms and conditions, privacy- and cookie policy. The 'Pages' tab will soon be replaced by a 'Navigation' tab with more customizability options as part of the upcoming nav-bar customization functionality. This is just a temporary in-between solution.

## 2021-09-24

### Added

- SmartSurvey integration

## 2021-09-22

### Changed

- Very short phases are now shown slightly bigger in the timeline, and projects with many phases will display the timeline correctly.

### Fixed

- Cookie popup can be closed again.

## 2021-09-21

### Added

- Permit embedding of videos from videotool.dk in rich-text editor content.

### Changed

- Project moderators have access to the 'Reporting' tab of the admin panel for their projects.

### Fixed

- The category columns in input `xlsx` exports (insights) are now ordered as presented in the application.

## 2021-09-14

### Changed

- Mobile navbar got redesigned. We now have a 'More' button in the default menu that opens up a full mobile menu.

## 2021-09-13

### Added

- Insights table export button. Adds the ability to export the inputs as xlsx for all categories or a selected one.

### Fixed

- Fixes issue where user name will sometimes appear as "undefined"

## 2021-09-06

### Added

- Keyboard navigation improvements for the Insights Edit view
- Added the internal machinery to support text network analyses in the end-to-end flow.

### Fixed

- '&' character now displays correctly in Idea description and Project preview description.
- Fixes user export with custom fields

## 2021-09-03

### Fixed

- Ghent now supports mapping 25 instead of 24 neighbourhouds

## 2021-09-02

### Fixed

- Setting DNS records when the host is changed.
- Smart group rules for participation in project, topic or idea status are now applied in one continuous SQL query.

### Changed

- The rule values for participation in project, topic or idea status, with predicates that are not a negation, are now represented as arrays of IDs in order to support specifying multiple projects, topics or idea statuses (the rule applies when satisfied for one of the values).

## 2021-09-01

### Fixed

- When voting is disabled, the reason is shown again

## 2021-08-31

### Added

- When signing up with another service (e.g. Google), the platform will now remember a prior language selection.

### Fixed

- Accessibility: voting buttons (thumbs) have a darker color when disabled. There's also more visual distinction between voting buttons on input cards when they are enabled and disabled.
- Accessibility: The default background color of the last "bubble" of the avatars showing on e.g. the landing page top banner is darker, so the contrast with its content (number of remaining users) is clearer.
- Accessibility: the text colors of the currently selected phase in a timeline project are darker to improve color contrast to meet WCAG 2.1 AA requirements.
- Accessibility: the status and topics on an input (idea) page are more distinctive compared to its background, meeting WCAG 2.1 AA criteria.
- Verification using Auth0 method no longer fails for everyone but the first user

## 2021-08-30

### Added

- New Insights module containing Insights end-to-end flow

## 2021-08-26

### Added

- Microsoft Forms integration

## 2021-08-20

### Fixed

- Survey options now appear as expected when creating a new survey project
- Adds a feature flag to disable user biographies from adminHQ

## 2021-08-18

### Added

- Added Italian to platform
- Support for a new verification method specifically for Ghent, which lets users verify using their rijksregisternummer
- Improved participatory budgeting:
  - Support for new virtual currencies (TOK: tokens, CRE: credits)
  - A minimum budget limit can be configured per project, forcing citizens to fill up their basket to some extent (or specify a specific basket amount when minimum and maximum budget are the same)
  - Copy improvements

## 2021-08-11

### Fixed

- When considering to remove a flag after updating content, all relevant attributes are re-evaluated.
- Issues with viewing notifications and marking them as read.

## 2021-08-09

### Fixed

- The preheader with a missing translation has been removed from user confirmation email

### Fixed

- When you sign up with Google, the platform will now automatically use the language of your profile whenever possible
- Fixed invalid SQL queries that were causing various issues throughout the platforms (Part I). (IN-510)

## 2021-08-05

### Added

- Added message logging to monitor tenant creation status (shown in admin HQ).

### Changed

- No default value for the lifecycle stage is prefilled, a value must be explicitly specified.
- Changing the lifecycle stage from/to demo is prohibited.
- Only tenant templates that apply without issues are released.
- On create validation for authors was replaced by publication context, to allow templates to successfully create content without authors.

## 2021-08-04

### Fixed

- Certain characters in Volunteer Cause titles prevented exporting lists of volunteers to Excel from admin/projects/.../volunteering view.
- Limit of 10 events under projects and in back office
- Events widget switch being shown in non-commercial plans

## 2021-07-30

### Added

- Configured dependabot for the frontend, a tool that helps keeping dependencies up to date.
- Added events overview page to navigation menu, which can be enabled or disabled.
- Added events widget to front page, which can be enabled or disabled (commercial feature).

## 2021-07-16

### Added

- Auto-detection of inappropriate content (in beta for certain languages). Flagged content can be inspected on the admin Activity page. The setting can be toggled in the General settings tab.

### Fixed

- On the admin activity page (/admin/moderation), items about proposals now correctly link to proposals (instead of to projects). Also, the copy of the links at the end of the item rows is now correct for different types of content (correct conjugation of 'this post', 'this project', etc. for all languages).

## 2021-07-14

### Added

- Project phases now have their own URLs, which makes it possible to link to a specific phase

### Fixed

- Blocked words for content that can contain HTML
- Searching users after sorting (e.g. by role)

## 2021-07-09

### Changed

- The admin Guide link goes to the support center now instead of to /admin/guide

## 2021-07-02

### Fixed

- Instances where the user name was "unknown author"

### Changed

- Removed the slogan from the homepage footer

## 2021-06-30

### Changed

- Users can no longer leave registration before confirming their account. This should prevent bugs relative to unconfirmed users navigating the platform.

## 2021-06-29

### Fixed

- Map: Fix for ideas that only have coordinates but no address not being shown on the map
- Map: Fix for 'click on the map to add your input' message wrongfully being shown when idea posting is not allowed
- Sign-up flow: Fix for bug that could cause the browser to freeze when the user tried to complete the custom fields step
- Project description: Fix for numbered and unnumbered lists being cut off
- Project Managers can now upload map layers.

### Changed

- Map: When an idea is selected that is hidden behind a cluster the map now zooms in to show that marker
- Map: Idea marker gets centered on map when clicked
- Map: Larger idea box on bigger desktop screens (width > 1440 pixels)
- Idea location: Display idea location in degrees (°) minutes (') seconds ('') when the idea only has coordinates but no address
- Sign-up flow: Show loading spinner when the user clicks on 'skip this step' in the sign-up custom fields step
- Image upload: The default max allowed file size for an image is now 10 Mb instead of 5 Mb

### Added

- 'Go back' button from project to project folder (if appropriate).

## 2021-06-22

### Changed

- Project managers that are assigned to a project and/or its input now lose those assignments when losing project management rights over that project.

### Fixed

- Input manager side modal scroll.

## 2021-06-18

### Fixed

- Privacy policy now opens in new tab.
- Landing page custom section now uses theme colors.
- Buttons and links in project description now open internal links in the same tab, and external links in a new tab.

## 2021-06-16

### Fixed

- Project moderators can no longer see draft projects they don't moderate in the project listing.
- The content and subject of the emails used to share an input (idea/issue/option/contribution/...) do now include the correct input title and URL.
- Sharing new ideas on Facebook goes faster
- Manual campaigns now have the layout content in all available languages.

## 2021-06-11

### Fixed

- Facebook button no longer shows when not configured.

## 2021-06-10

### Fixed

- Creating invites on a platform with many heavy custom registration fields is no longer unworkably slow

## 2021-06-09

### Added

- New citizen-facing map view

## 2021-06-08

### Fixed

- Ordering by ideas by trending is now working.
- Ordering by ideas votes in the input manager is now working.

## 2021-06-07

### Added

- Qualtrics surveys integration.

### Changed

- Project Events are now ordered chronologically from latest to soonest.

### Fixed

- Visibility Labels in the admin projects list are now visible.
- Tagged ideas export is fixed.
- Updating an idea in one locale does not overwrite other locales anymore

## 2021-05-28

### Fixed

- Project Events are now ordered chronologically from soonest to latest.

## 2021-05-27

### Fixed

- Project access rights management are now visible again.

## 2021-05-21

### Added

- Profanity blocker: when posting comments, input, proposals that contain profane words, posting will not be possible and a warning will be shown.

## 2021-05-20

### Fixed

- Excel exports of ideas without author

## 2021-05-19

### Added

- Support for Auth0 as a verification method

## 2021-05-18

### Fixed

- Active users no longer need confirmation

## 2021-05-14

### Fixed

- Fixed an issue causing already registered users to be prompted with the post-registration welcome screen.

## 2021-05-11

### Added

- Added polls to the reporting section of the dashboards

## 2021-05-10

### Changed

- Invited or verified users no longer require confirmation.

## 2021-05-07

### Fixed

- Spreasheet exports throughout the platform are improved.

### Added

- City Admins can now assign any user as the author of an idea when creating or updating.
- Email confirmation now happens in survey and signup page sign up forms.

## 2021-05-06

### Fixed

- Idea export to excel is no longer limited to 250 ideas.

## 2021-05-04

### Fixed

- Fixed issues causing email campaigns not to be sent.

## 2021-05-03

### Changed

- Users are now prompted to confirm their account after creating it, by receiving a confirmation code in their email address.

### Added

- SurveyXact Integration.

## 2021-05-01

### Added

- New module to plug email confirmation to users.

## 2021-04-29

### Fixed

- Editing the banner header in Admin > Settings > General, doesn't cause the other header fields to be cleared anymore

## 2021-04-22

### Fixed

- After the project title error appears, it disappears again after you start correcting the error

## 2021-03-31

### Fixed

- Customizable Banner Fields no longer get emptied/reset when changing another.

### Added

- When a client-side validation error happens for the project title in the admin, there will be an error next to the submit button in addition to the error message next to the input field.

## 2021-03-25

### Fixed

- The input fields for multiple locales provides an error messages when there's an error for at least one of the languages.

## 2021-03-23

### Fixed

- Fix for broken sign-up flow when signing-up through social sign-on

## 2021-03-19

### Fixed

- Admin>Dashboard>Users tab is no longer hidden for admins that manage projects.
- The password input no longer shows the password when hitting ENTER.
- Admin > Settings displays the tabs again

### Changed

- Empty folders are now shown in the landing page, navbar, projects page and sitemap.
- The sitemap no longer shows all projects and folder under each folder.
- Images added to folder descriptions are now compressed, reducing load times in project and folder pages.

### Added

- Allows for sending front-end events to our self-hosted matomo analytics tool

## 2021-03-16

### Changed

- Automatic tagging is functional for all clusters, and enabled for all premium customers

### Added

- Matomo is enabled for all platforms, tracking page views and front-end events (no workshops or back-end events yet)

## 2021-03-11

### Changed

- Tenants are now ordered alphabetically in AdminHQ
- Serbian (Latin) is now a language option.

## 2021-03-10

### Added

- CitizenLab admins can now change the link to the accessibility statement via AdminHQ.
- "Reply-to" field in emails from campaigns can be customized for each platform
- Customizable minimal required password length for each platform

## 2021-03-09

### Fixed

- Fixed a crash that would occur when tring to add tags to an idea

## 2021-03-08

### Fixed

- Phase pages now display the correct count of ideas (not retroactive - will only affect phases modified from today onwards).

## 2021-03-05

### Changed

- Changed the default style of the map
- Proposals/Initiatives are now sorted by most recent by default

### Added

- Custom maps (Project settings > Map): Admins now have the capability to customize the map shown inside of a project. They can do so by uploading geoJson files as layers on the map, and customizing those layers through the back-office UI (e.g. changing colors, marker icons, tooltip text, sort order, map legend, default zoom level, default center point).

### Fixed

- Fixed a crash that could potentially occur when opening an idea page and afterwards going back to the project page

## 2021-03-04

### Added

- In the admin (Settings > Registration tab), admins can now directly set the helper texts on top of the sign-up form (both for step 1 and 2).
- The admin Settings > Homepage and style tab has two new fields: one to allow customization for copy of the banner signed-in users see (on the landing page) and one to set the copy that's shown underneath this banner and above the projects/folders (also on the landing page).
- Copy to clarify sign up/log in possibilities with phone number

### Changed

- The admin Settings > Homepage and style tab has undergone copy improvements and has been rearranged
- The FranceConnect button to login, signup or verify your account now displays the messages required by the vendor.
- Updated the look of the FranceConnect button to login, signup or verify your account to feature the latests changes required by the vendor.

### Fixed

- Downvote button (thumbs down) on input card is displayed for archived projects

## 2021-03-03

### Added

- Users are now notified in app and via email when they're assigned as folder administrators.

## 2021-03-02

### Fixed

- Don't show empty space inside of the idea card when no avatar is present

### Added

- Maori as languages option

### Changed

- Improved layout of project event listings on mobile devices

## 2021-02-26

### Fixed

- France Connect button hover state now complies with the vendor's guidelines.

## 2021-02-24

### Fixed

- The project page no longer shows an eternal spinner when the user has no access to see the project

## 2021-02-18

### Added

- The password fields show an error when the password is too short
- The password fields have a 'show password' button to let people check their password while typing
- The password fields have a strength checker with appropriate informative message on how to increase the strength
- France Connect as a verification method.

### Fixed

- Notifications for started phases are no longer triggered for unpublished projects and folders.

## 2021-02-17

### Changed

- All input fields for multiple locales now use the components with locale switchers, resulting in a cleaner and more compact UI.
- Copy improvements

## 2021-02-12

### Fixed

- Fixed Azure AD login for some Azure setups (Schagen)

### Changed

- When searching for an idea, the search operation no longer searches on the author's name. This was causing severe performance issues and slowness of the paltforms.

## 2021-02-10

### Added

- Automatic tagging

## 2021-02-08

### Fixed

- Fixed a bug preventing registration fields and poll questions from reordering correctly.
- Fixed a bug causing errors in new platforms.

## 2021-02-04

### Fixed

- Fixed a bug causing the projects list in the navbar and projects page to display projects outside of folders when they're contained within them.

## 2021-01-29

### Added

- Ability to redirect URLs through AdminHQ
- Accessibility statement link in the footer

### Fixed

- Fixed issue affecting project managers that blocked access to their managed projects, when these are placed inside a folder.

## 2021-01-28

### Fixed

- A bug in Admin project edit page that did not allow a user to Go Back to the projects list after switching tabs
- Scrolling on the admin users page

## 2021-01-26

### Added

- Folder admin rights. Folder admins or 'managers' can be assigned per folder. They can create projects inside folders they have rights for, and moderate/change the folder and all projects that are inside.
- The 'from' and 'reply-to' emails can be customized by cluster (by our developers, not in Admin HQ). E.g. Benelux notification emails could be sent out by notifications@citizenlab.eu, US emails could be sent out by notifications@citizenlab.us etc., as long as those emails are owned by us. We can choose any email for "reply-to", so also email addresses we don't own. This means "reply-to" could potentially be configured to be an email address of the city, e.g. support@leuven.be. It is currently not possible to customize the reply-to (except for manual campaigns) and from fields for individual tenants.
- When a survey requires the user to be signed-in, we now show the sign in/up form directly on the page when not logged in (instead of the green infobox with a link to the sign-up popup)

### Fixed

- The 'reply-to' field of our emails showed up twice in recipient's email clients, now only once.

### Changed

- Added the recipient first and last name to the 'to' email field in their email client, so not only their email adress is shown.
- The links in the footer can now expand to multiple lines, and therefore accomodate more items (e.g. soon the addition of a link to the accesibility statement)

## 2021-01-21

### Added

- Added right-to-left rendering to emails

## 2021-01-18

### Fixed

- Access rights tab for participatory budget projects
- Admin moderation page access

## 2021-01-15

### Changed

- Copy improvements across different languages

## 2021-01-14

### Added

- Ability to customize the input term for a project

### Changed

- The word 'idea' was removed from as many places as possible from the platform, replaced with more generic copy.

## 2021-01-13

### Changed

- Idea cards redesign
- Project folder page redesign
- Project folders now have a single folder card image instead of 5 folder images in the admin settings
- By default 24 instead of 12 ideas or shown now on the project page

## 2020-12-17

### Fixed

- When creating a project from a template, only templates that are supported by the tenant's locale will show up
- Fixed several layout, interaction and data issues in the manual tagging feature of the Admin Processing page, making it ready for external use.
- Fixed project managers access of the Admin Processing page.

### Added

- Admin activity feed access for project managers
- Added empty state to processing list when no project is selected
- Keyboard shortcut tooltip for navigation buttons of the Admin Processing page

### Changed

- Reduced spacing in sidebar menu, allowing for more items to be displayed
- Style changes on the Admin Processing page

## 2020-12-08

### Fixed

- Issues with password reset and invitation emails
- No more idea duplicates showing up on idea overview pages
- Images no longer disappear from a body of an idea, or description of a project on phase, if placed at the bottom.

### Changed

- Increased color contrast of inactive timeline phases text to meet accesibility standard
- Increased color contrast of event card left-hand event dates to meet accesibility standard
- Increased color contrast of List/Map toggle component to meet accesibility standard

### Added

- Ability to tag ideas manually and automatically in the admin.

## 2020-12-02

### Changed

- By default the last active phase instead of the last phase is now selected when a timeline project has no active phase

### Fixed

- The empty white popup box won't pop up anymore after clicking the map view in non-ideation phases.
- Styling mistakes in the idea page voting and participatory budget boxes.
- The tooltip shown when hovering over a disabled idea posting button in the project page sticky top bar is no longer partially hidden

## 2020-12-01

### Changed

- Ideas are now still editable when idea posting is disabled for a project.

## 2020-11-30

### Added

- Ability to create new and edit existing idea statuses

### Fixed

- The page no longer refreshes when accepting the cookie policy

### Changed

- Segment is no longer used to connect other tools, instead following tools are integrated natively
  - Google Analytics
  - Google Tag Manager
  - Intercom
  - Satismeter
  - Segment, disabled by default
- Error messages for invitations, logins and password resets are now clearer.

## 2020-11-27

### Fixed

- Social authentication with Google when the user has no avatar.

### Changed

- Random user demographics on project copy.

## 2020-11-26

### Added

- Some specific copy for Vitry-sur-Seine

## 2020-11-25

### Fixed

- Sections with extra padding or funky widths in Admin were returned to normal
- Added missing copy from previous release
- Copy improvements in French

### Changed

- Proposal and idea descriptions now require 30 characters instead of the previous 500

## 2020-11-23

### Added

- Some specific copy for Sterling Council

### Fixed

- The Admin UI is no longer exposed to regular (and unauthenticated) users
- Clicking the toggle button of a custom registration field (in Admin > Settings > Registration fields) no longer duplicated the row
- Buttons added in the WYSIWYG editor now have the correct color when hovered
- The cookie policy and accessibility statement are not editable anymore from Admin > Settings > Pages

### Changed

**Project page:**

- Show all events at bottom of page instead of only upcoming events
- Reduced padding of sticky top bar
- Only show sticky top bar when an action button (e.g. 'Post an idea') is present, and you've scrolled past it.

**Project page right-hand sidebar:**

- Show 'See the ideas' button when the project has ended and the last phase was an ideation phase
- Show 'X ideas in the final phase' when the project has ended and the last phase was an ideation phase
- 'X phases' is now clickable and scrolls to the timeline when clicked
- 'X upcoming events' changed to 'X events', and event count now counts all events, not only upcoming events

**Admin project configuration page:**

- Replaced 'Project images' upload widget in back-office (Project > General) with 'Project card image', reduced the max count from 5 to 1 and updated the corresponding tooltip with new recommended image dimensions

**Idea page:**

- The map modal now shows address on top of the map when opened
- Share button copy change from "share idea" to "share"
- Right-hand sidebar is sticky now when its height allows it (= when the viewport is taller than the sidebar)
- Comment box now has an animation when it expands
- Adjusted scroll-to position when pressing 'Add a comment' to make sure the comment box is always fully visible in the viewport.

**Other:**

- Adjusted FileDisplay (downloadable files for a project or idea) link style to show underline by default, and increased contrast of hover color
- Reduced width of DateTimePicker, and always show arrows for time input

## 2020-11-20 (2)

### Fixed

- The project header image is screen reader friendly.
- The similar ideas feature doesn't make backend requests anymore when it's not enabled.

### Changed

- Areas are requested with a max. of 500 now, so more areas are visible in e.g. the admin dashboard.

## 2020-11-18

### Added

- Archived project folder cards on the homepage will now have an "Archived" label, the same way archived projects do\
- Improved support for right-to-left layout
- Experimental processing feature that allows admins and project managers to automatically assign tags to a set of ideas.

### Fixed

- Projects without idea sorting methods are no longer invalid.
- Surveys tab now shows for projects with survey phases.

### Changed

- Moved welcome email from cl2-emails to cl2-back

## 2020-11-16

### Added

- Admins can now select the default sort order for ideas in ideation and participatory budgeting projects, per project

### Changed

- The default sort order of ideas is now "Trending" instead of "Random" for every project if left unchanged
- Improved sign in/up loading speed
- Removed link to survey in the project page sidebar when not logged in. Instead it will show plain none-clickable text (e.g. '1 survey')

### Fixed

- Custom project slugs can now contain alphanumeric Arabic characters
- Project Topics table now updates if a topic is deleted or reordered.
- Empty lines with formatting (like bold or italic) in a Quill editor are now removed if not used as paragraphs.

## 2020-11-10

### Added

#### Integration of trial management into AdminHQ

- The lifecycle of the trials created from AdminHQ and from the website has been unified.
- After 14 days, a trial platform goes to Purgatory (`expired_trial`) and is no longer accessible. Fourteen days later, the expired trial will be removed altogether (at this point, there is no way back).
- The end date of a trial can be modified in AdminHQ (> Edit tenant > Internal tab).

## 2020-11-06

### Added

- Social sharing via WhatsApp
- Ability to edit the project URL
- Fragment to embed a form directly into the new proposal page, for regular users only

### Fixed

- The project about section is visibile in mobile view again
- Maps will no longer overflow on page resizes

## 2020-11-05

### Added

- Reordering of and cleaner interface for managing custom registration field options
- An 'add proposal' button in the proposals admin
- Fragment to user profile page to manage party membership settings (CD&V)
- "User not found" message when visiting a profile for a user that was deleted or could not be found

### Changed

- Proposal title max. length error message
- Moved delete functionality for projects and project folders to the admin overview

### Fixed

- The automatic scroll to the survey on survey project page

## 2020-11-03

### Fixed

- Fixed broken date picker for phase start and end date

## 2020-10-30

### Added

- Initial Right to left layout for Arabic language
- Idea description WYSIWYG editor now supports adding images and/or buttons

## 2020-10-27

### Added

- Support for Arabic

## 2020-10-22

### Added

- Project edit button on project page for admins/project manager
- Copy for Sterling Council

### Fixed

- Links will open in a new tab or stay on the same page depending on their context. Links to places on the platform will open on the same page, unless it breaks the flow (i.e. going to the T&C policy while signing up). Otherwise, they will open in a new tab.

### Changed

- In the project management rights no ambiguous 'no options' message will be shown anymore when you place your cursor in the search field

## 2020-10-16

### Added

- Ability to reorder geographic areas

### Fixed

- Stretched images in 'avatar bubbles'
- Input fields where other people can be @mentioned don't grow too wide anymore
- Linebar charts overlapping elements in the admin dashboard

## 2020-10-14

### Changed

- Project page redesign

## 2020-10-09

### Added

- Map configuration tool in AdminHQ (to configure maps and layers at the project level).

## 2020-10-08

### Added

- Project reports

### Changed

- Small styling fixes
- Smart group support multiple area codes
- Layout refinements for the new idea page
- More compact idea/proposal comment input
- Proposal 'how does it work' redesign

## 2020-10-01

### Changed

- Idea page redesign

## 2020-09-25

### Fixed

- The "Go to platform" button in custom email campaigns now works in Norwegian

### Added

- Granular permissions for proposals
- Possibility to restrict survey access to registered users only
- Logging project published events

### Changed

- Replaced `posting_enabled` in the proposal settings by the posting proposal granular permission
- Granular permissions are always granted to admins

## 2020-09-22

### Added

- Accessibility statement

## 2020-09-17

### Added

- Support for checkbox, number and (free) text values when initializing custom fields through excel invites.

### Changed

- Copy update for German, Romanian, Spanish (CL), and French (BE).

## 2020-09-15

### Added

- Support Enalyzer as a new survey provider
- Registration fields can now be hidden, meaning the user can't see or change them, typically controlled by an outside integration. They can still be used in smart groups.
- Registration fields can now be pre-populated using the invites excel

## 2020-09-08

### Fixed

- Custom buttons (e.g. in project descriptions) have correct styling in Safari.
- Horizontal bar chart overflow in Admin > Dashboard > Users tab
- User graphs for registration fields that are not used are not shown anymore in Admin > Dashboard > Users tab

### Added

- Pricing plan feature flags for smart groups and project access rights

## 2020-09-01

### Fixed

- IE11 no longer gives an error on places that use the intersection observer: project cards, most images, ...

### Added

- New platform setting: 'Abbreviated user names'. When enabled, user names are shown on the platform as first name + initial of last name (Jane D. instead of Jane Doe). This setting is intended for new platforms only. Once this options has been enabled, you MUST NOT change it back.
- You can now export all charts in the admin dashboard as xlsx or svg.
- Translation improvements (email nl...)

### Changed

- The about us (CitizenLab) section has been removed from the cookie policy

## 2020-08-27

### Added

- Support for rich text in field descriptions in the idea form.
- New "Proposed Budget" field in the idea form.

### Changed

- Passwords are checked against a list of common passwords before validation.
- Improving the security around xlsx exports (escaping formulas, enforcing access restrictions, etc.)
- Adding request throttling (rate-limiting) rules.
- Improving the consistency of the focus style.

## 2020-07-30

### Added

- Pricing plans in AdminHQ (Pricing plan limitations are not enforced).
- Showing the number of deviations from the pricing plan defaults in the tenant listing of AdminHQ.

### Changed

- Tidying up the form for creating new tenants in AdminHQ (removing unused features, adding titles and descriptions, reordering features, adding new feature flags, removing fields for non-relevant locales).

## 2020-07-10

### Added

- Project topics

### Changed

- Userid instead of email is used for hidden field in surveys (Leiden)
- New projects have 'draft' status by default

### Fixed

- Topics filter in ideas overview works again

## 2020-07-09 - Workshops

### Fixed

- Speps are scrollable

### Added

- Ability to export the inputs as an exel sheet
- Polish translations
- Portugese (pt-BR) translations

## 2020-06-26

### Fixed

- No longer possible to invite a project manager without selecting a project
- The button on the homepage now also respects the 'disable posting' setting in proposals
- Using project copy or a tenant template that contains a draft initiative no longer fails

### Added

- Romanian

## 2020-06-19

### Fixed

- Polish characters not being rendered correctly

### Added

- Back-office toggle to turn on/off the ability to add new proposals to the platform

## 2020-06-17

### Fixed

- It's no longer needed to manually refresh after deleting your account for a consistent UI
- It's no longer needed to manually refresh after using the admin toggle in the user overview
- The sign-in/up flow now correctly asks the user to verify if the smart group has other rules besides verification
-

demo`is no longer an available option for`organization_type` in admin HQ

- An error is shown when saving a typeform URL with `?email=xxxx` in the URL, which prevented emails to be linked to survey results
- On mobile, the info container in the proposal info page now has the right width
- A general issue with storing cookies if fixed, noticable by missing data in GA, Intercom not showing and the cookie consent repeatedly appearing
- Accessibility fix for the search field
- The `signup_helper_text` setting in admin HQ is again displayed in step 1 of the sign up flow

### Added

- There's a new field in admin HQ to configure custom copy in step 2 of the sign up flow called `custom_fields_signup_helper_text`
- `workshops` can be turned on/off in admin HQ, displayed as a new page in the admin interface

### Changed

- The copy for `project moderator` has changed to `project manager` everywhere
- The info image in the proposals header has changed

## 2020-06-03

### Fixed

- Maps with markers don't lose their center/zoom settings anymore
- English placeholders in idea form are gone for Spanish platforms

## 2020-05-26

### Changed

- Lots of small UI improvements throughout the platform
- Completely overhauled sign up/in flow:
  - Improved UI
  - Opens in a modal on top of existing page
  - Opens when an unauthenticaed user tries to perform an action that requires authentication (e.g. voting)
  - Automatically executes certain actions (e.g. voting) after the sign in/up flow has been completed (note: does not work for social sign-on, only email/password sign-on)
  - Includes a verification step in the sign up flow when the action requires it (e.g. voting is only allowed for verified users)

## 2020-05-20

### Fixed

- Budget field is shown again in idea form for participatory budget projects

## 2020-05-14

### Added

- Idea configurability: disabling/requiring certain fields in the idea form
- The footer has our new logo

### Changed

- Admins will receive a warning and need to confirm before sending a custom email to all users
- A survey project link in the top navigation will link to /info instead of to /survey

## 2020-04-29

### Fixed

- Folders are again shown in the navbar
- Adding an image to the description text now works when creating a project or a phase

### Added

- Support for Polish, Hungarian and Greenlandic

## 2020-04-23

### Fixed

- Long timeline phase names show properly

### Changed

- Redirect to project settings after creating the project
- Links to projects in the navigation menu link to the timeline for timeline projects

## 2020-04-21

### Fixed

- Fixed overlapping issue with idea vote bar on mobile
- Fixed an issue where images were used for which the filename contained special characters

### Added

- The overview (moderation) in the admin now has filters
  - Seen/not seen
  - Type: Comment/Idea/Proposal
  - Project
  - Search
- The idea xlsx export contains extra columns on location, number of comments and number of attachments

### Changed

- The permissions tab in the project settings has reordered content, to be more logical
- In German, the formal 'Sie' form has been replaced with the informal 'Du' form

## 2020-03-31

### Fixed

- Signing up with keyboard keys (Firefox)
- Composing manual emails with text images
- Exporting sheet of volunteers with long cause titles

### Added

- Folder attachments
- Publication status for folders

### Changed

- Show folder projects within admin project page

## 2020-03-20

### Added

- Volunteering as a new participation method

## 2020-03-16

### Fixed

- The project templates in the admin load again

## 2020-03-13

### Fixed

- The folder header image is not overly compressed when making changes to the folder settings
- The loading spinner on the idea page is centered

### Added

- Add images to folders, shown in cards.

### Changed

- Admins can now comment on ideas.

## 2020-03-10

### Fixed

- Fixed consent banner popping up every time you log in as admin
- Fixed back-office initiative status change 'Use latest official updates' radio button not working
- Fixed broken copy in Initiative page right-hand widget

### Added

- Add tooltip explaining what the city will do when the voting threshold is reached for a successful initiative
- Added verification step to the signup flow
- New continuous flow from vote button clicked to vote casted for unauthenticated, unverified users (click vote button -> account creation -> verification -> optional/required custom signup fields -> programmatically cast vote -> successfully voted message appears)
- The rich text editor in the admin now supports buttons

### Changed

- Admin HQ: new and improved list of timezones

## 2020-03-05

### Fixed

- Signup step 2 can no longer be skipped when there are required fields
- Correct tooltip link for support article on invitations
- Correct error messages when not filling in start/end date of a phase

### Added

- Setting to disable downvoting in a phase/project, feature flagged
- When a non-logged in visitor tries to vote on an idea that requires verification, the verification modal automatically appears after registering

## 2020-02-24

### Fixed

- Initiative image not found errors
- Templates generator out of disk space

### Added

- Folders i1
  - When enabled, an admin can create, edit, delete folders and move projects into and out of folders
  - Folders show in the project lists and can be ordered within projects

### Changed

- Initiative explanatory texts show on mobile views
- Existing platforms have a moderator@citizenlab.co admin user with a strong password in LastPass
- In the admin section, projects are no longer presented by publication status (Folders i1)

## 2020-02-19

### Fixed

- Loading more comments on the user profile page works again
- Accessibility improvements
- Adding an image no longer pops up the file dialog twice
- Changed to dedicated IP in mailgun to improve general deliverability of emails

### Added

- Improvements to the PB UI to make sure users confirm their basket at the end
- Ideation configurability i1
  - The idea form can be customized, on a project level, to display custom description texts for every field
- People filling out a poll are now included in the 'participated in' smart group rules
- Make me admin section in Admin HQ

### Changed

- When a platform no longer is available at a url, the application redirects to the CitizenLab website
- New platforms automatically get a moderator@citizenlab.co admin user with a strong password in LastPass

## 2020-01-29

### Fixed

- Rich text editor no longer allows non-video iframe content
- Smart groups that refer to a deleted project now get cleaned up when deleting a project
- All cookie consent buttons are now reachable on IE11
- More accessibility fixes
- The organization name is no longer missing in the password reset email

### Added

- CSAM verification
  - Users can authenticate and verify using BeID or itsme
  - User properties controlled by a verification method are locked in the user profile
  - Base layer of support for other similar verification methods in the future
- The order of project templates can now be changed in Templates HQ

### Changed

- Project templates overview no longer shows the filters

## 2020-01-17

### Fixed

- Further accesibility improvements:
  - Screen reader improvement for translations
  - Some color contrast improvements

### Added

- A hidden topics manager available at https://myfavouriteplatform.citizenlab.co/admin/topics

## 2020-01-15

### Fixed

- In the admin, the project title is now always displayed when editing a project
- Further accesibility improvements:
  - Site map improvements (navigation, clearer for screen readers)
  - Improved colors in several places for users with sight disability
  - Improved HTML to better inform screen reader users
  - Added keyboard functionality of password recovery
  - Improved forms (easier to use for users with motoric disabilities, better and more consistent validation, tips and tricks on mobile initiative form)
  - Improvements for screen reader in different languages (language picker, comment translations)
  - Added title (visible in your tab) for user settings page
  - Improved screen reader experience for comment posting, deleting, upvoting and idea voting

### Added

- The email notification settings on the user profile are now grouped in categories
- Unsubscribing through an email link now works without having to sign in first

### Changed

- The idea manager now shows all ideas by default, instead of filtered by the current user as assignee

## 2020-01-07

### Added

- Go to idea manager when clicking 'idea assigned to you' notification
- 2th iteration of the new admin moderation feature:
  - Not viewed/Viewed filtering
  - The ability to select one or more items and mark them as viewed/not viewed
  - 'Belongs to' table column, which shows the context that a piece of content belongs to (e.g. the idea and project that a comment belongs to)
  - 'Read more' expand mechanism for longer pieces of content
  - Language selector for multilingual content
  - 'Go to' link that will open a new tab and navigate you to the idea/iniative/comment that was posted

### Changed

- Improve layout (and more specifically width) of idea/iniatiatve forms on mobile
- Separate checkboxes for privacy policy and cookie policy
- Make the emails opt-in at registration

### Fixed

- Fix for unreadable password reset error message on Firefox
- Fix for project granular permission radio buttons not working

## 2019-12-12

### Added

- Polls now support questions for which a user can check multiple options, with a configurable maximum
- It's now possible to make a poll anonymous, which hides the user from the response excel export
- New verification method `id_card_lookup`, which supports the generic flow of verifying a user using a predined list of ID card numbers.
  - The copy can be configured in Admin HQ
  - The id cards CSV can be uploaded through Admin HQ

## 2019-12-11

### Added

- Admin moderation iteration 1 (feature flagged, turned on for a selected number of test clients)
- New verification onboarding campaign

### Changed

- Improved timeline composer
- Wysiwyg accessibility improvement

### Fixed

- English notifications when you have French as your language

## 2019-12-06

### Fixed

- Accessibility improvements:
  - Polls
  - Idea/initiative filter boxes
- Uploading a file in admin project page now shows the loading spinner when in progress
- Fixed English copy in notifications when other language selected
- Fixed project copy in Admin HQ not being saved

## 2019-12-05

### Fixed

- Small popups (popovers) no longer go off-screen on smaller screens
- Tooltips are no longer occluded by the checkbox in the idea manager
- The info icon on the initiatives voting box has improved alignment
- Project templates now display when there's only `en` is configured as a tenant locale
- When changing the lifecycle stage of a tenant, the update is now sent right away to segment
- When users accept an inivitation and are in a group, the group count is correctly updated
- Dropdowns in the registration flow can again support empty values
- Accessibility:
  - Various color changes to improve color contrasts
  - Color warning when picking too low contrast
  - Improvements to radio buttons, checkboxes, links and buttons for keyboard accessibility
  - Default built-in pages for new tenants have a better hierarchy for screen readers
- User posted an idea/initiative notification for admins will be in the correct language

## 2019-11-25

### Changed

- Updated translations
- Area filter not shown when no areas are configured
- Overall accessibility improvements for screen readers
- Improved accessibility of the select component, radio button, image upload and tooltip

### Fixed

- When adding a vote that triggers the voting limit on a project/phase, the other idea cards now automatically get updated with disabled vote buttons
- Fix for mobile bottom menu not being clickable when idea page was opened
- Navigating directly between projects via the menu no longer results in faulty idea card collections
- Display toggle (map or list view) of idea and initiative cards works again

## 2019-11-19

### Added

- New ideation project/phase setting called 'Idea location', which enables or disabled the ability to add a location to an idea and show the ideas on a map

### Changed

- Improved accessibility of the image upload component
- COW tooltipy copy
- Sharing modal layout improvement

### Fixed

- Checkboxes have unique ids to correctly identify their corresponding label, which improves screen reader friendliness when you have multiple checkboxes on one page.
- Avatar layout is back to the previous, smaller version

## 2019-11-15

### Fixed

- Fix for 'Click on map to add an idea' functionality not working
- Fix for notifications not showing

## 2019-11-12

### Fixed

- An email with subject `hihi` is no longer sent to admins that had their invite accepted
- Whe clicking the delete button in the file uploader, the page no longer refreshes
- Project templates no longer show with empty copy when the language is missing
- The countdown timer on initiatives now shows the correct value for days
- The radio buttons in the cookie manager are clickable again
- Changing the host of a tenant no longer breaks images embedded in texts
- It's possible again to unassign an idea in the idea manager
- The popup for adding a video or link URL is no longer invisible or unusable in some situations
- Uploading files is no longer failing for various filetypes we want to support
- Keyboard accessibility for modals

### Added

- ID Verification iteration 1
  - Users can verify their account by entering their ID card numbers (currently Chile only)
  - Verification is feature flagged and off by default
  - Smart groups can include the criterium 'is verified'
  - Users are prompted to verify their account when taking an actions that requires verification
- Total population for a tenant can now be entered in Admin HQ
- It's now possible to configure the word used for areas towards citizens from the areas admin
- Improvements to accessibility:
  - Idea and initiative forms: clearer for screen readers, keyboard accessibility, and more accessible input fields
  - Nav bar: clearer for screen readers and improved keyboard navigation
  - Project navigation and phases: clearer for screen readers
  - Sign-in, password reset and recovery pages: labeling of the input fields, clearer for screen readers
  - Participatory budgeting: clearer for screen readers

### Changed

- The organization name is now the default author in an official update

## 2019-10-22

### Fixed

- The sharing title on the idea page is now vertically aligned
- Improvements to the 'bad gateway' message sometimes affecting social sharing
- The map and markers are again visible in the admin dashboard
- First round of accessibility fixes and improvements
  - Dynamics of certain interactions are picked up by screen readers (PB, voting, ...)
  - Overall clarity for screen readers has improved
  - Improvements to information structure: HTML structure, W3C errors, head element with correct titles
  - Keyboard accessibility has generally improved: sign-up problems, login links, PB assignment, ...

### Added

- Initiatives iteration 3
  - Automatic status changes on threshold reached or time expired
  - When updating the status, official feedback needs to be provided simultaneously
  - Users receive emails and notifications related to (their) initiative
  - Initiatives support images in their body text
- Project templates
  - Admins can now create projects starting from a template
  - Templates contain images, a description and a timeline and let admin filter them by tags
  - Admins can share template descriptions with a publically accessible link
- It's now possible to configure the banner overlay color from the customize settings
- A custom email campaign now contains a CTA button by default

### Changed

- Complete copy overhaul of all emails

## 2019-10-03

### Fixed

- PB phase now has a basket button in the project navbar
- The datepicker in the timeline admin now works in IE11

### Changed

- For fragments (small pieces of UI that can be overridden per tenant) to work, they need to be enabled individually in admin HQ.

## 2019-09-25

### Fixed

- It's again possible to change a ideation/PB phase to something else when it contains no ideas
- Older browsers no longer crash when scrolling through comments (intersection observer error)
- Pagination controls are now correctly shown when there's multiple pages of users in the users manager
- The user count of groups in the users manager no longer includes invitees and matches the data shown
- Transition of timeline phases now happen at midnight, properly respecting the tenant timezone
- When looking at the map of an idea or initiative, the map marker is visible again
- The initiatives overview pages now uses the correct header and text colors
- The vote control on an initiative is no longer invisible on a tablet screen size
- The idea page in a budgeting context now shows the idea's budget
- The assign button on an idea card in a budgeting context behaves as expected when not logged in
- Project copy in Admin HQ that includes comments no longer fails
- Changing granular permissions by project moderator no longer fails

### Added

- Polling is now supported as a new participation method in a continuous project or a phase
  - A poll consists of multiple question with predefined answers
  - Users can only submit a poll once
  - Taking a poll can be restricted to certain groups, using granular permissions
  - The poll results can be exported to excel from the project settings
- It's now possible to disable Google Analytics, Google Tag Manager, Facebook Pixel and AdWords for specific tenants through Admin HQ

### Changed

- Large amount of copy improvements throughout to improve consistency and experience
- The ideas overview page is no longer enabled by default for new tenants
- The built-in 'Open idea project' can now be deleted in the project admin

## 2019-08-30

### Fixed

- The map preview box no longer overflows on mobile devices
- You're now correctly directed back to the idea/initiatives page after signing in/up through commenting

### Changed

- The height of the rich text editor is now limited to your screen height, to limit the scrolling when applying styles

## 2019-08-29

### Fixed

- Uploaded animated gifs are no longer displayed with weird artifacts
- Features that depend on NLP are less likely to be missing some parts of the data

### Added

- Citizen initiatives
  - Citizens can post view and post initiatives
  - Admins can manage initiatives, similar to how they manage ideas
  - Current limitation to be aware of, coming very soon:
    - No emails and notifications related to initiatives yet
    - No automated status changes when an initiative reaches enough votes or expires yet

## 2019-08-09

### Fixed

- Fixed a bug that sometimes prevented voting on comments
- When editing a comment, a mention in the comment no longer shows up as html
- In the dashboard, the domicile value 'outside' is now properly translated
- Some fixes were made to improve loading of the dashboard map with data edge cases
- Deleting a phase now still works when users that reveived notifications about the phase have deleted their account
- New releases should no longer require a hard refresh, avoiding landing page crashing issues we had

### Added

- File input on the idea form now works on mobile, if the device supports it

## 2019-07-26

### Fixed

- The project moderator email and notification now link to the admin idea manager instead of citizen side
- The widget no longer shows the `Multiloc`, but the real idea titles for some platforms

### Added

- Speed improvements to data requests to the backend throughout the whole paltform
- Changing the participation method from ideation to information/survey when there are ideas present is now prevented by the UI
- It's now possible to manually reorder archived projects
- There's new in-platform notifications for a status change on an idea you commented or voted on

## 2019-07-18

### Fixed

- It's no longer possible to change the participation method to information or survey if a phase/project already contains ideas
- The 'Share your idea modal' is now properly centered
- It's no longer possible to send out a manual email campaign when the author is not properly defined
- Invite emails are being sent out again
- Imported ideas no longer cause incomplete pages of idea cards
- Invited users who did not accept yet no longer receive any automated digest emails

## 2019-07-08

### Fixed

- When changing images like the project header, it's no longer needed to refresh to see the result
- The comments now display with a shorter date format to work better on smaller screens
- The code snippet from the widget will now work in some website that are strict on valid html
- The number of days in the assignee digest email is no longer 'null'
- The project preview description input is displayed again in the projects admin
- The idea status is no longer hidden when no vote buttons are displayed on the idea page
- Duplicate idea cards no longer appear when loading new pages

### Added

- Performance optimizations on the initial loading of the platform
- Performance optimizations on loading new pages of ideas and projects
- Newly uploaded images are automatically optimized to be smaller in filesize and load faster
- The 'Add an idea' button is now shown in every tab of the projects admin
- It's now possible to add videos to the idea body text
- E-mails are no longer sent out through Vero, but are using the internal cl2-emails server

### Changed

- The automated emails in the admin no longer show the time schedule, to work around the broken translations
- The rights for voting on comments now follow the same rights than commenting itself, instead of following the rights for idea voting
- On smaller desktop screens, 3 columns of idea cards are now shown instead of 2
- When adding an idea from the map, the idea will now be positioned on the exact location that was clicked instead of to the nearest detectable address
- Using the project copy tool in admin HQ is more tolerant about making copies of inconsistent source projects

## 2019-06-19

### Fixed

- Show 3-column instead of 2-column layout for ideas overview page on smaller desktop screens
- Don't hide status label on idea page when voting buttons are not shown

### Changed

- Small improvement in loading speed

## 2019-06-17

## Fixed

- The column titles in comments excel export are aligned with the content
- There's now enough space between voting anc translate links under a comment
- Vote button on an idea no longer stays active when a vote on that idea causes the voting treshold of the project to be reached

## Added

- The admin part of the new citizen initiatives is available (set initiatives feature on `allowed`)
  - Cities can configure how they plan to use initiatives
- A preview of how initiatives will look like city side is available, not yet ready for prime time (set initiatives feature on `allowed` and `enabled`)
- The ideas overview page has a new filtering sidebar, which will be used for other idea and initiative listings in the future
  - On idea status
  - On topic
  - Search
- Comments now load automatically while scrolling down, so the first comments appear faster

## 2019-06-05

### Fixed

- Fix an issue that when showing some ideas in an idea card would make the application crash

## 2019-05-21

### Fixed

- The idea page does no longer retain its previous scroll position when closing and reopening it
- The Similar Ideas box no longer has a problem with long idea titles not fitting inside of the box
- The Similar Ideas box content did not update when directly navigating from one idea page to the next
- The 'What were you looking for?' modal no longer gives an error when trying to open it

### Changed

- You now get redirected to the previously visited page instead of the landing page after you've completed the signup process

## 2019-05-20

### Fixed

- Closing the notification menu after scrolling no longer results in a navbar error
- When accessing the idea manager as a moderator, the assignee filter defaults to 'assigned to me'
- The idea and comment counts on the profile page now update as expected
- It's now possible to use a dropdown input in the 2nd registration step with a screen reader
- An invited user can no longer request a password reset, thereby becoming an inconsistent user that resulted in lots of problems

### Added

- Restyle of the idea page
  - Cleaner new style
  - Opening an idea no longer appears to be a modal
  - Properly styled similar ideas section
  - Showing comment count and avatars of contributors

### Changed

- When clicking the edit button in the idea manager, the edit form now opens in the sidemodal

## 2019-05-15

### Fixed

- Opening the projects dropdown no longer shows all menu items hovered when opened
- Users that can't contribute (post/comment/vote/survey) no longer get an email when a phase starts
- When a project has an ideation and a PB phase, the voting buttons are now shown during the ideation phase
- The admin navigation menu for moderators is now consistent with that for admins
- Moderators that try to access pages only accessible for admins, now get redirected to the dashboard
- The details tab in clustering doesn't cause the info panel to freeze anymore
- When writing an official update, the sbumit button now only becomes active when submission is possible
- The 'no options' copy in a dropdown without anything inside is now correctly translated
- Making a field empty in Admin HQ now correctly saves the empty value
- The active users graph no longer includes users that received an email as being active
- The translation button in an idea is no longer shown when there's only one platform language
- After changing granular permission, a refresh is no longer needed to see the results on ideas
- The sideview in the idea manager now shows the status dropdown in the correct language
- The layout of the sideview in the idea manager is now corrected
- A digest email to idea assignees is no longer sent out when no ideas are assigned to the admin/moderator
- Signing in with VUB Net ID works again
- Loading the insights map can no longer be infinite, it will now show an error message when the request fails

### Added

- The profile page of a user now also shows the comments by that user
- Users can now delete their own profile from their edit profile page
- Similar ideas, clustering and location detection now work in Spanish, German, Danish and Norwegian
- Facebooks bot coming from `tfbnw.net` are now blocked from signing up
- Moderators now also have a global idea manager, showing all the ideas from the projects they're moderating
- Loading the insights map, which can be slow, now shows a loading indicator

### Changed

- Voting buttons are no longer shown when voting is not enabled
- Improved and more granular copy text for several voting and commenting disabled messages

## 2019-04-30

### Fixed

- Time remaning on project card is no longer Capitalized
- Non-admin users no longer get pushed to intercom
- Improvements to the idea manager for IE11
- When filtering on a project in the idea manager, the selected project is highlighted again
- @citizenlab.cl admins can now also access churned platforms
- The user count in the user manager now includes migrated cl1 users
- Sending invitations will no longer fail on duplicate mixed-case email addresses

### Added

- Ideas can now be assigned to moderators and admins in the idea manager
  - Added filter on assignee, set by default to 'assigned to me'
  - Added filter to only show ideas that need feedback
  - When clicking an idea, it now opens in and can be partially edited from a half screen modal
  - Admins and moderators get a weekly digest email with their ideas that need feedback
- Completely new comments UI with support for comment upvotes
  - Comments are visually clearly grouped per parent comment
  - Sub-comments use @mentions to target which other subcomment they reply to
  - Comments can be sorted by time or by votes
- Ideas can now be sorted randomly, which is the new default
- New smart group rule for users that contributed to a specific topic
- New smart group rule for users that contributed to ideas with a specific status
- Clear error message when an invitee does a normal sign up

### Changed

- The idea grid no longer shows a 'post an idea' button when there are no ideas yet

## 2019-04-24

### Fixed

- Project cards now show correct time remaining until midnight

## 2019-04-23

### Fixed

- Closing the notification menu does not cause an error anymore
- The unread notifications count is now displayed correctly on IE11
- Clicking on an invite link will now show an immediate error if the invite is no longer valid

### Changed

- The admin guide is now under the Get Started link and the dashboards is the admin index
- The project cards give feedback CTA was removed
- An idea can now be deleted on the idea page
- The default border radius throughout the platform now is 3px instead of 5px
- The areas filter on the project cards is only shown when there is more than one area

## 2019-04-16

### Fixed

- The comment count of a project remains correct when moving an idea to a different project
- Fixed an issue when copying projects (through the admin HQ) to tenants with conflicting locales
- Only count people who posted/voted/commented/... as participants (this is perceived as a fix in the dashboards)
- Invites are still sent out when some emails correspond to existing users/invitees
- Phase started/upcoming notifications are only sent out for published projects

### Added

- Posting text with a URL will turn the URL part into a link
- Added smart group rules for topic and idea status participants

### Changed

- New configuration for which email campaigns are enabled by default
- Changed project image medium size to 575x575

## 2019-04-02

### Fixed

- The new idea button now shows the tooltip on focus
- The gender graph in clustering is now translated
- Tooltips on the right of the screen no longer fall off
- Text in tooltips no longer overflows the tooltip borders
- When there are no ideas, the 'post an idea' button is no longer shown on a user profile or the ideas overview page
- The project card no longer displays a line on the bottom when there is no meta information available
- Downloading the survey results now consistently triggers a browser download
- The bottom of the left sidebar of the idea manager can now be reached when there are a lot of projects
- The time control in the admin dashboard is now translated
- Various fixes to improve resilience of project copy tool

### Added

- The ideas overview page now has a project filter
- The various pages now support the `$|orgName|` variable, which is replaced by the organization name of the tenant
- Non-CitizenLab admins can no longer access the admin when the lifecycle stage is set to churned
- A new style variable controls the header opacity when signed in
- New email as a reminder to an invitee after 3 days
- New email when a project phase will start in a week
- New email when a new project phase has started
- The ideas link in the navbar is now feature flagged as `ideas_overview`

### Changed

- When filtering projects by multiple areas, all projects that have one of the areas or no area are now shown
- The user search box for adding a moderator now shows a better placeholder text, explaining the goal

## 2019-03-20

### Fixed

- Fixed mobile layout issues with cookie policy, idea image and idea title for small screens (IPhone 5S)
- Posting an idea in a timeline that hasn't started yet (as an admin) now puts the idea in the first phase
- Notifications menu renders properly in IE11
- The CTA on project cards is no longer shown for archived and finished projects
- Invited users that sign up with another authentication provider now automatically redeem their invitation
- When the tenant only has one locale, no language switcher is shown in the official feedback form

### Added

- Capabilities have been added to apply custom styling to the platform header
  - Styling can be changed through a new style tab in admin HQ
  - It's also possible to configure a different platform-wide font
  - Styling changes should only be done by a designer or front-end developer, as there are a lot of things that could go wrong
- The initial loading speed of the platform has increased noticably due to no longer loading things that are not immediately needed right away.
- Tenant templates are now automatically updated from the `.template` platforms every night
- The project copy tool in admin HQ now supports time shifting and automatically tries to solve language conflicts in the data
- New notifications and emails for upcoming (1 week before) and starting phases

### Changed

- Archived ieas are no longer displayed on the general ideas page
- The time remaining on project cards is no longer shown on 2 lines if there's enough space
- New platforms will show the 'manual project sorting' toggle by default
- Some changes were made to modals throughout to make them more consistent and responsiveness
- New ideas now have a minimal character limit of 10 for the title and 30 for the body
- User pages have a more elaborate meta title and description for SEO purposes

## 2019-03-11

### Fixed

- Notifications layout on IE11
- Errors due to loading the page during a deployment

## 2019-03-11

### Fixed

- Similar ideas is now fast enough to enable in production
- NLP insights will no longer keep on loading when creating a new clusgtering graph
- The comment count on project cards now correctly updates on deleted comments
- Various spacing issues with the new landing page on mobile are fixed
- When logging out, the avatars on the project card no longer disappear
- The widget no longer cuts off the title when it's too long
- In admin > settings > pages, all inputs are now correctly displayed using the rich text editor
- The notifications are no longer indented inconsistently
- Exporting typeform survey results now also work when the survey embed url contains `?source=xxxxx`
- When there's a dropdown with a lot of options during signup, these options are no longer unreachable when scrolling down
- The cookie policy no longer displays overlapping text on mobile
- The `isSuperAdmin`, `isProjectModerator` and `highestRole` user properties are now always named using camelCasing

### Added

- Official feedback
  - Admins and moderators can react to ideas with official feedback from the idea page
  - Users contributing to the idea receive a notification and email
  - Feedback can be posted using a free text name
  - Feedback can be updated later on
  - Admin and moderators can no longer write top-level comments
  - Comments by admins or moderators carry an `Official` badge
- When giving product feedback from the footer, a message and email can be provided for negative feedback
- CTA on project card now takes granular permissions into account
- CTA on project card is now also shown on mobile
- Projects for which the final phase has finished are marked as finished on their project card
- Projects on the landing page and all projects page can now be filtered on area through the URL

### Changed

- The avatars on a project card now include all users that posted, voted or commented
- Commenting is no longer possible on ideas not in the active phase

## 2019-03-03

### Fixed

- Manually sorting projects in the admin works as expected

### Added

- Support for Spanish
- The copy of 'x is currently working on' can be customized in admin HQ
- Extra caching layer in cl2-nlp speeds up similar ideas and creating clusters

## 2019-02-28

### Fixed

- In the dashboard, the labels on the users by gender donut chart are no longer cut off
- Adding file attachments with multiple consecutive spaces in the filename no longer fails
- Project copy in admin HQ no longer fails when users have mismatching locales with the new platform

### Added

- New landing page redesign
  - Project cards have a new layout and show the time remaining, a CTA and a metric related to the type of phase
  - The bottom of the landing page displays a new custom info text, configurable in the admin settings
  - New smarter project sorting algorithm, which can be changed to manual ordering in the projects admin
  - Ideas are no longer shown on the landing page
  - The `Show all projects` link is only shown when there are more than 10 projects
- New attributes are added to segment, available in all downstream tools:
  - `isSuperAdmin`: Set to true when the user is an admin with a citizenlab email
  - `isProjectModerator`
  - `highestRole`: Either `super_admin`, `admin`, `project_moderator` or `user`

### Changed

- Intercom now only receives users that are admin or project moderator (excluding citizenlab users)

## 2019-02-20

### Fixed

- User digest email events are sent out again
- The user statistics on the admin dashboard are back to the correct values
- Creating a new project page as an admin does not result in a blank page anymore
- Improved saving behaviour when saving images in a phase's description
- When logged in and visiting a url containing another locale than the one you previously picked, your locale choice is no longer overwritten

### Added

- Project copy feature (in admin HQ) now also supports copying ideas (including comments and votes) and allows you to specify a new slug for the project URL
- Unlogged users locale preference is saved in their browser

## 2019-02-14

### Fixed

- Project/new is no longer a blank page

## 2019-02-13

### Fixed

- Texts written with the rich text editor are shown more consistently in and outside of the editor
- Opening a dropdown of the smart group conditions form now scrolls down the modal
- When changing the sorting method in the ideas overview, the pagination now resets as expected
- Google login no longer uses the deprecated Google+ authentication API

### Added

- Typeform survey for typeform can now be downloaded as xlsx from a tab in the project settings
  - The Segment user token needs to be filled out in Admin HQ
  - New survey responses generate an event in segment
- Survey providers can be feature flagged individually
- New \*.template.citizenlab.co platforms now serve as definitions of the tenant template
- The registration fields overview in admin now shows a badge when fields are required

### Changed

- Surveymonkey is now feature-flagged off by default for new platforms

## 2019-01-30

### Fixed

- Long topic names no longer overlap in the admin dashboards
- Video no longer pops out of the phase description text
- Added event tracking for widget code copy and changing notification settings
- Saving admin settings no longer fails because of a mismatch between platform and user languages
- The password reset message now renders correctly on IE11
- It's easier to delete a selected image in the rich text editor
- The copy in the modal to create a new group now renders correctly in IE11
- Texts used in the the dashboard insights are no longer only shown in English
- Tracking of the 'Did you find what you're looking for?' footer not works correctly

### Added

- Tooltips have been added throughout the whole admin interface
- A new homepage custom text section can be configured in the admin settings, it will appear on the landing page in a future release
- New experimental notifications have been added that notify admins/moderators on every single idea and comment
- New tenant properties are being logged to Google Analytics

## 2019-01-19

### Fixed

- Registration fields of the type 'multiple select' can again be set in the 2nd step of the signup flow
- Creating invitations through an excel file no longer fails when there are multiple users with the same first and last name

## 2019-01-18

### Fixed

- Overflowing text in project header
- Fixed color overlay full opaque for non-updated tenant settings
- Fixed avatar layout in IE11
- Fixed idea page scrolling not working in some cases on iPad
- Pressing the enter key inside of a project settings page will no longer trigger a dialog to delet the project

### Changed

- Reduced the size of the avatars on the landing page header and footer
- Made 'alt' text inside avatar invisible
- Better cross-browser scaling of the background image of the header that's being shown to signed-in users
- Added more spacing underneath Survey, as not to overlap the new feedback buttons
- Increased width of author header inside of a comment to better accomodate long names
- Adjusted avatar hover effect to be inline with design spec￼

## 2019-01-17

### Added

- `header_overlay_opacity` in admin HQ allows to configure how transparent header color is when not signed in
- `custom_onboarding_fallback_message` in admin HQ allows to override the message shown in the header when signed in

## 2019-01-16

### Fixed

- The clustering prototype no longer shows labels behind other content
- Removing a project header image is again possible
- New active platforms get properly submitted to google search console again
- Scrolling issues with an iPad on the idea modal have been resolved
- Signing up through Google is working again
- The line underneath active elements in the project navbar now has the correct length
- A long location does no longer break the lay-out of an event card
- The dashboards are visible again by project moderators
- The admin toggle in the users manager is working again

### Added

- When logged in, a user gets to see a dynamic call to action, asking to
  - Complete their profile
  - Display a custom message configurable through admin HQ
  - Display the default fallback engagement motivator
- The landing page header now shows user avatars
- It's now possible to post an idea from the admin idea manager
- The footer now shows a feedback element for citizens
- A new 'map' dashboard now shows the ideas on their locations detected from the text using NLP
- The clustering prototype now shows the detected keywords when clustering is used

### Changed

- The navbar and landing page have a completely refreshed design
  - The font has changed all over the platform
  - 3 different colors (main, secondary, text) are configurable in Admin HQ
- The clustering prototype has been moved to its own dashboard tab
- Project cards for continuous projects now link to the information page instead of ideas

## 2018-12-26

### Fixed

- The rich text editor now formats more content the same way as they will be shown in the platform

### Added

- Admin onboarding guide
  - Shown as the first page in the admin, guiding users on steps to take
- The idea page now shows similar ideas, based on NLP
  - Feature flagged as `similar_ideas`, turned off by default
  - Experimental, intended to evaluate NLP similarity performance
- A user is now automatically signed out from FranceConnect when signing out of the platform

### Changed

- When a user signs in using FranceConnect, names and some signup fields can no longer be changed manually
- The FranceConnect button now has the official size and dimensions and no T&C
- SEO improvements to the "Powered by CitizenLab" logo

## 2018-12-13

### Fixed

- User digest email campaigns is sent out again
- IE11 UI fixes:
  - Project card text overflow bug
  - Project header text wrapping/centering bug
  - Timeline header broken layout bug
  - Dropdown not correctly positioned bug
- Creating new tenants and changing the host of existing tenants makes automatic DNS changes again

### Added

- SEO improvements: project pages and info pages are now included in sitemap
- Surveys now have Google Forms support

## 2018-12-11-2

### Fixed

- A required registration field of type number no longer blocks users on step 2 of the registration flow

## 2018-12-11

### Fixed

- Loading an idea page with a deleted comment no longer results in an error being shown
- Assigning a first bedget to a PB project as a new user no longer shows an infinite spinner
- Various dropdowns, most famously users group selection dropdown, no longer overlap menu items

## 2018-12-07

### Fixed

- It's again possible to write a comment to a comment on mobile
- When logged in and trying to log in again, the user is now redirected to the homepage
- A deleted user no longer generates a link going nowhere in the comments
- The dropdown menu for granular permissions no longer disappears behind the user search field
- After deleting an idea, the edit and delete buttons are no longer shown in the idea manager
- Long event title no longer pass out of the event box
- Notifications from a user that got deleted now show 'deleted user' instead of nothing

### Added

- Machine translations on the idea page
  - The idea body and every comment not in the user's language shows a button to translate
  - Feature flagged as `machine_translations`
  - Works for all languages
- Show the currency in the amount field for participatory budgeting in the admin
- Built-in registration fields can now be made required in the admin
- FranceConnect now shows a "What is FranceConnect?" link under the button

### Changed

- The picks column in the idea manager no longer shows a euro icon

## 2018-11-28

### Fixed

- IE11 graphical fixes in text editor, status badges and file drag&drop area fixed
- The idea tab is visible again within the admin of a continuous PB project
- The checkbox within 3rd party login buttons is now clickable in Firefox

## 2018-11-27

### Fixed

- When all registration fields are disabled, signing up through invite no longer blocks on the first step
- A moderator that has not yet accepted their invitation, is no longer shown as 'null null' in the moderators list
- Adding an idea by clicking on the map is possible again

### Changed

- When there are no events in a project, the events title is no longer shown
- The logo for Azure AD login (VUB Net ID) is shown as a larger image
- When logging in through a 3rd party login provider, the user needs to confirm that they've already accepted the terms and conditions

## 2018-11-22

### Fixed

- In the clustering prototype, comparing clusters using the CTRL key now also works on Mac
- Widget HTML code can now be copied again
- Long consequent lines of text now get broken up in multiple lines on the idea page
- Admin pages are no longer accessible for normal users
- Reduced problems with edge cases for uploading images and attachments

### Added

- Participatory budgeting (PB)
  - A new participation method in continuous and timeline projects
  - Admins and moderators can set budget on ideas and a maximum budget on the PB phase
  - Citizens can fill their basket with ideas, until they hit the limit
  - Citizens can submit their basket when they're done
  - Admins and moderators can process the results through the idea manager and excel export
- Advanced dashboards: iteration 1
  - The summary tab shows statistics on idea/comment/vote and registration activities
  - The users tab shows information on user demographics and a leaderboard
  - The time filter can be controller with the precision of a day
  - Project, group and topic filters are available when applicable
  - Project moderators can access the summary tabs with enforced project filter
- Social sharing through the modal is now separately trackable from sharing through the idea page
- The ideas excel export now contains the idea status
- A new smart group rule allows for filtering on project moderators and normal users

### Changed

- Project navigation is now shown in new navigation bar on top
- The content of the 'Open idea project' for new tenants has changed
- After posting an idea, the user is redirected towards the idea page of the new idea, instead of the landing page

## 2018-11-07

### Fixed

- The widget HTML snippet can be copied again

## 2018-11-05

### Fixed

- Clicking Terms & Conditions links during sign up now opens in a new tab

### Added

- Azure Active Directory login support, used for VUB Net ID

## 2018-10-25

### Fixed

- Resizing and alignment of images and video in the editor now works as expected
- Language selector is now updating the saved locale of a signed in user
- When clicking "view project" in the project admin in a new tab, the projects loads as expected
- The navbar user menu is now keyboard accessible
- Radio buttons in forms are now keyboard accessible
- The link to the terms and conditions from social sign in buttons is fixed
- In admin > settings > pages, the editors now have labels that show the language they're in
- Emails are no longer case sensitive, resolving recurring password reset issues
- The widget now renders properly in IE11
- Videos are no longer possible in the invitation editor

### Added

- Cookie consent manager
  - A cookie consent footer is shown when the user has not yet accepted cookies
  - The user can choose to accept all cookies, or open the manager and approve only some use cases
  - The consent settings are automatically derived from Segment
  - When the user starts using the platform, they silently accept cookies
- A new cookie policy page is easier to understand and can no longer be customized through the admin
- Granular permissions
  - In the project permissions, an admin or project moderator can choose which citizens can take which actions (posting/voting/comments/taking survey)
  - Feature flagged as 'granular_permissions', turned off by default
- Ideas excel export now contains links to the ideas
- Ideas and comments can now be exported from within a project, also by project moderators
- Ideas and comments can now be exported for a selection of ideas
- When signing up, a user gets to see which signup fields are optional

### Changed

- Published projects are now shown first in the admin projects overview
- It's now more clear that the brand color can not be changed through the initial input box
- All "Add <something>" buttons in the admin have moved to the top, for consistency
- The widget no longer shows the vote count when there are no votes
- When a project contains no ideas, the project card no longer shows "no ideas yet"

## 2018-10-09

### Fixed

- UTM tags are again present on social sharing
- Start an idea button is no longer shown in the navbar on mobile
- Exceptionally slow initial loading has been fixed
- Sharing on facebook is again able to (quite) consistently scrape the images
- When using the project copy tool in Admin HQ, attachments are now copied over as well

### Added

- Email engine in the admin (feature flagged)
  - Direct emails can be sent to specific groups by admins and moderators
  - Delivered/Opened/Clicked statistics can be seen for every campaign
  - An overview of all automated emails is shown and some can be disabled for the whole platform

## 2018-09-26

### Fixed

- Error messages are no longer cut off when they are longer than the red box
- The timeline dropdown on mobile shows the correct phase names again
- Adding an idea by clicking on the map works again
- Filip peeters is no longer sending out spam reports
- Reordering projects on the projects admin no longer behaves unexpectedly
- Fixes to the idea manager
  - Tabs on the left no longer overlap the idea table
  - Idea status tooltips no longer have an arrow that points too much to the right
  - When the screen in not wide enough, the preview panel on the right is no longer shown
  - Changing an idea status through the idea manager is possible again

### Added

- Social sharing modal is now shown after posting an idea
  - Feature flagged as `ideaflow_social_sharing`
  - Offers sharing buttons for facebook, twitter and email
- File attachments can now be added to
  - Ideas, shown on the idea page. Also works for citizens.
  - Projects, shown in the information page, for admins and moderators
  - Phases, shown under the phase description under the timeline, for admins and moderators
  - Events, shown under the event description, for admins and moderators
  - Pages, shown under the text, for admins
- Some limited rich text options can now be used in email invitation texts

### Changed

- The admin projects page now shows 3 seperate sections for published, draft and archived
- When there are no voting buttons, comment icon and count are now also aligned to the right
- It's now possible to remove your avatar

## 2018-09-07

### Fixed

- Submit idea button is now aligned with idea form
- An error caused by social sign in on French platforms not longer has an English error message
- Checkboxes are now keyboard navigable
- Projects that currently don't accept ideas can no longer be selected when posting an idea
- Deleting an idea no longer results in a blank page
- Deleting a comment no longer results in a blank page
- When sign in fails, the error message no longer says the user doesn't exist
- `null` is no longer shown as a lastname for migrated cl1 users without last name
- Clicking on the table headers in the idea managers again swaps the sorting order as expected
- Typeform Survey now is properly usable on mobile

### Added

- Email notification control
  - Every user can opt-out from all recurring types of e-mails sent out by the platform by editing their profile
  - Emails can be fully disabled per type and per tenant (through S&S ticket)
- An widget that shows platform ideas can now be embedded on external sites
  - The style and content of the widget can be configured through admin > settings > widgets
  - Widget functionality is feature flagged as "widgets", on by default

### Changed

- Initial loading speed of the platform has drastically improved, particulary noticable on mobile
- New tenants have custom signup fields and survey feature enabled by default

## 2018-08-20

### Fixed

- The idea sidepane on the map correctly displays HTML again
- Editing your own comment no longer turns the screen blank
- Page tracking to segment no longer tracks the previous page instead of the current one
- Some browsers no longer break because of missing internationalization support
- The options of a custom field are now shown in the correct order

### Added

- A major overhaul of all citizen-facing pages to have significantly better accessibility (almost WCAG2 Level A compliant)
  - Keyboard navigation supported everywhere
  - Forms and images will work better with screen readers
  - Color constrasts have been increased throughout
  - A warning is shown when the color in admin settings is too low on constrast
  - And a lot of very small changes to increase WCAG2 compliance
- Archived projects are visible by citizens
  - Citizens can filter to see all, active or archived projects
  - Projects and project cards show a badge indicating a project is archived
  - In the admin, active and archived projects are shown separately
- A favicon can now be configured at the hidden location `/admin/favicon`
  - On android in Chrome, the platform can be added to the Android homescreen and will use the favicon as an icon
- Visitors coming through Onze Stad App now are trackable in analytics

### Changed

- All dropdown menus now have the same style
- The style of all form select fields has changed
- Page tracking to segment no longer includes the url as the `name` property (salesmachine)
- Font sizes throughout the citizen-facing side are more consistent

## 2018-08-03

### Fixed

- The landingpage header layout is no longer broken on mobile devices
- Yet another bug related to the landingpage not correctly redirecting the user to the correct locale
- The Page not found page was not found when a page was not found

### Added

- The 'Create an account' call to action button on the landing page now gets tracked

## 2018-08-02

### Fixed

- The browser no longer goes blank when editing a comment
- Redirect to the correct locale in the URL no longer goes incorrectly to `en`

## 2018-07-31

### Fixed

- The locale in the URL no longer gets added twice in certain conditions
- Various fixes to the rich text editor
  - The controls are now translated
  - Line breaks in the editor and the resulting page are now consistent
  - The editor no longer breaks form keyboard accessibility
  - The images can no longer have inconsistent widht/height ratio wich used to happen in some cases
  - The toolbar buttons have a label for accessibility
- A new tenant created in French no longer contains some untranslated content
- The tenant lifecycle stage is now properly included in `group()` calls to segment
- Comment body and various dynamic titles are secured against XSS attacks

### Added

- Ideas published on CitizenLab can now also be pushed to Onze Stad App news stream
- The rich text editor
  - Now support copy/paste of images
- Event descriptions now also support rich text
- When not signed in, the header shows a CTA to create an account
- A new smart group rule allows you to specify members than have participated (vote, comment, idea) in a certain project
- The admin now shows a "Get started" link to the knowledge base on the bottom left
- The Dutch platforms show a "fake door" to Agenda Setting in the admin navigation

### Changed

- The idea card now shows name and date on 2 lines
- The navbar now shows the user name next to the avatar
- The user menu now shows "My ideas" instead of "Profile page"

## 2018-07-12

### Fixed

- New text editor fixes various bugs present in old editor:
  - Typing idea texts on Android phones now works as expected
  - Adding a link to a text field now opens the link in a new window
  - Resizing images now works as expected
  - When saving, the editor no longer causes extra whitespace to appear
- A (too) long list of IE11 fixes: The platform is now fully usable on IE11
- The group count in the smart groups now always shows the correct number
- The admin dashboard is no longer too wide on smaller screens
- The home button on mobile is no longer always active
- Fix for page crash when trying to navigate away from 2nd signup step when one or more required fields are present

### Added

- The language is now shown in the URL at all times (e.g. `/en/ideas`)
- The new text editor enables following extras:
  - It's now possible to upload images through the text editor
  - It's now possible to add youtube videos through the text editor
- `recruiter` has been added to the UTM campaign parameters

### Know issues

- The controls of the text editor are not yet translated
- Posting images through a URL in the text editor is no longer possible
- Images that have been resized by IE11 in the text editor, can subsequently no longer be resized by other browsers

## 2018-06-29

### Fixed

- Facebook now correctly shows the idea image on the very first share
- Signing up with a google account that has no avatar configured now works again
- Listing the projects and ideas for projects that have more than 1 group linked to them now works again

### Added

- Voting Insights [beta]: Get inisghts into who's voting for which content
  - Feature flagged as 'clustering', disabled by default
  - Admin dashboard shows a link to the prototype
- Social sharing buttons on the project info page
- Usage of `utm_` parameters on social sharing to track sharing performance
- Various improvements to meta tags throughout the platform
  - Page title shows the unread notification count
  - More descriptive page titles on home/projects/ideas
  - Engaging generic default texts when no meta title/description are provided
  - Search engines now understand what language and region the platform is targeting
- Optimized idea image size for facebook sharing
- Sharing button for facebook messenger on mobile
- When you receive admin rights, a notification is shown
- `tenantLifecycleStage` property is now present in all tracked events to segment

### Changed

- Meta tags can't be changed through the admin panel anymore
- Social sharing buttons changed aspect to be more visible

## 2018-06-20

### Fixed

- Visual fixes for IE11 (more to come)
  - The text on the homepage doesn't fall outside the text box anymore
  - The buttons on the project page are now in the right place
  - In the projects pages, the footer is no longer behaving like a header
- When trying to add a timeline phase that overlaps with another phase, a more descriptive error is shown
- larsseit font is now always being loaded

### Added

- Smart groups allow admins to automatically and continuously make users part of groups based on conditions
- New user manager allows
  - Navigating through users by group
  - Moving, adding and removing users from/to (manual) groups
  - Editing the group details from within the user manager
  - Creating groups from within the user manager
  - Exporting users to excel by group or by selection
- Custom registration fields now support the new type "number"
- The city website url can now be specified in admin settings, which is used as a link in the footer logo

### Changed

- The checkbox copy at signup has changed and now links to both privacy policy and terms and conditions
- Improved styling of usermenu dropdown (the menu that opens when you click on the avatar in the navigation bar)

### Removed

- The groups page is no longer a separate page, but the functionality is part of the user manager

## 2018-06-11

### Fixed

- Notifications that indicate a status change now show the correct status name
- The admin pages editors support changing content and creating new pages again
- When searching in the invites, filters still work as expected
- The font has changed again to larsseit

### Added

- Accessibility improvements:
  - All images have an 'alt' attributes
  - The whole navbar is now usable with a keyboard
  - Modals can be closed with the escape key
  - The contrast of labels on white backgrounds has increased
- New ideas will now immediately be scraped by facebook
- When inviting a user, you can now pick projects for which the user becomes a moderator

### Changed

- The language switcher is now shown on the top right in the navbar

## 2018-05-27

### Fixed

- Sitemap now has the correct date format
- Empty invitation rows are no longer created when the given excel file contains empty rows
- Hitting enter while editing a project no longer triggers the delete button
- Registration fields on signup and profile editing are now always shown in the correct language
- The dropdown menu for idea sorting no longer gets cut off by the edge of the screen on small screens
- Saving a phase or continuous project no longer fails when participation method is not ideation

### Added

- Language selection now also has a regional component (e.g. Dutch (Belgium) instead of Dutch)
- Added noindex tag on pages that should be shown in Google
- A new 'user created' event is now being tracked from the frontend side
- It's now possible to use HTML in the field description of custom fields (no editor, only for internal usage)

## 2018-05-16

### Fixed

- Phases are now correctly active during the day specified in their end date
- On the new idea page, the continue button is now shown at all resolutions
- On the idea list the order-by dropdown is now correctly displayed at all resolutions.

### Added

- Project moderators can be specified in project permissions, giving them admin and moderation capabilities within that project only
  - Moderators can access all admin settings of their projects
  - Moderators can see they are moderating certain projects through icons
  - Moderators can edit/delete ideas and delete comments in their projects
- A correct meta description tag for SEO is now rendered
- The platforms now render sitemaps at sitemap.xml
- It is now possible to define the default view (map/cards) for every phase individually
- The tenant can now be configured with an extra `lifecycle_stage` property, visible in Admin HQ.
- Downloading ideas and comments xlsx from admin is now tracked with events
- The fragment system, to experiment with custom content per tenant, now also covers custom project descriptions, pages and individual ideas

### Changed

- It is no longer possible to define phases with overlapping dates
- Initial loading speed of the platform has improved

## 2018-04-30

### Fixed

- When posting an idea and only afterward signing in, the content originally typed is no longer lost
- An error is no longer shown on the homepage when using Internet Explorer
- Deleting a user is possible again

### Changed

- The idea manager again shows 10 ideas on one page, instead of 5
- Submit buttons in the admin no longer show 'Error' on the buttons themselves

### Removed

- The project an idea belongs to can no longer be changed through the edit idea form, only through the idea manager

## 2018-04-26

### Added

- Areas can now be created, edited and deleted in the admin settings
- The order of projects can now be changed through drag&drop in the admin projects overview
- Before signing up, the user is requested to accept the terms and conditions
- It's possible to experiment with platform-specific content on the landing page footer, currently through setup & support
- Images are only loaded when they appear on screen, improving page loading speed

### Fixed

- You can no longer click a disabled "add an idea" button on the timeline
- When accessing a removed idea or project, a message is shown

### Known issues

- Posting an idea before logging in is currently broken; the user is redirected to an empty posting form
- Social sharing is not consistently showing all metadata

## 2018-04-18

### Fixed

- Adding an idea at a specific location by clicking on the map is fixed

## 2018-04-09

### Fixed

- An idea with a location now centers on that location
- Map markers far west or east (e.g. Vancouver) are now positioned as expected
- Links in comment now correctly break to a new line when they're too long
- Hitting enter in the idea search box no longer reloads the page
- A survey project no longer shows the amount of ideas on the project card
- The navbar no longer shows empty space above it on mobile
- The report as spam window no longer scrolls in a weird way
- The project listing on the homepage no longer repeats the same project for some non-admin users
- Google/Facebook login errors are captured and shown on an error page
- Some rendering issues were fixed for IE11 and Edge, some remain
- An idea body with very long words no longer overlaps the controls on the right
- Project cards no longer overlap the notification menu

### Added

- A user can now edit and delete its own comments
- An admin can now delete a user's comment and specify the reason, notifying the user by notification
- Invitations
  - Admins can invite users by specifying comma separated email addresses
  - Admins can invite users with extra information by uploading an excel file
  - Invited users can be placed in groups, made admin, and given a specific language
  - Admins can specify a message that will be included in the email to the invited users
  - Admins receive a notification when invited users sign up
- Users receive a notification and email when their idea changes status
- Idea titles are now limited to 80 characters

### Known issues

- Adding an idea through the map does not position it correctly

## 2018-03-23

### Fixed

- Fixed padding being added on top of navigation bar on mobile devices

## 2018-03-22

### Fixed

- Idea creation page would not load when no published projects where present. Instead of the loading indicator the page now shows a message telling the user there are no projects.

## 2018-03-20

### Fixed

- Various visual glitches on IE11 and Edge
- Scrolling behviour on mobile devices is back to normal
- The admin idea manager no longer shows an empty right column by default

### Added

- Experimental raw HTML editing for pages in the admin at `/admin/pages`

## 2018-03-14

### Fixed

- When making a registration field required, the user can't skip the second sign up step
- When adding a registration field of the "date" type, a date in the past can now be chosen
- The project listing on the landing page for logged in users that aren't admin is fixed

### Added

- When something goes wrong while authenticating through social networks, an error page is shown

## 2018-03-05

### Added

- Limited voting in timeline phases
- Facebook app id is included in the meta headers

### Known issues

- When hitting your maimum vote count as a citizen, other idea cards are not properly updating untill you try voting on them
- Changing the participation settings on a continuous project is impossible

## 2018-02-26

### Fixed

- Project pages
  - Fixed header image not being centered
- Project timeline page
  - Fixed currently active phase not being selected by default
  - Fixed 'start an idea' button not being shown insde the empty idea container
  - Fixed 'start an idea' button not linking to the correct idea creation step
- Ideas and Projects filter dropdown
  - Fixed the dropdown items not always being clickable
- Navigation bar
  - Fixed avatar and options menu not showing on mobile devices

### Added

- Responsive admin sidebar
- Top navigation menu stays in place when scrolling in admin section on mobile devices

### Changed

- Project timeline
  - Better word-breaking of phases titles in the timeline

## 2018-02-22

### Fixed

- Idea page
  - Fixed voting buttons not being displayed when page is accessed directly
- Edit profile form page
  - Fixed broken input fields (first name, last name, password, ...)
  - Fixed broken submit button behavior
- Admin project section
  - Fixed default view (map or card) not being saved
  - Fixed save button not being enabled when an image is added or removed
- Project page
  - Fixed header navigation button of the current page not being highlighted in certain scenarios
  - Fixed no phase selected in certain scenarios
  - Fixed mobile timeline phase selection not working
- Idea cards
  - Fixed 'Load more' button being shown when no more ideas
- Project cards
  - Fixed 'Load more' button being shown when no more projects
- Idea page
  - Fixed faulty link to project page
- Add an idea > project selection page
  - Fixed broken layout on mobile devices

### Added

- Landing page
  - Added 'load more' button to project and idea cards
  - Added search, sort and filter by topic to idea cards
- Project card
  - Added ideas count
- Idea card
  - Added author avatar
  - Added comment count and icon
- Idea page
  - Added loading indicator
- Project page
  - Added loading indicator
  - Added border to project header buttons to make them more visible
- Admin page section
  - Added header options in rich-text editors

### Changed

- Navigation bar
  - Removed 'ideas' menu item
  - Converted 'projects' menu item into dropdown
  - Changed style of the 'Start an idea' button
- Landing page
  - Header style changes (larger image dimensions, text centered)
  - Removed 'Projects' title on top of project cards
- Project card
  - Changed project image dimensions
  - Changed typography
- Idea card
  - Removed image placeholder
  - Reduced idea image height
- Filter dropdowns
  - Height, width and alignment changes for mobile version (to ensure the dropdown is fully visible on smaller screens)
- Idea page
  - Improved loading behavior
  - Relocated 'show on map' button to sidebar (above sharing buttons)
  - Automatically scroll to map when 'show on map' button is clicked
  - Larger font sizes and better overall typography for idea and comment text
  - Child comments style changes
  - Child commenting form style change
  - Comment options now only visible on hover on desktop
- Project page
  - Improved loading behavior
  - Timeline style changes to take into account longer project titles
  - Changed copy from 'timeline' to 'process'
  - Changed link from projects/<projectname>/timeline to projects/<projectname>/process
  - Events header button not being shown if there are no events
- Add an idea > project selection page
  - Improved project cards layout
  - Improved mobile page layout

## 2018-01-03

### Fixed

- Updating the bio on the profile page works again
- 2018 can be selected as the year of events/phases
- The project dropdown in the idea posting form no longer shows blank values
- Reset password email

### Added

- Ideas can be edited by admins and by their author
- An idea shows a changelog with its latest updates
- Improved admin idea manager
  - Bulk update project, topics and statuses of ideas
  - Bulk delete ideas
  - Preview the idea content
  - Links through to viewing and editing the idea
- When on a multi-lingual platform, the language can be changed in the footer
- The project pages now show previews of the project events in the footer
- The project card now shows a description preview text, which is changeable through the admin
- Images are automatically optimized after uploading, to reduce the file size

### Changed

- Image dimensions have changed to more optimal dimensions

## 2017-12-13

### Fixed

- The ideas of deleted users are properly shown
- Slider to make users admins is again functional

### Added

- The idea show page shows a project link
- Mentions are operational in comments
- Projects can be deleted in the admin

### Changed

- Ideas and projects sections switched positions on the landing page

## 2017-12-06

### Fixed

- Phases and events date-picker no longer overlaps with the description text
- No longer needed to hard refresh if you visited al old version of the platform
- Inconsistency when saving project permissions has been fixed
- Bullet lists are now working in project description, phases and events
- The notifications show the currect user as the one taking the action

### Added

- Translators can use `orgName` and `orgType` variables everywhere
- Previews of the correct image dimension when uploading images

### Changed

- Lots of styling tweaks to the admin interface
- Behaviour of image uploads has improved

## 2017-11-23

### Fixed

- Loading the customize tab in the admin no longer requires a hard refresh

## 2017-11-22

### Fixed

- When saving a phase in the admin, the spinner stops on success or errors
- Deleting a user no longer breaks the idea listing, idea page and comments
- Better error handling in the signup flow
- Various bug fixes to the projects admin
- The switches that control age, gender, ... now have an effect on the signup flow.
- For new visitors, hard reloading will no longer be required

### Added

- Social Sign In with facebook and google. (Needs to be setup individually per customer)
- Information pages are reachable through the navbar and editable through the admin
- A partner API that allows our partners to list ideas and projects programmatically
- Ideas with a location show a map on the idea show page
- Activation of welcome and reset password e-mails

### Changed

- Changes to mobile menu layout
- Changes to the style of switches
- Better overall mobile experience for citizen-facing site

### Known issues

- If you visited the site before and the page did not load, you need to hard refresh.
- If the "Customize" tab in the admin settings does not load, reload the browser on that page

## 2017-11-01

### Fixed

- Various copy added to the translation system
- Fixed bug where image was not shown after posting an idea
- Loading behaviour of the information pages
- Fixed bug where the app no longer worked after visiting some projects

### Added

- Added groups to the admin
- Added permissions to projects
- Social sharing of ideas on twitter and (if configured for the platform) facebook
- Projects can be linked to certain areas in the admin
- Projects can be filtered by area on the projects page
- Backend events are logged to segment

### Changed

- Improved the styling of the filters
- Project description in the admin has its own tab
- Restored the landing page header with an image and configurable text
- Improved responsiveness for idea show page
- Maximum allowed password length has increased to 72 characters
- Newest projects are list first

## 2017-10-09

### Fixed

- The male/female gender selection is no longer reversed after registration
- On firefox, the initial loading animation is properly scaled
- After signing in, the state of the vote buttons on idea cards is now correct for the current user
- Fixed bug were some text would disappear, because it was not available in the current language
- Fixed bug where adding an idea failed because of a wrongly stored user language
- Fixed bug where removing a language in the admin settings fails
- Graphical glitches on the project pages

### Added

- End-to-end test coverage for the happy flow of most of the citizen-facing app interaction
- Automated browser error logging to be proactive on bugs
- An idea can be removed through the admin

### Changed

- The modal that shows an idea is now fullscreen and has a new animation
- New design for the idea show page
- New design for the comments, with animation and better error handling
- The "Trending" sorting algorithm has changed to be more balanced and give new ideas a better chance
- Slightly improved design of the page that shows the user profile

## 2017-09-22

### Fixed

- Bug where multiple form inputs didn't accept typed input
- Issues blocking the login process
- The success message when commenting no longer blocks you from adding another comment
- Clicking an internal link from the idea modal didn't work
- Responsiveness of filters on the ideas page
- Updating an idea status through the admin failed

### Added

- Initial loading animation on page load
- Initial version of the legal pages (T&C, privacy policy, cookie policy)
- All forms give more detailed error information when something goes wrong
- Full caching and significant speed improvements for all data resources

### Changed

- Refactoring and restyling of the landing page, idea cards and project cards
- Added separate sign in and sign up components
- Cleaned up old and unused code
- The navbar is no longer shown when opening a modal
- Lots of little tweaks to styling, UX and responsiveness

## 2017-09-01

### Fixed

- Saving forms in the admin of Projects will now show success or error messages appropriately
- The link to the guide has been hidden from the admin sidebar until we have a guide to link to

### Added

- Adding an idea from a project page will pre-fill parts of the new idea form
- The landing page now prompts user to add an Idea if there are none
- The landing page will hide the Projects block if there are none

### Changed

- Under-the-hood optimizations to increase the loading speed of the platform

## 2017-08-27

### Fixed

- Changing the logo and background image in admin settings works
- Platform works for users with an unsupported OS language

### Added

- Admin dashboard
- Default topics and idea statuses for newly deployed platforms
- Proper UX for handling voting without being signed in
- Meta tags for SEO and social sharing
- Better error handling in project admin

### Changed

- Projects and user profile pages now use slugs in the URL

## 2017-08-18

### Fixed

- Changing idea status in admin
- Signing up
- Proper rending of menu bar within a project
- Admin settings are properly rendered within the tab container
- Lots of small tweaks to rendering on mobile
- Default sort ideas on trending on the ideas index page

### Added

- Admin section in projects to CRUD phases
- Admin section in projects to CRUD events
- New navbar on mobile
- Responsive version of idea show page

### Changed

- Navbar design updated
- One single login flow experience instead of 2 separate ones (posting idea/direct)
- Admins can only specify light/dark for menu color, not the exact color

### Removed

- Facebook login (Yet to be added to new login flow, will be back soon)

## 2017-08-13

### Fixed

- Voting on cards and in an idea page
- Idea modal loading speed
- Unread notification counter

### Added

- New improved flow for posting an idea
- Admin interface for projects
- New design for idea and project cards
- Consistenly applied modal, with new design, for ideas
- Segment.io integration, though not all events are tracked yet

### Changed

- Idea URls now using slugs for SEO<|MERGE_RESOLUTION|>--- conflicted
+++ resolved
@@ -1,13 +1,12 @@
 # Changelog
 
-<<<<<<< HEAD
 ## Next release
 
 ### Changed
 
 - The ideas overview on project/user and ideas index (/ideas) pages are properly keyboard navigable, implemented as a full-fledged tab system.
 - The proposal button has no tooltip anymore when submitting new proposals is disabled. Instead, a warning message is shown.
-=======
+
 ## 2022-02-21
 
 ### Added
@@ -27,7 +26,6 @@
 
 - Icons don't have wrong/empty descriptions linked to them anymore, which improves the user experience for screen readers.
 - Icons that work as button (like the vote button, the bell in the notification menu, etc.) all have accompanying descriptions so we provide more information about these buttons to people using screen readers.
->>>>>>> 5e860577
 
 ## 2022-02-17
 
