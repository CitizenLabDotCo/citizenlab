--- conflicted
+++ resolved
@@ -4,13 +4,9 @@
 
 ### Fixed
 
-<<<<<<< HEAD
 - [CL-915] Show "Messaging" menu item only if any of 3 messaging features enabled
-=======
 - [CL-940] Graph excel export was not always giving the same numbers as the graph itself if a time period was selected. This is fixed now.
 - [CL-888] Fixed issue with folders page layout. Project cards are now displayed in two columns (instead of one) on large screens.
--
->>>>>>> 48e0e364
 
 ## 2022-06-13
 
