# Changelog

## Next

<<<<<<< HEAD
### Fixed

- Dashboard issue where the current month did not appear for certain time zones
=======
## 2021-11-04

### Added

- New translations from Crowdin.

## 2021-11-03

### Fixed

- Microsoft Form survey iframes no longer auto-focus on the form
- Stop confusing Serbian Latin and Cyrillic in back locales.
>>>>>>> 4b441106

## 2021-11-01

### Changed

- The whole input card in Insight View screen is now clickable
- Inputs list component in Insights View screen now shows active filters at all times
- Insights Network Visualisation changes:
  - Reduced space between clusters
  - Increased font size for keywords labels
  - It is now possible to de-select keywords by clicking on them twice

### Fixed

- If there's an error message related to the project title, it goes away if the title is edited (and only shows again if we submit and the error isn't fixed).

## 2021-10-27

### Changed

- Removed the unused '/ideas/new' route

### Fixed

- Sorting order and list/map view settings of ideas are available again if voting is disabled.
- Project phase started emails and notifications.

## 2021-10-26

### Added

- Limit number of downvotes.

### Changed

- Improved quality of Idea and App Header Images
- Idea cards in the map view only show the downvote icon when downvoting is enabled or when it's disabled and it's disabled for a different reason than explicit turning off of the downvoting functionality.
- Now also for idea cards on the map view: the comment icon on an idea card is only shown when commenting in the project is enabled or there's at least one idea with a comment.

### Fixed

- The event cards now rearrange themselves vertically on mobile / small screens. Before they were always arranged horizontally. This fixed the issue of them going off-screen when there is not enough screen space.

## 2021-10-25

### Changed

- The comment icon on an idea card is only shown when commenting in the project is enabled or there's at least one idea with a comment.
- Increased Microsoft Forms survey width

### Fixed

- Insights table approve button no longer appears when there are no suggested tags
- Insights tags are now truncated when they are too long
- Insights posts cards on View screen no longer display text with different font-sizes
- Insights posts in table are no longer sorted by default

## 2021-10-20

### Changed

- PII (Personally Identifiable Information) data, if any, are now removed from Segment when a user account is deleted.

## 2021-10-19

### Changed

- Tags which do not contain any inputs are no longer visible on the Insights View screen
- PII (Personally Identifiable Information) data, if any, are now removed from Intercom when a user account is deleted.

### Added

- Added export functionality to Insights View screen inputs list

## 2021-10-15

### Changed

- Project reports are no longer available in the dashboard section. Instread, they can be found in the Reporting section of tha admin.

### Fixed

- Platform is now accepting valid Microsoft Form survey links with custom subdomains
- When user goes to the url of an Insight that no longer exist, they get redirected to the Insights List screen.

## 2021-10-14

### Fixed

- File uploads for ideas, projects, events, folders

## 2021-10-13 (2)

### Fixed

- Validation and functioning of page forms are fixed (forms to change the fixed/legal pages such as the FAQ, T&C, privacy policy, etc.).

## 2021-10-13

### Added

- Users can now change their name after validation with FranceConnect
- Permit embedding of videos from dreambroker in rich-text editor content.
- Possibility to create an Insights tag from selected filters in the Insights View screen

## 2021-10-12

### Added

- Added Serbian (Cyrillic) to platform

## 2021-10-11

### Added

- Insights View screen and visualization
- Users can now change their name after validation with FranceConnect

## 2021-10-06

### Fixed

- Issue with user deletion

### Added

- Initial blocked words lists for Luxembourgish and Italian.
- Added Luxembourgish translations.

## 2021-10-05

### Added

- Blocked words lists for Luxembourgish and Italian (which allows the profanity blocker feature).

### Changed

- Removed 'FAQ' and 'About' from the footer.
- Removed links to other pages at the bottom of the fixed and legal pages (Cookie policy, T&C, etc.)
- Removed the YES/NO short feedback form in the footer (as it wasn't working)

## 2021-10-01

### Fixed

- Typeform export from the platform shows the answers to all questions again.

## 2021-09-29

### Changed

- Insights Edit screen improvements
  - Added tooltip in the tags sidebar
  - Added quick delete action to category button in the categories sidebar
  - "Detect tags" button only shows if there are tags detected
  - "Reset tags" button is moved to a menu
  - Removed "add" button from input sidebar and improved select hover state
- Split 'Pages' tab in admin/settings into the 'Pages' and 'Policies' tabs. 'Pages' contains the about, FAQ and a11y statement pages, while 'Policies' contains the terms and conditions, privacy- and cookie policy. The 'Pages' tab will soon be replaced by a 'Navigation' tab with more customizability options as part of the upcoming nav-bar customization functionality. This is just a temporary in-between solution.

## 2021-09-24

### Added

- SmartSurvey integration

## 2021-09-22

### Changed

- Very short phases are now shown slightly bigger in the timeline, and projects with many phases will display the timeline correctly.

### Fixed

- Cookie popup can be closed again.

## 2021-09-21

### Added

- Permit embedding of videos from videotool.dk in rich-text editor content.

### Changed

- Project moderators have access to the 'Reporting' tab of the admin panel for their projects.

### Fixed

- The category columns in input `xlsx` exports (insights) are now ordered as presented in the application.

## 2021-09-14

### Changed

- Mobile navbar got redesigned. We now have a 'More' button in the default menu that opens up a full mobile menu.

## 2021-09-13

### Added

- Insights table export button. Adds the ability to export the inputs as xlsx for all categories or a selected one.

### Fixed

- Fixes issue where user name will sometimes appear as "undefined"

## 2021-09-06

### Added

- Keyboard navigation improvements for the Insights Edit view
- Added the internal machinery to support text network analyses in the end-to-end flow.

### Fixed

- '&' character now displays correctly in Idea description and Project preview description.
- Fixes user export with custom fields

## 2021-09-03

### Fixed

- Ghent now supports mapping 25 instead of 24 neighbourhouds

## 2021-09-02

### Fixed

- Setting DNS records when the host is changed.
- Smart group rules for participation in project, topic or idea status are now applied in one continuous SQL query.

### Changed

- The rule values for participation in project, topic or idea status, with predicates that are not a negation, are now represented as arrays of IDs in order to support specifying multiple projects, topics or idea statuses (the rule applies when satisfied for one of the values).

## 2021-09-01

### Fixed

- When voting is disabled, the reason is shown again

## 2021-08-31

### Added

- When signing up with another service (e.g. Google), the platform will now remember a prior language selection.

### Fixed

- Accessibility: voting buttons (thumbs) have a darker color when disabled. There's also more visual distinction between voting buttons on input cards when they are enabled and disabled.
- Accessibility: The default background color of the last "bubble" of the avatars showing on e.g. the landing page top banner is darker, so the contrast with its content (number of remaining users) is clearer.
- Accessibility: the text colors of the currently selected phase in a timeline project are darker to improve color contrast to meet WCAG 2.1 AA requirements.
- Accessibility: the status and topics on an input (idea) page are more distinctive compared to its background, meeting WCAG 2.1 AA criteria.
- Verification using Auth0 method no longer fails for everyone but the first user

## 2021-08-30

### Added

- New Insights module containing Insights end-to-end flow

## 2021-08-26

### Added

- Microsoft Forms integration

## 2021-08-20

### Fixed

- Survey options now appear as expected when creating a new survey project
- Adds a feature flag to disable user biographies from adminHQ

## 2021-08-18

### Added

- Added Italian to platform
- Support for a new verification method specifically for Ghent, which lets users verify using their rijksregisternummer
- Improved participatory budgeting:
  - Support for new virtual currencies (TOK: tokens, CRE: credits)
  - A minimum budget limit can be configured per project, forcing citizens to fill up their basket to some extent (or specify a specific basket amount when minimum and maximum budget are the same)
  - Copy improvements

## 2021-08-11

### Fixed

- When considering to remove a flag after updating content, all relevant attributes are re-evaluated.
- Issues with viewing notifications and marking them as read.

## 2021-08-09

### Fixed

- The preheader with a missing translation has been removed from user confirmation email

### Fixed

- When you sign up with Google, the platform will now automatically use the language of your profile whenever possible
- Fixed invalid SQL queries that were causing various issues throughout the platforms (Part I). (IN-510)

## 2021-08-05

### Added

- Added message logging to monitor tenant creation status (shown in admin HQ).

### Changed

- No default value for the lifecycle stage is prefilled, a value must be explicitly specified.
- Changing the lifecycle stage from/to demo is prohibited.
- Only tenant templates that apply without issues are released.
- On create validation for authors was replaced by publication context, to allow templates to successfully create content without authors.

## 2021-08-04

### Fixed

- Certain characters in Volunteer Cause titles prevented exporting lists of volunteers to Excel from admin/projects/.../volunteering view.
- Limit of 10 events under projects and in back office
- Events widget switch being shown in non-commercial plans

## 2021-07-30

### Added

- Configured dependabot for the frontend, a tool that helps keeping dependencies up to date.
- Added events overview page to navigation menu, which can be enabled or disabled.
- Added events widget to front page, which can be enabled or disabled (commercial feature).

## 2021-07-16

### Added

- Auto-detection of inappropriate content (in beta for certain languages). Flagged content can be inspected on the admin Activity page. The setting can be toggled in the General settings tab.

### Fixed

- On the admin activity page (/admin/moderation), items about proposals now correctly link to proposals (instead of to projects). Also, the copy of the links at the end of the item rows is now correct for different types of content (correct conjugation of 'this post', 'this project', etc. for all languages).

## 2021-07-14

### Added

- Project phases now have their own URLs, which makes it possible to link to a specific phase

### Fixed

- Blocked words for content that can contain HTML
- Searching users after sorting (e.g. by role)

## 2021-07-09

### Changed

- The admin Guide link goes to the support center now instead of to /admin/guide

## 2021-07-02

### Fixed

- Instances where the user name was "unknown author"

### Changed

- Removed the slogan from the homepage footer

## 2021-06-30

### Changed

- Users can no longer leave registration before confirming their account. This should prevent bugs relative to unconfirmed users navigating the platform.

## 2021-06-29

### Fixed

- Map: Fix for ideas that only have coordinates but no address not being shown on the map
- Map: Fix for 'click on the map to add your input' message wrongfully being shown when idea posting is not allowed
- Sign-up flow: Fix for bug that could cause the browser to freeze when the user tried to complete the custom fields step
- Project description: Fix for numbered and unnumbered lists being cut off
- Project Managers can now upload map layers.

### Changed

- Map: When an idea is selected that is hidden behind a cluster the map now zooms in to show that marker
- Map: Idea marker gets centered on map when clicked
- Map: Larger idea box on bigger desktop screens (width > 1440 pixels)
- Idea location: Display idea location in degrees (°) minutes (') seconds ('') when the idea only has coordinates but no address
- Sign-up flow: Show loading spinner when the user clicks on 'skip this step' in the sign-up custom fields step
- Image upload: The default max allowed file size for an image is now 10 Mb instead of 5 Mb

### Added

- 'Go back' button from project to project folder (if appropriate).

## 2021-06-22

### Changed

- Project managers that are assigned to a project and/or its input now lose those assignments when losing project management rights over that project.

### Fixed

- Input manager side modal scroll.

## 2021-06-18

### Fixed

- Privacy policy now opens in new tab.
- Landing page custom section now uses theme colors.
- Buttons and links in project description now open internal links in the same tab, and external links in a new tab.

## 2021-06-16

### Fixed

- Project moderators can no longer see draft projects they don't moderate in the project listing.
- The content and subject of the emails used to share an input (idea/issue/option/contribution/...) do now include the correct input title and URL.
- Sharing new ideas on Facebook goes faster
- Manual campaigns now have the layout content in all available languages.

## 2021-06-11

### Fixed

- Facebook button no longer shows when not configured.

## 2021-06-10

### Fixed

- Creating invites on a platform with many heavy custom registration fields is no longer unworkably slow

## 2021-06-09

### Added

- New citizen-facing map view

## 2021-06-08

### Fixed

- Ordering by ideas by trending is now working.
- Ordering by ideas votes in the input manager is now working.

## 2021-06-07

### Added

- Qualtrics surveys integration.

### Changed

- Project Events are now ordered chronologically from latest to soonest.

### Fixed

- Visibility Labels in the admin projects list are now visible.
- Tagged ideas export is fixed.
- Updating an idea in one locale does not overwrite other locales anymore

## 2021-05-28

### Fixed

- Project Events are now ordered chronologically from soonest to latest.

## 2021-05-27

### Fixed

- Project access rights management are now visible again.

## 2021-05-21

### Added

- Profanity blocker: when posting comments, input, proposals that contain profane words, posting will not be possible and a warning will be shown.

## 2021-05-20

### Fixed

- Excel exports of ideas without author

## 2021-05-19

### Added

- Support for Auth0 as a verification method

## 2021-05-18

### Fixed

- Active users no longer need confirmation

## 2021-05-14

### Fixed

- Fixed an issue causing already registered users to be prompted with the post-registration welcome screen.

## 2021-05-11

### Added

- Added polls to the reporting section of the dashboards

## 2021-05-10

### Changed

- Invited or verified users no longer require confirmation.

## 2021-05-07

### Fixed

- Spreasheet exports throughout the platform are improved.

### Added

- City Admins can now assign any user as the author of an idea when creating or updating.
- Email confirmation now happens in survey and signup page sign up forms.

## 2021-05-06

### Fixed

- Idea export to excel is no longer limited to 250 ideas.

## 2021-05-04

### Fixed

- Fixed issues causing email campaigns not to be sent.

## 2021-05-03

### Changed

- Users are now prompted to confirm their account after creating it, by receiving a confirmation code in their email address.

### Added

- SurveyXact Integration.

## 2021-05-01

### Added

- New module to plug email confirmation to users.

## 2021-04-29

### Fixed

- Editing the banner header in Admin > Settings > General, doesn't cause the other header fields to be cleared anymore

## 2021-04-22

### Fixed

- After the project title error appears, it disappears again after you start correcting the error

## 2021-03-31

### Fixed

- Customizable Banner Fields no longer get emptied/reset when changing another.

### Added

- When a client-side validation error happens for the project title in the admin, there will be an error next to the submit button in addition to the error message next to the input field.

## 2021-03-25

### Fixed

- The input fields for multiple locales provides an error messages when there's an error for at least one of the languages.

## 2021-03-23

### Fixed

- Fix for broken sign-up flow when signing-up through social sign-on

## 2021-03-19

### Fixed

- Admin>Dashboard>Users tab is no longer hidden for admins that manage projects.
- The password input no longer shows the password when hitting ENTER.
- Admin > Settings displays the tabs again

### Changed

- Empty folders are now shown in the landing page, navbar, projects page and sitemap.
- The sitemap no longer shows all projects and folder under each folder.
- Images added to folder descriptions are now compressed, reducing load times in project and folder pages.

### Added

- Allows for sending front-end events to our self-hosted matomo analytics tool

## 2021-03-16

### Changed

- Automatic tagging is functional for all clusters, and enabled for all premium customers

### Added

- Matomo is enabled for all platforms, tracking page views and front-end events (no workshops or back-end events yet)

## 2021-03-11

### Changed

- Tenants are now ordered alphabetically in AdminHQ
- Serbian (Latin) is now a language option.

## 2021-03-10

### Added

- CitizenLab admins can now change the link to the accessibility statement via AdminHQ.
- "Reply-to" field in emails from campaigns can be customized for each platform
- Customizable minimal required password length for each platform

## 2021-03-09

### Fixed

- Fixed a crash that would occur when tring to add tags to an idea

## 2021-03-08

### Fixed

- Phase pages now display the correct count of ideas (not retroactive - will only affect phases modified from today onwards).

## 2021-03-05

### Changed

- Changed the default style of the map
- Proposals/Initiatives are now sorted by most recent by default

### Added

- Custom maps (Project settings > Map): Admins now have the capability to customize the map shown inside of a project. They can do so by uploading geoJson files as layers on the map, and customizing those layers through the back-office UI (e.g. changing colors, marker icons, tooltip text, sort order, map legend, default zoom level, default center point).

### Fixed

- Fixed a crash that could potentially occur when opening an idea page and afterwards going back to the project page

## 2021-03-04

### Added

- In the admin (Settings > Registration tab), admins can now directly set the helper texts on top of the sign-up form (both for step 1 and 2).
- The admin Settings > Homepage and style tab has two new fields: one to allow customization for copy of the banner signed-in users see (on the landing page) and one to set the copy that's shown underneath this banner and above the projects/folders (also on the landing page).
- Copy to clarify sign up/log in possibilities with phone number

### Changed

- The admin Settings > Homepage and style tab has undergone copy improvements and has been rearranged
- The FranceConnect button to login, signup or verify your account now displays the messages required by the vendor.
- Updated the look of the FranceConnect button to login, signup or verify your account to feature the latests changes required by the vendor.

### Fixed

- Downvote button (thumbs down) on input card is displayed for archived projects

## 2021-03-03

### Added

- Users are now notified in app and via email when they're assigned as folder administrators.

## 2021-03-02

### Fixed

- Don't show empty space inside of the idea card when no avatar is present

### Added

- Maori as languages option

### Changed

- Improved layout of project event listings on mobile devices

## 2021-02-26

### Fixed

- France Connect button hover state now complies with the vendor's guidelines.

## 2021-02-24

### Fixed

- The project page no longer shows an eternal spinner when the user has no access to see the project

## 2021-02-18

### Added

- The password fields show an error when the password is too short
- The password fields have a 'show password' button to let people check their password while typing
- The password fields have a strength checker with appropriate informative message on how to increase the strength
- France Connect as a verification method.

### Fixed

- Notifications for started phases are no longer triggered for unpublished projects and folders.

## 2021-02-17

### Changed

- All input fields for multiple locales now use the components with locale switchers, resulting in a cleaner and more compact UI.
- Copy improvements

## 2021-02-12

### Fixed

- Fixed Azure AD login for some Azure setups (Schagen)

### Changed

- When searching for an idea, the search operation no longer searches on the author's name. This was causing severe performance issues and slowness of the paltforms.

## 2021-02-10

### Added

- Automatic tagging

## 2021-02-08

### Fixed

- Fixed a bug preventing registration fields and poll questions from reordering correctly.
- Fixed a bug causing errors in new platforms.

## 2021-02-04

### Fixed

- Fixed a bug causing the projects list in the navbar and projects page to display projects outside of folders when they're contained within them.

## 2021-01-29

### Added

- Ability to redirect URLs through AdminHQ
- Accessibility statement link in the footer

### Fixed

- Fixed issue affecting project managers that blocked access to their managed projects, when these are placed inside a folder.

## 2021-01-28

### Fixed

- A bug in Admin project edit page that did not allow a user to Go Back to the projects list after switching tabs
- Scrolling on the admin users page

## 2021-01-26

### Added

- Folder admin rights. Folder admins or 'managers' can be assigned per folder. They can create projects inside folders they have rights for, and moderate/change the folder and all projects that are inside.
- The 'from' and 'reply-to' emails can be customized by cluster (by our developers, not in Admin HQ). E.g. Benelux notification emails could be sent out by notifications@citizenlab.eu, US emails could be sent out by notifications@citizenlab.us etc., as long as those emails are owned by us. We can choose any email for "reply-to", so also email addresses we don't own. This means "reply-to" could potentially be configured to be an email address of the city, e.g. support@leuven.be. It is currently not possible to customize the reply-to (except for manual campaigns) and from fields for individual tenants.
- When a survey requires the user to be signed-in, we now show the sign in/up form directly on the page when not logged in (instead of the green infobox with a link to the sign-up popup)

### Fixed

- The 'reply-to' field of our emails showed up twice in recipient's email clients, now only once.

### Changed

- Added the recipient first and last name to the 'to' email field in their email client, so not only their email adress is shown.
- The links in the footer can now expand to multiple lines, and therefore accomodate more items (e.g. soon the addition of a link to the accesibility statement)

## 2021-01-21

### Added

- Added right-to-left rendering to emails

## 2021-01-18

### Fixed

- Access rights tab for participatory budget projects
- Admin moderation page access

## 2021-01-15

### Changed

- Copy improvements across different languages

## 2021-01-14

### Added

- Ability to customize the input term for a project

### Changed

- The word 'idea' was removed from as many places as possible from the platform, replaced with more generic copy.

## 2021-01-13

### Changed

- Idea cards redesign
- Project folder page redesign
- Project folders now have a single folder card image instead of 5 folder images in the admin settings
- By default 24 instead of 12 ideas or shown now on the project page

## 2020-12-17

### Fixed

- When creating a project from a template, only templates that are supported by the tenant's locale will show up
- Fixed several layout, interaction and data issues in the manual tagging feature of the Admin Processing page, making it ready for external use.
- Fixed project managers access of the Admin Processing page.

### Added

- Admin activity feed access for project managers
- Added empty state to processing list when no project is selected
- Keyboard shortcut tooltip for navigation buttons of the Admin Processing page

### Changed

- Reduced spacing in sidebar menu, allowing for more items to be displayed
- Style changes on the Admin Processing page

## 2020-12-08

### Fixed

- Issues with password reset and invitation emails
- No more idea duplicates showing up on idea overview pages
- Images no longer disappear from a body of an idea, or description of a project on phase, if placed at the bottom.

### Changed

- Increased color contrast of inactive timeline phases text to meet accesibility standard
- Increased color contrast of event card left-hand event dates to meet accesibility standard
- Increased color contrast of List/Map toggle component to meet accesibility standard

### Added

- Ability to tag ideas manually and automatically in the admin.

## 2020-12-02

### Changed

- By default the last active phase instead of the last phase is now selected when a timeline project has no active phase

### Fixed

- The empty white popup box won't pop up anymore after clicking the map view in non-ideation phases.
- Styling mistakes in the idea page voting and participatory budget boxes.
- The tooltip shown when hovering over a disabled idea posting button in the project page sticky top bar is no longer partially hidden

## 2020-12-01

### Changed

- Ideas are now still editable when idea posting is disabled for a project.

## 2020-11-30

### Added

- Ability to create new and edit existing idea statuses

### Fixed

- The page no longer refreshes when accepting the cookie policy

### Changed

- Segment is no longer used to connect other tools, instead following tools are integrated natively
  - Google Analytics
  - Google Tag Manager
  - Intercom
  - Satismeter
  - Segment, disabled by default
- Error messages for invitations, logins and password resets are now clearer.

## 2020-11-27

### Fixed

- Social authentication with Google when the user has no avatar.

### Changed

- Random user demographics on project copy.

## 2020-11-26

### Added

- Some specific copy for Vitry-sur-Seine

## 2020-11-25

### Fixed

- Sections with extra padding or funky widths in Admin were returned to normal
- Added missing copy from previous release
- Copy improvements in French

### Changed

- Proposal and idea descriptions now require 30 characters instead of the previous 500

## 2020-11-23

### Added

- Some specific copy for Sterling Council

### Fixed

- The Admin UI is no longer exposed to regular (and unauthenticated) users
- Clicking the toggle button of a custom registration field (in Admin > Settings > Registration fields) no longer duplicated the row
- Buttons added in the WYSIWYG editor now have the correct color when hovered
- The cookie policy and accessibility statement are not editable anymore from Admin > Settings > Pages

### Changed

**Project page:**

- Show all events at bottom of page instead of only upcoming events
- Reduced padding of sticky top bar
- Only show sticky top bar when an action button (e.g. 'Post an idea') is present, and you've scrolled past it.

**Project page right-hand sidebar:**

- Show 'See the ideas' button when the project has ended and the last phase was an ideation phase
- Show 'X ideas in the final phase' when the project has ended and the last phase was an ideation phase
- 'X phases' is now clickable and scrolls to the timeline when clicked
- 'X upcoming events' changed to 'X events', and event count now counts all events, not only upcoming events

**Admin project configuration page:**

- Replaced 'Project images' upload widget in back-office (Project > General) with 'Project card image', reduced the max count from 5 to 1 and updated the corresponding tooltip with new recommended image dimensions

**Idea page:**

- The map modal now shows address on top of the map when opened
- Share button copy change from "share idea" to "share"
- Right-hand sidebar is sticky now when its height allows it (= when the viewport is taller than the sidebar)
- Comment box now has an animation when it expands
- Adjusted scroll-to position when pressing 'Add a comment' to make sure the comment box is always fully visible in the viewport.

**Other:**

- Adjusted FileDisplay (downloadable files for a project or idea) link style to show underline by default, and increased contrast of hover color
- Reduced width of DateTimePicker, and always show arrows for time input

## 2020-11-20 (2)

### Fixed

- The project header image is screen reader friendly.
- The similar ideas feature doesn't make backend requests anymore when it's not enabled.

### Changed

- Areas are requested with a max. of 500 now, so more areas are visible in e.g. the admin dashboard.

## 2020-11-18

### Added

- Archived project folder cards on the homepage will now have an "Archived" label, the same way archived projects do\
- Improved support for right-to-left layout
- Experimental processing feature that allows admins and project managers to automatically assign tags to a set of ideas.

### Fixed

- Projects without idea sorting methods are no longer invalid.
- Surveys tab now shows for projects with survey phases.

### Changed

- Moved welcome email from cl2-emails to cl2-back

## 2020-11-16

### Added

- Admins can now select the default sort order for ideas in ideation and participatory budgeting projects, per project

### Changed

- The default sort order of ideas is now "Trending" instead of "Random" for every project if left unchanged
- Improved sign in/up loading speed
- Removed link to survey in the project page sidebar when not logged in. Instead it will show plain none-clickable text (e.g. '1 survey')

### Fixed

- Custom project slugs can now contain alphanumeric Arabic characters
- Project Topics table now updates if a topic is deleted or reordered.
- Empty lines with formatting (like bold or italic) in a Quill editor are now removed if not used as paragraphs.

## 2020-11-10

### Added

#### Integration of trial management into AdminHQ

- The lifecycle of the trials created from AdminHQ and from the website has been unified.
- After 14 days, a trial platform goes to Purgatory (`expired_trial`) and is no longer accessible. Fourteen days later, the expired trial will be removed altogether (at this point, there is no way back).
- The end date of a trial can be modified in AdminHQ (> Edit tenant > Internal tab).

## 2020-11-06

### Added

- Social sharing via WhatsApp
- Ability to edit the project URL
- Fragment to embed a form directly into the new proposal page, for regular users only

### Fixed

- The project about section is visibile in mobile view again
- Maps will no longer overflow on page resizes

## 2020-11-05

### Added

- Reordering of and cleaner interface for managing custom registration field options
- An 'add proposal' button in the proposals admin
- Fragment to user profile page to manage party membership settings (CD&V)
- "User not found" message when visiting a profile for a user that was deleted or could not be found

### Changed

- Proposal title max. length error message
- Moved delete functionality for projects and project folders to the admin overview

### Fixed

- The automatic scroll to the survey on survey project page

## 2020-11-03

### Fixed

- Fixed broken date picker for phase start and end date

## 2020-10-30

### Added

- Initial Right to left layout for Arabic language
- Idea description WYSIWYG editor now supports adding images and/or buttons

## 2020-10-27

### Added

- Support for Arabic

## 2020-10-22

### Added

- Project edit button on project page for admins/project manager
- Copy for Sterling Council

### Fixed

- Links will open in a new tab or stay on the same page depending on their context. Links to places on the platform will open on the same page, unless it breaks the flow (i.e. going to the T&C policy while signing up). Otherwise, they will open in a new tab.

### Changed

- In the project management rights no ambiguous 'no options' message will be shown anymore when you place your cursor in the search field

## 2020-10-16

### Added

- Ability to reorder geographic areas

### Fixed

- Stretched images in 'avatar bubbles'
- Input fields where other people can be @mentioned don't grow too wide anymore
- Linebar charts overlapping elements in the admin dashboard

## 2020-10-14

### Changed

- Project page redesign

## 2020-10-09

### Added

- Map configuration tool in AdminHQ (to configure maps and layers at the project level).

## 2020-10-08

### Added

- Project reports

### Changed

- Small styling fixes
- Smart group support multiple area codes
- Layout refinements for the new idea page
- More compact idea/proposal comment input
- Proposal 'how does it work' redesign

## 2020-10-01

### Changed

- Idea page redesign

## 2020-09-25

### Fixed

- The "Go to platform" button in custom email campaigns now works in Norwegian

### Added

- Granular permissions for proposals
- Possibility to restrict survey access to registered users only
- Logging project published events

### Changed

- Replaced `posting_enabled` in the proposal settings by the posting proposal granular permission
- Granular permissions are always granted to admins

## 2020-09-22

### Added

- Accessibility statement

## 2020-09-17

### Added

- Support for checkbox, number and (free) text values when initializing custom fields through excel invites.

### Changed

- Copy update for German, Romanian, Spanish (CL), and French (BE).

## 2020-09-15

### Added

- Support Enalyzer as a new survey provider
- Registration fields can now be hidden, meaning the user can't see or change them, typically controlled by an outside integration. They can still be used in smart groups.
- Registration fields can now be pre-populated using the invites excel

## 2020-09-08

### Fixed

- Custom buttons (e.g. in project descriptions) have correct styling in Safari.
- Horizontal bar chart overflow in Admin > Dashboard > Users tab
- User graphs for registration fields that are not used are not shown anymore in Admin > Dashboard > Users tab

### Added

- Pricing plan feature flags for smart groups and project access rights

## 2020-09-01

### Fixed

- IE11 no longer gives an error on places that use the intersection observer: project cards, most images, ...

### Added

- New platform setting: 'Abbreviated user names'. When enabled, user names are shown on the platform as first name + initial of last name (Jane D. instead of Jane Doe). This setting is intended for new platforms only. Once this options has been enabled, you MUST NOT change it back.
- You can now export all charts in the admin dashboard as xlsx or svg.
- Translation improvements (email nl...)

### Changed

- The about us (CitizenLab) section has been removed from the cookie policy

## 2020-08-27

### Added

- Support for rich text in field descriptions in the idea form.
- New "Proposed Budget" field in the idea form.

### Changed

- Passwords are checked against a list of common passwords before validation.
- Improving the security around xlsx exports (escaping formulas, enforcing access restrictions, etc.)
- Adding request throttling (rate-limiting) rules.
- Improving the consistency of the focus style.

## 2020-07-30

### Added

- Pricing plans in AdminHQ (Pricing plan limitations are not enforced).
- Showing the number of deviations from the pricing plan defaults in the tenant listing of AdminHQ.

### Changed

- Tidying up the form for creating new tenants in AdminHQ (removing unused features, adding titles and descriptions, reordering features, adding new feature flags, removing fields for non-relevant locales).

## 2020-07-10

### Added

- Project topics

### Changed

- Userid instead of email is used for hidden field in surveys (Leiden)
- New projects have 'draft' status by default

### Fixed

- Topics filter in ideas overview works again

## 2020-07-09 - Workshops

### Fixed

- Speps are scrollable

### Added

- Ability to export the inputs as an exel sheet
- Polish translations
- Portugese (pt-BR) translations

## 2020-06-26

### Fixed

- No longer possible to invite a project manager without selecting a project
- The button on the homepage now also respects the 'disable posting' setting in proposals
- Using project copy or a tenant template that contains a draft initiative no longer fails

### Added

- Romanian

## 2020-06-19

### Fixed

- Polish characters not being rendered correctly

### Added

- Back-office toggle to turn on/off the ability to add new proposals to the platform

## 2020-06-17

### Fixed

- It's no longer needed to manually refresh after deleting your account for a consistent UI
- It's no longer needed to manually refresh after using the admin toggle in the user overview
- The sign-in/up flow now correctly asks the user to verify if the smart group has other rules besides verification
-

demo`is no longer an available option for`organization_type` in admin HQ

- An error is shown when saving a typeform URL with `?email=xxxx` in the URL, which prevented emails to be linked to survey results
- On mobile, the info container in the proposal info page now has the right width
- A general issue with storing cookies if fixed, noticable by missing data in GA, Intercom not showing and the cookie consent repeatedly appearing
- Accessibility fix for the search field
- The `signup_helper_text` setting in admin HQ is again displayed in step 1 of the sign up flow

### Added

- There's a new field in admin HQ to configure custom copy in step 2 of the sign up flow called `custom_fields_signup_helper_text`
- `workshops` can be turned on/off in admin HQ, displayed as a new page in the admin interface

### Changed

- The copy for `project moderator` has changed to `project manager` everywhere
- The info image in the proposals header has changed

## 2020-06-03

### Fixed

- Maps with markers don't lose their center/zoom settings anymore
- English placeholders in idea form are gone for Spanish platforms

## 2020-05-26

### Changed

- Lots of small UI improvements throughout the platform
- Completely overhauled sign up/in flow:
  - Improved UI
  - Opens in a modal on top of existing page
  - Opens when an unauthenticaed user tries to perform an action that requires authentication (e.g. voting)
  - Automatically executes certain actions (e.g. voting) after the sign in/up flow has been completed (note: does not work for social sign-on, only email/password sign-on)
  - Includes a verification step in the sign up flow when the action requires it (e.g. voting is only allowed for verified users)

## 2020-05-20

### Fixed

- Budget field is shown again in idea form for participatory budget projects

## 2020-05-14

### Added

- Idea configurability: disabling/requiring certain fields in the idea form
- The footer has our new logo

### Changed

- Admins will receive a warning and need to confirm before sending a custom email to all users
- A survey project link in the top navigation will link to /info instead of to /survey

## 2020-04-29

### Fixed

- Folders are again shown in the navbar
- Adding an image to the description text now works when creating a project or a phase

### Added

- Support for Polish, Hungarian and Greenlandic

## 2020-04-23

### Fixed

- Long timeline phase names show properly

### Changed

- Redirect to project settings after creating the project
- Links to projects in the navigation menu link to the timeline for timeline projects

## 2020-04-21

### Fixed

- Fixed overlapping issue with idea vote bar on mobile
- Fixed an issue where images were used for which the filename contained special characters

### Added

- The overview (moderation) in the admin now has filters
  - Seen/not seen
  - Type: Comment/Idea/Proposal
  - Project
  - Search
- The idea xlsx export contains extra columns on location, number of comments and number of attachments

### Changed

- The permissions tab in the project settings has reordered content, to be more logical
- In German, the formal 'Sie' form has been replaced with the informal 'Du' form

## 2020-03-31

### Fixed

- Signing up with keyboard keys (Firefox)
- Composing manual emails with text images
- Exporting sheet of volunteers with long cause titles

### Added

- Folder attachments
- Publication status for folders

### Changed

- Show folder projects within admin project page

## 2020-03-20

### Added

- Volunteering as a new participation method

## 2020-03-16

### Fixed

- The project templates in the admin load again

## 2020-03-13

### Fixed

- The folder header image is not overly compressed when making changes to the folder settings
- The loading spinner on the idea page is centered

### Added

- Add images to folders, shown in cards.

### Changed

- Admins can now comment on ideas.

## 2020-03-10

### Fixed

- Fixed consent banner popping up every time you log in as admin
- Fixed back-office initiative status change 'Use latest official updates' radio button not working
- Fixed broken copy in Initiative page right-hand widget

### Added

- Add tooltip explaining what the city will do when the voting threshold is reached for a successful initiative
- Added verification step to the signup flow
- New continuous flow from vote button clicked to vote casted for unauthenticated, unverified users (click vote button -> account creation -> verification -> optional/required custom signup fields -> programmatically cast vote -> successfully voted message appears)
- The rich text editor in the admin now supports buttons

### Changed

- Admin HQ: new and improved list of timezones

## 2020-03-05

### Fixed

- Signup step 2 can no longer be skipped when there are required fields
- Correct tooltip link for support article on invitations
- Correct error messages when not filling in start/end date of a phase

### Added

- Setting to disable downvoting in a phase/project, feature flagged
- When a non-logged in visitor tries to vote on an idea that requires verification, the verification modal automatically appears after registering

## 2020-02-24

### Fixed

- Initiative image not found errors
- Templates generator out of disk space

### Added

- Folders i1
  - When enabled, an admin can create, edit, delete folders and move projects into and out of folders
  - Folders show in the project lists and can be ordered within projects

### Changed

- Initiative explanatory texts show on mobile views
- Existing platforms have a moderator@citizenlab.co admin user with a strong password in LastPass
- In the admin section, projects are no longer presented by publication status (Folders i1)

## 2020-02-19

### Fixed

- Loading more comments on the user profile page works again
- Accessibility improvements
- Adding an image no longer pops up the file dialog twice
- Changed to dedicated IP in mailgun to improve general deliverability of emails

### Added

- Improvements to the PB UI to make sure users confirm their basket at the end
- Ideation configurability i1
  - The idea form can be customized, on a project level, to display custom description texts for every field
- People filling out a poll are now included in the 'participated in' smart group rules
- Make me admin section in Admin HQ

### Changed

- When a platform no longer is available at a url, the application redirects to the CitizenLab website
- New platforms automatically get a moderator@citizenlab.co admin user with a strong password in LastPass

## 2020-01-29

### Fixed

- Rich text editor no longer allows non-video iframe content
- Smart groups that refer to a deleted project now get cleaned up when deleting a project
- All cookie consent buttons are now reachable on IE11
- More accessibility fixes
- The organization name is no longer missing in the password reset email

### Added

- CSAM verification
  - Users can authenticate and verify using BeID or itsme
  - User properties controlled by a verification method are locked in the user profile
  - Base layer of support for other similar verification methods in the future
- The order of project templates can now be changed in Templates HQ

### Changed

- Project templates overview no longer shows the filters

## 2020-01-17

### Fixed

- Further accesibility improvements:
  - Screen reader improvement for translations
  - Some color contrast improvements

### Added

- A hidden topics manager available at https://myfavouriteplatform.citizenlab.co/admin/topics

## 2020-01-15

### Fixed

- In the admin, the project title is now always displayed when editing a project
- Further accesibility improvements:
  - Site map improvements (navigation, clearer for screen readers)
  - Improved colors in several places for users with sight disability
  - Improved HTML to better inform screen reader users
  - Added keyboard functionality of password recovery
  - Improved forms (easier to use for users with motoric disabilities, better and more consistent validation, tips and tricks on mobile initiative form)
  - Improvements for screen reader in different languages (language picker, comment translations)
  - Added title (visible in your tab) for user settings page
  - Improved screen reader experience for comment posting, deleting, upvoting and idea voting

### Added

- The email notification settings on the user profile are now grouped in categories
- Unsubscribing through an email link now works without having to sign in first

### Changed

- The idea manager now shows all ideas by default, instead of filtered by the current user as assignee

## 2020-01-07

### Added

- Go to idea manager when clicking 'idea assigned to you' notification
- 2th iteration of the new admin moderation feature:
  - Not viewed/Viewed filtering
  - The ability to select one or more items and mark them as viewed/not viewed
  - 'Belongs to' table column, which shows the context that a piece of content belongs to (e.g. the idea and project that a comment belongs to)
  - 'Read more' expand mechanism for longer pieces of content
  - Language selector for multilingual content
  - 'Go to' link that will open a new tab and navigate you to the idea/iniative/comment that was posted

### Changed

- Improve layout (and more specifically width) of idea/iniatiatve forms on mobile
- Separate checkboxes for privacy policy and cookie policy
- Make the emails opt-in at registration

### Fixed

- Fix for unreadable password reset error message on Firefox
- Fix for project granular permission radio buttons not working

## 2019-12-12

### Added

- Polls now support questions for which a user can check multiple options, with a configurable maximum
- It's now possible to make a poll anonymous, which hides the user from the response excel export
- New verification method `id_card_lookup`, which supports the generic flow of verifying a user using a predined list of ID card numbers.
  - The copy can be configured in Admin HQ
  - The id cards CSV can be uploaded through Admin HQ

## 2019-12-11

### Added

- Admin moderation iteration 1 (feature flagged, turned on for a selected number of test clients)
- New verification onboarding campaign

### Changed

- Improved timeline composer
- Wysiwyg accessibility improvement

### Fixed

- English notifications when you have French as your language

## 2019-12-06

### Fixed

- Accessibility improvements:
  - Polls
  - Idea/initiative filter boxes
- Uploading a file in admin project page now shows the loading spinner when in progress
- Fixed English copy in notifications when other language selected
- Fixed project copy in Admin HQ not being saved

## 2019-12-05

### Fixed

- Small popups (popovers) no longer go off-screen on smaller screens
- Tooltips are no longer occluded by the checkbox in the idea manager
- The info icon on the initiatives voting box has improved alignment
- Project templates now display when there's only `en` is configured as a tenant locale
- When changing the lifecycle stage of a tenant, the update is now sent right away to segment
- When users accept an inivitation and are in a group, the group count is correctly updated
- Dropdowns in the registration flow can again support empty values
- Accessibility:
  - Various color changes to improve color contrasts
  - Color warning when picking too low contrast
  - Improvements to radio buttons, checkboxes, links and buttons for keyboard accessibility
  - Default built-in pages for new tenants have a better hierarchy for screen readers
- User posted an idea/initiative notification for admins will be in the correct language

## 2019-11-25

### Changed

- Updated translations
- Area filter not shown when no areas are configured
- Overall accessibility improvements for screen readers
- Improved accessibility of the select component, radio button, image upload and tooltip

### Fixed

- When adding a vote that triggers the voting limit on a project/phase, the other idea cards now automatically get updated with disabled vote buttons
- Fix for mobile bottom menu not being clickable when idea page was opened
- Navigating directly between projects via the menu no longer results in faulty idea card collections
- Display toggle (map or list view) of idea and initiative cards works again

## 2019-11-19

### Added

- New ideation project/phase setting called 'Idea location', which enables or disabled the ability to add a location to an idea and show the ideas on a map

### Changed

- Improved accessibility of the image upload component
- COW tooltipy copy
- Sharing modal layout improvement

### Fixed

- Checkboxes have unique ids to correctly identify their corresponding label, which improves screen reader friendliness when you have multiple checkboxes on one page.
- Avatar layout is back to the previous, smaller version

## 2019-11-15

### Fixed

- Fix for 'Click on map to add an idea' functionality not working
- Fix for notifications not showing

## 2019-11-12

### Fixed

- An email with subject `hihi` is no longer sent to admins that had their invite accepted
- Whe clicking the delete button in the file uploader, the page no longer refreshes
- Project templates no longer show with empty copy when the language is missing
- The countdown timer on initiatives now shows the correct value for days
- The radio buttons in the cookie manager are clickable again
- Changing the host of a tenant no longer breaks images embedded in texts
- It's possible again to unassign an idea in the idea manager
- The popup for adding a video or link URL is no longer invisible or unusable in some situations
- Uploading files is no longer failing for various filetypes we want to support
- Keyboard accessibility for modals

### Added

- ID Verification iteration 1
  - Users can verify their account by entering their ID card numbers (currently Chile only)
  - Verification is feature flagged and off by default
  - Smart groups can include the criterium 'is verified'
  - Users are prompted to verify their account when taking an actions that requires verification
- Total population for a tenant can now be entered in Admin HQ
- It's now possible to configure the word used for areas towards citizens from the areas admin
- Improvements to accessibility:
  - Idea and initiative forms: clearer for screen readers, keyboard accessibility, and more accessible input fields
  - Nav bar: clearer for screen readers and improved keyboard navigation
  - Project navigation and phases: clearer for screen readers
  - Sign-in, password reset and recovery pages: labeling of the input fields, clearer for screen readers
  - Participatory budgeting: clearer for screen readers

### Changed

- The organization name is now the default author in an official update

## 2019-10-22

### Fixed

- The sharing title on the idea page is now vertically aligned
- Improvements to the 'bad gateway' message sometimes affecting social sharing
- The map and markers are again visible in the admin dashboard
- First round of accessibility fixes and improvements
  - Dynamics of certain interactions are picked up by screen readers (PB, voting, ...)
  - Overall clarity for screen readers has improved
  - Improvements to information structure: HTML structure, W3C errors, head element with correct titles
  - Keyboard accessibility has generally improved: sign-up problems, login links, PB assignment, ...

### Added

- Initiatives iteration 3
  - Automatic status changes on threshold reached or time expired
  - When updating the status, official feedback needs to be provided simultaneously
  - Users receive emails and notifications related to (their) initiative
  - Initiatives support images in their body text
- Project templates
  - Admins can now create projects starting from a template
  - Templates contain images, a description and a timeline and let admin filter them by tags
  - Admins can share template descriptions with a publically accessible link
- It's now possible to configure the banner overlay color from the customize settings
- A custom email campaign now contains a CTA button by default

### Changed

- Complete copy overhaul of all emails

## 2019-10-03

### Fixed

- PB phase now has a basket button in the project navbar
- The datepicker in the timeline admin now works in IE11

### Changed

- For fragments (small pieces of UI that can be overridden per tenant) to work, they need to be enabled individually in admin HQ.

## 2019-09-25

### Fixed

- It's again possible to change a ideation/PB phase to something else when it contains no ideas
- Older browsers no longer crash when scrolling through comments (intersection observer error)
- Pagination controls are now correctly shown when there's multiple pages of users in the users manager
- The user count of groups in the users manager no longer includes invitees and matches the data shown
- Transition of timeline phases now happen at midnight, properly respecting the tenant timezone
- When looking at the map of an idea or initiative, the map marker is visible again
- The initiatives overview pages now uses the correct header and text colors
- The vote control on an initiative is no longer invisible on a tablet screen size
- The idea page in a budgeting context now shows the idea's budget
- The assign button on an idea card in a budgeting context behaves as expected when not logged in
- Project copy in Admin HQ that includes comments no longer fails
- Changing granular permissions by project moderator no longer fails

### Added

- Polling is now supported as a new participation method in a continuous project or a phase
  - A poll consists of multiple question with predefined answers
  - Users can only submit a poll once
  - Taking a poll can be restricted to certain groups, using granular permissions
  - The poll results can be exported to excel from the project settings
- It's now possible to disable Google Analytics, Google Tag Manager, Facebook Pixel and AdWords for specific tenants through Admin HQ

### Changed

- Large amount of copy improvements throughout to improve consistency and experience
- The ideas overview page is no longer enabled by default for new tenants
- The built-in 'Open idea project' can now be deleted in the project admin

## 2019-08-30

### Fixed

- The map preview box no longer overflows on mobile devices
- You're now correctly directed back to the idea/initiatives page after signing in/up through commenting

### Changed

- The height of the rich text editor is now limited to your screen height, to limit the scrolling when applying styles

## 2019-08-29

### Fixed

- Uploaded animated gifs are no longer displayed with weird artifacts
- Features that depend on NLP are less likely to be missing some parts of the data

### Added

- Citizen initiatives
  - Citizens can post view and post initiatives
  - Admins can manage initiatives, similar to how they manage ideas
  - Current limitation to be aware of, coming very soon:
    - No emails and notifications related to initiatives yet
    - No automated status changes when an initiative reaches enough votes or expires yet

## 2019-08-09

### Fixed

- Fixed a bug that sometimes prevented voting on comments
- When editing a comment, a mention in the comment no longer shows up as html
- In the dashboard, the domicile value 'outside' is now properly translated
- Some fixes were made to improve loading of the dashboard map with data edge cases
- Deleting a phase now still works when users that reveived notifications about the phase have deleted their account
- New releases should no longer require a hard refresh, avoiding landing page crashing issues we had

### Added

- File input on the idea form now works on mobile, if the device supports it

## 2019-07-26

### Fixed

- The project moderator email and notification now link to the admin idea manager instead of citizen side
- The widget no longer shows the `Multiloc`, but the real idea titles for some platforms

### Added

- Speed improvements to data requests to the backend throughout the whole paltform
- Changing the participation method from ideation to information/survey when there are ideas present is now prevented by the UI
- It's now possible to manually reorder archived projects
- There's new in-platform notifications for a status change on an idea you commented or voted on

## 2019-07-18

### Fixed

- It's no longer possible to change the participation method to information or survey if a phase/project already contains ideas
- The 'Share your idea modal' is now properly centered
- It's no longer possible to send out a manual email campaign when the author is not properly defined
- Invite emails are being sent out again
- Imported ideas no longer cause incomplete pages of idea cards
- Invited users who did not accept yet no longer receive any automated digest emails

## 2019-07-08

### Fixed

- When changing images like the project header, it's no longer needed to refresh to see the result
- The comments now display with a shorter date format to work better on smaller screens
- The code snippet from the widget will now work in some website that are strict on valid html
- The number of days in the assignee digest email is no longer 'null'
- The project preview description input is displayed again in the projects admin
- The idea status is no longer hidden when no vote buttons are displayed on the idea page
- Duplicate idea cards no longer appear when loading new pages

### Added

- Performance optimizations on the initial loading of the platform
- Performance optimizations on loading new pages of ideas and projects
- Newly uploaded images are automatically optimized to be smaller in filesize and load faster
- The 'Add an idea' button is now shown in every tab of the projects admin
- It's now possible to add videos to the idea body text
- E-mails are no longer sent out through Vero, but are using the internal cl2-emails server

### Changed

- The automated emails in the admin no longer show the time schedule, to work around the broken translations
- The rights for voting on comments now follow the same rights than commenting itself, instead of following the rights for idea voting
- On smaller desktop screens, 3 columns of idea cards are now shown instead of 2
- When adding an idea from the map, the idea will now be positioned on the exact location that was clicked instead of to the nearest detectable address
- Using the project copy tool in admin HQ is more tolerant about making copies of inconsistent source projects

## 2019-06-19

### Fixed

- Show 3-column instead of 2-column layout for ideas overview page on smaller desktop screens
- Don't hide status label on idea page when voting buttons are not shown

### Changed

- Small improvement in loading speed

## 2019-06-17

## Fixed

- The column titles in comments excel export are aligned with the content
- There's now enough space between voting anc translate links under a comment
- Vote button on an idea no longer stays active when a vote on that idea causes the voting treshold of the project to be reached

## Added

- The admin part of the new citizen initiatives is available (set initiatives feature on `allowed`)
  - Cities can configure how they plan to use initiatives
- A preview of how initiatives will look like city side is available, not yet ready for prime time (set initiatives feature on `allowed` and `enabled`)
- The ideas overview page has a new filtering sidebar, which will be used for other idea and initiative listings in the future
  - On idea status
  - On topic
  - Search
- Comments now load automatically while scrolling down, so the first comments appear faster

## 2019-06-05

### Fixed

- Fix an issue that when showing some ideas in an idea card would make the application crash

## 2019-05-21

### Fixed

- The idea page does no longer retain its previous scroll position when closing and reopening it
- The Similar Ideas box no longer has a problem with long idea titles not fitting inside of the box
- The Similar Ideas box content did not update when directly navigating from one idea page to the next
- The 'What were you looking for?' modal no longer gives an error when trying to open it

### Changed

- You now get redirected to the previously visited page instead of the landing page after you've completed the signup process

## 2019-05-20

### Fixed

- Closing the notification menu after scrolling no longer results in a navbar error
- When accessing the idea manager as a moderator, the assignee filter defaults to 'assigned to me'
- The idea and comment counts on the profile page now update as expected
- It's now possible to use a dropdown input in the 2nd registration step with a screen reader
- An invited user can no longer request a password reset, thereby becoming an inconsistent user that resulted in lots of problems

### Added

- Restyle of the idea page
  - Cleaner new style
  - Opening an idea no longer appears to be a modal
  - Properly styled similar ideas section
  - Showing comment count and avatars of contributors

### Changed

- When clicking the edit button in the idea manager, the edit form now opens in the sidemodal

## 2019-05-15

### Fixed

- Opening the projects dropdown no longer shows all menu items hovered when opened
- Users that can't contribute (post/comment/vote/survey) no longer get an email when a phase starts
- When a project has an ideation and a PB phase, the voting buttons are now shown during the ideation phase
- The admin navigation menu for moderators is now consistent with that for admins
- Moderators that try to access pages only accessible for admins, now get redirected to the dashboard
- The details tab in clustering doesn't cause the info panel to freeze anymore
- When writing an official update, the sbumit button now only becomes active when submission is possible
- The 'no options' copy in a dropdown without anything inside is now correctly translated
- Making a field empty in Admin HQ now correctly saves the empty value
- The active users graph no longer includes users that received an email as being active
- The translation button in an idea is no longer shown when there's only one platform language
- After changing granular permission, a refresh is no longer needed to see the results on ideas
- The sideview in the idea manager now shows the status dropdown in the correct language
- The layout of the sideview in the idea manager is now corrected
- A digest email to idea assignees is no longer sent out when no ideas are assigned to the admin/moderator
- Signing in with VUB Net ID works again
- Loading the insights map can no longer be infinite, it will now show an error message when the request fails

### Added

- The profile page of a user now also shows the comments by that user
- Users can now delete their own profile from their edit profile page
- Similar ideas, clustering and location detection now work in Spanish, German, Danish and Norwegian
- Facebooks bot coming from `tfbnw.net` are now blocked from signing up
- Moderators now also have a global idea manager, showing all the ideas from the projects they're moderating
- Loading the insights map, which can be slow, now shows a loading indicator

### Changed

- Voting buttons are no longer shown when voting is not enabled
- Improved and more granular copy text for several voting and commenting disabled messages

## 2019-04-30

### Fixed

- Time remaning on project card is no longer Capitalized
- Non-admin users no longer get pushed to intercom
- Improvements to the idea manager for IE11
- When filtering on a project in the idea manager, the selected project is highlighted again
- @citizenlab.cl admins can now also access churned platforms
- The user count in the user manager now includes migrated cl1 users
- Sending invitations will no longer fail on duplicate mixed-case email addresses

### Added

- Ideas can now be assigned to moderators and admins in the idea manager
  - Added filter on assignee, set by default to 'assigned to me'
  - Added filter to only show ideas that need feedback
  - When clicking an idea, it now opens in and can be partially edited from a half screen modal
  - Admins and moderators get a weekly digest email with their ideas that need feedback
- Completely new comments UI with support for comment upvotes
  - Comments are visually clearly grouped per parent comment
  - Sub-comments use @mentions to target which other subcomment they reply to
  - Comments can be sorted by time or by votes
- Ideas can now be sorted randomly, which is the new default
- New smart group rule for users that contributed to a specific topic
- New smart group rule for users that contributed to ideas with a specific status
- Clear error message when an invitee does a normal sign up

### Changed

- The idea grid no longer shows a 'post an idea' button when there are no ideas yet

## 2019-04-24

### Fixed

- Project cards now show correct time remaining until midnight

## 2019-04-23

### Fixed

- Closing the notification menu does not cause an error anymore
- The unread notifications count is now displayed correctly on IE11
- Clicking on an invite link will now show an immediate error if the invite is no longer valid

### Changed

- The admin guide is now under the Get Started link and the dashboards is the admin index
- The project cards give feedback CTA was removed
- An idea can now be deleted on the idea page
- The default border radius throughout the platform now is 3px instead of 5px
- The areas filter on the project cards is only shown when there is more than one area

## 2019-04-16

### Fixed

- The comment count of a project remains correct when moving an idea to a different project
- Fixed an issue when copying projects (through the admin HQ) to tenants with conflicting locales
- Only count people who posted/voted/commented/... as participants (this is perceived as a fix in the dashboards)
- Invites are still sent out when some emails correspond to existing users/invitees
- Phase started/upcoming notifications are only sent out for published projects

### Added

- Posting text with a URL will turn the URL part into a link
- Added smart group rules for topic and idea status participants

### Changed

- New configuration for which email campaigns are enabled by default
- Changed project image medium size to 575x575

## 2019-04-02

### Fixed

- The new idea button now shows the tooltip on focus
- The gender graph in clustering is now translated
- Tooltips on the right of the screen no longer fall off
- Text in tooltips no longer overflows the tooltip borders
- When there are no ideas, the 'post an idea' button is no longer shown on a user profile or the ideas overview page
- The project card no longer displays a line on the bottom when there is no meta information available
- Downloading the survey results now consistently triggers a browser download
- The bottom of the left sidebar of the idea manager can now be reached when there are a lot of projects
- The time control in the admin dashboard is now translated
- Various fixes to improve resilience of project copy tool

### Added

- The ideas overview page now has a project filter
- The various pages now support the `$|orgName|` variable, which is replaced by the organization name of the tenant
- Non-CitizenLab admins can no longer access the admin when the lifecycle stage is set to churned
- A new style variable controls the header opacity when signed in
- New email as a reminder to an invitee after 3 days
- New email when a project phase will start in a week
- New email when a new project phase has started
- The ideas link in the navbar is now feature flagged as `ideas_overview`

### Changed

- When filtering projects by multiple areas, all projects that have one of the areas or no area are now shown
- The user search box for adding a moderator now shows a better placeholder text, explaining the goal

## 2019-03-20

### Fixed

- Fixed mobile layout issues with cookie policy, idea image and idea title for small screens (IPhone 5S)
- Posting an idea in a timeline that hasn't started yet (as an admin) now puts the idea in the first phase
- Notifications menu renders properly in IE11
- The CTA on project cards is no longer shown for archived and finished projects
- Invited users that sign up with another authentication provider now automatically redeem their invitation
- When the tenant only has one locale, no language switcher is shown in the official feedback form

### Added

- Capabilities have been added to apply custom styling to the platform header
  - Styling can be changed through a new style tab in admin HQ
  - It's also possible to configure a different platform-wide font
  - Styling changes should only be done by a designer or front-end developer, as there are a lot of things that could go wrong
- The initial loading speed of the platform has increased noticably due to no longer loading things that are not immediately needed right away.
- Tenant templates are now automatically updated from the `.template` platforms every night
- The project copy tool in admin HQ now supports time shifting and automatically tries to solve language conflicts in the data
- New notifications and emails for upcoming (1 week before) and starting phases

### Changed

- Archived ieas are no longer displayed on the general ideas page
- The time remaining on project cards is no longer shown on 2 lines if there's enough space
- New platforms will show the 'manual project sorting' toggle by default
- Some changes were made to modals throughout to make them more consistent and responsiveness
- New ideas now have a minimal character limit of 10 for the title and 30 for the body
- User pages have a more elaborate meta title and description for SEO purposes

## 2019-03-11

### Fixed

- Notifications layout on IE11
- Errors due to loading the page during a deployment

## 2019-03-11

### Fixed

- Similar ideas is now fast enough to enable in production
- NLP insights will no longer keep on loading when creating a new clusgtering graph
- The comment count on project cards now correctly updates on deleted comments
- Various spacing issues with the new landing page on mobile are fixed
- When logging out, the avatars on the project card no longer disappear
- The widget no longer cuts off the title when it's too long
- In admin > settings > pages, all inputs are now correctly displayed using the rich text editor
- The notifications are no longer indented inconsistently
- Exporting typeform survey results now also work when the survey embed url contains `?source=xxxxx`
- When there's a dropdown with a lot of options during signup, these options are no longer unreachable when scrolling down
- The cookie policy no longer displays overlapping text on mobile
- The `isSuperAdmin`, `isProjectModerator` and `highestRole` user properties are now always named using camelCasing

### Added

- Official feedback
  - Admins and moderators can react to ideas with official feedback from the idea page
  - Users contributing to the idea receive a notification and email
  - Feedback can be posted using a free text name
  - Feedback can be updated later on
  - Admin and moderators can no longer write top-level comments
  - Comments by admins or moderators carry an `Official` badge
- When giving product feedback from the footer, a message and email can be provided for negative feedback
- CTA on project card now takes granular permissions into account
- CTA on project card is now also shown on mobile
- Projects for which the final phase has finished are marked as finished on their project card
- Projects on the landing page and all projects page can now be filtered on area through the URL

### Changed

- The avatars on a project card now include all users that posted, voted or commented
- Commenting is no longer possible on ideas not in the active phase

## 2019-03-03

### Fixed

- Manually sorting projects in the admin works as expected

### Added

- Support for Spanish
- The copy of 'x is currently working on' can be customized in admin HQ
- Extra caching layer in cl2-nlp speeds up similar ideas and creating clusters

## 2019-02-28

### Fixed

- In the dashboard, the labels on the users by gender donut chart are no longer cut off
- Adding file attachments with multiple consecutive spaces in the filename no longer fails
- Project copy in admin HQ no longer fails when users have mismatching locales with the new platform

### Added

- New landing page redesign
  - Project cards have a new layout and show the time remaining, a CTA and a metric related to the type of phase
  - The bottom of the landing page displays a new custom info text, configurable in the admin settings
  - New smarter project sorting algorithm, which can be changed to manual ordering in the projects admin
  - Ideas are no longer shown on the landing page
  - The `Show all projects` link is only shown when there are more than 10 projects
- New attributes are added to segment, available in all downstream tools:
  - `isSuperAdmin`: Set to true when the user is an admin with a citizenlab email
  - `isProjectModerator`
  - `highestRole`: Either `super_admin`, `admin`, `project_moderator` or `user`

### Changed

- Intercom now only receives users that are admin or project moderator (excluding citizenlab users)

## 2019-02-20

### Fixed

- User digest email events are sent out again
- The user statistics on the admin dashboard are back to the correct values
- Creating a new project page as an admin does not result in a blank page anymore
- Improved saving behaviour when saving images in a phase's description
- When logged in and visiting a url containing another locale than the one you previously picked, your locale choice is no longer overwritten

### Added

- Project copy feature (in admin HQ) now also supports copying ideas (including comments and votes) and allows you to specify a new slug for the project URL
- Unlogged users locale preference is saved in their browser

## 2019-02-14

### Fixed

- Project/new is no longer a blank page

## 2019-02-13

### Fixed

- Texts written with the rich text editor are shown more consistently in and outside of the editor
- Opening a dropdown of the smart group conditions form now scrolls down the modal
- When changing the sorting method in the ideas overview, the pagination now resets as expected
- Google login no longer uses the deprecated Google+ authentication API

### Added

- Typeform survey for typeform can now be downloaded as xlsx from a tab in the project settings
  - The Segment user token needs to be filled out in Admin HQ
  - New survey responses generate an event in segment
- Survey providers can be feature flagged individually
- New \*.template.citizenlab.co platforms now serve as definitions of the tenant template
- The registration fields overview in admin now shows a badge when fields are required

### Changed

- Surveymonkey is now feature-flagged off by default for new platforms

## 2019-01-30

### Fixed

- Long topic names no longer overlap in the admin dashboards
- Video no longer pops out of the phase description text
- Added event tracking for widget code copy and changing notification settings
- Saving admin settings no longer fails because of a mismatch between platform and user languages
- The password reset message now renders correctly on IE11
- It's easier to delete a selected image in the rich text editor
- The copy in the modal to create a new group now renders correctly in IE11
- Texts used in the the dashboard insights are no longer only shown in English
- Tracking of the 'Did you find what you're looking for?' footer not works correctly

### Added

- Tooltips have been added throughout the whole admin interface
- A new homepage custom text section can be configured in the admin settings, it will appear on the landing page in a future release
- New experimental notifications have been added that notify admins/moderators on every single idea and comment
- New tenant properties are being logged to Google Analytics

## 2019-01-19

### Fixed

- Registration fields of the type 'multiple select' can again be set in the 2nd step of the signup flow
- Creating invitations through an excel file no longer fails when there are multiple users with the same first and last name

## 2019-01-18

### Fixed

- Overflowing text in project header
- Fixed color overlay full opaque for non-updated tenant settings
- Fixed avatar layout in IE11
- Fixed idea page scrolling not working in some cases on iPad
- Pressing the enter key inside of a project settings page will no longer trigger a dialog to delet the project

### Changed

- Reduced the size of the avatars on the landing page header and footer
- Made 'alt' text inside avatar invisible
- Better cross-browser scaling of the background image of the header that's being shown to signed-in users
- Added more spacing underneath Survey, as not to overlap the new feedback buttons
- Increased width of author header inside of a comment to better accomodate long names
- Adjusted avatar hover effect to be inline with design spec￼

## 2019-01-17

### Added

- `header_overlay_opacity` in admin HQ allows to configure how transparent header color is when not signed in
- `custom_onboarding_fallback_message` in admin HQ allows to override the message shown in the header when signed in

## 2019-01-16

### Fixed

- The clustering prototype no longer shows labels behind other content
- Removing a project header image is again possible
- New active platforms get properly submitted to google search console again
- Scrolling issues with an iPad on the idea modal have been resolved
- Signing up through Google is working again
- The line underneath active elements in the project navbar now has the correct length
- A long location does no longer break the lay-out of an event card
- The dashboards are visible again by project moderators
- The admin toggle in the users manager is working again

### Added

- When logged in, a user gets to see a dynamic call to action, asking to
  - Complete their profile
  - Display a custom message configurable through admin HQ
  - Display the default fallback engagement motivator
- The landing page header now shows user avatars
- It's now possible to post an idea from the admin idea manager
- The footer now shows a feedback element for citizens
- A new 'map' dashboard now shows the ideas on their locations detected from the text using NLP
- The clustering prototype now shows the detected keywords when clustering is used

### Changed

- The navbar and landing page have a completely refreshed design
  - The font has changed all over the platform
  - 3 different colors (main, secondary, text) are configurable in Admin HQ
- The clustering prototype has been moved to its own dashboard tab
- Project cards for continuous projects now link to the information page instead of ideas

## 2018-12-26

### Fixed

- The rich text editor now formats more content the same way as they will be shown in the platform

### Added

- Admin onboarding guide
  - Shown as the first page in the admin, guiding users on steps to take
- The idea page now shows similar ideas, based on NLP
  - Feature flagged as `similar_ideas`, turned off by default
  - Experimental, intended to evaluate NLP similarity performance
- A user is now automatically signed out from FranceConnect when signing out of the platform

### Changed

- When a user signs in using FranceConnect, names and some signup fields can no longer be changed manually
- The FranceConnect button now has the official size and dimensions and no T&C
- SEO improvements to the "Powered by CitizenLab" logo

## 2018-12-13

### Fixed

- User digest email campaigns is sent out again
- IE11 UI fixes:
  - Project card text overflow bug
  - Project header text wrapping/centering bug
  - Timeline header broken layout bug
  - Dropdown not correctly positioned bug
- Creating new tenants and changing the host of existing tenants makes automatic DNS changes again

### Added

- SEO improvements: project pages and info pages are now included in sitemap
- Surveys now have Google Forms support

## 2018-12-11-2

### Fixed

- A required registration field of type number no longer blocks users on step 2 of the registration flow

## 2018-12-11

### Fixed

- Loading an idea page with a deleted comment no longer results in an error being shown
- Assigning a first bedget to a PB project as a new user no longer shows an infinite spinner
- Various dropdowns, most famously users group selection dropdown, no longer overlap menu items

## 2018-12-07

### Fixed

- It's again possible to write a comment to a comment on mobile
- When logged in and trying to log in again, the user is now redirected to the homepage
- A deleted user no longer generates a link going nowhere in the comments
- The dropdown menu for granular permissions no longer disappears behind the user search field
- After deleting an idea, the edit and delete buttons are no longer shown in the idea manager
- Long event title no longer pass out of the event box
- Notifications from a user that got deleted now show 'deleted user' instead of nothing

### Added

- Machine translations on the idea page
  - The idea body and every comment not in the user's language shows a button to translate
  - Feature flagged as `machine_translations`
  - Works for all languages
- Show the currency in the amount field for participatory budgeting in the admin
- Built-in registration fields can now be made required in the admin
- FranceConnect now shows a "What is FranceConnect?" link under the button

### Changed

- The picks column in the idea manager no longer shows a euro icon

## 2018-11-28

### Fixed

- IE11 graphical fixes in text editor, status badges and file drag&drop area fixed
- The idea tab is visible again within the admin of a continuous PB project
- The checkbox within 3rd party login buttons is now clickable in Firefox

## 2018-11-27

### Fixed

- When all registration fields are disabled, signing up through invite no longer blocks on the first step
- A moderator that has not yet accepted their invitation, is no longer shown as 'null null' in the moderators list
- Adding an idea by clicking on the map is possible again

### Changed

- When there are no events in a project, the events title is no longer shown
- The logo for Azure AD login (VUB Net ID) is shown as a larger image
- When logging in through a 3rd party login provider, the user needs to confirm that they've already accepted the terms and conditions

## 2018-11-22

### Fixed

- In the clustering prototype, comparing clusters using the CTRL key now also works on Mac
- Widget HTML code can now be copied again
- Long consequent lines of text now get broken up in multiple lines on the idea page
- Admin pages are no longer accessible for normal users
- Reduced problems with edge cases for uploading images and attachments

### Added

- Participatory budgeting (PB)
  - A new participation method in continuous and timeline projects
  - Admins and moderators can set budget on ideas and a maximum budget on the PB phase
  - Citizens can fill their basket with ideas, until they hit the limit
  - Citizens can submit their basket when they're done
  - Admins and moderators can process the results through the idea manager and excel export
- Advanced dashboards: iteration 1
  - The summary tab shows statistics on idea/comment/vote and registration activities
  - The users tab shows information on user demographics and a leaderboard
  - The time filter can be controller with the precision of a day
  - Project, group and topic filters are available when applicable
  - Project moderators can access the summary tabs with enforced project filter
- Social sharing through the modal is now separately trackable from sharing through the idea page
- The ideas excel export now contains the idea status
- A new smart group rule allows for filtering on project moderators and normal users

### Changed

- Project navigation is now shown in new navigation bar on top
- The content of the 'Open idea project' for new tenants has changed
- After posting an idea, the user is redirected towards the idea page of the new idea, instead of the landing page

## 2018-11-07

### Fixed

- The widget HTML snippet can be copied again

## 2018-11-05

### Fixed

- Clicking Terms & Conditions links during sign up now opens in a new tab

### Added

- Azure Active Directory login support, used for VUB Net ID

## 2018-10-25

### Fixed

- Resizing and alignment of images and video in the editor now works as expected
- Language selector is now updating the saved locale of a signed in user
- When clicking "view project" in the project admin in a new tab, the projects loads as expected
- The navbar user menu is now keyboard accessible
- Radio buttons in forms are now keyboard accessible
- The link to the terms and conditions from social sign in buttons is fixed
- In admin > settings > pages, the editors now have labels that show the language they're in
- Emails are no longer case sensitive, resolving recurring password reset issues
- The widget now renders properly in IE11
- Videos are no longer possible in the invitation editor

### Added

- Cookie consent manager
  - A cookie consent footer is shown when the user has not yet accepted cookies
  - The user can choose to accept all cookies, or open the manager and approve only some use cases
  - The consent settings are automatically derived from Segment
  - When the user starts using the platform, they silently accept cookies
- A new cookie policy page is easier to understand and can no longer be customized through the admin
- Granular permissions
  - In the project permissions, an admin or project moderator can choose which citizens can take which actions (posting/voting/comments/taking survey)
  - Feature flagged as 'granular_permissions', turned off by default
- Ideas excel export now contains links to the ideas
- Ideas and comments can now be exported from within a project, also by project moderators
- Ideas and comments can now be exported for a selection of ideas
- When signing up, a user gets to see which signup fields are optional

### Changed

- Published projects are now shown first in the admin projects overview
- It's now more clear that the brand color can not be changed through the initial input box
- All "Add <something>" buttons in the admin have moved to the top, for consistency
- The widget no longer shows the vote count when there are no votes
- When a project contains no ideas, the project card no longer shows "no ideas yet"

## 2018-10-09

### Fixed

- UTM tags are again present on social sharing
- Start an idea button is no longer shown in the navbar on mobile
- Exceptionally slow initial loading has been fixed
- Sharing on facebook is again able to (quite) consistently scrape the images
- When using the project copy tool in Admin HQ, attachments are now copied over as well

### Added

- Email engine in the admin (feature flagged)
  - Direct emails can be sent to specific groups by admins and moderators
  - Delivered/Opened/Clicked statistics can be seen for every campaign
  - An overview of all automated emails is shown and some can be disabled for the whole platform

## 2018-09-26

### Fixed

- Error messages are no longer cut off when they are longer than the red box
- The timeline dropdown on mobile shows the correct phase names again
- Adding an idea by clicking on the map works again
- Filip peeters is no longer sending out spam reports
- Reordering projects on the projects admin no longer behaves unexpectedly
- Fixes to the idea manager
  - Tabs on the left no longer overlap the idea table
  - Idea status tooltips no longer have an arrow that points too much to the right
  - When the screen in not wide enough, the preview panel on the right is no longer shown
  - Changing an idea status through the idea manager is possible again

### Added

- Social sharing modal is now shown after posting an idea
  - Feature flagged as `ideaflow_social_sharing`
  - Offers sharing buttons for facebook, twitter and email
- File attachments can now be added to
  - Ideas, shown on the idea page. Also works for citizens.
  - Projects, shown in the information page, for admins and moderators
  - Phases, shown under the phase description under the timeline, for admins and moderators
  - Events, shown under the event description, for admins and moderators
  - Pages, shown under the text, for admins
- Some limited rich text options can now be used in email invitation texts

### Changed

- The admin projects page now shows 3 seperate sections for published, draft and archived
- When there are no voting buttons, comment icon and count are now also aligned to the right
- It's now possible to remove your avatar

## 2018-09-07

### Fixed

- Submit idea button is now aligned with idea form
- An error caused by social sign in on French platforms not longer has an English error message
- Checkboxes are now keyboard navigable
- Projects that currently don't accept ideas can no longer be selected when posting an idea
- Deleting an idea no longer results in a blank page
- Deleting a comment no longer results in a blank page
- When sign in fails, the error message no longer says the user doesn't exist
- `null` is no longer shown as a lastname for migrated cl1 users without last name
- Clicking on the table headers in the idea managers again swaps the sorting order as expected
- Typeform Survey now is properly usable on mobile

### Added

- Email notification control
  - Every user can opt-out from all recurring types of e-mails sent out by the platform by editing their profile
  - Emails can be fully disabled per type and per tenant (through S&S ticket)
- An widget that shows platform ideas can now be embedded on external sites
  - The style and content of the widget can be configured through admin > settings > widgets
  - Widget functionality is feature flagged as "widgets", on by default

### Changed

- Initial loading speed of the platform has drastically improved, particulary noticable on mobile
- New tenants have custom signup fields and survey feature enabled by default

## 2018-08-20

### Fixed

- The idea sidepane on the map correctly displays HTML again
- Editing your own comment no longer turns the screen blank
- Page tracking to segment no longer tracks the previous page instead of the current one
- Some browsers no longer break because of missing internationalization support
- The options of a custom field are now shown in the correct order

### Added

- A major overhaul of all citizen-facing pages to have significantly better accessibility (almost WCAG2 Level A compliant)
  - Keyboard navigation supported everywhere
  - Forms and images will work better with screen readers
  - Color constrasts have been increased throughout
  - A warning is shown when the color in admin settings is too low on constrast
  - And a lot of very small changes to increase WCAG2 compliance
- Archived projects are visible by citizens
  - Citizens can filter to see all, active or archived projects
  - Projects and project cards show a badge indicating a project is archived
  - In the admin, active and archived projects are shown separately
- A favicon can now be configured at the hidden location `/admin/favicon`
  - On android in Chrome, the platform can be added to the Android homescreen and will use the favicon as an icon
- Visitors coming through Onze Stad App now are trackable in analytics

### Changed

- All dropdown menus now have the same style
- The style of all form select fields has changed
- Page tracking to segment no longer includes the url as the `name` property (salesmachine)
- Font sizes throughout the citizen-facing side are more consistent

## 2018-08-03

### Fixed

- The landingpage header layout is no longer broken on mobile devices
- Yet another bug related to the landingpage not correctly redirecting the user to the correct locale
- The Page not found page was not found when a page was not found

### Added

- The 'Create an account' call to action button on the landing page now gets tracked

## 2018-08-02

### Fixed

- The browser no longer goes blank when editing a comment
- Redirect to the correct locale in the URL no longer goes incorrectly to `en`

## 2018-07-31

### Fixed

- The locale in the URL no longer gets added twice in certain conditions
- Various fixes to the rich text editor
  - The controls are now translated
  - Line breaks in the editor and the resulting page are now consistent
  - The editor no longer breaks form keyboard accessibility
  - The images can no longer have inconsistent widht/height ratio wich used to happen in some cases
  - The toolbar buttons have a label for accessibility
- A new tenant created in French no longer contains some untranslated content
- The tenant lifecycle stage is now properly included in `group()` calls to segment
- Comment body and various dynamic titles are secured against XSS attacks

### Added

- Ideas published on CitizenLab can now also be pushed to Onze Stad App news stream
- The rich text editor
  - Now support copy/paste of images
- Event descriptions now also support rich text
- When not signed in, the header shows a CTA to create an account
- A new smart group rule allows you to specify members than have participated (vote, comment, idea) in a certain project
- The admin now shows a "Get started" link to the knowledge base on the bottom left
- The Dutch platforms show a "fake door" to Agenda Setting in the admin navigation

### Changed

- The idea card now shows name and date on 2 lines
- The navbar now shows the user name next to the avatar
- The user menu now shows "My ideas" instead of "Profile page"

## 2018-07-12

### Fixed

- New text editor fixes various bugs present in old editor:
  - Typing idea texts on Android phones now works as expected
  - Adding a link to a text field now opens the link in a new window
  - Resizing images now works as expected
  - When saving, the editor no longer causes extra whitespace to appear
- A (too) long list of IE11 fixes: The platform is now fully usable on IE11
- The group count in the smart groups now always shows the correct number
- The admin dashboard is no longer too wide on smaller screens
- The home button on mobile is no longer always active
- Fix for page crash when trying to navigate away from 2nd signup step when one or more required fields are present

### Added

- The language is now shown in the URL at all times (e.g. `/en/ideas`)
- The new text editor enables following extras:
  - It's now possible to upload images through the text editor
  - It's now possible to add youtube videos through the text editor
- `recruiter` has been added to the UTM campaign parameters

### Know issues

- The controls of the text editor are not yet translated
- Posting images through a URL in the text editor is no longer possible
- Images that have been resized by IE11 in the text editor, can subsequently no longer be resized by other browsers

## 2018-06-29

### Fixed

- Facebook now correctly shows the idea image on the very first share
- Signing up with a google account that has no avatar configured now works again
- Listing the projects and ideas for projects that have more than 1 group linked to them now works again

### Added

- Voting Insights [beta]: Get inisghts into who's voting for which content
  - Feature flagged as 'clustering', disabled by default
  - Admin dashboard shows a link to the prototype
- Social sharing buttons on the project info page
- Usage of `utm_` parameters on social sharing to track sharing performance
- Various improvements to meta tags throughout the platform
  - Page title shows the unread notification count
  - More descriptive page titles on home/projects/ideas
  - Engaging generic default texts when no meta title/description are provided
  - Search engines now understand what language and region the platform is targeting
- Optimized idea image size for facebook sharing
- Sharing button for facebook messenger on mobile
- When you receive admin rights, a notification is shown
- `tenantLifecycleStage` property is now present in all tracked events to segment

### Changed

- Meta tags can't be changed through the admin panel anymore
- Social sharing buttons changed aspect to be more visible

## 2018-06-20

### Fixed

- Visual fixes for IE11 (more to come)
  - The text on the homepage doesn't fall outside the text box anymore
  - The buttons on the project page are now in the right place
  - In the projects pages, the footer is no longer behaving like a header
- When trying to add a timeline phase that overlaps with another phase, a more descriptive error is shown
- larsseit font is now always being loaded

### Added

- Smart groups allow admins to automatically and continuously make users part of groups based on conditions
- New user manager allows
  - Navigating through users by group
  - Moving, adding and removing users from/to (manual) groups
  - Editing the group details from within the user manager
  - Creating groups from within the user manager
  - Exporting users to excel by group or by selection
- Custom registration fields now support the new type "number"
- The city website url can now be specified in admin settings, which is used as a link in the footer logo

### Changed

- The checkbox copy at signup has changed and now links to both privacy policy and terms and conditions
- Improved styling of usermenu dropdown (the menu that opens when you click on the avatar in the navigation bar)

### Removed

- The groups page is no longer a separate page, but the functionality is part of the user manager

## 2018-06-11

### Fixed

- Notifications that indicate a status change now show the correct status name
- The admin pages editors support changing content and creating new pages again
- When searching in the invites, filters still work as expected
- The font has changed again to larsseit

### Added

- Accessibility improvements:
  - All images have an 'alt' attributes
  - The whole navbar is now usable with a keyboard
  - Modals can be closed with the escape key
  - The contrast of labels on white backgrounds has increased
- New ideas will now immediately be scraped by facebook
- When inviting a user, you can now pick projects for which the user becomes a moderator

### Changed

- The language switcher is now shown on the top right in the navbar

## 2018-05-27

### Fixed

- Sitemap now has the correct date format
- Empty invitation rows are no longer created when the given excel file contains empty rows
- Hitting enter while editing a project no longer triggers the delete button
- Registration fields on signup and profile editing are now always shown in the correct language
- The dropdown menu for idea sorting no longer gets cut off by the edge of the screen on small screens
- Saving a phase or continuous project no longer fails when participation method is not ideation

### Added

- Language selection now also has a regional component (e.g. Dutch (Belgium) instead of Dutch)
- Added noindex tag on pages that should be shown in Google
- A new 'user created' event is now being tracked from the frontend side
- It's now possible to use HTML in the field description of custom fields (no editor, only for internal usage)

## 2018-05-16

### Fixed

- Phases are now correctly active during the day specified in their end date
- On the new idea page, the continue button is now shown at all resolutions
- On the idea list the order-by dropdown is now correctly displayed at all resolutions.

### Added

- Project moderators can be specified in project permissions, giving them admin and moderation capabilities within that project only
  - Moderators can access all admin settings of their projects
  - Moderators can see they are moderating certain projects through icons
  - Moderators can edit/delete ideas and delete comments in their projects
- A correct meta description tag for SEO is now rendered
- The platforms now render sitemaps at sitemap.xml
- It is now possible to define the default view (map/cards) for every phase individually
- The tenant can now be configured with an extra `lifecycle_stage` property, visible in Admin HQ.
- Downloading ideas and comments xlsx from admin is now tracked with events
- The fragment system, to experiment with custom content per tenant, now also covers custom project descriptions, pages and individual ideas

### Changed

- It is no longer possible to define phases with overlapping dates
- Initial loading speed of the platform has improved

## 2018-04-30

### Fixed

- When posting an idea and only afterward signing in, the content originally typed is no longer lost
- An error is no longer shown on the homepage when using Internet Explorer
- Deleting a user is possible again

### Changed

- The idea manager again shows 10 ideas on one page, instead of 5
- Submit buttons in the admin no longer show 'Error' on the buttons themselves

### Removed

- The project an idea belongs to can no longer be changed through the edit idea form, only through the idea manager

## 2018-04-26

### Added

- Areas can now be created, edited and deleted in the admin settings
- The order of projects can now be changed through drag&drop in the admin projects overview
- Before signing up, the user is requested to accept the terms and conditions
- It's possible to experiment with platform-specific content on the landing page footer, currently through setup & support
- Images are only loaded when they appear on screen, improving page loading speed

### Fixed

- You can no longer click a disabled "add an idea" button on the timeline
- When accessing a removed idea or project, a message is shown

### Known issues

- Posting an idea before logging in is currently broken; the user is redirected to an empty posting form
- Social sharing is not consistently showing all metadata

## 2018-04-18

### Fixed

- Adding an idea at a specific location by clicking on the map is fixed

## 2018-04-09

### Fixed

- An idea with a location now centers on that location
- Map markers far west or east (e.g. Vancouver) are now positioned as expected
- Links in comment now correctly break to a new line when they're too long
- Hitting enter in the idea search box no longer reloads the page
- A survey project no longer shows the amount of ideas on the project card
- The navbar no longer shows empty space above it on mobile
- The report as spam window no longer scrolls in a weird way
- The project listing on the homepage no longer repeats the same project for some non-admin users
- Google/Facebook login errors are captured and shown on an error page
- Some rendering issues were fixed for IE11 and Edge, some remain
- An idea body with very long words no longer overlaps the controls on the right
- Project cards no longer overlap the notification menu

### Added

- A user can now edit and delete its own comments
- An admin can now delete a user's comment and specify the reason, notifying the user by notification
- Invitations
  - Admins can invite users by specifying comma separated email addresses
  - Admins can invite users with extra information by uploading an excel file
  - Invited users can be placed in groups, made admin, and given a specific language
  - Admins can specify a message that will be included in the email to the invited users
  - Admins receive a notification when invited users sign up
- Users receive a notification and email when their idea changes status
- Idea titles are now limited to 80 characters

### Known issues

- Adding an idea through the map does not position it correctly

## 2018-03-23

### Fixed

- Fixed padding being added on top of navigation bar on mobile devices

## 2018-03-22

### Fixed

- Idea creation page would not load when no published projects where present. Instead of the loading indicator the page now shows a message telling the user there are no projects.

## 2018-03-20

### Fixed

- Various visual glitches on IE11 and Edge
- Scrolling behviour on mobile devices is back to normal
- The admin idea manager no longer shows an empty right column by default

### Added

- Experimental raw HTML editing for pages in the admin at `/admin/pages`

## 2018-03-14

### Fixed

- When making a registration field required, the user can't skip the second sign up step
- When adding a registration field of the "date" type, a date in the past can now be chosen
- The project listing on the landing page for logged in users that aren't admin is fixed

### Added

- When something goes wrong while authenticating through social networks, an error page is shown

## 2018-03-05

### Added

- Limited voting in timeline phases
- Facebook app id is included in the meta headers

### Known issues

- When hitting your maimum vote count as a citizen, other idea cards are not properly updating untill you try voting on them
- Changing the participation settings on a continuous project is impossible

## 2018-02-26

### Fixed

- Project pages
  - Fixed header image not being centered
- Project timeline page
  - Fixed currently active phase not being selected by default
  - Fixed 'start an idea' button not being shown insde the empty idea container
  - Fixed 'start an idea' button not linking to the correct idea creation step
- Ideas and Projects filter dropdown
  - Fixed the dropdown items not always being clickable
- Navigation bar
  - Fixed avatar and options menu not showing on mobile devices

### Added

- Responsive admin sidebar
- Top navigation menu stays in place when scrolling in admin section on mobile devices

### Changed

- Project timeline
  - Better word-breaking of phases titles in the timeline

## 2018-02-22

### Fixed

- Idea page
  - Fixed voting buttons not being displayed when page is accessed directly
- Edit profile form page
  - Fixed broken input fields (first name, last name, password, ...)
  - Fixed broken submit button behavior
- Admin project section
  - Fixed default view (map or card) not being saved
  - Fixed save button not being enabled when an image is added or removed
- Project page
  - Fixed header navigation button of the current page not being highlighted in certain scenarios
  - Fixed no phase selected in certain scenarios
  - Fixed mobile timeline phase selection not working
- Idea cards
  - Fixed 'Load more' button being shown when no more ideas
- Project cards
  - Fixed 'Load more' button being shown when no more projects
- Idea page
  - Fixed faulty link to project page
- Add an idea > project selection page
  - Fixed broken layout on mobile devices

### Added

- Landing page
  - Added 'load more' button to project and idea cards
  - Added search, sort and filter by topic to idea cards
- Project card
  - Added ideas count
- Idea card
  - Added author avatar
  - Added comment count and icon
- Idea page
  - Added loading indicator
- Project page
  - Added loading indicator
  - Added border to project header buttons to make them more visible
- Admin page section
  - Added header options in rich-text editors

### Changed

- Navigation bar
  - Removed 'ideas' menu item
  - Converted 'projects' menu item into dropdown
  - Changed style of the 'Start an idea' button
- Landing page
  - Header style changes (larger image dimensions, text centered)
  - Removed 'Projects' title on top of project cards
- Project card
  - Changed project image dimensions
  - Changed typography
- Idea card
  - Removed image placeholder
  - Reduced idea image height
- Filter dropdowns
  - Height, width and alignment changes for mobile version (to ensure the dropdown is fully visible on smaller screens)
- Idea page
  - Improved loading behavior
  - Relocated 'show on map' button to sidebar (above sharing buttons)
  - Automatically scroll to map when 'show on map' button is clicked
  - Larger font sizes and better overall typography for idea and comment text
  - Child comments style changes
  - Child commenting form style change
  - Comment options now only visible on hover on desktop
- Project page
  - Improved loading behavior
  - Timeline style changes to take into account longer project titles
  - Changed copy from 'timeline' to 'process'
  - Changed link from projects/<projectname>/timeline to projects/<projectname>/process
  - Events header button not being shown if there are no events
- Add an idea > project selection page
  - Improved project cards layout
  - Improved mobile page layout

## 2018-01-03

### Fixed

- Updating the bio on the profile page works again
- 2018 can be selected as the year of events/phases
- The project dropdown in the idea posting form no longer shows blank values
- Reset password email

### Added

- Ideas can be edited by admins and by their author
- An idea shows a changelog with its latest updates
- Improved admin idea manager
  - Bulk update project, topics and statuses of ideas
  - Bulk delete ideas
  - Preview the idea content
  - Links through to viewing and editing the idea
- When on a multi-lingual platform, the language can be changed in the footer
- The project pages now show previews of the project events in the footer
- The project card now shows a description preview text, which is changeable through the admin
- Images are automatically optimized after uploading, to reduce the file size

### Changed

- Image dimensions have changed to more optimal dimensions

## 2017-12-13

### Fixed

- The ideas of deleted users are properly shown
- Slider to make users admins is again functional

### Added

- The idea show page shows a project link
- Mentions are operational in comments
- Projects can be deleted in the admin

### Changed

- Ideas and projects sections switched positions on the landing page

## 2017-12-06

### Fixed

- Phases and events date-picker no longer overlaps with the description text
- No longer needed to hard refresh if you visited al old version of the platform
- Inconsistency when saving project permissions has been fixed
- Bullet lists are now working in project description, phases and events
- The notifications show the currect user as the one taking the action

### Added

- Translators can use `orgName` and `orgType` variables everywhere
- Previews of the correct image dimension when uploading images

### Changed

- Lots of styling tweaks to the admin interface
- Behaviour of image uploads has improved

## 2017-11-23

### Fixed

- Loading the customize tab in the admin no longer requires a hard refresh

## 2017-11-22

### Fixed

- When saving a phase in the admin, the spinner stops on success or errors
- Deleting a user no longer breaks the idea listing, idea page and comments
- Better error handling in the signup flow
- Various bug fixes to the projects admin
- The switches that control age, gender, ... now have an effect on the signup flow.
- For new visitors, hard reloading will no longer be required

### Added

- Social Sign In with facebook and google. (Needs to be setup individually per customer)
- Information pages are reachable through the navbar and editable through the admin
- A partner API that allows our partners to list ideas and projects programmatically
- Ideas with a location show a map on the idea show page
- Activation of welcome and reset password e-mails

### Changed

- Changes to mobile menu layout
- Changes to the style of switches
- Better overall mobile experience for citizen-facing site

### Known issues

- If you visited the site before and the page did not load, you need to hard refresh.
- If the "Customize" tab in the admin settings does not load, reload the browser on that page

## 2017-11-01

### Fixed

- Various copy added to the translation system
- Fixed bug where image was not shown after posting an idea
- Loading behaviour of the information pages
- Fixed bug where the app no longer worked after visiting some projects

### Added

- Added groups to the admin
- Added permissions to projects
- Social sharing of ideas on twitter and (if configured for the platform) facebook
- Projects can be linked to certain areas in the admin
- Projects can be filtered by area on the projects page
- Backend events are logged to segment

### Changed

- Improved the styling of the filters
- Project description in the admin has its own tab
- Restored the landing page header with an image and configurable text
- Improved responsiveness for idea show page
- Maximum allowed password length has increased to 72 characters
- Newest projects are list first

## 2017-10-09

### Fixed

- The male/female gender selection is no longer reversed after registration
- On firefox, the initial loading animation is properly scaled
- After signing in, the state of the vote buttons on idea cards is now correct for the current user
- Fixed bug were some text would disappear, because it was not available in the current language
- Fixed bug where adding an idea failed because of a wrongly stored user language
- Fixed bug where removing a language in the admin settings fails
- Graphical glitches on the project pages

### Added

- End-to-end test coverage for the happy flow of most of the citizen-facing app interaction
- Automated browser error logging to be proactive on bugs
- An idea can be removed through the admin

### Changed

- The modal that shows an idea is now fullscreen and has a new animation
- New design for the idea show page
- New design for the comments, with animation and better error handling
- The "Trending" sorting algorithm has changed to be more balanced and give new ideas a better chance
- Slightly improved design of the page that shows the user profile

## 2017-09-22

### Fixed

- Bug where multiple form inputs didn't accept typed input
- Issues blocking the login process
- The success message when commenting no longer blocks you from adding another comment
- Clicking an internal link from the idea modal didn't work
- Responsiveness of filters on the ideas page
- Updating an idea status through the admin failed

### Added

- Initial loading animation on page load
- Initial version of the legal pages (T&C, privacy policy, cookie policy)
- All forms give more detailed error information when something goes wrong
- Full caching and significant speed improvements for all data resources

### Changed

- Refactoring and restyling of the landing page, idea cards and project cards
- Added separate sign in and sign up components
- Cleaned up old and unused code
- The navbar is no longer shown when opening a modal
- Lots of little tweaks to styling, UX and responsiveness

## 2017-09-01

### Fixed

- Saving forms in the admin of Projects will now show success or error messages appropriately
- The link to the guide has been hidden from the admin sidebar until we have a guide to link to

### Added

- Adding an idea from a project page will pre-fill parts of the new idea form
- The landing page now prompts user to add an Idea if there are none
- The landing page will hide the Projects block if there are none

### Changed

- Under-the-hood optimizations to increase the loading speed of the platform

## 2017-08-27

### Fixed

- Changing the logo and background image in admin settings works
- Platform works for users with an unsupported OS language

### Added

- Admin dashboard
- Default topics and idea statuses for newly deployed platforms
- Proper UX for handling voting without being signed in
- Meta tags for SEO and social sharing
- Better error handling in project admin

### Changed

- Projects and user profile pages now use slugs in the URL

## 2017-08-18

### Fixed

- Changing idea status in admin
- Signing up
- Proper rending of menu bar within a project
- Admin settings are properly rendered within the tab container
- Lots of small tweaks to rendering on mobile
- Default sort ideas on trending on the ideas index page

### Added

- Admin section in projects to CRUD phases
- Admin section in projects to CRUD events
- New navbar on mobile
- Responsive version of idea show page

### Changed

- Navbar design updated
- One single login flow experience instead of 2 separate ones (posting idea/direct)
- Admins can only specify light/dark for menu color, not the exact color

### Removed

- Facebook login (Yet to be added to new login flow, will be back soon)

## 2017-08-13

### Fixed

- Voting on cards and in an idea page
- Idea modal loading speed
- Unread notification counter

### Added

- New improved flow for posting an idea
- Admin interface for projects
- New design for idea and project cards
- Consistenly applied modal, with new design, for ideas
- Segment.io integration, though not all events are tracked yet

### Changed

- Idea URls now using slugs for SEO<|MERGE_RESOLUTION|>--- conflicted
+++ resolved
@@ -2,11 +2,10 @@
 
 ## Next
 
-<<<<<<< HEAD
 ### Fixed
 
 - Dashboard issue where the current month did not appear for certain time zones
-=======
+
 ## 2021-11-04
 
 ### Added
@@ -19,7 +18,6 @@
 
 - Microsoft Form survey iframes no longer auto-focus on the form
 - Stop confusing Serbian Latin and Cyrillic in back locales.
->>>>>>> 4b441106
 
 ## 2021-11-01
 
