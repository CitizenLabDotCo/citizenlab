# Changelog

<<<<<<< HEAD
## Next

### Added

- Ensure `nofollow` to all links added through rich text editor, which makes them useless for backlink generation by bots
=======
## Next release

### Fixed

- Enalyzer URL validation now has greater flexibility

### Added

- Support added for email and user ID parameters in SmartSurvey

### Changed

- Icons don't have wrong/empty descriptions linked to them anymore, which improves the user experience for screen readers.
- Icons that work as button (like the vote button, the bell in the notification menu, etc.) all have accompanying descriptions so we provide more information about these buttons to people using screen readers.
>>>>>>> 89b5fcf4

## 2022-02-17

### Changed

- Removes support for category detection in Insights. \[IN-717\]

### Fixed

- Customizable navbar is now feature flagged, meaning it can be enabled or disabled in AdminHQ

## 2022-02-14

### Added

- It is now possible to add `alt` text to images in the Quill rich text editor

## 2022-02-11

### Changed

- More descriptive and consistent error messages in the sign up and sign in flow.

## 2022-02-08

### Fixed

- Typeform surveys now display properly on mobile devices
- Remove periods from non-Latin URL slugs

### Added

- Folder slugs (URLs) can now be customized

## 2022-02-07

### Changed

- Removes support for the (deprecated) Clustering feature. 💐 \[IN-688\]
- Remove the word 'del' from NL profanity list

### Fixed

- Always show color and opacity inputs
- Truncate user count in banner bubble if value is over 10k

## 2022-02-04

### Added

- Re-enable homepage filter tabs now that translations are working

### Fixed

- Color contrast issue (accessibility): the number of total votes needed for a proposal to be considered, shown on the proposal card, has a darker color. This makes it easier to see this information.

## 2022-02-02_2

- Hide tabs until translations are fixed

## 2022-02-02

### Added

- Projects on homepage can now be filtered by 'Active', 'Archived' or 'All' through a tab system

## 2022-02-01

### Changed

- Improved `alt` text for logo images on the platform
- Anonymization of users (using initials avatars, different set of face avatars, different set of first and last names, making anonymous users easier to identify through their email)
- Updated CC license in Vienna basemap attribution and increased maximum zoom level to 20.

# Fixed

- An issue that prevented Que from starting up was solved by updating the bootsnap gem to the latest version

## 2022-01-24

### Changed

- Insights Network Visualisation changes:
  - The network is now flat and shows all keywords at once
  - The colors of the keywords depend on the cluster they are part of
  - The more important links between keywords are shown in the network

## 2022-01-18

### Changed

- Removes support for the (deprecated) Tagging feature, the forerunner of today's Insights. 🕯 \[IN-661\]

## 2022-01-14

### Changed

- Dashboard and reports vertical bar charts are now sorted
- Automatic tagging in Insights also takes the title into account (instead of only the content).

### Fixed

- Resolution for basemap.at

## 2022-01-12

### Added

- Users are now able to cancel tag suggestion scan on the Insights Edit screen
- Added `secure` flag to cookies
- Support basemap.at as tile provider

### Fixed

- Fixed issue with exporting surveys as XLSX sheets, when the typeform survey URI includes a '#' character.
- Styling of the text above the avatar bubbles at the bottom of the landing page works again when there's a customized text.
- Styling bugs for the two-column layout
- Bug where tile provider of a project becomes unchangeable after the map config has been edited has been fixed.

### Changed

- Updated Cookie Policy page

## 2022-01-10

### Added

- Configure sign-up button (custom link) on homepage banner

### Changed

- Dashboard and report bar charts are now more easily readable - values appear on top or next to the bars instead of inside of them. Comparisons between project and platform values are now only visible in the report tooltips and do not break the chart itself.

### Fixed

- Using a custom tile provider should work now.
- Registration form with a date field doesn't crash anymore

## 2022-01-06

### Fixed

- Changing the values for Registration helper text and Account confirmation in Admin > Settings > Registration doesn't cause other values to be erased anymore.

## 2022-01-05

### Changed

- Improved the user interface of the Registration tab in the Admin settings

## 2021-12-23

### Added

- Adding pages in 'Navigation' tab in settings now possible, changing names of navbar items now works, removed 'secret pages-page'.
- Different layouts for the homepage banner (for signed-out users)
- Preview functionality for the image of the homepage banner in the back-office

### Fixed

- Saving of homepage banner image overlay color and opacity

## 2021-12-22

### Fixed

- Notifications of inappropriate content now link to the item containing the flagged content

## 2021-12-16

### Added

- Ability to scan all post, recently added posts and not tagged posts in Insights

## 2021-12-15

### Fixed

- Severe code-injection vulnerability
- More small copy changes for customizable navbar, made styling Navigation tab consistent with other tabs, re-enabled slug editing on secret pages-page.

## 2021-12-10

- Copy for customizable navbar

## 2021-12-09

### Added

- Customizable navbar

## 2021-12-08

### Changed

- Improved the structure and copy of the Admin > Settings > Customize page.

### Fixed

- Insights scan category button no longer appears when the insights nlp feature flag is disabled

## 2021-11-30

### Added

- Insights loading indicator on category scan

### Fixed

- Password reset emails sometimes took a long time to be send out, they are now processed much faster (even when the background job queue has lots of items).

## 2021-11-25

### Added

- New translations from Crowdin.
- Sign-up flow: Not activating any custom registration fields no longer breaks sign-up. Refreshing page during sign-up flow no longer creates an unregistered user.

## 2021-11-22

### Changed

- Enable/disable avatars in homepage banner
- Increased size of city logo in the footer

### Fixed

- Links to ideas in admin digest emails work again
- Votes statistics not showing up in the dashboard for some admins and project moderators.

## 2021-11-16

### Fixed

- Custom topics are not displayed as filters on the proposals overview page.

### Added

- Added a tooltip in the survey project settings with a link to a support article that explains how to embed links in Google forms
- Input count to Insights View screen

### Changed

- Add clarification tooltips to Insights View screen
- When a user account is deleted, visits data associated to that account are now removed from Matomo.

## 2021-11-11

### Changed

- Improvements to the loading speed of the landing page and some items with dropdown menus in the navigation bar.

## 2021-11-05

### Fixed

- Dashboard issue where the current month did not appear for certain time zones

## 2021-11-04

### Added

- New translations from Crowdin.

## 2021-11-03

### Fixed

- Microsoft Form survey iframes no longer auto-focus on the form
- Stop confusing Serbian Latin and Cyrillic in back locales.

## 2021-11-01

### Changed

- The whole input card in Insight View screen is now clickable
- Inputs list component in Insights View screen now shows active filters at all times
- Insights Network Visualisation changes:
  - Reduced space between clusters
  - Increased font size for keywords labels
  - It is now possible to de-select keywords by clicking on them twice

### Fixed

- If there's an error message related to the project title, it goes away if the title is edited (and only shows again if we submit and the error isn't fixed).

## 2021-10-27

### Changed

- Removed the unused '/ideas/new' route

### Fixed

- Sorting order and list/map view settings of ideas are available again if voting is disabled.
- Project phase started emails and notifications.

## 2021-10-26

### Added

- Limit number of downvotes.

### Changed

- Improved quality of Idea and App Header Images
- Idea cards in the map view only show the downvote icon when downvoting is enabled or when it's disabled and it's disabled for a different reason than explicit turning off of the downvoting functionality.
- Now also for idea cards on the map view: the comment icon on an idea card is only shown when commenting in the project is enabled or there's at least one idea with a comment.

### Fixed

- The event cards now rearrange themselves vertically on mobile / small screens. Before they were always arranged horizontally. This fixed the issue of them going off-screen when there is not enough screen space.

## 2021-10-25

### Changed

- The comment icon on an idea card is only shown when commenting in the project is enabled or there's at least one idea with a comment.
- Increased Microsoft Forms survey width

### Fixed

- Insights table approve button no longer appears when there are no suggested tags
- Insights tags are now truncated when they are too long
- Insights posts cards on View screen no longer display text with different font-sizes
- Insights posts in table are no longer sorted by default

## 2021-10-20

### Changed

- PII (Personally Identifiable Information) data, if any, are now removed from Segment when a user account is deleted.

## 2021-10-19

### Changed

- Tags which do not contain any inputs are no longer visible on the Insights View screen
- PII (Personally Identifiable Information) data, if any, are now removed from Intercom when a user account is deleted.

### Added

- Added export functionality to Insights View screen inputs list

## 2021-10-15

### Changed

- Project reports are no longer available in the dashboard section. Instread, they can be found in the Reporting section of tha admin.

### Fixed

- Platform is now accepting valid Microsoft Form survey links with custom subdomains
- When user goes to the url of an Insight that no longer exist, they get redirected to the Insights List screen.

## 2021-10-14

### Fixed

- File uploads for ideas, projects, events, folders

## 2021-10-13 (2)

### Fixed

- Validation and functioning of page forms are fixed (forms to change the fixed/legal pages such as the FAQ, T&C, privacy policy, etc.).

## 2021-10-13

### Added

- Users can now change their name after validation with FranceConnect
- Permit embedding of videos from dreambroker in rich-text editor content.
- Possibility to create an Insights tag from selected filters in the Insights View screen

## 2021-10-12

### Added

- Added Serbian (Cyrillic) to platform

## 2021-10-11

### Added

- Insights View screen and visualization
- Users can now change their name after validation with FranceConnect

## 2021-10-06

### Fixed

- Issue with user deletion

### Added

- Initial blocked words lists for Luxembourgish and Italian.
- Added Luxembourgish translations.

## 2021-10-05

### Added

- Blocked words lists for Luxembourgish and Italian (which allows the profanity blocker feature).

### Changed

- Removed 'FAQ' and 'About' from the footer.
- Removed links to other pages at the bottom of the fixed and legal pages (Cookie policy, T&C, etc.)
- Removed the YES/NO short feedback form in the footer (as it wasn't working)

## 2021-10-01

### Fixed

- Typeform export from the platform shows the answers to all questions again.

## 2021-09-29

### Changed

- Insights Edit screen improvements
  - Added tooltip in the tags sidebar
  - Added quick delete action to category button in the categories sidebar
  - "Detect tags" button only shows if there are tags detected
  - "Reset tags" button is moved to a menu
  - Removed "add" button from input sidebar and improved select hover state
- Split 'Pages' tab in admin/settings into the 'Pages' and 'Policies' tabs. 'Pages' contains the about, FAQ and a11y statement pages, while 'Policies' contains the terms and conditions, privacy- and cookie policy. The 'Pages' tab will soon be replaced by a 'Navigation' tab with more customizability options as part of the upcoming nav-bar customization functionality. This is just a temporary in-between solution.

## 2021-09-24

### Added

- SmartSurvey integration

## 2021-09-22

### Changed

- Very short phases are now shown slightly bigger in the timeline, and projects with many phases will display the timeline correctly.

### Fixed

- Cookie popup can be closed again.

## 2021-09-21

### Added

- Permit embedding of videos from videotool.dk in rich-text editor content.

### Changed

- Project moderators have access to the 'Reporting' tab of the admin panel for their projects.

### Fixed

- The category columns in input `xlsx` exports (insights) are now ordered as presented in the application.

## 2021-09-14

### Changed

- Mobile navbar got redesigned. We now have a 'More' button in the default menu that opens up a full mobile menu.

## 2021-09-13

### Added

- Insights table export button. Adds the ability to export the inputs as xlsx for all categories or a selected one.

### Fixed

- Fixes issue where user name will sometimes appear as "undefined"

## 2021-09-06

### Added

- Keyboard navigation improvements for the Insights Edit view
- Added the internal machinery to support text network analyses in the end-to-end flow.

### Fixed

- '&' character now displays correctly in Idea description and Project preview description.
- Fixes user export with custom fields

## 2021-09-03

### Fixed

- Ghent now supports mapping 25 instead of 24 neighbourhouds

## 2021-09-02

### Fixed

- Setting DNS records when the host is changed.
- Smart group rules for participation in project, topic or idea status are now applied in one continuous SQL query.

### Changed

- The rule values for participation in project, topic or idea status, with predicates that are not a negation, are now represented as arrays of IDs in order to support specifying multiple projects, topics or idea statuses (the rule applies when satisfied for one of the values).

## 2021-09-01

### Fixed

- When voting is disabled, the reason is shown again

## 2021-08-31

### Added

- When signing up with another service (e.g. Google), the platform will now remember a prior language selection.

### Fixed

- Accessibility: voting buttons (thumbs) have a darker color when disabled. There's also more visual distinction between voting buttons on input cards when they are enabled and disabled.
- Accessibility: The default background color of the last "bubble" of the avatars showing on e.g. the landing page top banner is darker, so the contrast with its content (number of remaining users) is clearer.
- Accessibility: the text colors of the currently selected phase in a timeline project are darker to improve color contrast to meet WCAG 2.1 AA requirements.
- Accessibility: the status and topics on an input (idea) page are more distinctive compared to its background, meeting WCAG 2.1 AA criteria.
- Verification using Auth0 method no longer fails for everyone but the first user

## 2021-08-30

### Added

- New Insights module containing Insights end-to-end flow

## 2021-08-26

### Added

- Microsoft Forms integration

## 2021-08-20

### Fixed

- Survey options now appear as expected when creating a new survey project
- Adds a feature flag to disable user biographies from adminHQ

## 2021-08-18

### Added

- Added Italian to platform
- Support for a new verification method specifically for Ghent, which lets users verify using their rijksregisternummer
- Improved participatory budgeting:
  - Support for new virtual currencies (TOK: tokens, CRE: credits)
  - A minimum budget limit can be configured per project, forcing citizens to fill up their basket to some extent (or specify a specific basket amount when minimum and maximum budget are the same)
  - Copy improvements

## 2021-08-11

### Fixed

- When considering to remove a flag after updating content, all relevant attributes are re-evaluated.
- Issues with viewing notifications and marking them as read.

## 2021-08-09

### Fixed

- The preheader with a missing translation has been removed from user confirmation email

### Fixed

- When you sign up with Google, the platform will now automatically use the language of your profile whenever possible
- Fixed invalid SQL queries that were causing various issues throughout the platforms (Part I). (IN-510)

## 2021-08-05

### Added

- Added message logging to monitor tenant creation status (shown in admin HQ).

### Changed

- No default value for the lifecycle stage is prefilled, a value must be explicitly specified.
- Changing the lifecycle stage from/to demo is prohibited.
- Only tenant templates that apply without issues are released.
- On create validation for authors was replaced by publication context, to allow templates to successfully create content without authors.

## 2021-08-04

### Fixed

- Certain characters in Volunteer Cause titles prevented exporting lists of volunteers to Excel from admin/projects/.../volunteering view.
- Limit of 10 events under projects and in back office
- Events widget switch being shown in non-commercial plans

## 2021-07-30

### Added

- Configured dependabot for the frontend, a tool that helps keeping dependencies up to date.
- Added events overview page to navigation menu, which can be enabled or disabled.
- Added events widget to front page, which can be enabled or disabled (commercial feature).

## 2021-07-16

### Added

- Auto-detection of inappropriate content (in beta for certain languages). Flagged content can be inspected on the admin Activity page. The setting can be toggled in the General settings tab.

### Fixed

- On the admin activity page (/admin/moderation), items about proposals now correctly link to proposals (instead of to projects). Also, the copy of the links at the end of the item rows is now correct for different types of content (correct conjugation of 'this post', 'this project', etc. for all languages).

## 2021-07-14

### Added

- Project phases now have their own URLs, which makes it possible to link to a specific phase

### Fixed

- Blocked words for content that can contain HTML
- Searching users after sorting (e.g. by role)

## 2021-07-09

### Changed

- The admin Guide link goes to the support center now instead of to /admin/guide

## 2021-07-02

### Fixed

- Instances where the user name was "unknown author"

### Changed

- Removed the slogan from the homepage footer

## 2021-06-30

### Changed

- Users can no longer leave registration before confirming their account. This should prevent bugs relative to unconfirmed users navigating the platform.

## 2021-06-29

### Fixed

- Map: Fix for ideas that only have coordinates but no address not being shown on the map
- Map: Fix for 'click on the map to add your input' message wrongfully being shown when idea posting is not allowed
- Sign-up flow: Fix for bug that could cause the browser to freeze when the user tried to complete the custom fields step
- Project description: Fix for numbered and unnumbered lists being cut off
- Project Managers can now upload map layers.

### Changed

- Map: When an idea is selected that is hidden behind a cluster the map now zooms in to show that marker
- Map: Idea marker gets centered on map when clicked
- Map: Larger idea box on bigger desktop screens (width > 1440 pixels)
- Idea location: Display idea location in degrees (°) minutes (') seconds ('') when the idea only has coordinates but no address
- Sign-up flow: Show loading spinner when the user clicks on 'skip this step' in the sign-up custom fields step
- Image upload: The default max allowed file size for an image is now 10 Mb instead of 5 Mb

### Added

- 'Go back' button from project to project folder (if appropriate).

## 2021-06-22

### Changed

- Project managers that are assigned to a project and/or its input now lose those assignments when losing project management rights over that project.

### Fixed

- Input manager side modal scroll.

## 2021-06-18

### Fixed

- Privacy policy now opens in new tab.
- Landing page custom section now uses theme colors.
- Buttons and links in project description now open internal links in the same tab, and external links in a new tab.

## 2021-06-16

### Fixed

- Project moderators can no longer see draft projects they don't moderate in the project listing.
- The content and subject of the emails used to share an input (idea/issue/option/contribution/...) do now include the correct input title and URL.
- Sharing new ideas on Facebook goes faster
- Manual campaigns now have the layout content in all available languages.

## 2021-06-11

### Fixed

- Facebook button no longer shows when not configured.

## 2021-06-10

### Fixed

- Creating invites on a platform with many heavy custom registration fields is no longer unworkably slow

## 2021-06-09

### Added

- New citizen-facing map view

## 2021-06-08

### Fixed

- Ordering by ideas by trending is now working.
- Ordering by ideas votes in the input manager is now working.

## 2021-06-07

### Added

- Qualtrics surveys integration.

### Changed

- Project Events are now ordered chronologically from latest to soonest.

### Fixed

- Visibility Labels in the admin projects list are now visible.
- Tagged ideas export is fixed.
- Updating an idea in one locale does not overwrite other locales anymore

## 2021-05-28

### Fixed

- Project Events are now ordered chronologically from soonest to latest.

## 2021-05-27

### Fixed

- Project access rights management are now visible again.

## 2021-05-21

### Added

- Profanity blocker: when posting comments, input, proposals that contain profane words, posting will not be possible and a warning will be shown.

## 2021-05-20

### Fixed

- Excel exports of ideas without author

## 2021-05-19

### Added

- Support for Auth0 as a verification method

## 2021-05-18

### Fixed

- Active users no longer need confirmation

## 2021-05-14

### Fixed

- Fixed an issue causing already registered users to be prompted with the post-registration welcome screen.

## 2021-05-11

### Added

- Added polls to the reporting section of the dashboards

## 2021-05-10

### Changed

- Invited or verified users no longer require confirmation.

## 2021-05-07

### Fixed

- Spreasheet exports throughout the platform are improved.

### Added

- City Admins can now assign any user as the author of an idea when creating or updating.
- Email confirmation now happens in survey and signup page sign up forms.

## 2021-05-06

### Fixed

- Idea export to excel is no longer limited to 250 ideas.

## 2021-05-04

### Fixed

- Fixed issues causing email campaigns not to be sent.

## 2021-05-03

### Changed

- Users are now prompted to confirm their account after creating it, by receiving a confirmation code in their email address.

### Added

- SurveyXact Integration.

## 2021-05-01

### Added

- New module to plug email confirmation to users.

## 2021-04-29

### Fixed

- Editing the banner header in Admin > Settings > General, doesn't cause the other header fields to be cleared anymore

## 2021-04-22

### Fixed

- After the project title error appears, it disappears again after you start correcting the error

## 2021-03-31

### Fixed

- Customizable Banner Fields no longer get emptied/reset when changing another.

### Added

- When a client-side validation error happens for the project title in the admin, there will be an error next to the submit button in addition to the error message next to the input field.

## 2021-03-25

### Fixed

- The input fields for multiple locales provides an error messages when there's an error for at least one of the languages.

## 2021-03-23

### Fixed

- Fix for broken sign-up flow when signing-up through social sign-on

## 2021-03-19

### Fixed

- Admin>Dashboard>Users tab is no longer hidden for admins that manage projects.
- The password input no longer shows the password when hitting ENTER.
- Admin > Settings displays the tabs again

### Changed

- Empty folders are now shown in the landing page, navbar, projects page and sitemap.
- The sitemap no longer shows all projects and folder under each folder.
- Images added to folder descriptions are now compressed, reducing load times in project and folder pages.

### Added

- Allows for sending front-end events to our self-hosted matomo analytics tool

## 2021-03-16

### Changed

- Automatic tagging is functional for all clusters, and enabled for all premium customers

### Added

- Matomo is enabled for all platforms, tracking page views and front-end events (no workshops or back-end events yet)

## 2021-03-11

### Changed

- Tenants are now ordered alphabetically in AdminHQ
- Serbian (Latin) is now a language option.

## 2021-03-10

### Added

- CitizenLab admins can now change the link to the accessibility statement via AdminHQ.
- "Reply-to" field in emails from campaigns can be customized for each platform
- Customizable minimal required password length for each platform

## 2021-03-09

### Fixed

- Fixed a crash that would occur when tring to add tags to an idea

## 2021-03-08

### Fixed

- Phase pages now display the correct count of ideas (not retroactive - will only affect phases modified from today onwards).

## 2021-03-05

### Changed

- Changed the default style of the map
- Proposals/Initiatives are now sorted by most recent by default

### Added

- Custom maps (Project settings > Map): Admins now have the capability to customize the map shown inside of a project. They can do so by uploading geoJson files as layers on the map, and customizing those layers through the back-office UI (e.g. changing colors, marker icons, tooltip text, sort order, map legend, default zoom level, default center point).

### Fixed

- Fixed a crash that could potentially occur when opening an idea page and afterwards going back to the project page

## 2021-03-04

### Added

- In the admin (Settings > Registration tab), admins can now directly set the helper texts on top of the sign-up form (both for step 1 and 2).
- The admin Settings > Homepage and style tab has two new fields: one to allow customization for copy of the banner signed-in users see (on the landing page) and one to set the copy that's shown underneath this banner and above the projects/folders (also on the landing page).
- Copy to clarify sign up/log in possibilities with phone number

### Changed

- The admin Settings > Homepage and style tab has undergone copy improvements and has been rearranged
- The FranceConnect button to login, signup or verify your account now displays the messages required by the vendor.
- Updated the look of the FranceConnect button to login, signup or verify your account to feature the latests changes required by the vendor.

### Fixed

- Downvote button (thumbs down) on input card is displayed for archived projects

## 2021-03-03

### Added

- Users are now notified in app and via email when they're assigned as folder administrators.

## 2021-03-02

### Fixed

- Don't show empty space inside of the idea card when no avatar is present

### Added

- Maori as languages option

### Changed

- Improved layout of project event listings on mobile devices

## 2021-02-26

### Fixed

- France Connect button hover state now complies with the vendor's guidelines.

## 2021-02-24

### Fixed

- The project page no longer shows an eternal spinner when the user has no access to see the project

## 2021-02-18

### Added

- The password fields show an error when the password is too short
- The password fields have a 'show password' button to let people check their password while typing
- The password fields have a strength checker with appropriate informative message on how to increase the strength
- France Connect as a verification method.

### Fixed

- Notifications for started phases are no longer triggered for unpublished projects and folders.

## 2021-02-17

### Changed

- All input fields for multiple locales now use the components with locale switchers, resulting in a cleaner and more compact UI.
- Copy improvements

## 2021-02-12

### Fixed

- Fixed Azure AD login for some Azure setups (Schagen)

### Changed

- When searching for an idea, the search operation no longer searches on the author's name. This was causing severe performance issues and slowness of the paltforms.

## 2021-02-10

### Added

- Automatic tagging

## 2021-02-08

### Fixed

- Fixed a bug preventing registration fields and poll questions from reordering correctly.
- Fixed a bug causing errors in new platforms.

## 2021-02-04

### Fixed

- Fixed a bug causing the projects list in the navbar and projects page to display projects outside of folders when they're contained within them.

## 2021-01-29

### Added

- Ability to redirect URLs through AdminHQ
- Accessibility statement link in the footer

### Fixed

- Fixed issue affecting project managers that blocked access to their managed projects, when these are placed inside a folder.

## 2021-01-28

### Fixed

- A bug in Admin project edit page that did not allow a user to Go Back to the projects list after switching tabs
- Scrolling on the admin users page

## 2021-01-26

### Added

- Folder admin rights. Folder admins or 'managers' can be assigned per folder. They can create projects inside folders they have rights for, and moderate/change the folder and all projects that are inside.
- The 'from' and 'reply-to' emails can be customized by cluster (by our developers, not in Admin HQ). E.g. Benelux notification emails could be sent out by notifications@citizenlab.eu, US emails could be sent out by notifications@citizenlab.us etc., as long as those emails are owned by us. We can choose any email for "reply-to", so also email addresses we don't own. This means "reply-to" could potentially be configured to be an email address of the city, e.g. support@leuven.be. It is currently not possible to customize the reply-to (except for manual campaigns) and from fields for individual tenants.
- When a survey requires the user to be signed-in, we now show the sign in/up form directly on the page when not logged in (instead of the green infobox with a link to the sign-up popup)

### Fixed

- The 'reply-to' field of our emails showed up twice in recipient's email clients, now only once.

### Changed

- Added the recipient first and last name to the 'to' email field in their email client, so not only their email adress is shown.
- The links in the footer can now expand to multiple lines, and therefore accomodate more items (e.g. soon the addition of a link to the accesibility statement)

## 2021-01-21

### Added

- Added right-to-left rendering to emails

## 2021-01-18

### Fixed

- Access rights tab for participatory budget projects
- Admin moderation page access

## 2021-01-15

### Changed

- Copy improvements across different languages

## 2021-01-14

### Added

- Ability to customize the input term for a project

### Changed

- The word 'idea' was removed from as many places as possible from the platform, replaced with more generic copy.

## 2021-01-13

### Changed

- Idea cards redesign
- Project folder page redesign
- Project folders now have a single folder card image instead of 5 folder images in the admin settings
- By default 24 instead of 12 ideas or shown now on the project page

## 2020-12-17

### Fixed

- When creating a project from a template, only templates that are supported by the tenant's locale will show up
- Fixed several layout, interaction and data issues in the manual tagging feature of the Admin Processing page, making it ready for external use.
- Fixed project managers access of the Admin Processing page.

### Added

- Admin activity feed access for project managers
- Added empty state to processing list when no project is selected
- Keyboard shortcut tooltip for navigation buttons of the Admin Processing page

### Changed

- Reduced spacing in sidebar menu, allowing for more items to be displayed
- Style changes on the Admin Processing page

## 2020-12-08

### Fixed

- Issues with password reset and invitation emails
- No more idea duplicates showing up on idea overview pages
- Images no longer disappear from a body of an idea, or description of a project on phase, if placed at the bottom.

### Changed

- Increased color contrast of inactive timeline phases text to meet accesibility standard
- Increased color contrast of event card left-hand event dates to meet accesibility standard
- Increased color contrast of List/Map toggle component to meet accesibility standard

### Added

- Ability to tag ideas manually and automatically in the admin.

## 2020-12-02

### Changed

- By default the last active phase instead of the last phase is now selected when a timeline project has no active phase

### Fixed

- The empty white popup box won't pop up anymore after clicking the map view in non-ideation phases.
- Styling mistakes in the idea page voting and participatory budget boxes.
- The tooltip shown when hovering over a disabled idea posting button in the project page sticky top bar is no longer partially hidden

## 2020-12-01

### Changed

- Ideas are now still editable when idea posting is disabled for a project.

## 2020-11-30

### Added

- Ability to create new and edit existing idea statuses

### Fixed

- The page no longer refreshes when accepting the cookie policy

### Changed

- Segment is no longer used to connect other tools, instead following tools are integrated natively
  - Google Analytics
  - Google Tag Manager
  - Intercom
  - Satismeter
  - Segment, disabled by default
- Error messages for invitations, logins and password resets are now clearer.

## 2020-11-27

### Fixed

- Social authentication with Google when the user has no avatar.

### Changed

- Random user demographics on project copy.

## 2020-11-26

### Added

- Some specific copy for Vitry-sur-Seine

## 2020-11-25

### Fixed

- Sections with extra padding or funky widths in Admin were returned to normal
- Added missing copy from previous release
- Copy improvements in French

### Changed

- Proposal and idea descriptions now require 30 characters instead of the previous 500

## 2020-11-23

### Added

- Some specific copy for Sterling Council

### Fixed

- The Admin UI is no longer exposed to regular (and unauthenticated) users
- Clicking the toggle button of a custom registration field (in Admin > Settings > Registration fields) no longer duplicated the row
- Buttons added in the WYSIWYG editor now have the correct color when hovered
- The cookie policy and accessibility statement are not editable anymore from Admin > Settings > Pages

### Changed

**Project page:**

- Show all events at bottom of page instead of only upcoming events
- Reduced padding of sticky top bar
- Only show sticky top bar when an action button (e.g. 'Post an idea') is present, and you've scrolled past it.

**Project page right-hand sidebar:**

- Show 'See the ideas' button when the project has ended and the last phase was an ideation phase
- Show 'X ideas in the final phase' when the project has ended and the last phase was an ideation phase
- 'X phases' is now clickable and scrolls to the timeline when clicked
- 'X upcoming events' changed to 'X events', and event count now counts all events, not only upcoming events

**Admin project configuration page:**

- Replaced 'Project images' upload widget in back-office (Project > General) with 'Project card image', reduced the max count from 5 to 1 and updated the corresponding tooltip with new recommended image dimensions

**Idea page:**

- The map modal now shows address on top of the map when opened
- Share button copy change from "share idea" to "share"
- Right-hand sidebar is sticky now when its height allows it (= when the viewport is taller than the sidebar)
- Comment box now has an animation when it expands
- Adjusted scroll-to position when pressing 'Add a comment' to make sure the comment box is always fully visible in the viewport.

**Other:**

- Adjusted FileDisplay (downloadable files for a project or idea) link style to show underline by default, and increased contrast of hover color
- Reduced width of DateTimePicker, and always show arrows for time input

## 2020-11-20 (2)

### Fixed

- The project header image is screen reader friendly.
- The similar ideas feature doesn't make backend requests anymore when it's not enabled.

### Changed

- Areas are requested with a max. of 500 now, so more areas are visible in e.g. the admin dashboard.

## 2020-11-18

### Added

- Archived project folder cards on the homepage will now have an "Archived" label, the same way archived projects do\
- Improved support for right-to-left layout
- Experimental processing feature that allows admins and project managers to automatically assign tags to a set of ideas.

### Fixed

- Projects without idea sorting methods are no longer invalid.
- Surveys tab now shows for projects with survey phases.

### Changed

- Moved welcome email from cl2-emails to cl2-back

## 2020-11-16

### Added

- Admins can now select the default sort order for ideas in ideation and participatory budgeting projects, per project

### Changed

- The default sort order of ideas is now "Trending" instead of "Random" for every project if left unchanged
- Improved sign in/up loading speed
- Removed link to survey in the project page sidebar when not logged in. Instead it will show plain none-clickable text (e.g. '1 survey')

### Fixed

- Custom project slugs can now contain alphanumeric Arabic characters
- Project Topics table now updates if a topic is deleted or reordered.
- Empty lines with formatting (like bold or italic) in a Quill editor are now removed if not used as paragraphs.

## 2020-11-10

### Added

#### Integration of trial management into AdminHQ

- The lifecycle of the trials created from AdminHQ and from the website has been unified.
- After 14 days, a trial platform goes to Purgatory (`expired_trial`) and is no longer accessible. Fourteen days later, the expired trial will be removed altogether (at this point, there is no way back).
- The end date of a trial can be modified in AdminHQ (> Edit tenant > Internal tab).

## 2020-11-06

### Added

- Social sharing via WhatsApp
- Ability to edit the project URL
- Fragment to embed a form directly into the new proposal page, for regular users only

### Fixed

- The project about section is visibile in mobile view again
- Maps will no longer overflow on page resizes

## 2020-11-05

### Added

- Reordering of and cleaner interface for managing custom registration field options
- An 'add proposal' button in the proposals admin
- Fragment to user profile page to manage party membership settings (CD&V)
- "User not found" message when visiting a profile for a user that was deleted or could not be found

### Changed

- Proposal title max. length error message
- Moved delete functionality for projects and project folders to the admin overview

### Fixed

- The automatic scroll to the survey on survey project page

## 2020-11-03

### Fixed

- Fixed broken date picker for phase start and end date

## 2020-10-30

### Added

- Initial Right to left layout for Arabic language
- Idea description WYSIWYG editor now supports adding images and/or buttons

## 2020-10-27

### Added

- Support for Arabic

## 2020-10-22

### Added

- Project edit button on project page for admins/project manager
- Copy for Sterling Council

### Fixed

- Links will open in a new tab or stay on the same page depending on their context. Links to places on the platform will open on the same page, unless it breaks the flow (i.e. going to the T&C policy while signing up). Otherwise, they will open in a new tab.

### Changed

- In the project management rights no ambiguous 'no options' message will be shown anymore when you place your cursor in the search field

## 2020-10-16

### Added

- Ability to reorder geographic areas

### Fixed

- Stretched images in 'avatar bubbles'
- Input fields where other people can be @mentioned don't grow too wide anymore
- Linebar charts overlapping elements in the admin dashboard

## 2020-10-14

### Changed

- Project page redesign

## 2020-10-09

### Added

- Map configuration tool in AdminHQ (to configure maps and layers at the project level).

## 2020-10-08

### Added

- Project reports

### Changed

- Small styling fixes
- Smart group support multiple area codes
- Layout refinements for the new idea page
- More compact idea/proposal comment input
- Proposal 'how does it work' redesign

## 2020-10-01

### Changed

- Idea page redesign

## 2020-09-25

### Fixed

- The "Go to platform" button in custom email campaigns now works in Norwegian

### Added

- Granular permissions for proposals
- Possibility to restrict survey access to registered users only
- Logging project published events

### Changed

- Replaced `posting_enabled` in the proposal settings by the posting proposal granular permission
- Granular permissions are always granted to admins

## 2020-09-22

### Added

- Accessibility statement

## 2020-09-17

### Added

- Support for checkbox, number and (free) text values when initializing custom fields through excel invites.

### Changed

- Copy update for German, Romanian, Spanish (CL), and French (BE).

## 2020-09-15

### Added

- Support Enalyzer as a new survey provider
- Registration fields can now be hidden, meaning the user can't see or change them, typically controlled by an outside integration. They can still be used in smart groups.
- Registration fields can now be pre-populated using the invites excel

## 2020-09-08

### Fixed

- Custom buttons (e.g. in project descriptions) have correct styling in Safari.
- Horizontal bar chart overflow in Admin > Dashboard > Users tab
- User graphs for registration fields that are not used are not shown anymore in Admin > Dashboard > Users tab

### Added

- Pricing plan feature flags for smart groups and project access rights

## 2020-09-01

### Fixed

- IE11 no longer gives an error on places that use the intersection observer: project cards, most images, ...

### Added

- New platform setting: 'Abbreviated user names'. When enabled, user names are shown on the platform as first name + initial of last name (Jane D. instead of Jane Doe). This setting is intended for new platforms only. Once this options has been enabled, you MUST NOT change it back.
- You can now export all charts in the admin dashboard as xlsx or svg.
- Translation improvements (email nl...)

### Changed

- The about us (CitizenLab) section has been removed from the cookie policy

## 2020-08-27

### Added

- Support for rich text in field descriptions in the idea form.
- New "Proposed Budget" field in the idea form.

### Changed

- Passwords are checked against a list of common passwords before validation.
- Improving the security around xlsx exports (escaping formulas, enforcing access restrictions, etc.)
- Adding request throttling (rate-limiting) rules.
- Improving the consistency of the focus style.

## 2020-07-30

### Added

- Pricing plans in AdminHQ (Pricing plan limitations are not enforced).
- Showing the number of deviations from the pricing plan defaults in the tenant listing of AdminHQ.

### Changed

- Tidying up the form for creating new tenants in AdminHQ (removing unused features, adding titles and descriptions, reordering features, adding new feature flags, removing fields for non-relevant locales).

## 2020-07-10

### Added

- Project topics

### Changed

- Userid instead of email is used for hidden field in surveys (Leiden)
- New projects have 'draft' status by default

### Fixed

- Topics filter in ideas overview works again

## 2020-07-09 - Workshops

### Fixed

- Speps are scrollable

### Added

- Ability to export the inputs as an exel sheet
- Polish translations
- Portugese (pt-BR) translations

## 2020-06-26

### Fixed

- No longer possible to invite a project manager without selecting a project
- The button on the homepage now also respects the 'disable posting' setting in proposals
- Using project copy or a tenant template that contains a draft initiative no longer fails

### Added

- Romanian

## 2020-06-19

### Fixed

- Polish characters not being rendered correctly

### Added

- Back-office toggle to turn on/off the ability to add new proposals to the platform

## 2020-06-17

### Fixed

- It's no longer needed to manually refresh after deleting your account for a consistent UI
- It's no longer needed to manually refresh after using the admin toggle in the user overview
- The sign-in/up flow now correctly asks the user to verify if the smart group has other rules besides verification
-

demo`is no longer an available option for`organization_type` in admin HQ

- An error is shown when saving a typeform URL with `?email=xxxx` in the URL, which prevented emails to be linked to survey results
- On mobile, the info container in the proposal info page now has the right width
- A general issue with storing cookies if fixed, noticable by missing data in GA, Intercom not showing and the cookie consent repeatedly appearing
- Accessibility fix for the search field
- The `signup_helper_text` setting in admin HQ is again displayed in step 1 of the sign up flow

### Added

- There's a new field in admin HQ to configure custom copy in step 2 of the sign up flow called `custom_fields_signup_helper_text`
- `workshops` can be turned on/off in admin HQ, displayed as a new page in the admin interface

### Changed

- The copy for `project moderator` has changed to `project manager` everywhere
- The info image in the proposals header has changed

## 2020-06-03

### Fixed

- Maps with markers don't lose their center/zoom settings anymore
- English placeholders in idea form are gone for Spanish platforms

## 2020-05-26

### Changed

- Lots of small UI improvements throughout the platform
- Completely overhauled sign up/in flow:
  - Improved UI
  - Opens in a modal on top of existing page
  - Opens when an unauthenticaed user tries to perform an action that requires authentication (e.g. voting)
  - Automatically executes certain actions (e.g. voting) after the sign in/up flow has been completed (note: does not work for social sign-on, only email/password sign-on)
  - Includes a verification step in the sign up flow when the action requires it (e.g. voting is only allowed for verified users)

## 2020-05-20

### Fixed

- Budget field is shown again in idea form for participatory budget projects

## 2020-05-14

### Added

- Idea configurability: disabling/requiring certain fields in the idea form
- The footer has our new logo

### Changed

- Admins will receive a warning and need to confirm before sending a custom email to all users
- A survey project link in the top navigation will link to /info instead of to /survey

## 2020-04-29

### Fixed

- Folders are again shown in the navbar
- Adding an image to the description text now works when creating a project or a phase

### Added

- Support for Polish, Hungarian and Greenlandic

## 2020-04-23

### Fixed

- Long timeline phase names show properly

### Changed

- Redirect to project settings after creating the project
- Links to projects in the navigation menu link to the timeline for timeline projects

## 2020-04-21

### Fixed

- Fixed overlapping issue with idea vote bar on mobile
- Fixed an issue where images were used for which the filename contained special characters

### Added

- The overview (moderation) in the admin now has filters
  - Seen/not seen
  - Type: Comment/Idea/Proposal
  - Project
  - Search
- The idea xlsx export contains extra columns on location, number of comments and number of attachments

### Changed

- The permissions tab in the project settings has reordered content, to be more logical
- In German, the formal 'Sie' form has been replaced with the informal 'Du' form

## 2020-03-31

### Fixed

- Signing up with keyboard keys (Firefox)
- Composing manual emails with text images
- Exporting sheet of volunteers with long cause titles

### Added

- Folder attachments
- Publication status for folders

### Changed

- Show folder projects within admin project page

## 2020-03-20

### Added

- Volunteering as a new participation method

## 2020-03-16

### Fixed

- The project templates in the admin load again

## 2020-03-13

### Fixed

- The folder header image is not overly compressed when making changes to the folder settings
- The loading spinner on the idea page is centered

### Added

- Add images to folders, shown in cards.

### Changed

- Admins can now comment on ideas.

## 2020-03-10

### Fixed

- Fixed consent banner popping up every time you log in as admin
- Fixed back-office initiative status change 'Use latest official updates' radio button not working
- Fixed broken copy in Initiative page right-hand widget

### Added

- Add tooltip explaining what the city will do when the voting threshold is reached for a successful initiative
- Added verification step to the signup flow
- New continuous flow from vote button clicked to vote casted for unauthenticated, unverified users (click vote button -> account creation -> verification -> optional/required custom signup fields -> programmatically cast vote -> successfully voted message appears)
- The rich text editor in the admin now supports buttons

### Changed

- Admin HQ: new and improved list of timezones

## 2020-03-05

### Fixed

- Signup step 2 can no longer be skipped when there are required fields
- Correct tooltip link for support article on invitations
- Correct error messages when not filling in start/end date of a phase

### Added

- Setting to disable downvoting in a phase/project, feature flagged
- When a non-logged in visitor tries to vote on an idea that requires verification, the verification modal automatically appears after registering

## 2020-02-24

### Fixed

- Initiative image not found errors
- Templates generator out of disk space

### Added

- Folders i1
  - When enabled, an admin can create, edit, delete folders and move projects into and out of folders
  - Folders show in the project lists and can be ordered within projects

### Changed

- Initiative explanatory texts show on mobile views
- Existing platforms have a moderator@citizenlab.co admin user with a strong password in LastPass
- In the admin section, projects are no longer presented by publication status (Folders i1)

## 2020-02-19

### Fixed

- Loading more comments on the user profile page works again
- Accessibility improvements
- Adding an image no longer pops up the file dialog twice
- Changed to dedicated IP in mailgun to improve general deliverability of emails

### Added

- Improvements to the PB UI to make sure users confirm their basket at the end
- Ideation configurability i1
  - The idea form can be customized, on a project level, to display custom description texts for every field
- People filling out a poll are now included in the 'participated in' smart group rules
- Make me admin section in Admin HQ

### Changed

- When a platform no longer is available at a url, the application redirects to the CitizenLab website
- New platforms automatically get a moderator@citizenlab.co admin user with a strong password in LastPass

## 2020-01-29

### Fixed

- Rich text editor no longer allows non-video iframe content
- Smart groups that refer to a deleted project now get cleaned up when deleting a project
- All cookie consent buttons are now reachable on IE11
- More accessibility fixes
- The organization name is no longer missing in the password reset email

### Added

- CSAM verification
  - Users can authenticate and verify using BeID or itsme
  - User properties controlled by a verification method are locked in the user profile
  - Base layer of support for other similar verification methods in the future
- The order of project templates can now be changed in Templates HQ

### Changed

- Project templates overview no longer shows the filters

## 2020-01-17

### Fixed

- Further accesibility improvements:
  - Screen reader improvement for translations
  - Some color contrast improvements

### Added

- A hidden topics manager available at https://myfavouriteplatform.citizenlab.co/admin/topics

## 2020-01-15

### Fixed

- In the admin, the project title is now always displayed when editing a project
- Further accesibility improvements:
  - Site map improvements (navigation, clearer for screen readers)
  - Improved colors in several places for users with sight disability
  - Improved HTML to better inform screen reader users
  - Added keyboard functionality of password recovery
  - Improved forms (easier to use for users with motoric disabilities, better and more consistent validation, tips and tricks on mobile initiative form)
  - Improvements for screen reader in different languages (language picker, comment translations)
  - Added title (visible in your tab) for user settings page
  - Improved screen reader experience for comment posting, deleting, upvoting and idea voting

### Added

- The email notification settings on the user profile are now grouped in categories
- Unsubscribing through an email link now works without having to sign in first

### Changed

- The idea manager now shows all ideas by default, instead of filtered by the current user as assignee

## 2020-01-07

### Added

- Go to idea manager when clicking 'idea assigned to you' notification
- 2th iteration of the new admin moderation feature:
  - Not viewed/Viewed filtering
  - The ability to select one or more items and mark them as viewed/not viewed
  - 'Belongs to' table column, which shows the context that a piece of content belongs to (e.g. the idea and project that a comment belongs to)
  - 'Read more' expand mechanism for longer pieces of content
  - Language selector for multilingual content
  - 'Go to' link that will open a new tab and navigate you to the idea/iniative/comment that was posted

### Changed

- Improve layout (and more specifically width) of idea/iniatiatve forms on mobile
- Separate checkboxes for privacy policy and cookie policy
- Make the emails opt-in at registration

### Fixed

- Fix for unreadable password reset error message on Firefox
- Fix for project granular permission radio buttons not working

## 2019-12-12

### Added

- Polls now support questions for which a user can check multiple options, with a configurable maximum
- It's now possible to make a poll anonymous, which hides the user from the response excel export
- New verification method `id_card_lookup`, which supports the generic flow of verifying a user using a predined list of ID card numbers.
  - The copy can be configured in Admin HQ
  - The id cards CSV can be uploaded through Admin HQ

## 2019-12-11

### Added

- Admin moderation iteration 1 (feature flagged, turned on for a selected number of test clients)
- New verification onboarding campaign

### Changed

- Improved timeline composer
- Wysiwyg accessibility improvement

### Fixed

- English notifications when you have French as your language

## 2019-12-06

### Fixed

- Accessibility improvements:
  - Polls
  - Idea/initiative filter boxes
- Uploading a file in admin project page now shows the loading spinner when in progress
- Fixed English copy in notifications when other language selected
- Fixed project copy in Admin HQ not being saved

## 2019-12-05

### Fixed

- Small popups (popovers) no longer go off-screen on smaller screens
- Tooltips are no longer occluded by the checkbox in the idea manager
- The info icon on the initiatives voting box has improved alignment
- Project templates now display when there's only `en` is configured as a tenant locale
- When changing the lifecycle stage of a tenant, the update is now sent right away to segment
- When users accept an inivitation and are in a group, the group count is correctly updated
- Dropdowns in the registration flow can again support empty values
- Accessibility:
  - Various color changes to improve color contrasts
  - Color warning when picking too low contrast
  - Improvements to radio buttons, checkboxes, links and buttons for keyboard accessibility
  - Default built-in pages for new tenants have a better hierarchy for screen readers
- User posted an idea/initiative notification for admins will be in the correct language

## 2019-11-25

### Changed

- Updated translations
- Area filter not shown when no areas are configured
- Overall accessibility improvements for screen readers
- Improved accessibility of the select component, radio button, image upload and tooltip

### Fixed

- When adding a vote that triggers the voting limit on a project/phase, the other idea cards now automatically get updated with disabled vote buttons
- Fix for mobile bottom menu not being clickable when idea page was opened
- Navigating directly between projects via the menu no longer results in faulty idea card collections
- Display toggle (map or list view) of idea and initiative cards works again

## 2019-11-19

### Added

- New ideation project/phase setting called 'Idea location', which enables or disabled the ability to add a location to an idea and show the ideas on a map

### Changed

- Improved accessibility of the image upload component
- COW tooltipy copy
- Sharing modal layout improvement

### Fixed

- Checkboxes have unique ids to correctly identify their corresponding label, which improves screen reader friendliness when you have multiple checkboxes on one page.
- Avatar layout is back to the previous, smaller version

## 2019-11-15

### Fixed

- Fix for 'Click on map to add an idea' functionality not working
- Fix for notifications not showing

## 2019-11-12

### Fixed

- An email with subject `hihi` is no longer sent to admins that had their invite accepted
- Whe clicking the delete button in the file uploader, the page no longer refreshes
- Project templates no longer show with empty copy when the language is missing
- The countdown timer on initiatives now shows the correct value for days
- The radio buttons in the cookie manager are clickable again
- Changing the host of a tenant no longer breaks images embedded in texts
- It's possible again to unassign an idea in the idea manager
- The popup for adding a video or link URL is no longer invisible or unusable in some situations
- Uploading files is no longer failing for various filetypes we want to support
- Keyboard accessibility for modals

### Added

- ID Verification iteration 1
  - Users can verify their account by entering their ID card numbers (currently Chile only)
  - Verification is feature flagged and off by default
  - Smart groups can include the criterium 'is verified'
  - Users are prompted to verify their account when taking an actions that requires verification
- Total population for a tenant can now be entered in Admin HQ
- It's now possible to configure the word used for areas towards citizens from the areas admin
- Improvements to accessibility:
  - Idea and initiative forms: clearer for screen readers, keyboard accessibility, and more accessible input fields
  - Nav bar: clearer for screen readers and improved keyboard navigation
  - Project navigation and phases: clearer for screen readers
  - Sign-in, password reset and recovery pages: labeling of the input fields, clearer for screen readers
  - Participatory budgeting: clearer for screen readers

### Changed

- The organization name is now the default author in an official update

## 2019-10-22

### Fixed

- The sharing title on the idea page is now vertically aligned
- Improvements to the 'bad gateway' message sometimes affecting social sharing
- The map and markers are again visible in the admin dashboard
- First round of accessibility fixes and improvements
  - Dynamics of certain interactions are picked up by screen readers (PB, voting, ...)
  - Overall clarity for screen readers has improved
  - Improvements to information structure: HTML structure, W3C errors, head element with correct titles
  - Keyboard accessibility has generally improved: sign-up problems, login links, PB assignment, ...

### Added

- Initiatives iteration 3
  - Automatic status changes on threshold reached or time expired
  - When updating the status, official feedback needs to be provided simultaneously
  - Users receive emails and notifications related to (their) initiative
  - Initiatives support images in their body text
- Project templates
  - Admins can now create projects starting from a template
  - Templates contain images, a description and a timeline and let admin filter them by tags
  - Admins can share template descriptions with a publically accessible link
- It's now possible to configure the banner overlay color from the customize settings
- A custom email campaign now contains a CTA button by default

### Changed

- Complete copy overhaul of all emails

## 2019-10-03

### Fixed

- PB phase now has a basket button in the project navbar
- The datepicker in the timeline admin now works in IE11

### Changed

- For fragments (small pieces of UI that can be overridden per tenant) to work, they need to be enabled individually in admin HQ.

## 2019-09-25

### Fixed

- It's again possible to change a ideation/PB phase to something else when it contains no ideas
- Older browsers no longer crash when scrolling through comments (intersection observer error)
- Pagination controls are now correctly shown when there's multiple pages of users in the users manager
- The user count of groups in the users manager no longer includes invitees and matches the data shown
- Transition of timeline phases now happen at midnight, properly respecting the tenant timezone
- When looking at the map of an idea or initiative, the map marker is visible again
- The initiatives overview pages now uses the correct header and text colors
- The vote control on an initiative is no longer invisible on a tablet screen size
- The idea page in a budgeting context now shows the idea's budget
- The assign button on an idea card in a budgeting context behaves as expected when not logged in
- Project copy in Admin HQ that includes comments no longer fails
- Changing granular permissions by project moderator no longer fails

### Added

- Polling is now supported as a new participation method in a continuous project or a phase
  - A poll consists of multiple question with predefined answers
  - Users can only submit a poll once
  - Taking a poll can be restricted to certain groups, using granular permissions
  - The poll results can be exported to excel from the project settings
- It's now possible to disable Google Analytics, Google Tag Manager, Facebook Pixel and AdWords for specific tenants through Admin HQ

### Changed

- Large amount of copy improvements throughout to improve consistency and experience
- The ideas overview page is no longer enabled by default for new tenants
- The built-in 'Open idea project' can now be deleted in the project admin

## 2019-08-30

### Fixed

- The map preview box no longer overflows on mobile devices
- You're now correctly directed back to the idea/initiatives page after signing in/up through commenting

### Changed

- The height of the rich text editor is now limited to your screen height, to limit the scrolling when applying styles

## 2019-08-29

### Fixed

- Uploaded animated gifs are no longer displayed with weird artifacts
- Features that depend on NLP are less likely to be missing some parts of the data

### Added

- Citizen initiatives
  - Citizens can post view and post initiatives
  - Admins can manage initiatives, similar to how they manage ideas
  - Current limitation to be aware of, coming very soon:
    - No emails and notifications related to initiatives yet
    - No automated status changes when an initiative reaches enough votes or expires yet

## 2019-08-09

### Fixed

- Fixed a bug that sometimes prevented voting on comments
- When editing a comment, a mention in the comment no longer shows up as html
- In the dashboard, the domicile value 'outside' is now properly translated
- Some fixes were made to improve loading of the dashboard map with data edge cases
- Deleting a phase now still works when users that reveived notifications about the phase have deleted their account
- New releases should no longer require a hard refresh, avoiding landing page crashing issues we had

### Added

- File input on the idea form now works on mobile, if the device supports it

## 2019-07-26

### Fixed

- The project moderator email and notification now link to the admin idea manager instead of citizen side
- The widget no longer shows the `Multiloc`, but the real idea titles for some platforms

### Added

- Speed improvements to data requests to the backend throughout the whole paltform
- Changing the participation method from ideation to information/survey when there are ideas present is now prevented by the UI
- It's now possible to manually reorder archived projects
- There's new in-platform notifications for a status change on an idea you commented or voted on

## 2019-07-18

### Fixed

- It's no longer possible to change the participation method to information or survey if a phase/project already contains ideas
- The 'Share your idea modal' is now properly centered
- It's no longer possible to send out a manual email campaign when the author is not properly defined
- Invite emails are being sent out again
- Imported ideas no longer cause incomplete pages of idea cards
- Invited users who did not accept yet no longer receive any automated digest emails

## 2019-07-08

### Fixed

- When changing images like the project header, it's no longer needed to refresh to see the result
- The comments now display with a shorter date format to work better on smaller screens
- The code snippet from the widget will now work in some website that are strict on valid html
- The number of days in the assignee digest email is no longer 'null'
- The project preview description input is displayed again in the projects admin
- The idea status is no longer hidden when no vote buttons are displayed on the idea page
- Duplicate idea cards no longer appear when loading new pages

### Added

- Performance optimizations on the initial loading of the platform
- Performance optimizations on loading new pages of ideas and projects
- Newly uploaded images are automatically optimized to be smaller in filesize and load faster
- The 'Add an idea' button is now shown in every tab of the projects admin
- It's now possible to add videos to the idea body text
- E-mails are no longer sent out through Vero, but are using the internal cl2-emails server

### Changed

- The automated emails in the admin no longer show the time schedule, to work around the broken translations
- The rights for voting on comments now follow the same rights than commenting itself, instead of following the rights for idea voting
- On smaller desktop screens, 3 columns of idea cards are now shown instead of 2
- When adding an idea from the map, the idea will now be positioned on the exact location that was clicked instead of to the nearest detectable address
- Using the project copy tool in admin HQ is more tolerant about making copies of inconsistent source projects

## 2019-06-19

### Fixed

- Show 3-column instead of 2-column layout for ideas overview page on smaller desktop screens
- Don't hide status label on idea page when voting buttons are not shown

### Changed

- Small improvement in loading speed

## 2019-06-17

## Fixed

- The column titles in comments excel export are aligned with the content
- There's now enough space between voting anc translate links under a comment
- Vote button on an idea no longer stays active when a vote on that idea causes the voting treshold of the project to be reached

## Added

- The admin part of the new citizen initiatives is available (set initiatives feature on `allowed`)
  - Cities can configure how they plan to use initiatives
- A preview of how initiatives will look like city side is available, not yet ready for prime time (set initiatives feature on `allowed` and `enabled`)
- The ideas overview page has a new filtering sidebar, which will be used for other idea and initiative listings in the future
  - On idea status
  - On topic
  - Search
- Comments now load automatically while scrolling down, so the first comments appear faster

## 2019-06-05

### Fixed

- Fix an issue that when showing some ideas in an idea card would make the application crash

## 2019-05-21

### Fixed

- The idea page does no longer retain its previous scroll position when closing and reopening it
- The Similar Ideas box no longer has a problem with long idea titles not fitting inside of the box
- The Similar Ideas box content did not update when directly navigating from one idea page to the next
- The 'What were you looking for?' modal no longer gives an error when trying to open it

### Changed

- You now get redirected to the previously visited page instead of the landing page after you've completed the signup process

## 2019-05-20

### Fixed

- Closing the notification menu after scrolling no longer results in a navbar error
- When accessing the idea manager as a moderator, the assignee filter defaults to 'assigned to me'
- The idea and comment counts on the profile page now update as expected
- It's now possible to use a dropdown input in the 2nd registration step with a screen reader
- An invited user can no longer request a password reset, thereby becoming an inconsistent user that resulted in lots of problems

### Added

- Restyle of the idea page
  - Cleaner new style
  - Opening an idea no longer appears to be a modal
  - Properly styled similar ideas section
  - Showing comment count and avatars of contributors

### Changed

- When clicking the edit button in the idea manager, the edit form now opens in the sidemodal

## 2019-05-15

### Fixed

- Opening the projects dropdown no longer shows all menu items hovered when opened
- Users that can't contribute (post/comment/vote/survey) no longer get an email when a phase starts
- When a project has an ideation and a PB phase, the voting buttons are now shown during the ideation phase
- The admin navigation menu for moderators is now consistent with that for admins
- Moderators that try to access pages only accessible for admins, now get redirected to the dashboard
- The details tab in clustering doesn't cause the info panel to freeze anymore
- When writing an official update, the sbumit button now only becomes active when submission is possible
- The 'no options' copy in a dropdown without anything inside is now correctly translated
- Making a field empty in Admin HQ now correctly saves the empty value
- The active users graph no longer includes users that received an email as being active
- The translation button in an idea is no longer shown when there's only one platform language
- After changing granular permission, a refresh is no longer needed to see the results on ideas
- The sideview in the idea manager now shows the status dropdown in the correct language
- The layout of the sideview in the idea manager is now corrected
- A digest email to idea assignees is no longer sent out when no ideas are assigned to the admin/moderator
- Signing in with VUB Net ID works again
- Loading the insights map can no longer be infinite, it will now show an error message when the request fails

### Added

- The profile page of a user now also shows the comments by that user
- Users can now delete their own profile from their edit profile page
- Similar ideas, clustering and location detection now work in Spanish, German, Danish and Norwegian
- Facebooks bot coming from `tfbnw.net` are now blocked from signing up
- Moderators now also have a global idea manager, showing all the ideas from the projects they're moderating
- Loading the insights map, which can be slow, now shows a loading indicator

### Changed

- Voting buttons are no longer shown when voting is not enabled
- Improved and more granular copy text for several voting and commenting disabled messages

## 2019-04-30

### Fixed

- Time remaning on project card is no longer Capitalized
- Non-admin users no longer get pushed to intercom
- Improvements to the idea manager for IE11
- When filtering on a project in the idea manager, the selected project is highlighted again
- @citizenlab.cl admins can now also access churned platforms
- The user count in the user manager now includes migrated cl1 users
- Sending invitations will no longer fail on duplicate mixed-case email addresses

### Added

- Ideas can now be assigned to moderators and admins in the idea manager
  - Added filter on assignee, set by default to 'assigned to me'
  - Added filter to only show ideas that need feedback
  - When clicking an idea, it now opens in and can be partially edited from a half screen modal
  - Admins and moderators get a weekly digest email with their ideas that need feedback
- Completely new comments UI with support for comment upvotes
  - Comments are visually clearly grouped per parent comment
  - Sub-comments use @mentions to target which other subcomment they reply to
  - Comments can be sorted by time or by votes
- Ideas can now be sorted randomly, which is the new default
- New smart group rule for users that contributed to a specific topic
- New smart group rule for users that contributed to ideas with a specific status
- Clear error message when an invitee does a normal sign up

### Changed

- The idea grid no longer shows a 'post an idea' button when there are no ideas yet

## 2019-04-24

### Fixed

- Project cards now show correct time remaining until midnight

## 2019-04-23

### Fixed

- Closing the notification menu does not cause an error anymore
- The unread notifications count is now displayed correctly on IE11
- Clicking on an invite link will now show an immediate error if the invite is no longer valid

### Changed

- The admin guide is now under the Get Started link and the dashboards is the admin index
- The project cards give feedback CTA was removed
- An idea can now be deleted on the idea page
- The default border radius throughout the platform now is 3px instead of 5px
- The areas filter on the project cards is only shown when there is more than one area

## 2019-04-16

### Fixed

- The comment count of a project remains correct when moving an idea to a different project
- Fixed an issue when copying projects (through the admin HQ) to tenants with conflicting locales
- Only count people who posted/voted/commented/... as participants (this is perceived as a fix in the dashboards)
- Invites are still sent out when some emails correspond to existing users/invitees
- Phase started/upcoming notifications are only sent out for published projects

### Added

- Posting text with a URL will turn the URL part into a link
- Added smart group rules for topic and idea status participants

### Changed

- New configuration for which email campaigns are enabled by default
- Changed project image medium size to 575x575

## 2019-04-02

### Fixed

- The new idea button now shows the tooltip on focus
- The gender graph in clustering is now translated
- Tooltips on the right of the screen no longer fall off
- Text in tooltips no longer overflows the tooltip borders
- When there are no ideas, the 'post an idea' button is no longer shown on a user profile or the ideas overview page
- The project card no longer displays a line on the bottom when there is no meta information available
- Downloading the survey results now consistently triggers a browser download
- The bottom of the left sidebar of the idea manager can now be reached when there are a lot of projects
- The time control in the admin dashboard is now translated
- Various fixes to improve resilience of project copy tool

### Added

- The ideas overview page now has a project filter
- The various pages now support the `$|orgName|` variable, which is replaced by the organization name of the tenant
- Non-CitizenLab admins can no longer access the admin when the lifecycle stage is set to churned
- A new style variable controls the header opacity when signed in
- New email as a reminder to an invitee after 3 days
- New email when a project phase will start in a week
- New email when a new project phase has started
- The ideas link in the navbar is now feature flagged as `ideas_overview`

### Changed

- When filtering projects by multiple areas, all projects that have one of the areas or no area are now shown
- The user search box for adding a moderator now shows a better placeholder text, explaining the goal

## 2019-03-20

### Fixed

- Fixed mobile layout issues with cookie policy, idea image and idea title for small screens (IPhone 5S)
- Posting an idea in a timeline that hasn't started yet (as an admin) now puts the idea in the first phase
- Notifications menu renders properly in IE11
- The CTA on project cards is no longer shown for archived and finished projects
- Invited users that sign up with another authentication provider now automatically redeem their invitation
- When the tenant only has one locale, no language switcher is shown in the official feedback form

### Added

- Capabilities have been added to apply custom styling to the platform header
  - Styling can be changed through a new style tab in admin HQ
  - It's also possible to configure a different platform-wide font
  - Styling changes should only be done by a designer or front-end developer, as there are a lot of things that could go wrong
- The initial loading speed of the platform has increased noticably due to no longer loading things that are not immediately needed right away.
- Tenant templates are now automatically updated from the `.template` platforms every night
- The project copy tool in admin HQ now supports time shifting and automatically tries to solve language conflicts in the data
- New notifications and emails for upcoming (1 week before) and starting phases

### Changed

- Archived ieas are no longer displayed on the general ideas page
- The time remaining on project cards is no longer shown on 2 lines if there's enough space
- New platforms will show the 'manual project sorting' toggle by default
- Some changes were made to modals throughout to make them more consistent and responsiveness
- New ideas now have a minimal character limit of 10 for the title and 30 for the body
- User pages have a more elaborate meta title and description for SEO purposes

## 2019-03-11

### Fixed

- Notifications layout on IE11
- Errors due to loading the page during a deployment

## 2019-03-11

### Fixed

- Similar ideas is now fast enough to enable in production
- NLP insights will no longer keep on loading when creating a new clusgtering graph
- The comment count on project cards now correctly updates on deleted comments
- Various spacing issues with the new landing page on mobile are fixed
- When logging out, the avatars on the project card no longer disappear
- The widget no longer cuts off the title when it's too long
- In admin > settings > pages, all inputs are now correctly displayed using the rich text editor
- The notifications are no longer indented inconsistently
- Exporting typeform survey results now also work when the survey embed url contains `?source=xxxxx`
- When there's a dropdown with a lot of options during signup, these options are no longer unreachable when scrolling down
- The cookie policy no longer displays overlapping text on mobile
- The `isSuperAdmin`, `isProjectModerator` and `highestRole` user properties are now always named using camelCasing

### Added

- Official feedback
  - Admins and moderators can react to ideas with official feedback from the idea page
  - Users contributing to the idea receive a notification and email
  - Feedback can be posted using a free text name
  - Feedback can be updated later on
  - Admin and moderators can no longer write top-level comments
  - Comments by admins or moderators carry an `Official` badge
- When giving product feedback from the footer, a message and email can be provided for negative feedback
- CTA on project card now takes granular permissions into account
- CTA on project card is now also shown on mobile
- Projects for which the final phase has finished are marked as finished on their project card
- Projects on the landing page and all projects page can now be filtered on area through the URL

### Changed

- The avatars on a project card now include all users that posted, voted or commented
- Commenting is no longer possible on ideas not in the active phase

## 2019-03-03

### Fixed

- Manually sorting projects in the admin works as expected

### Added

- Support for Spanish
- The copy of 'x is currently working on' can be customized in admin HQ
- Extra caching layer in cl2-nlp speeds up similar ideas and creating clusters

## 2019-02-28

### Fixed

- In the dashboard, the labels on the users by gender donut chart are no longer cut off
- Adding file attachments with multiple consecutive spaces in the filename no longer fails
- Project copy in admin HQ no longer fails when users have mismatching locales with the new platform

### Added

- New landing page redesign
  - Project cards have a new layout and show the time remaining, a CTA and a metric related to the type of phase
  - The bottom of the landing page displays a new custom info text, configurable in the admin settings
  - New smarter project sorting algorithm, which can be changed to manual ordering in the projects admin
  - Ideas are no longer shown on the landing page
  - The `Show all projects` link is only shown when there are more than 10 projects
- New attributes are added to segment, available in all downstream tools:
  - `isSuperAdmin`: Set to true when the user is an admin with a citizenlab email
  - `isProjectModerator`
  - `highestRole`: Either `super_admin`, `admin`, `project_moderator` or `user`

### Changed

- Intercom now only receives users that are admin or project moderator (excluding citizenlab users)

## 2019-02-20

### Fixed

- User digest email events are sent out again
- The user statistics on the admin dashboard are back to the correct values
- Creating a new project page as an admin does not result in a blank page anymore
- Improved saving behaviour when saving images in a phase's description
- When logged in and visiting a url containing another locale than the one you previously picked, your locale choice is no longer overwritten

### Added

- Project copy feature (in admin HQ) now also supports copying ideas (including comments and votes) and allows you to specify a new slug for the project URL
- Unlogged users locale preference is saved in their browser

## 2019-02-14

### Fixed

- Project/new is no longer a blank page

## 2019-02-13

### Fixed

- Texts written with the rich text editor are shown more consistently in and outside of the editor
- Opening a dropdown of the smart group conditions form now scrolls down the modal
- When changing the sorting method in the ideas overview, the pagination now resets as expected
- Google login no longer uses the deprecated Google+ authentication API

### Added

- Typeform survey for typeform can now be downloaded as xlsx from a tab in the project settings
  - The Segment user token needs to be filled out in Admin HQ
  - New survey responses generate an event in segment
- Survey providers can be feature flagged individually
- New \*.template.citizenlab.co platforms now serve as definitions of the tenant template
- The registration fields overview in admin now shows a badge when fields are required

### Changed

- Surveymonkey is now feature-flagged off by default for new platforms

## 2019-01-30

### Fixed

- Long topic names no longer overlap in the admin dashboards
- Video no longer pops out of the phase description text
- Added event tracking for widget code copy and changing notification settings
- Saving admin settings no longer fails because of a mismatch between platform and user languages
- The password reset message now renders correctly on IE11
- It's easier to delete a selected image in the rich text editor
- The copy in the modal to create a new group now renders correctly in IE11
- Texts used in the the dashboard insights are no longer only shown in English
- Tracking of the 'Did you find what you're looking for?' footer not works correctly

### Added

- Tooltips have been added throughout the whole admin interface
- A new homepage custom text section can be configured in the admin settings, it will appear on the landing page in a future release
- New experimental notifications have been added that notify admins/moderators on every single idea and comment
- New tenant properties are being logged to Google Analytics

## 2019-01-19

### Fixed

- Registration fields of the type 'multiple select' can again be set in the 2nd step of the signup flow
- Creating invitations through an excel file no longer fails when there are multiple users with the same first and last name

## 2019-01-18

### Fixed

- Overflowing text in project header
- Fixed color overlay full opaque for non-updated tenant settings
- Fixed avatar layout in IE11
- Fixed idea page scrolling not working in some cases on iPad
- Pressing the enter key inside of a project settings page will no longer trigger a dialog to delet the project

### Changed

- Reduced the size of the avatars on the landing page header and footer
- Made 'alt' text inside avatar invisible
- Better cross-browser scaling of the background image of the header that's being shown to signed-in users
- Added more spacing underneath Survey, as not to overlap the new feedback buttons
- Increased width of author header inside of a comment to better accomodate long names
- Adjusted avatar hover effect to be inline with design spec￼

## 2019-01-17

### Added

- `header_overlay_opacity` in admin HQ allows to configure how transparent header color is when not signed in
- `custom_onboarding_fallback_message` in admin HQ allows to override the message shown in the header when signed in

## 2019-01-16

### Fixed

- The clustering prototype no longer shows labels behind other content
- Removing a project header image is again possible
- New active platforms get properly submitted to google search console again
- Scrolling issues with an iPad on the idea modal have been resolved
- Signing up through Google is working again
- The line underneath active elements in the project navbar now has the correct length
- A long location does no longer break the lay-out of an event card
- The dashboards are visible again by project moderators
- The admin toggle in the users manager is working again

### Added

- When logged in, a user gets to see a dynamic call to action, asking to
  - Complete their profile
  - Display a custom message configurable through admin HQ
  - Display the default fallback engagement motivator
- The landing page header now shows user avatars
- It's now possible to post an idea from the admin idea manager
- The footer now shows a feedback element for citizens
- A new 'map' dashboard now shows the ideas on their locations detected from the text using NLP
- The clustering prototype now shows the detected keywords when clustering is used

### Changed

- The navbar and landing page have a completely refreshed design
  - The font has changed all over the platform
  - 3 different colors (main, secondary, text) are configurable in Admin HQ
- The clustering prototype has been moved to its own dashboard tab
- Project cards for continuous projects now link to the information page instead of ideas

## 2018-12-26

### Fixed

- The rich text editor now formats more content the same way as they will be shown in the platform

### Added

- Admin onboarding guide
  - Shown as the first page in the admin, guiding users on steps to take
- The idea page now shows similar ideas, based on NLP
  - Feature flagged as `similar_ideas`, turned off by default
  - Experimental, intended to evaluate NLP similarity performance
- A user is now automatically signed out from FranceConnect when signing out of the platform

### Changed

- When a user signs in using FranceConnect, names and some signup fields can no longer be changed manually
- The FranceConnect button now has the official size and dimensions and no T&C
- SEO improvements to the "Powered by CitizenLab" logo

## 2018-12-13

### Fixed

- User digest email campaigns is sent out again
- IE11 UI fixes:
  - Project card text overflow bug
  - Project header text wrapping/centering bug
  - Timeline header broken layout bug
  - Dropdown not correctly positioned bug
- Creating new tenants and changing the host of existing tenants makes automatic DNS changes again

### Added

- SEO improvements: project pages and info pages are now included in sitemap
- Surveys now have Google Forms support

## 2018-12-11-2

### Fixed

- A required registration field of type number no longer blocks users on step 2 of the registration flow

## 2018-12-11

### Fixed

- Loading an idea page with a deleted comment no longer results in an error being shown
- Assigning a first bedget to a PB project as a new user no longer shows an infinite spinner
- Various dropdowns, most famously users group selection dropdown, no longer overlap menu items

## 2018-12-07

### Fixed

- It's again possible to write a comment to a comment on mobile
- When logged in and trying to log in again, the user is now redirected to the homepage
- A deleted user no longer generates a link going nowhere in the comments
- The dropdown menu for granular permissions no longer disappears behind the user search field
- After deleting an idea, the edit and delete buttons are no longer shown in the idea manager
- Long event title no longer pass out of the event box
- Notifications from a user that got deleted now show 'deleted user' instead of nothing

### Added

- Machine translations on the idea page
  - The idea body and every comment not in the user's language shows a button to translate
  - Feature flagged as `machine_translations`
  - Works for all languages
- Show the currency in the amount field for participatory budgeting in the admin
- Built-in registration fields can now be made required in the admin
- FranceConnect now shows a "What is FranceConnect?" link under the button

### Changed

- The picks column in the idea manager no longer shows a euro icon

## 2018-11-28

### Fixed

- IE11 graphical fixes in text editor, status badges and file drag&drop area fixed
- The idea tab is visible again within the admin of a continuous PB project
- The checkbox within 3rd party login buttons is now clickable in Firefox

## 2018-11-27

### Fixed

- When all registration fields are disabled, signing up through invite no longer blocks on the first step
- A moderator that has not yet accepted their invitation, is no longer shown as 'null null' in the moderators list
- Adding an idea by clicking on the map is possible again

### Changed

- When there are no events in a project, the events title is no longer shown
- The logo for Azure AD login (VUB Net ID) is shown as a larger image
- When logging in through a 3rd party login provider, the user needs to confirm that they've already accepted the terms and conditions

## 2018-11-22

### Fixed

- In the clustering prototype, comparing clusters using the CTRL key now also works on Mac
- Widget HTML code can now be copied again
- Long consequent lines of text now get broken up in multiple lines on the idea page
- Admin pages are no longer accessible for normal users
- Reduced problems with edge cases for uploading images and attachments

### Added

- Participatory budgeting (PB)
  - A new participation method in continuous and timeline projects
  - Admins and moderators can set budget on ideas and a maximum budget on the PB phase
  - Citizens can fill their basket with ideas, until they hit the limit
  - Citizens can submit their basket when they're done
  - Admins and moderators can process the results through the idea manager and excel export
- Advanced dashboards: iteration 1
  - The summary tab shows statistics on idea/comment/vote and registration activities
  - The users tab shows information on user demographics and a leaderboard
  - The time filter can be controller with the precision of a day
  - Project, group and topic filters are available when applicable
  - Project moderators can access the summary tabs with enforced project filter
- Social sharing through the modal is now separately trackable from sharing through the idea page
- The ideas excel export now contains the idea status
- A new smart group rule allows for filtering on project moderators and normal users

### Changed

- Project navigation is now shown in new navigation bar on top
- The content of the 'Open idea project' for new tenants has changed
- After posting an idea, the user is redirected towards the idea page of the new idea, instead of the landing page

## 2018-11-07

### Fixed

- The widget HTML snippet can be copied again

## 2018-11-05

### Fixed

- Clicking Terms & Conditions links during sign up now opens in a new tab

### Added

- Azure Active Directory login support, used for VUB Net ID

## 2018-10-25

### Fixed

- Resizing and alignment of images and video in the editor now works as expected
- Language selector is now updating the saved locale of a signed in user
- When clicking "view project" in the project admin in a new tab, the projects loads as expected
- The navbar user menu is now keyboard accessible
- Radio buttons in forms are now keyboard accessible
- The link to the terms and conditions from social sign in buttons is fixed
- In admin > settings > pages, the editors now have labels that show the language they're in
- Emails are no longer case sensitive, resolving recurring password reset issues
- The widget now renders properly in IE11
- Videos are no longer possible in the invitation editor

### Added

- Cookie consent manager
  - A cookie consent footer is shown when the user has not yet accepted cookies
  - The user can choose to accept all cookies, or open the manager and approve only some use cases
  - The consent settings are automatically derived from Segment
  - When the user starts using the platform, they silently accept cookies
- A new cookie policy page is easier to understand and can no longer be customized through the admin
- Granular permissions
  - In the project permissions, an admin or project moderator can choose which citizens can take which actions (posting/voting/comments/taking survey)
  - Feature flagged as 'granular_permissions', turned off by default
- Ideas excel export now contains links to the ideas
- Ideas and comments can now be exported from within a project, also by project moderators
- Ideas and comments can now be exported for a selection of ideas
- When signing up, a user gets to see which signup fields are optional

### Changed

- Published projects are now shown first in the admin projects overview
- It's now more clear that the brand color can not be changed through the initial input box
- All "Add <something>" buttons in the admin have moved to the top, for consistency
- The widget no longer shows the vote count when there are no votes
- When a project contains no ideas, the project card no longer shows "no ideas yet"

## 2018-10-09

### Fixed

- UTM tags are again present on social sharing
- Start an idea button is no longer shown in the navbar on mobile
- Exceptionally slow initial loading has been fixed
- Sharing on facebook is again able to (quite) consistently scrape the images
- When using the project copy tool in Admin HQ, attachments are now copied over as well

### Added

- Email engine in the admin (feature flagged)
  - Direct emails can be sent to specific groups by admins and moderators
  - Delivered/Opened/Clicked statistics can be seen for every campaign
  - An overview of all automated emails is shown and some can be disabled for the whole platform

## 2018-09-26

### Fixed

- Error messages are no longer cut off when they are longer than the red box
- The timeline dropdown on mobile shows the correct phase names again
- Adding an idea by clicking on the map works again
- Filip peeters is no longer sending out spam reports
- Reordering projects on the projects admin no longer behaves unexpectedly
- Fixes to the idea manager
  - Tabs on the left no longer overlap the idea table
  - Idea status tooltips no longer have an arrow that points too much to the right
  - When the screen in not wide enough, the preview panel on the right is no longer shown
  - Changing an idea status through the idea manager is possible again

### Added

- Social sharing modal is now shown after posting an idea
  - Feature flagged as `ideaflow_social_sharing`
  - Offers sharing buttons for facebook, twitter and email
- File attachments can now be added to
  - Ideas, shown on the idea page. Also works for citizens.
  - Projects, shown in the information page, for admins and moderators
  - Phases, shown under the phase description under the timeline, for admins and moderators
  - Events, shown under the event description, for admins and moderators
  - Pages, shown under the text, for admins
- Some limited rich text options can now be used in email invitation texts

### Changed

- The admin projects page now shows 3 seperate sections for published, draft and archived
- When there are no voting buttons, comment icon and count are now also aligned to the right
- It's now possible to remove your avatar

## 2018-09-07

### Fixed

- Submit idea button is now aligned with idea form
- An error caused by social sign in on French platforms not longer has an English error message
- Checkboxes are now keyboard navigable
- Projects that currently don't accept ideas can no longer be selected when posting an idea
- Deleting an idea no longer results in a blank page
- Deleting a comment no longer results in a blank page
- When sign in fails, the error message no longer says the user doesn't exist
- `null` is no longer shown as a lastname for migrated cl1 users without last name
- Clicking on the table headers in the idea managers again swaps the sorting order as expected
- Typeform Survey now is properly usable on mobile

### Added

- Email notification control
  - Every user can opt-out from all recurring types of e-mails sent out by the platform by editing their profile
  - Emails can be fully disabled per type and per tenant (through S&S ticket)
- An widget that shows platform ideas can now be embedded on external sites
  - The style and content of the widget can be configured through admin > settings > widgets
  - Widget functionality is feature flagged as "widgets", on by default

### Changed

- Initial loading speed of the platform has drastically improved, particulary noticable on mobile
- New tenants have custom signup fields and survey feature enabled by default

## 2018-08-20

### Fixed

- The idea sidepane on the map correctly displays HTML again
- Editing your own comment no longer turns the screen blank
- Page tracking to segment no longer tracks the previous page instead of the current one
- Some browsers no longer break because of missing internationalization support
- The options of a custom field are now shown in the correct order

### Added

- A major overhaul of all citizen-facing pages to have significantly better accessibility (almost WCAG2 Level A compliant)
  - Keyboard navigation supported everywhere
  - Forms and images will work better with screen readers
  - Color constrasts have been increased throughout
  - A warning is shown when the color in admin settings is too low on constrast
  - And a lot of very small changes to increase WCAG2 compliance
- Archived projects are visible by citizens
  - Citizens can filter to see all, active or archived projects
  - Projects and project cards show a badge indicating a project is archived
  - In the admin, active and archived projects are shown separately
- A favicon can now be configured at the hidden location `/admin/favicon`
  - On android in Chrome, the platform can be added to the Android homescreen and will use the favicon as an icon
- Visitors coming through Onze Stad App now are trackable in analytics

### Changed

- All dropdown menus now have the same style
- The style of all form select fields has changed
- Page tracking to segment no longer includes the url as the `name` property (salesmachine)
- Font sizes throughout the citizen-facing side are more consistent

## 2018-08-03

### Fixed

- The landingpage header layout is no longer broken on mobile devices
- Yet another bug related to the landingpage not correctly redirecting the user to the correct locale
- The Page not found page was not found when a page was not found

### Added

- The 'Create an account' call to action button on the landing page now gets tracked

## 2018-08-02

### Fixed

- The browser no longer goes blank when editing a comment
- Redirect to the correct locale in the URL no longer goes incorrectly to `en`

## 2018-07-31

### Fixed

- The locale in the URL no longer gets added twice in certain conditions
- Various fixes to the rich text editor
  - The controls are now translated
  - Line breaks in the editor and the resulting page are now consistent
  - The editor no longer breaks form keyboard accessibility
  - The images can no longer have inconsistent widht/height ratio wich used to happen in some cases
  - The toolbar buttons have a label for accessibility
- A new tenant created in French no longer contains some untranslated content
- The tenant lifecycle stage is now properly included in `group()` calls to segment
- Comment body and various dynamic titles are secured against XSS attacks

### Added

- Ideas published on CitizenLab can now also be pushed to Onze Stad App news stream
- The rich text editor
  - Now support copy/paste of images
- Event descriptions now also support rich text
- When not signed in, the header shows a CTA to create an account
- A new smart group rule allows you to specify members than have participated (vote, comment, idea) in a certain project
- The admin now shows a "Get started" link to the knowledge base on the bottom left
- The Dutch platforms show a "fake door" to Agenda Setting in the admin navigation

### Changed

- The idea card now shows name and date on 2 lines
- The navbar now shows the user name next to the avatar
- The user menu now shows "My ideas" instead of "Profile page"

## 2018-07-12

### Fixed

- New text editor fixes various bugs present in old editor:
  - Typing idea texts on Android phones now works as expected
  - Adding a link to a text field now opens the link in a new window
  - Resizing images now works as expected
  - When saving, the editor no longer causes extra whitespace to appear
- A (too) long list of IE11 fixes: The platform is now fully usable on IE11
- The group count in the smart groups now always shows the correct number
- The admin dashboard is no longer too wide on smaller screens
- The home button on mobile is no longer always active
- Fix for page crash when trying to navigate away from 2nd signup step when one or more required fields are present

### Added

- The language is now shown in the URL at all times (e.g. `/en/ideas`)
- The new text editor enables following extras:
  - It's now possible to upload images through the text editor
  - It's now possible to add youtube videos through the text editor
- `recruiter` has been added to the UTM campaign parameters

### Know issues

- The controls of the text editor are not yet translated
- Posting images through a URL in the text editor is no longer possible
- Images that have been resized by IE11 in the text editor, can subsequently no longer be resized by other browsers

## 2018-06-29

### Fixed

- Facebook now correctly shows the idea image on the very first share
- Signing up with a google account that has no avatar configured now works again
- Listing the projects and ideas for projects that have more than 1 group linked to them now works again

### Added

- Voting Insights [beta]: Get inisghts into who's voting for which content
  - Feature flagged as 'clustering', disabled by default
  - Admin dashboard shows a link to the prototype
- Social sharing buttons on the project info page
- Usage of `utm_` parameters on social sharing to track sharing performance
- Various improvements to meta tags throughout the platform
  - Page title shows the unread notification count
  - More descriptive page titles on home/projects/ideas
  - Engaging generic default texts when no meta title/description are provided
  - Search engines now understand what language and region the platform is targeting
- Optimized idea image size for facebook sharing
- Sharing button for facebook messenger on mobile
- When you receive admin rights, a notification is shown
- `tenantLifecycleStage` property is now present in all tracked events to segment

### Changed

- Meta tags can't be changed through the admin panel anymore
- Social sharing buttons changed aspect to be more visible

## 2018-06-20

### Fixed

- Visual fixes for IE11 (more to come)
  - The text on the homepage doesn't fall outside the text box anymore
  - The buttons on the project page are now in the right place
  - In the projects pages, the footer is no longer behaving like a header
- When trying to add a timeline phase that overlaps with another phase, a more descriptive error is shown
- larsseit font is now always being loaded

### Added

- Smart groups allow admins to automatically and continuously make users part of groups based on conditions
- New user manager allows
  - Navigating through users by group
  - Moving, adding and removing users from/to (manual) groups
  - Editing the group details from within the user manager
  - Creating groups from within the user manager
  - Exporting users to excel by group or by selection
- Custom registration fields now support the new type "number"
- The city website url can now be specified in admin settings, which is used as a link in the footer logo

### Changed

- The checkbox copy at signup has changed and now links to both privacy policy and terms and conditions
- Improved styling of usermenu dropdown (the menu that opens when you click on the avatar in the navigation bar)

### Removed

- The groups page is no longer a separate page, but the functionality is part of the user manager

## 2018-06-11

### Fixed

- Notifications that indicate a status change now show the correct status name
- The admin pages editors support changing content and creating new pages again
- When searching in the invites, filters still work as expected
- The font has changed again to larsseit

### Added

- Accessibility improvements:
  - All images have an 'alt' attributes
  - The whole navbar is now usable with a keyboard
  - Modals can be closed with the escape key
  - The contrast of labels on white backgrounds has increased
- New ideas will now immediately be scraped by facebook
- When inviting a user, you can now pick projects for which the user becomes a moderator

### Changed

- The language switcher is now shown on the top right in the navbar

## 2018-05-27

### Fixed

- Sitemap now has the correct date format
- Empty invitation rows are no longer created when the given excel file contains empty rows
- Hitting enter while editing a project no longer triggers the delete button
- Registration fields on signup and profile editing are now always shown in the correct language
- The dropdown menu for idea sorting no longer gets cut off by the edge of the screen on small screens
- Saving a phase or continuous project no longer fails when participation method is not ideation

### Added

- Language selection now also has a regional component (e.g. Dutch (Belgium) instead of Dutch)
- Added noindex tag on pages that should be shown in Google
- A new 'user created' event is now being tracked from the frontend side
- It's now possible to use HTML in the field description of custom fields (no editor, only for internal usage)

## 2018-05-16

### Fixed

- Phases are now correctly active during the day specified in their end date
- On the new idea page, the continue button is now shown at all resolutions
- On the idea list the order-by dropdown is now correctly displayed at all resolutions.

### Added

- Project moderators can be specified in project permissions, giving them admin and moderation capabilities within that project only
  - Moderators can access all admin settings of their projects
  - Moderators can see they are moderating certain projects through icons
  - Moderators can edit/delete ideas and delete comments in their projects
- A correct meta description tag for SEO is now rendered
- The platforms now render sitemaps at sitemap.xml
- It is now possible to define the default view (map/cards) for every phase individually
- The tenant can now be configured with an extra `lifecycle_stage` property, visible in Admin HQ.
- Downloading ideas and comments xlsx from admin is now tracked with events
- The fragment system, to experiment with custom content per tenant, now also covers custom project descriptions, pages and individual ideas

### Changed

- It is no longer possible to define phases with overlapping dates
- Initial loading speed of the platform has improved

## 2018-04-30

### Fixed

- When posting an idea and only afterward signing in, the content originally typed is no longer lost
- An error is no longer shown on the homepage when using Internet Explorer
- Deleting a user is possible again

### Changed

- The idea manager again shows 10 ideas on one page, instead of 5
- Submit buttons in the admin no longer show 'Error' on the buttons themselves

### Removed

- The project an idea belongs to can no longer be changed through the edit idea form, only through the idea manager

## 2018-04-26

### Added

- Areas can now be created, edited and deleted in the admin settings
- The order of projects can now be changed through drag&drop in the admin projects overview
- Before signing up, the user is requested to accept the terms and conditions
- It's possible to experiment with platform-specific content on the landing page footer, currently through setup & support
- Images are only loaded when they appear on screen, improving page loading speed

### Fixed

- You can no longer click a disabled "add an idea" button on the timeline
- When accessing a removed idea or project, a message is shown

### Known issues

- Posting an idea before logging in is currently broken; the user is redirected to an empty posting form
- Social sharing is not consistently showing all metadata

## 2018-04-18

### Fixed

- Adding an idea at a specific location by clicking on the map is fixed

## 2018-04-09

### Fixed

- An idea with a location now centers on that location
- Map markers far west or east (e.g. Vancouver) are now positioned as expected
- Links in comment now correctly break to a new line when they're too long
- Hitting enter in the idea search box no longer reloads the page
- A survey project no longer shows the amount of ideas on the project card
- The navbar no longer shows empty space above it on mobile
- The report as spam window no longer scrolls in a weird way
- The project listing on the homepage no longer repeats the same project for some non-admin users
- Google/Facebook login errors are captured and shown on an error page
- Some rendering issues were fixed for IE11 and Edge, some remain
- An idea body with very long words no longer overlaps the controls on the right
- Project cards no longer overlap the notification menu

### Added

- A user can now edit and delete its own comments
- An admin can now delete a user's comment and specify the reason, notifying the user by notification
- Invitations
  - Admins can invite users by specifying comma separated email addresses
  - Admins can invite users with extra information by uploading an excel file
  - Invited users can be placed in groups, made admin, and given a specific language
  - Admins can specify a message that will be included in the email to the invited users
  - Admins receive a notification when invited users sign up
- Users receive a notification and email when their idea changes status
- Idea titles are now limited to 80 characters

### Known issues

- Adding an idea through the map does not position it correctly

## 2018-03-23

### Fixed

- Fixed padding being added on top of navigation bar on mobile devices

## 2018-03-22

### Fixed

- Idea creation page would not load when no published projects where present. Instead of the loading indicator the page now shows a message telling the user there are no projects.

## 2018-03-20

### Fixed

- Various visual glitches on IE11 and Edge
- Scrolling behviour on mobile devices is back to normal
- The admin idea manager no longer shows an empty right column by default

### Added

- Experimental raw HTML editing for pages in the admin at `/admin/pages`

## 2018-03-14

### Fixed

- When making a registration field required, the user can't skip the second sign up step
- When adding a registration field of the "date" type, a date in the past can now be chosen
- The project listing on the landing page for logged in users that aren't admin is fixed

### Added

- When something goes wrong while authenticating through social networks, an error page is shown

## 2018-03-05

### Added

- Limited voting in timeline phases
- Facebook app id is included in the meta headers

### Known issues

- When hitting your maimum vote count as a citizen, other idea cards are not properly updating untill you try voting on them
- Changing the participation settings on a continuous project is impossible

## 2018-02-26

### Fixed

- Project pages
  - Fixed header image not being centered
- Project timeline page
  - Fixed currently active phase not being selected by default
  - Fixed 'start an idea' button not being shown insde the empty idea container
  - Fixed 'start an idea' button not linking to the correct idea creation step
- Ideas and Projects filter dropdown
  - Fixed the dropdown items not always being clickable
- Navigation bar
  - Fixed avatar and options menu not showing on mobile devices

### Added

- Responsive admin sidebar
- Top navigation menu stays in place when scrolling in admin section on mobile devices

### Changed

- Project timeline
  - Better word-breaking of phases titles in the timeline

## 2018-02-22

### Fixed

- Idea page
  - Fixed voting buttons not being displayed when page is accessed directly
- Edit profile form page
  - Fixed broken input fields (first name, last name, password, ...)
  - Fixed broken submit button behavior
- Admin project section
  - Fixed default view (map or card) not being saved
  - Fixed save button not being enabled when an image is added or removed
- Project page
  - Fixed header navigation button of the current page not being highlighted in certain scenarios
  - Fixed no phase selected in certain scenarios
  - Fixed mobile timeline phase selection not working
- Idea cards
  - Fixed 'Load more' button being shown when no more ideas
- Project cards
  - Fixed 'Load more' button being shown when no more projects
- Idea page
  - Fixed faulty link to project page
- Add an idea > project selection page
  - Fixed broken layout on mobile devices

### Added

- Landing page
  - Added 'load more' button to project and idea cards
  - Added search, sort and filter by topic to idea cards
- Project card
  - Added ideas count
- Idea card
  - Added author avatar
  - Added comment count and icon
- Idea page
  - Added loading indicator
- Project page
  - Added loading indicator
  - Added border to project header buttons to make them more visible
- Admin page section
  - Added header options in rich-text editors

### Changed

- Navigation bar
  - Removed 'ideas' menu item
  - Converted 'projects' menu item into dropdown
  - Changed style of the 'Start an idea' button
- Landing page
  - Header style changes (larger image dimensions, text centered)
  - Removed 'Projects' title on top of project cards
- Project card
  - Changed project image dimensions
  - Changed typography
- Idea card
  - Removed image placeholder
  - Reduced idea image height
- Filter dropdowns
  - Height, width and alignment changes for mobile version (to ensure the dropdown is fully visible on smaller screens)
- Idea page
  - Improved loading behavior
  - Relocated 'show on map' button to sidebar (above sharing buttons)
  - Automatically scroll to map when 'show on map' button is clicked
  - Larger font sizes and better overall typography for idea and comment text
  - Child comments style changes
  - Child commenting form style change
  - Comment options now only visible on hover on desktop
- Project page
  - Improved loading behavior
  - Timeline style changes to take into account longer project titles
  - Changed copy from 'timeline' to 'process'
  - Changed link from projects/<projectname>/timeline to projects/<projectname>/process
  - Events header button not being shown if there are no events
- Add an idea > project selection page
  - Improved project cards layout
  - Improved mobile page layout

## 2018-01-03

### Fixed

- Updating the bio on the profile page works again
- 2018 can be selected as the year of events/phases
- The project dropdown in the idea posting form no longer shows blank values
- Reset password email

### Added

- Ideas can be edited by admins and by their author
- An idea shows a changelog with its latest updates
- Improved admin idea manager
  - Bulk update project, topics and statuses of ideas
  - Bulk delete ideas
  - Preview the idea content
  - Links through to viewing and editing the idea
- When on a multi-lingual platform, the language can be changed in the footer
- The project pages now show previews of the project events in the footer
- The project card now shows a description preview text, which is changeable through the admin
- Images are automatically optimized after uploading, to reduce the file size

### Changed

- Image dimensions have changed to more optimal dimensions

## 2017-12-13

### Fixed

- The ideas of deleted users are properly shown
- Slider to make users admins is again functional

### Added

- The idea show page shows a project link
- Mentions are operational in comments
- Projects can be deleted in the admin

### Changed

- Ideas and projects sections switched positions on the landing page

## 2017-12-06

### Fixed

- Phases and events date-picker no longer overlaps with the description text
- No longer needed to hard refresh if you visited al old version of the platform
- Inconsistency when saving project permissions has been fixed
- Bullet lists are now working in project description, phases and events
- The notifications show the currect user as the one taking the action

### Added

- Translators can use `orgName` and `orgType` variables everywhere
- Previews of the correct image dimension when uploading images

### Changed

- Lots of styling tweaks to the admin interface
- Behaviour of image uploads has improved

## 2017-11-23

### Fixed

- Loading the customize tab in the admin no longer requires a hard refresh

## 2017-11-22

### Fixed

- When saving a phase in the admin, the spinner stops on success or errors
- Deleting a user no longer breaks the idea listing, idea page and comments
- Better error handling in the signup flow
- Various bug fixes to the projects admin
- The switches that control age, gender, ... now have an effect on the signup flow.
- For new visitors, hard reloading will no longer be required

### Added

- Social Sign In with facebook and google. (Needs to be setup individually per customer)
- Information pages are reachable through the navbar and editable through the admin
- A partner API that allows our partners to list ideas and projects programmatically
- Ideas with a location show a map on the idea show page
- Activation of welcome and reset password e-mails

### Changed

- Changes to mobile menu layout
- Changes to the style of switches
- Better overall mobile experience for citizen-facing site

### Known issues

- If you visited the site before and the page did not load, you need to hard refresh.
- If the "Customize" tab in the admin settings does not load, reload the browser on that page

## 2017-11-01

### Fixed

- Various copy added to the translation system
- Fixed bug where image was not shown after posting an idea
- Loading behaviour of the information pages
- Fixed bug where the app no longer worked after visiting some projects

### Added

- Added groups to the admin
- Added permissions to projects
- Social sharing of ideas on twitter and (if configured for the platform) facebook
- Projects can be linked to certain areas in the admin
- Projects can be filtered by area on the projects page
- Backend events are logged to segment

### Changed

- Improved the styling of the filters
- Project description in the admin has its own tab
- Restored the landing page header with an image and configurable text
- Improved responsiveness for idea show page
- Maximum allowed password length has increased to 72 characters
- Newest projects are list first

## 2017-10-09

### Fixed

- The male/female gender selection is no longer reversed after registration
- On firefox, the initial loading animation is properly scaled
- After signing in, the state of the vote buttons on idea cards is now correct for the current user
- Fixed bug were some text would disappear, because it was not available in the current language
- Fixed bug where adding an idea failed because of a wrongly stored user language
- Fixed bug where removing a language in the admin settings fails
- Graphical glitches on the project pages

### Added

- End-to-end test coverage for the happy flow of most of the citizen-facing app interaction
- Automated browser error logging to be proactive on bugs
- An idea can be removed through the admin

### Changed

- The modal that shows an idea is now fullscreen and has a new animation
- New design for the idea show page
- New design for the comments, with animation and better error handling
- The "Trending" sorting algorithm has changed to be more balanced and give new ideas a better chance
- Slightly improved design of the page that shows the user profile

## 2017-09-22

### Fixed

- Bug where multiple form inputs didn't accept typed input
- Issues blocking the login process
- The success message when commenting no longer blocks you from adding another comment
- Clicking an internal link from the idea modal didn't work
- Responsiveness of filters on the ideas page
- Updating an idea status through the admin failed

### Added

- Initial loading animation on page load
- Initial version of the legal pages (T&C, privacy policy, cookie policy)
- All forms give more detailed error information when something goes wrong
- Full caching and significant speed improvements for all data resources

### Changed

- Refactoring and restyling of the landing page, idea cards and project cards
- Added separate sign in and sign up components
- Cleaned up old and unused code
- The navbar is no longer shown when opening a modal
- Lots of little tweaks to styling, UX and responsiveness

## 2017-09-01

### Fixed

- Saving forms in the admin of Projects will now show success or error messages appropriately
- The link to the guide has been hidden from the admin sidebar until we have a guide to link to

### Added

- Adding an idea from a project page will pre-fill parts of the new idea form
- The landing page now prompts user to add an Idea if there are none
- The landing page will hide the Projects block if there are none

### Changed

- Under-the-hood optimizations to increase the loading speed of the platform

## 2017-08-27

### Fixed

- Changing the logo and background image in admin settings works
- Platform works for users with an unsupported OS language

### Added

- Admin dashboard
- Default topics and idea statuses for newly deployed platforms
- Proper UX for handling voting without being signed in
- Meta tags for SEO and social sharing
- Better error handling in project admin

### Changed

- Projects and user profile pages now use slugs in the URL

## 2017-08-18

### Fixed

- Changing idea status in admin
- Signing up
- Proper rending of menu bar within a project
- Admin settings are properly rendered within the tab container
- Lots of small tweaks to rendering on mobile
- Default sort ideas on trending on the ideas index page

### Added

- Admin section in projects to CRUD phases
- Admin section in projects to CRUD events
- New navbar on mobile
- Responsive version of idea show page

### Changed

- Navbar design updated
- One single login flow experience instead of 2 separate ones (posting idea/direct)
- Admins can only specify light/dark for menu color, not the exact color

### Removed

- Facebook login (Yet to be added to new login flow, will be back soon)

## 2017-08-13

### Fixed

- Voting on cards and in an idea page
- Idea modal loading speed
- Unread notification counter

### Added

- New improved flow for posting an idea
- Admin interface for projects
- New design for idea and project cards
- Consistenly applied modal, with new design, for ideas
- Segment.io integration, though not all events are tracked yet

### Changed

- Idea URls now using slugs for SEO<|MERGE_RESOLUTION|>--- conflicted
+++ resolved
@@ -1,27 +1,21 @@
 # Changelog
 
-<<<<<<< HEAD
-## Next
-
-### Added
-
+
+## Next release
+
+### Fixed
+
+- Enalyzer URL validation now has greater flexibility
+
+### Added
+
+- Support added for email and user ID parameters in SmartSurvey
 - Ensure `nofollow` to all links added through rich text editor, which makes them useless for backlink generation by bots
-=======
-## Next release
-
-### Fixed
-
-- Enalyzer URL validation now has greater flexibility
-
-### Added
-
-- Support added for email and user ID parameters in SmartSurvey
 
 ### Changed
 
 - Icons don't have wrong/empty descriptions linked to them anymore, which improves the user experience for screen readers.
 - Icons that work as button (like the vote button, the bell in the notification menu, etc.) all have accompanying descriptions so we provide more information about these buttons to people using screen readers.
->>>>>>> 89b5fcf4
 
 ## 2022-02-17
 
