# Changelog

## Next release

<<<<<<< HEAD
### Added

- Keyboard navigation improvements for the Insights Edit view
=======
### Fixed

- Setting DNS records when the host is changed
>>>>>>> 2f0cb76a

## 2021-09-01

### Fixed

- When voting is disabled, the reason is shown again

## 2021-08-31

### Added

- When signing up with another service (e.g. Google), the platform will now remember a prior language selection.

### Fixed

- Accessibility: voting buttons (thumbs) have a darker color when disabled. There's also more visual distinction between voting buttons on input cards when they are enabled and disabled.
- Accessibility: The default background color of the last "bubble" of the avatars showing on e.g. the landing page top banner is darker, so the contrast with its content (number of remaining users) is clearer.
- Accessibility: the text colors of the currently selected phase in a timeline project are darker to improve color contrast to meet WCAG 2.1 AA requirements.
- Accessibility: the status and topics on an input (idea) page are more distinctive compared to its background, meeting WCAG 2.1 AA criteria.
- Verification using Auth0 method no longer fails for everyone but the first user

## 2021-08-30

### Added

- New Insights module containing Insights end-to-end flow

## 2021-08-26

### Added

- Microsoft Forms integration

## 2021-08-20

### Fixed

- Survey options now appear as expected when creating a new survey project
- Adds a feature flag to disable user biographies from adminHQ

## 2021-08-18

### Added

- Added Italian to platform
- Support for a new verification method specifically for Ghent, which lets users verify using their rijksregisternummer
- Improved participatory budgeting:
  - Support for new virtual currencies (TOK: tokens, CRE: credits)
  - A minimum budget limit can be configured per project, forcing citizens to fill up their basket to some extent (or specify a specific basket amount when minimum and maximum budget are the same)
  - Copy improvements

## 2021-08-11

### Fixed

- When considering to remove a flag after updating content, all relevant attributes are re-evaluated.
- Issues with viewing notifications and marking them as read.

## 2021-08-09

### Fixed

- The preheader with a missing translation has been removed from user confirmation email

### Fixed

- When you sign up with Google, the platform will now automatically use the language of your profile whenever possible
- Fixed invalid SQL queries that were causing various issues throughout the platforms (Part I). (IN-510)

## 2021-08-05

### Added

- Added message logging to monitor tenant creation status (shown in admin HQ).

### Changed

- No default value for the lifecycle stage is prefilled, a value must be explicitly specified.
- Changing the lifecycle stage from/to demo is prohibited.
- Only tenant templates that apply without issues are released.
- On create validation for authors was replaced by publication context, to allow templates to successfully create content without authors.

## 2021-08-04

### Fixed

- Certain characters in Volunteer Cause titles prevented exporting lists of volunteers to Excel from admin/projects/.../volunteering view.
- Limit of 10 events under projects and in back office
- Events widget switch being shown in non-commercial plans

## 2021-07-30

### Added

- Configured dependabot for the frontend, a tool that helps keeping dependencies up to date.
- Added events overview page to navigation menu, which can be enabled or disabled.
- Added events widget to front page, which can be enabled or disabled (commercial feature).

## 2021-07-16

### Added

- Auto-detection of inappropriate content (in beta for certain languages). Flagged content can be inspected on the admin Activity page. The setting can be toggled in the General settings tab.

### Fixed

- On the admin activity page (/admin/moderation), items about proposals now correctly link to proposals (instead of to projects). Also, the copy of the links at the end of the item rows is now correct for different types of content (correct conjugation of 'this post', 'this project', etc. for all languages).

## 2021-07-14

### Added

- Project phases now have their own URLs, which makes it possible to link to a specific phase

### Fixed

- Blocked words for content that can contain HTML
- Searching users after sorting (e.g. by role)

## 2021-07-09

### Changed

- The admin Guide link goes to the support center now instead of to /admin/guide

## 2021-07-02

### Fixed

- Instances where the user name was "unknown author"

### Changed

- Removed the slogan from the homepage footer

## 2021-06-30

### Changed

- Users can no longer leave registration before confirming their account. This should prevent bugs relative to unconfirmed users navigating the platform.

## 2021-06-29

### Fixed

- Map: Fix for ideas that only have coordinates but no address not being shown on the map
- Map: Fix for 'click on the map to add your input' message wrongfully being shown when idea posting is not allowed
- Sign-up flow: Fix for bug that could cause the browser to freeze when the user tried to complete the custom fields step
- Project description: Fix for numbered and unnumbered lists being cut off
- Project Managers can now upload map layers.

### Changed

- Map: When an idea is selected that is hidden behind a cluster the map now zooms in to show that marker
- Map: Idea marker gets centered on map when clicked
- Map: Larger idea box on bigger desktop screens (width > 1440 pixels)
- Idea location: Display idea location in degrees (°) minutes (') seconds ('') when the idea only has coordinates but no address
- Sign-up flow: Show loading spinner when the user clicks on 'skip this step' in the sign-up custom fields step
- Image upload: The default max allowed file size for an image is now 10 Mb instead of 5 Mb

### Added

- 'Go back' button from project to project folder (if appropriate).

## 2021-06-22

### Changed

- Project managers that are assigned to a project and/or its input now lose those assignments when losing project management rights over that project.

### Fixed

- Input manager side modal scroll.

## 2021-06-18

### Fixed

- Privacy policy now opens in new tab.
- Landing page custom section now uses theme colors.
- Buttons and links in project description now open internal links in the same tab, and external links in a new tab.

## 2021-06-16

### Fixed

- Project moderators can no longer see draft projects they don't moderate in the project listing.
- The content and subject of the emails used to share an input (idea/issue/option/contribution/...) do now include the correct input title and URL.
- Sharing new ideas on Facebook goes faster
- Manual campaigns now have the layout content in all available languages.

## 2021-06-11

### Fixed

- Facebook button no longer shows when not configured.

## 2021-06-10

### Fixed

- Creating invites on a platform with many heavy custom registration fields is no longer unworkably slow

## 2021-06-09

### Added

- New citizen-facing map view

## 2021-06-08

### Fixed

- Ordering by ideas by trending is now working.
- Ordering by ideas votes in the input manager is now working.

## 2021-06-07

### Added

- Qualtrics surveys integration.

### Changed

- Project Events are now ordered chronologically from latest to soonest.

### Fixed

- Visibility Labels in the admin projects list are now visible.
- Tagged ideas export is fixed.
- Updating an idea in one locale does not overwrite other locales anymore

## 2021-05-28

### Fixed

- Project Events are now ordered chronologically from soonest to latest.

## 2021-05-27

### Fixed

- Project access rights management are now visible again.

## 2021-05-21

### Added

- Profanity blocker: when posting comments, input, proposals that contain profane words, posting will not be possible and a warning will be shown.

## 2021-05-20

### Fixed

- Excel exports of ideas without author

## 2021-05-19

### Added

- Support for Auth0 as a verification method

## 2021-05-18

### Fixed

- Active users no longer need confirmation

## 2021-05-14

### Fixed

- Fixed an issue causing already registered users to be prompted with the post-registration welcome screen.

## 2021-05-11

### Added

- Added polls to the reporting section of the dashboards

## 2021-05-10

### Changed

- Invited or verified users no longer require confirmation.

## 2021-05-07

### Fixed

- Spreasheet exports throughout the platform are improved.

### Added

- City Admins can now assign any user as the author of an idea when creating or updating.
- Email confirmation now happens in survey and signup page sign up forms.

## 2021-05-06

### Fixed

- Idea export to excel is no longer limited to 250 ideas.

## 2021-05-04

### Fixed

- Fixed issues causing email campaigns not to be sent.

## 2021-05-03

### Changed

- Users are now prompted to confirm their account after creating it, by receiving a confirmation code in their email address.

### Added

- SurveyXact Integration.

## 2021-05-01

### Added

- New module to plug email confirmation to users.

## 2021-04-29

### Fixed

- Editing the banner header in Admin > Settings > General, doesn't cause the other header fields to be cleared anymore

## 2021-04-22

### Fixed

- After the project title error appears, it disappears again after you start correcting the error

## 2021-03-31

### Fixed

- Customizable Banner Fields no longer get emptied/reset when changing another.

### Added

- When a client-side validation error happens for the project title in the admin, there will be an error next to the submit button in addition to the error message next to the input field.

## 2021-03-25

### Fixed

- The input fields for multiple locales provides an error messages when there's an error for at least one of the languages.

## 2021-03-23

### Fixed

- Fix for broken sign-up flow when signing-up through social sign-on

## 2021-03-19

### Fixed

- Admin>Dashboard>Users tab is no longer hidden for admins that manage projects.
- The password input no longer shows the password when hitting ENTER.
- Admin > Settings displays the tabs again

### Changed

- Empty folders are now shown in the landing page, navbar, projects page and sitemap.
- The sitemap no longer shows all projects and folder under each folder.
- Images added to folder descriptions are now compressed, reducing load times in project and folder pages.

### Added

- Allows for sending front-end events to our self-hosted matomo analytics tool

## 2021-03-16

### Changed

- Automatic tagging is functional for all clusters, and enabled for all premium customers

### Added

- Matomo is enabled for all platforms, tracking page views and front-end events (no workshops or back-end events yet)

## 2021-03-11

### Changed

- Tenants are now ordered alphabetically in AdminHQ
- Serbian (Latin) is now a language option.

## 2021-03-10

### Added

- CitizenLab admins can now change the link to the accessibility statement via AdminHQ.
- "Reply-to" field in emails from campaigns can be customized for each platform
- Customizable minimal required password length for each platform

## 2021-03-09

### Fixed

- Fixed a crash that would occur when tring to add tags to an idea

## 2021-03-08

### Fixed

- Phase pages now display the correct count of ideas (not retroactive - will only affect phases modified from today onwards).

## 2021-03-05

### Changed

- Changed the default style of the map
- Proposals/Initiatives are now sorted by most recent by default

### Added

- Custom maps (Project settings > Map): Admins now have the capability to customize the map shown inside of a project. They can do so by uploading geoJson files as layers on the map, and customizing those layers through the back-office UI (e.g. changing colors, marker icons, tooltip text, sort order, map legend, default zoom level, default center point).

### Fixed

- Fixed a crash that could potentially occur when opening an idea page and afterwards going back to the project page

## 2021-03-04

### Added

- In the admin (Settings > Registration tab), admins can now directly set the helper texts on top of the sign-up form (both for step 1 and 2).
- The admin Settings > Homepage and style tab has two new fields: one to allow customization for copy of the banner signed-in users see (on the landing page) and one to set the copy that's shown underneath this banner and above the projects/folders (also on the landing page).
- Copy to clarify sign up/log in possibilities with phone number

### Changed

- The admin Settings > Homepage and style tab has undergone copy improvements and has been rearranged
- The FranceConnect button to login, signup or verify your account now displays the messages required by the vendor.
- Updated the look of the FranceConnect button to login, signup or verify your account to feature the latests changes required by the vendor.

### Fixed

- Downvote button (thumbs down) on input card is displayed for archived projects

## 2021-03-03

### Added

- Users are now notified in app and via email when they're assigned as folder administrators.

## 2021-03-02

### Fixed

- Don't show empty space inside of the idea card when no avatar is present

### Added

- Maori as languages option

### Changed

- Improved layout of project event listings on mobile devices

## 2021-02-26

### Fixed

- France Connect button hover state now complies with the vendor's guidelines.

## 2021-02-24

### Fixed

- The project page no longer shows an eternal spinner when the user has no access to see the project

## 2021-02-18

### Added

- The password fields show an error when the password is too short
- The password fields have a 'show password' button to let people check their password while typing
- The password fields have a strength checker with appropriate informative message on how to increase the strength
- France Connect as a verification method.

### Fixed

- Notifications for started phases are no longer triggered for unpublished projects and folders.

## 2021-02-17

### Changed

- All input fields for multiple locales now use the components with locale switchers, resulting in a cleaner and more compact UI.
- Copy improvements

## 2021-02-12

### Fixed

- Fixed Azure AD login for some Azure setups (Schagen)

### Changed

- When searching for an idea, the search operation no longer searches on the author's name. This was causing severe performance issues and slowness of the paltforms.

## 2021-02-10

### Added

- Automatic tagging

## 2021-02-08

### Fixed

- Fixed a bug preventing registration fields and poll questions from reordering correctly.
- Fixed a bug causing errors in new platforms.

## 2021-02-04

### Fixed

- Fixed a bug causing the projects list in the navbar and projects page to display projects outside of folders when they're contained within them.

## 2021-01-29

### Added

- Ability to redirect URLs through AdminHQ
- Accessibility statement link in the footer

### Fixed

- Fixed issue affecting project managers that blocked access to their managed projects, when these are placed inside a folder.

## 2021-01-28

### Fixed

- A bug in Admin project edit page that did not allow a user to Go Back to the projects list after switching tabs
- Scrolling on the admin users page

## 2021-01-26

### Added

- Folder admin rights. Folder admins or 'managers' can be assigned per folder. They can create projects inside folders they have rights for, and moderate/change the folder and all projects that are inside.
- The 'from' and 'reply-to' emails can be customized by cluster (by our developers, not in Admin HQ). E.g. Benelux notification emails could be sent out by notifications@citizenlab.eu, US emails could be sent out by notifications@citizenlab.us etc., as long as those emails are owned by us. We can choose any email for "reply-to", so also email addresses we don't own. This means "reply-to" could potentially be configured to be an email address of the city, e.g. support@leuven.be. It is currently not possible to customize the reply-to (except for manual campaigns) and from fields for individual tenants.
- When a survey requires the user to be signed-in, we now show the sign in/up form directly on the page when not logged in (instead of the green infobox with a link to the sign-up popup)

### Fixed

- The 'reply-to' field of our emails showed up twice in recipient's email clients, now only once.

### Changed

- Added the recipient first and last name to the 'to' email field in their email client, so not only their email adress is shown.
- The links in the footer can now expand to multiple lines, and therefore accomodate more items (e.g. soon the addition of a link to the accesibility statement)

## 2021-01-21

### Added

- Added right-to-left rendering to emails

## 2021-01-18

### Fixed

- Access rights tab for participatory budget projects
- Admin moderation page access

## 2021-01-15

### Changed

- Copy improvements across different languages

## 2021-01-14

### Added

- Ability to customize the input term for a project

### Changed

- The word 'idea' was removed from as many places as possible from the platform, replaced with more generic copy.

## 2021-01-13

### Changed

- Idea cards redesign
- Project folder page redesign
- Project folders now have a single folder card image instead of 5 folder images in the admin settings
- By default 24 instead of 12 ideas or shown now on the project page

## 2020-12-17

### Fixed

- When creating a project from a template, only templates that are supported by the tenant's locale will show up
- Fixed several layout, interaction and data issues in the manual tagging feature of the Admin Processing page, making it ready for external use.
- Fixed project managers access of the Admin Processing page.

### Added

- Admin activity feed access for project managers
- Added empty state to processing list when no project is selected
- Keyboard shortcut tooltip for navigation buttons of the Admin Processing page

### Changed

- Reduced spacing in sidebar menu, allowing for more items to be displayed
- Style changes on the Admin Processing page

## 2020-12-08

### Fixed

- Issues with password reset and invitation emails
- No more idea duplicates showing up on idea overview pages
- Images no longer disappear from a body of an idea, or description of a project on phase, if placed at the bottom.

### Changed

- Increased color contrast of inactive timeline phases text to meet accesibility standard
- Increased color contrast of event card left-hand event dates to meet accesibility standard
- Increased color contrast of List/Map toggle component to meet accesibility standard

### Added

- Ability to tag ideas manually and automatically in the admin.

## 2020-12-02

### Changed

- By default the last active phase instead of the last phase is now selected when a timeline project has no active phase

### Fixed

- The empty white popup box won't pop up anymore after clicking the map view in non-ideation phases.
- Styling mistakes in the idea page voting and participatory budget boxes.
- The tooltip shown when hovering over a disabled idea posting button in the project page sticky top bar is no longer partially hidden

## 2020-12-01

### Changed

- Ideas are now still editable when idea posting is disabled for a project.

## 2020-11-30

### Added

- Ability to create new and edit existing idea statuses

### Fixed

- The page no longer refreshes when accepting the cookie policy

### Changed

- Segment is no longer used to connect other tools, instead following tools are integrated natively
  - Google Analytics
  - Google Tag Manager
  - Intercom
  - Satismeter
  - Segment, disabled by default
- Error messages for invitations, logins and password resets are now clearer.

## 2020-11-27

### Fixed

- Social authentication with Google when the user has no avatar.

### Changed

- Random user demographics on project copy.

## 2020-11-26

### Added

- Some specific copy for Vitry-sur-Seine

## 2020-11-25

### Fixed

- Sections with extra padding or funky widths in Admin were returned to normal
- Added missing copy from previous release
- Copy improvements in French

### Changed

- Proposal and idea descriptions now require 30 characters instead of the previous 500

## 2020-11-23

### Added

- Some specific copy for Sterling Council

### Fixed

- The Admin UI is no longer exposed to regular (and unauthenticated) users
- Clicking the toggle button of a custom registration field (in Admin > Settings > Registration fields) no longer duplicated the row
- Buttons added in the WYSIWYG editor now have the correct color when hovered
- The cookie policy and accessibility statement are not editable anymore from Admin > Settings > Pages

### Changed

**Project page:**

- Show all events at bottom of page instead of only upcoming events
- Reduced padding of sticky top bar
- Only show sticky top bar when an action button (e.g. 'Post an idea') is present, and you've scrolled past it.

**Project page right-hand sidebar:**

- Show 'See the ideas' button when the project has ended and the last phase was an ideation phase
- Show 'X ideas in the final phase' when the project has ended and the last phase was an ideation phase
- 'X phases' is now clickable and scrolls to the timeline when clicked
- 'X upcoming events' changed to 'X events', and event count now counts all events, not only upcoming events

**Admin project configuration page:**

- Replaced 'Project images' upload widget in back-office (Project > General) with 'Project card image', reduced the max count from 5 to 1 and updated the corresponding tooltip with new recommended image dimensions

**Idea page:**

- The map modal now shows address on top of the map when opened
- Share button copy change from "share idea" to "share"
- Right-hand sidebar is sticky now when its height allows it (= when the viewport is taller than the sidebar)
- Comment box now has an animation when it expands
- Adjusted scroll-to position when pressing 'Add a comment' to make sure the comment box is always fully visible in the viewport.

**Other:**

- Adjusted FileDisplay (downloadable files for a project or idea) link style to show underline by default, and increased contrast of hover color
- Reduced width of DateTimePicker, and always show arrows for time input

## 2020-11-20 (2)

### Fixed

- The project header image is screen reader friendly.
- The similar ideas feature doesn't make backend requests anymore when it's not enabled.

### Changed

- Areas are requested with a max. of 500 now, so more areas are visible in e.g. the admin dashboard.

## 2020-11-18

### Added

- Archived project folder cards on the homepage will now have an "Archived" label, the same way archived projects do\
- Improved support for right-to-left layout
- Experimental processing feature that allows admins and project managers to automatically assign tags to a set of ideas.

### Fixed

- Projects without idea sorting methods are no longer invalid.
- Surveys tab now shows for projects with survey phases.

### Changed

- Moved welcome email from cl2-emails to cl2-back

## 2020-11-16

### Added

- Admins can now select the default sort order for ideas in ideation and participatory budgeting projects, per project

### Changed

- The default sort order of ideas is now "Trending" instead of "Random" for every project if left unchanged
- Improved sign in/up loading speed
- Removed link to survey in the project page sidebar when not logged in. Instead it will show plain none-clickable text (e.g. '1 survey')

### Fixed

- Custom project slugs can now contain alphanumeric Arabic characters
- Project Topics table now updates if a topic is deleted or reordered.
- Empty lines with formatting (like bold or italic) in a Quill editor are now removed if not used as paragraphs.

## 2020-11-10

### Added

#### Integration of trial management into AdminHQ

- The lifecycle of the trials created from AdminHQ and from the website has been unified.
- After 14 days, a trial platform goes to Purgatory (`expired_trial`) and is no longer accessible. Fourteen days later, the expired trial will be removed altogether (at this point, there is no way back).
- The end date of a trial can be modified in AdminHQ (> Edit tenant > Internal tab).

## 2020-11-06

### Added

- Social sharing via WhatsApp
- Ability to edit the project URL
- Fragment to embed a form directly into the new proposal page, for regular users only

### Fixed

- The project about section is visibile in mobile view again
- Maps will no longer overflow on page resizes

## 2020-11-05

### Added

- Reordering of and cleaner interface for managing custom registration field options
- An 'add proposal' button in the proposals admin
- Fragment to user profile page to manage party membership settings (CD&V)
- "User not found" message when visiting a profile for a user that was deleted or could not be found

### Changed

- Proposal title max. length error message
- Moved delete functionality for projects and project folders to the admin overview

### Fixed

- The automatic scroll to the survey on survey project page

## 2020-11-03

### Fixed

- Fixed broken date picker for phase start and end date

## 2020-10-30

### Added

- Initial Right to left layout for Arabic language
- Idea description WYSIWYG editor now supports adding images and/or buttons

## 2020-10-27

### Added

- Support for Arabic

## 2020-10-22

### Added

- Project edit button on project page for admins/project manager
- Copy for Sterling Council

### Fixed

- Links will open in a new tab or stay on the same page depending on their context. Links to places on the platform will open on the same page, unless it breaks the flow (i.e. going to the T&C policy while signing up). Otherwise, they will open in a new tab.

### Changed

- In the project management rights no ambiguous 'no options' message will be shown anymore when you place your cursor in the search field

## 2020-10-16

### Added

- Ability to reorder geographic areas

### Fixed

- Stretched images in 'avatar bubbles'
- Input fields where other people can be @mentioned don't grow too wide anymore
- Linebar charts overlapping elements in the admin dashboard

## 2020-10-14

### Changed

- Project page redesign

## 2020-10-09

### Added

- Map configuration tool in AdminHQ (to configure maps and layers at the project level).

## 2020-10-08

### Added

- Project reports

### Changed

- Small styling fixes
- Smart group support multiple area codes
- Layout refinements for the new idea page
- More compact idea/proposal comment input
- Proposal 'how does it work' redesign

## 2020-10-01

### Changed

- Idea page redesign

## 2020-09-25

### Fixed

- The "Go to platform" button in custom email campaigns now works in Norwegian

### Added

- Granular permissions for proposals
- Possibility to restrict survey access to registered users only
- Logging project published events

### Changed

- Replaced `posting_enabled` in the proposal settings by the posting proposal granular permission
- Granular permissions are always granted to admins

## 2020-09-22

### Added

- Accessibility statement

## 2020-09-17

### Added

- Support for checkbox, number and (free) text values when initializing custom fields through excel invites.

### Changed

- Copy update for German, Romanian, Spanish (CL), and French (BE).

## 2020-09-15

### Added

- Support Enalyzer as a new survey provider
- Registration fields can now be hidden, meaning the user can't see or change them, typically controlled by an outside integration. They can still be used in smart groups.
- Registration fields can now be pre-populated using the invites excel

## 2020-09-08

### Fixed

- Custom buttons (e.g. in project descriptions) have correct styling in Safari.
- Horizontal bar chart overflow in Admin > Dashboard > Users tab
- User graphs for registration fields that are not used are not shown anymore in Admin > Dashboard > Users tab

### Added

- Pricing plan feature flags for smart groups and project access rights

## 2020-09-01

### Fixed

- IE11 no longer gives an error on places that use the intersection observer: project cards, most images, ...

### Added

- New platform setting: 'Abbreviated user names'. When enabled, user names are shown on the platform as first name + initial of last name (Jane D. instead of Jane Doe). This setting is intended for new platforms only. Once this options has been enabled, you MUST NOT change it back.
- You can now export all charts in the admin dashboard as xlsx or svg.
- Translation improvements (email nl...)

### Changed

- The about us (CitizenLab) section has been removed from the cookie policy

## 2020-08-27

### Added

- Support for rich text in field descriptions in the idea form.
- New "Proposed Budget" field in the idea form.

### Changed

- Passwords are checked against a list of common passwords before validation.
- Improving the security around xlsx exports (escaping formulas, enforcing access restrictions, etc.)
- Adding request throttling (rate-limiting) rules.
- Improving the consistency of the focus style.

## 2020-07-30

### Added

- Pricing plans in AdminHQ (Pricing plan limitations are not enforced).
- Showing the number of deviations from the pricing plan defaults in the tenant listing of AdminHQ.

### Changed

- Tidying up the form for creating new tenants in AdminHQ (removing unused features, adding titles and descriptions, reordering features, adding new feature flags, removing fields for non-relevant locales).

## 2020-07-10

### Added

- Project topics

### Changed

- Userid instead of email is used for hidden field in surveys (Leiden)
- New projects have 'draft' status by default

### Fixed

- Topics filter in ideas overview works again

## 2020-07-09 - Workshops

### Fixed

- Speps are scrollable

### Added

- Ability to export the inputs as an exel sheet
- Polish translations
- Portugese (pt-BR) translations

## 2020-06-26

### Fixed

- No longer possible to invite a project manager without selecting a project
- The button on the homepage now also respects the 'disable posting' setting in proposals
- Using project copy or a tenant template that contains a draft initiative no longer fails

### Added

- Romanian

## 2020-06-19

### Fixed

- Polish characters not being rendered correctly

### Added

- Back-office toggle to turn on/off the ability to add new proposals to the platform

## 2020-06-17

### Fixed

- It's no longer needed to manually refresh after deleting your account for a consistent UI
- It's no longer needed to manually refresh after using the admin toggle in the user overview
- The sign-in/up flow now correctly asks the user to verify if the smart group has other rules besides verification
-

demo`is no longer an available option for`organization_type` in admin HQ

- An error is shown when saving a typeform URL with `?email=xxxx` in the URL, which prevented emails to be linked to survey results
- On mobile, the info container in the proposal info page now has the right width
- A general issue with storing cookies if fixed, noticable by missing data in GA, Intercom not showing and the cookie consent repeatedly appearing
- Accessibility fix for the search field
- The `signup_helper_text` setting in admin HQ is again displayed in step 1 of the sign up flow

### Added

- There's a new field in admin HQ to configure custom copy in step 2 of the sign up flow called `custom_fields_signup_helper_text`
- `workshops` can be turned on/off in admin HQ, displayed as a new page in the admin interface

### Changed

- The copy for `project moderator` has changed to `project manager` everywhere
- The info image in the proposals header has changed

## 2020-06-03

### Fixed

- Maps with markers don't lose their center/zoom settings anymore
- English placeholders in idea form are gone for Spanish platforms

## 2020-05-26

### Changed

- Lots of small UI improvements throughout the platform
- Completely overhauled sign up/in flow:
  - Improved UI
  - Opens in a modal on top of existing page
  - Opens when an unauthenticaed user tries to perform an action that requires authentication (e.g. voting)
  - Automatically executes certain actions (e.g. voting) after the sign in/up flow has been completed (note: does not work for social sign-on, only email/password sign-on)
  - Includes a verification step in the sign up flow when the action requires it (e.g. voting is only allowed for verified users)

## 2020-05-20

### Fixed

- Budget field is shown again in idea form for participatory budget projects

## 2020-05-14

### Added

- Idea configurability: disabling/requiring certain fields in the idea form
- The footer has our new logo

### Changed

- Admins will receive a warning and need to confirm before sending a custom email to all users
- A survey project link in the top navigation will link to /info instead of to /survey

## 2020-04-29

### Fixed

- Folders are again shown in the navbar
- Adding an image to the description text now works when creating a project or a phase

### Added

- Support for Polish, Hungarian and Greenlandic

## 2020-04-23

### Fixed

- Long timeline phase names show properly

### Changed

- Redirect to project settings after creating the project
- Links to projects in the navigation menu link to the timeline for timeline projects

## 2020-04-21

### Fixed

- Fixed overlapping issue with idea vote bar on mobile
- Fixed an issue where images were used for which the filename contained special characters

### Added

- The overview (moderation) in the admin now has filters
  - Seen/not seen
  - Type: Comment/Idea/Proposal
  - Project
  - Search
- The idea xlsx export contains extra columns on location, number of comments and number of attachments

### Changed

- The permissions tab in the project settings has reordered content, to be more logical
- In German, the formal 'Sie' form has been replaced with the informal 'Du' form

## 2020-03-31

### Fixed

- Signing up with keyboard keys (Firefox)
- Composing manual emails with text images
- Exporting sheet of volunteers with long cause titles

### Added

- Folder attachments
- Publication status for folders

### Changed

- Show folder projects within admin project page

## 2020-03-20

### Added

- Volunteering as a new participation method

## 2020-03-16

### Fixed

- The project templates in the admin load again

## 2020-03-13

### Fixed

- The folder header image is not overly compressed when making changes to the folder settings
- The loading spinner on the idea page is centered

### Added

- Add images to folders, shown in cards.

### Changed

- Admins can now comment on ideas.

## 2020-03-10

### Fixed

- Fixed consent banner popping up every time you log in as admin
- Fixed back-office initiative status change 'Use latest official updates' radio button not working
- Fixed broken copy in Initiative page right-hand widget

### Added

- Add tooltip explaining what the city will do when the voting threshold is reached for a successful initiative
- Added verification step to the signup flow
- New continuous flow from vote button clicked to vote casted for unauthenticated, unverified users (click vote button -> account creation -> verification -> optional/required custom signup fields -> programmatically cast vote -> successfully voted message appears)
- The rich text editor in the admin now supports buttons

### Changed

- Admin HQ: new and improved list of timezones

## 2020-03-05

### Fixed

- Signup step 2 can no longer be skipped when there are required fields
- Correct tooltip link for support article on invitations
- Correct error messages when not filling in start/end date of a phase

### Added

- Setting to disable downvoting in a phase/project, feature flagged
- When a non-logged in visitor tries to vote on an idea that requires verification, the verification modal automatically appears after registering

## 2020-02-24

### Fixed

- Initiative image not found errors
- Templates generator out of disk space

### Added

- Folders i1
  - When enabled, an admin can create, edit, delete folders and move projects into and out of folders
  - Folders show in the project lists and can be ordered within projects

### Changed

- Initiative explanatory texts show on mobile views
- Existing platforms have a moderator@citizenlab.co admin user with a strong password in LastPass
- In the admin section, projects are no longer presented by publication status (Folders i1)

## 2020-02-19

### Fixed

- Loading more comments on the user profile page works again
- Accessibility improvements
- Adding an image no longer pops up the file dialog twice
- Changed to dedicated IP in mailgun to improve general deliverability of emails

### Added

- Improvements to the PB UI to make sure users confirm their basket at the end
- Ideation configurability i1
  - The idea form can be customized, on a project level, to display custom description texts for every field
- People filling out a poll are now included in the 'participated in' smart group rules
- Make me admin section in Admin HQ

### Changed

- When a platform no longer is available at a url, the application redirects to the CitizenLab website
- New platforms automatically get a moderator@citizenlab.co admin user with a strong password in LastPass

## 2020-01-29

### Fixed

- Rich text editor no longer allows non-video iframe content
- Smart groups that refer to a deleted project now get cleaned up when deleting a project
- All cookie consent buttons are now reachable on IE11
- More accessibility fixes
- The organization name is no longer missing in the password reset email

### Added

- CSAM verification
  - Users can authenticate and verify using BeID or itsme
  - User properties controlled by a verification method are locked in the user profile
  - Base layer of support for other similar verification methods in the future
- The order of project templates can now be changed in Templates HQ

### Changed

- Project templates overview no longer shows the filters

## 2020-01-17

### Fixed

- Further accesibility improvements:
  - Screen reader improvement for translations
  - Some color contrast improvements

### Added

- A hidden topics manager available at https://myfavouriteplatform.citizenlab.co/admin/topics

## 2020-01-15

### Fixed

- In the admin, the project title is now always displayed when editing a project
- Further accesibility improvements:
  - Site map improvements (navigation, clearer for screen readers)
  - Improved colors in several places for users with sight disability
  - Improved HTML to better inform screen reader users
  - Added keyboard functionality of password recovery
  - Improved forms (easier to use for users with motoric disabilities, better and more consistent validation, tips and tricks on mobile initiative form)
  - Improvements for screen reader in different languages (language picker, comment translations)
  - Added title (visible in your tab) for user settings page
  - Improved screen reader experience for comment posting, deleting, upvoting and idea voting

### Added

- The email notification settings on the user profile are now grouped in categories
- Unsubscribing through an email link now works without having to sign in first

### Changed

- The idea manager now shows all ideas by default, instead of filtered by the current user as assignee

## 2020-01-07

### Added

- Go to idea manager when clicking 'idea assigned to you' notification
- 2th iteration of the new admin moderation feature:
  - Not viewed/Viewed filtering
  - The ability to select one or more items and mark them as viewed/not viewed
  - 'Belongs to' table column, which shows the context that a piece of content belongs to (e.g. the idea and project that a comment belongs to)
  - 'Read more' expand mechanism for longer pieces of content
  - Language selector for multilingual content
  - 'Go to' link that will open a new tab and navigate you to the idea/iniative/comment that was posted

### Changed

- Improve layout (and more specifically width) of idea/iniatiatve forms on mobile
- Separate checkboxes for privacy policy and cookie policy
- Make the emails opt-in at registration

### Fixed

- Fix for unreadable password reset error message on Firefox
- Fix for project granular permission radio buttons not working

## 2019-12-12

### Added

- Polls now support questions for which a user can check multiple options, with a configurable maximum
- It's now possible to make a poll anonymous, which hides the user from the response excel export
- New verification method `id_card_lookup`, which supports the generic flow of verifying a user using a predined list of ID card numbers.
  - The copy can be configured in Admin HQ
  - The id cards CSV can be uploaded through Admin HQ

## 2019-12-11

### Added

- Admin moderation iteration 1 (feature flagged, turned on for a selected number of test clients)
- New verification onboarding campaign

### Changed

- Improved timeline composer
- Wysiwyg accessibility improvement

### Fixed

- English notifications when you have French as your language

## 2019-12-06

### Fixed

- Accessibility improvements:
  - Polls
  - Idea/initiative filter boxes
- Uploading a file in admin project page now shows the loading spinner when in progress
- Fixed English copy in notifications when other language selected
- Fixed project copy in Admin HQ not being saved

## 2019-12-05

### Fixed

- Small popups (popovers) no longer go off-screen on smaller screens
- Tooltips are no longer occluded by the checkbox in the idea manager
- The info icon on the initiatives voting box has improved alignment
- Project templates now display when there's only `en` is configured as a tenant locale
- When changing the lifecycle stage of a tenant, the update is now sent right away to segment
- When users accept an inivitation and are in a group, the group count is correctly updated
- Dropdowns in the registration flow can again support empty values
- Accessibility:
  - Various color changes to improve color contrasts
  - Color warning when picking too low contrast
  - Improvements to radio buttons, checkboxes, links and buttons for keyboard accessibility
  - Default built-in pages for new tenants have a better hierarchy for screen readers
- User posted an idea/initiative notification for admins will be in the correct language

## 2019-11-25

### Changed

- Updated translations
- Area filter not shown when no areas are configured
- Overall accessibility improvements for screen readers
- Improved accessibility of the select component, radio button, image upload and tooltip

### Fixed

- When adding a vote that triggers the voting limit on a project/phase, the other idea cards now automatically get updated with disabled vote buttons
- Fix for mobile bottom menu not being clickable when idea page was opened
- Navigating directly between projects via the menu no longer results in faulty idea card collections
- Display toggle (map or list view) of idea and initiative cards works again

## 2019-11-19

### Added

- New ideation project/phase setting called 'Idea location', which enables or disabled the ability to add a location to an idea and show the ideas on a map

### Changed

- Improved accessibility of the image upload component
- COW tooltipy copy
- Sharing modal layout improvement

### Fixed

- Checkboxes have unique ids to correctly identify their corresponding label, which improves screen reader friendliness when you have multiple checkboxes on one page.
- Avatar layout is back to the previous, smaller version

## 2019-11-15

### Fixed

- Fix for 'Click on map to add an idea' functionality not working
- Fix for notifications not showing

## 2019-11-12

### Fixed

- An email with subject `hihi` is no longer sent to admins that had their invite accepted
- Whe clicking the delete button in the file uploader, the page no longer refreshes
- Project templates no longer show with empty copy when the language is missing
- The countdown timer on initiatives now shows the correct value for days
- The radio buttons in the cookie manager are clickable again
- Changing the host of a tenant no longer breaks images embedded in texts
- It's possible again to unassign an idea in the idea manager
- The popup for adding a video or link URL is no longer invisible or unusable in some situations
- Uploading files is no longer failing for various filetypes we want to support
- Keyboard accessibility for modals

### Added

- ID Verification iteration 1
  - Users can verify their account by entering their ID card numbers (currently Chile only)
  - Verification is feature flagged and off by default
  - Smart groups can include the criterium 'is verified'
  - Users are prompted to verify their account when taking an actions that requires verification
- Total population for a tenant can now be entered in Admin HQ
- It's now possible to configure the word used for areas towards citizens from the areas admin
- Improvements to accessibility:
  - Idea and initiative forms: clearer for screen readers, keyboard accessibility, and more accessible input fields
  - Nav bar: clearer for screen readers and improved keyboard navigation
  - Project navigation and phases: clearer for screen readers
  - Sign-in, password reset and recovery pages: labeling of the input fields, clearer for screen readers
  - Participatory budgeting: clearer for screen readers

### Changed

- The organization name is now the default author in an official update

## 2019-10-22

### Fixed

- The sharing title on the idea page is now vertically aligned
- Improvements to the 'bad gateway' message sometimes affecting social sharing
- The map and markers are again visible in the admin dashboard
- First round of accessibility fixes and improvements
  - Dynamics of certain interactions are picked up by screen readers (PB, voting, ...)
  - Overall clarity for screen readers has improved
  - Improvements to information structure: HTML structure, W3C errors, head element with correct titles
  - Keyboard accessibility has generally improved: sign-up problems, login links, PB assignment, ...

### Added

- Initiatives iteration 3
  - Automatic status changes on threshold reached or time expired
  - When updating the status, official feedback needs to be provided simultaneously
  - Users receive emails and notifications related to (their) initiative
  - Initiatives support images in their body text
- Project templates
  - Admins can now create projects starting from a template
  - Templates contain images, a description and a timeline and let admin filter them by tags
  - Admins can share template descriptions with a publically accessible link
- It's now possible to configure the banner overlay color from the customize settings
- A custom email campaign now contains a CTA button by default

### Changed

- Complete copy overhaul of all emails

## 2019-10-03

### Fixed

- PB phase now has a basket button in the project navbar
- The datepicker in the timeline admin now works in IE11

### Changed

- For fragments (small pieces of UI that can be overridden per tenant) to work, they need to be enabled individually in admin HQ.

## 2019-09-25

### Fixed

- It's again possible to change a ideation/PB phase to something else when it contains no ideas
- Older browsers no longer crash when scrolling through comments (intersection observer error)
- Pagination controls are now correctly shown when there's multiple pages of users in the users manager
- The user count of groups in the users manager no longer includes invitees and matches the data shown
- Transition of timeline phases now happen at midnight, properly respecting the tenant timezone
- When looking at the map of an idea or initiative, the map marker is visible again
- The initiatives overview pages now uses the correct header and text colors
- The vote control on an initiative is no longer invisible on a tablet screen size
- The idea page in a budgeting context now shows the idea's budget
- The assign button on an idea card in a budgeting context behaves as expected when not logged in
- Project copy in Admin HQ that includes comments no longer fails
- Changing granular permissions by project moderator no longer fails

### Added

- Polling is now supported as a new participation method in a continuous project or a phase
  - A poll consists of multiple question with predefined answers
  - Users can only submit a poll once
  - Taking a poll can be restricted to certain groups, using granular permissions
  - The poll results can be exported to excel from the project settings
- It's now possible to disable Google Analytics, Google Tag Manager, Facebook Pixel and AdWords for specific tenants through Admin HQ

### Changed

- Large amount of copy improvements throughout to improve consistency and experience
- The ideas overview page is no longer enabled by default for new tenants
- The built-in 'Open idea project' can now be deleted in the project admin

## 2019-08-30

### Fixed

- The map preview box no longer overflows on mobile devices
- You're now correctly directed back to the idea/initiatives page after signing in/up through commenting

### Changed

- The height of the rich text editor is now limited to your screen height, to limit the scrolling when applying styles

## 2019-08-29

### Fixed

- Uploaded animated gifs are no longer displayed with weird artifacts
- Features that depend on NLP are less likely to be missing some parts of the data

### Added

- Citizen initiatives
  - Citizens can post view and post initiatives
  - Admins can manage initiatives, similar to how they manage ideas
  - Current limitation to be aware of, coming very soon:
    - No emails and notifications related to initiatives yet
    - No automated status changes when an initiative reaches enough votes or expires yet

## 2019-08-09

### Fixed

- Fixed a bug that sometimes prevented voting on comments
- When editing a comment, a mention in the comment no longer shows up as html
- In the dashboard, the domicile value 'outside' is now properly translated
- Some fixes were made to improve loading of the dashboard map with data edge cases
- Deleting a phase now still works when users that reveived notifications about the phase have deleted their account
- New releases should no longer require a hard refresh, avoiding landing page crashing issues we had

### Added

- File input on the idea form now works on mobile, if the device supports it

## 2019-07-26

### Fixed

- The project moderator email and notification now link to the admin idea manager instead of citizen side
- The widget no longer shows the `Multiloc`, but the real idea titles for some platforms

### Added

- Speed improvements to data requests to the backend throughout the whole paltform
- Changing the participation method from ideation to information/survey when there are ideas present is now prevented by the UI
- It's now possible to manually reorder archived projects
- There's new in-platform notifications for a status change on an idea you commented or voted on

## 2019-07-18

### Fixed

- It's no longer possible to change the participation method to information or survey if a phase/project already contains ideas
- The 'Share your idea modal' is now properly centered
- It's no longer possible to send out a manual email campaign when the author is not properly defined
- Invite emails are being sent out again
- Imported ideas no longer cause incomplete pages of idea cards
- Invited users who did not accept yet no longer receive any automated digest emails

## 2019-07-08

### Fixed

- When changing images like the project header, it's no longer needed to refresh to see the result
- The comments now display with a shorter date format to work better on smaller screens
- The code snippet from the widget will now work in some website that are strict on valid html
- The number of days in the assignee digest email is no longer 'null'
- The project preview description input is displayed again in the projects admin
- The idea status is no longer hidden when no vote buttons are displayed on the idea page
- Duplicate idea cards no longer appear when loading new pages

### Added

- Performance optimizations on the initial loading of the platform
- Performance optimizations on loading new pages of ideas and projects
- Newly uploaded images are automatically optimized to be smaller in filesize and load faster
- The 'Add an idea' button is now shown in every tab of the projects admin
- It's now possible to add videos to the idea body text
- E-mails are no longer sent out through Vero, but are using the internal cl2-emails server

### Changed

- The automated emails in the admin no longer show the time schedule, to work around the broken translations
- The rights for voting on comments now follow the same rights than commenting itself, instead of following the rights for idea voting
- On smaller desktop screens, 3 columns of idea cards are now shown instead of 2
- When adding an idea from the map, the idea will now be positioned on the exact location that was clicked instead of to the nearest detectable address
- Using the project copy tool in admin HQ is more tolerant about making copies of inconsistent source projects

## 2019-06-19

### Fixed

- Show 3-column instead of 2-column layout for ideas overview page on smaller desktop screens
- Don't hide status label on idea page when voting buttons are not shown

### Changed

- Small improvement in loading speed

## 2019-06-17

## Fixed

- The column titles in comments excel export are aligned with the content
- There's now enough space between voting anc translate links under a comment
- Vote button on an idea no longer stays active when a vote on that idea causes the voting treshold of the project to be reached

## Added

- The admin part of the new citizen initiatives is available (set initiatives feature on `allowed`)
  - Cities can configure how they plan to use initiatives
- A preview of how initiatives will look like city side is available, not yet ready for prime time (set initiatives feature on `allowed` and `enabled`)
- The ideas overview page has a new filtering sidebar, which will be used for other idea and initiative listings in the future
  - On idea status
  - On topic
  - Search
- Comments now load automatically while scrolling down, so the first comments appear faster

## 2019-06-05

### Fixed

- Fix an issue that when showing some ideas in an idea card would make the application crash

## 2019-05-21

### Fixed

- The idea page does no longer retain its previous scroll position when closing and reopening it
- The Similar Ideas box no longer has a problem with long idea titles not fitting inside of the box
- The Similar Ideas box content did not update when directly navigating from one idea page to the next
- The 'What were you looking for?' modal no longer gives an error when trying to open it

### Changed

- You now get redirected to the previously visited page instead of the landing page after you've completed the signup process

## 2019-05-20

### Fixed

- Closing the notification menu after scrolling no longer results in a navbar error
- When accessing the idea manager as a moderator, the assignee filter defaults to 'assigned to me'
- The idea and comment counts on the profile page now update as expected
- It's now possible to use a dropdown input in the 2nd registration step with a screen reader
- An invited user can no longer request a password reset, thereby becoming an inconsistent user that resulted in lots of problems

### Added

- Restyle of the idea page
  - Cleaner new style
  - Opening an idea no longer appears to be a modal
  - Properly styled similar ideas section
  - Showing comment count and avatars of contributors

### Changed

- When clicking the edit button in the idea manager, the edit form now opens in the sidemodal

## 2019-05-15

### Fixed

- Opening the projects dropdown no longer shows all menu items hovered when opened
- Users that can't contribute (post/comment/vote/survey) no longer get an email when a phase starts
- When a project has an ideation and a PB phase, the voting buttons are now shown during the ideation phase
- The admin navigation menu for moderators is now consistent with that for admins
- Moderators that try to access pages only accessible for admins, now get redirected to the dashboard
- The details tab in clustering doesn't cause the info panel to freeze anymore
- When writing an official update, the sbumit button now only becomes active when submission is possible
- The 'no options' copy in a dropdown without anything inside is now correctly translated
- Making a field empty in Admin HQ now correctly saves the empty value
- The active users graph no longer includes users that received an email as being active
- The translation button in an idea is no longer shown when there's only one platform language
- After changing granular permission, a refresh is no longer needed to see the results on ideas
- The sideview in the idea manager now shows the status dropdown in the correct language
- The layout of the sideview in the idea manager is now corrected
- A digest email to idea assignees is no longer sent out when no ideas are assigned to the admin/moderator
- Signing in with VUB Net ID works again
- Loading the insights map can no longer be infinite, it will now show an error message when the request fails

### Added

- The profile page of a user now also shows the comments by that user
- Users can now delete their own profile from their edit profile page
- Similar ideas, clustering and location detection now work in Spanish, German, Danish and Norwegian
- Facebooks bot coming from `tfbnw.net` are now blocked from signing up
- Moderators now also have a global idea manager, showing all the ideas from the projects they're moderating
- Loading the insights map, which can be slow, now shows a loading indicator

### Changed

- Voting buttons are no longer shown when voting is not enabled
- Improved and more granular copy text for several voting and commenting disabled messages

## 2019-04-30

### Fixed

- Time remaning on project card is no longer Capitalized
- Non-admin users no longer get pushed to intercom
- Improvements to the idea manager for IE11
- When filtering on a project in the idea manager, the selected project is highlighted again
- @citizenlab.cl admins can now also access churned platforms
- The user count in the user manager now includes migrated cl1 users
- Sending invitations will no longer fail on duplicate mixed-case email addresses

### Added

- Ideas can now be assigned to moderators and admins in the idea manager
  - Added filter on assignee, set by default to 'assigned to me'
  - Added filter to only show ideas that need feedback
  - When clicking an idea, it now opens in and can be partially edited from a half screen modal
  - Admins and moderators get a weekly digest email with their ideas that need feedback
- Completely new comments UI with support for comment upvotes
  - Comments are visually clearly grouped per parent comment
  - Sub-comments use @mentions to target which other subcomment they reply to
  - Comments can be sorted by time or by votes
- Ideas can now be sorted randomly, which is the new default
- New smart group rule for users that contributed to a specific topic
- New smart group rule for users that contributed to ideas with a specific status
- Clear error message when an invitee does a normal sign up

### Changed

- The idea grid no longer shows a 'post an idea' button when there are no ideas yet

## 2019-04-24

### Fixed

- Project cards now show correct time remaining until midnight

## 2019-04-23

### Fixed

- Closing the notification menu does not cause an error anymore
- The unread notifications count is now displayed correctly on IE11
- Clicking on an invite link will now show an immediate error if the invite is no longer valid

### Changed

- The admin guide is now under the Get Started link and the dashboards is the admin index
- The project cards give feedback CTA was removed
- An idea can now be deleted on the idea page
- The default border radius throughout the platform now is 3px instead of 5px
- The areas filter on the project cards is only shown when there is more than one area

## 2019-04-16

### Fixed

- The comment count of a project remains correct when moving an idea to a different project
- Fixed an issue when copying projects (through the admin HQ) to tenants with conflicting locales
- Only count people who posted/voted/commented/... as participants (this is perceived as a fix in the dashboards)
- Invites are still sent out when some emails correspond to existing users/invitees
- Phase started/upcoming notifications are only sent out for published projects

### Added

- Posting text with a URL will turn the URL part into a link
- Added smart group rules for topic and idea status participants

### Changed

- New configuration for which email campaigns are enabled by default
- Changed project image medium size to 575x575

## 2019-04-02

### Fixed

- The new idea button now shows the tooltip on focus
- The gender graph in clustering is now translated
- Tooltips on the right of the screen no longer fall off
- Text in tooltips no longer overflows the tooltip borders
- When there are no ideas, the 'post an idea' button is no longer shown on a user profile or the ideas overview page
- The project card no longer displays a line on the bottom when there is no meta information available
- Downloading the survey results now consistently triggers a browser download
- The bottom of the left sidebar of the idea manager can now be reached when there are a lot of projects
- The time control in the admin dashboard is now translated
- Various fixes to improve resilience of project copy tool

### Added

- The ideas overview page now has a project filter
- The various pages now support the `$|orgName|` variable, which is replaced by the organization name of the tenant
- Non-CitizenLab admins can no longer access the admin when the lifecycle stage is set to churned
- A new style variable controls the header opacity when signed in
- New email as a reminder to an invitee after 3 days
- New email when a project phase will start in a week
- New email when a new project phase has started
- The ideas link in the navbar is now feature flagged as `ideas_overview`

### Changed

- When filtering projects by multiple areas, all projects that have one of the areas or no area are now shown
- The user search box for adding a moderator now shows a better placeholder text, explaining the goal

## 2019-03-20

### Fixed

- Fixed mobile layout issues with cookie policy, idea image and idea title for small screens (IPhone 5S)
- Posting an idea in a timeline that hasn't started yet (as an admin) now puts the idea in the first phase
- Notifications menu renders properly in IE11
- The CTA on project cards is no longer shown for archived and finished projects
- Invited users that sign up with another authentication provider now automatically redeem their invitation
- When the tenant only has one locale, no language switcher is shown in the official feedback form

### Added

- Capabilities have been added to apply custom styling to the platform header
  - Styling can be changed through a new style tab in admin HQ
  - It's also possible to configure a different platform-wide font
  - Styling changes should only be done by a designer or front-end developer, as there are a lot of things that could go wrong
- The initial loading speed of the platform has increased noticably due to no longer loading things that are not immediately needed right away.
- Tenant templates are now automatically updated from the `.template` platforms every night
- The project copy tool in admin HQ now supports time shifting and automatically tries to solve language conflicts in the data
- New notifications and emails for upcoming (1 week before) and starting phases

### Changed

- Archived ieas are no longer displayed on the general ideas page
- The time remaining on project cards is no longer shown on 2 lines if there's enough space
- New platforms will show the 'manual project sorting' toggle by default
- Some changes were made to modals throughout to make them more consistent and responsiveness
- New ideas now have a minimal character limit of 10 for the title and 30 for the body
- User pages have a more elaborate meta title and description for SEO purposes

## 2019-03-11

### Fixed

- Notifications layout on IE11
- Errors due to loading the page during a deployment

## 2019-03-11

### Fixed

- Similar ideas is now fast enough to enable in production
- NLP insights will no longer keep on loading when creating a new clusgtering graph
- The comment count on project cards now correctly updates on deleted comments
- Various spacing issues with the new landing page on mobile are fixed
- When logging out, the avatars on the project card no longer disappear
- The widget no longer cuts off the title when it's too long
- In admin > settings > pages, all inputs are now correctly displayed using the rich text editor
- The notifications are no longer indented inconsistently
- Exporting typeform survey results now also work when the survey embed url contains `?source=xxxxx`
- When there's a dropdown with a lot of options during signup, these options are no longer unreachable when scrolling down
- The cookie policy no longer displays overlapping text on mobile
- The `isSuperAdmin`, `isProjectModerator` and `highestRole` user properties are now always named using camelCasing

### Added

- Official feedback
  - Admins and moderators can react to ideas with official feedback from the idea page
  - Users contributing to the idea receive a notification and email
  - Feedback can be posted using a free text name
  - Feedback can be updated later on
  - Admin and moderators can no longer write top-level comments
  - Comments by admins or moderators carry an `Official` badge
- When giving product feedback from the footer, a message and email can be provided for negative feedback
- CTA on project card now takes granular permissions into account
- CTA on project card is now also shown on mobile
- Projects for which the final phase has finished are marked as finished on their project card
- Projects on the landing page and all projects page can now be filtered on area through the URL

### Changed

- The avatars on a project card now include all users that posted, voted or commented
- Commenting is no longer possible on ideas not in the active phase

## 2019-03-03

### Fixed

- Manually sorting projects in the admin works as expected

### Added

- Support for Spanish
- The copy of 'x is currently working on' can be customized in admin HQ
- Extra caching layer in cl2-nlp speeds up similar ideas and creating clusters

## 2019-02-28

### Fixed

- In the dashboard, the labels on the users by gender donut chart are no longer cut off
- Adding file attachments with multiple consecutive spaces in the filename no longer fails
- Project copy in admin HQ no longer fails when users have mismatching locales with the new platform

### Added

- New landing page redesign
  - Project cards have a new layout and show the time remaining, a CTA and a metric related to the type of phase
  - The bottom of the landing page displays a new custom info text, configurable in the admin settings
  - New smarter project sorting algorithm, which can be changed to manual ordering in the projects admin
  - Ideas are no longer shown on the landing page
  - The `Show all projects` link is only shown when there are more than 10 projects
- New attributes are added to segment, available in all downstream tools:
  - `isSuperAdmin`: Set to true when the user is an admin with a citizenlab email
  - `isProjectModerator`
  - `highestRole`: Either `super_admin`, `admin`, `project_moderator` or `user`

### Changed

- Intercom now only receives users that are admin or project moderator (excluding citizenlab users)

## 2019-02-20

### Fixed

- User digest email events are sent out again
- The user statistics on the admin dashboard are back to the correct values
- Creating a new project page as an admin does not result in a blank page anymore
- Improved saving behaviour when saving images in a phase's description
- When logged in and visiting a url containing another locale than the one you previously picked, your locale choice is no longer overwritten

### Added

- Project copy feature (in admin HQ) now also supports copying ideas (including comments and votes) and allows you to specify a new slug for the project URL
- Unlogged users locale preference is saved in their browser

## 2019-02-14

### Fixed

- Project/new is no longer a blank page

## 2019-02-13

### Fixed

- Texts written with the rich text editor are shown more consistently in and outside of the editor
- Opening a dropdown of the smart group conditions form now scrolls down the modal
- When changing the sorting method in the ideas overview, the pagination now resets as expected
- Google login no longer uses the deprecated Google+ authentication API

### Added

- Typeform survey for typeform can now be downloaded as xlsx from a tab in the project settings
  - The Segment user token needs to be filled out in Admin HQ
  - New survey responses generate an event in segment
- Survey providers can be feature flagged individually
- New \*.template.citizenlab.co platforms now serve as definitions of the tenant template
- The registration fields overview in admin now shows a badge when fields are required

### Changed

- Surveymonkey is now feature-flagged off by default for new platforms

## 2019-01-30

### Fixed

- Long topic names no longer overlap in the admin dashboards
- Video no longer pops out of the phase description text
- Added event tracking for widget code copy and changing notification settings
- Saving admin settings no longer fails because of a mismatch between platform and user languages
- The password reset message now renders correctly on IE11
- It's easier to delete a selected image in the rich text editor
- The copy in the modal to create a new group now renders correctly in IE11
- Texts used in the the dashboard insights are no longer only shown in English
- Tracking of the 'Did you find what you're looking for?' footer not works correctly

### Added

- Tooltips have been added throughout the whole admin interface
- A new homepage custom text section can be configured in the admin settings, it will appear on the landing page in a future release
- New experimental notifications have been added that notify admins/moderators on every single idea and comment
- New tenant properties are being logged to Google Analytics

## 2019-01-19

### Fixed

- Registration fields of the type 'multiple select' can again be set in the 2nd step of the signup flow
- Creating invitations through an excel file no longer fails when there are multiple users with the same first and last name

## 2019-01-18

### Fixed

- Overflowing text in project header
- Fixed color overlay full opaque for non-updated tenant settings
- Fixed avatar layout in IE11
- Fixed idea page scrolling not working in some cases on iPad
- Pressing the enter key inside of a project settings page will no longer trigger a dialog to delet the project

### Changed

- Reduced the size of the avatars on the landing page header and footer
- Made 'alt' text inside avatar invisible
- Better cross-browser scaling of the background image of the header that's being shown to signed-in users
- Added more spacing underneath Survey, as not to overlap the new feedback buttons
- Increased width of author header inside of a comment to better accomodate long names
- Adjusted avatar hover effect to be inline with design spec￼

## 2019-01-17

### Added

- `header_overlay_opacity` in admin HQ allows to configure how transparent header color is when not signed in
- `custom_onboarding_fallback_message` in admin HQ allows to override the message shown in the header when signed in

## 2019-01-16

### Fixed

- The clustering prototype no longer shows labels behind other content
- Removing a project header image is again possible
- New active platforms get properly submitted to google search console again
- Scrolling issues with an iPad on the idea modal have been resolved
- Signing up through Google is working again
- The line underneath active elements in the project navbar now has the correct length
- A long location does no longer break the lay-out of an event card
- The dashboards are visible again by project moderators
- The admin toggle in the users manager is working again

### Added

- When logged in, a user gets to see a dynamic call to action, asking to
  - Complete their profile
  - Display a custom message configurable through admin HQ
  - Display the default fallback engagement motivator
- The landing page header now shows user avatars
- It's now possible to post an idea from the admin idea manager
- The footer now shows a feedback element for citizens
- A new 'map' dashboard now shows the ideas on their locations detected from the text using NLP
- The clustering prototype now shows the detected keywords when clustering is used

### Changed

- The navbar and landing page have a completely refreshed design
  - The font has changed all over the platform
  - 3 different colors (main, secondary, text) are configurable in Admin HQ
- The clustering prototype has been moved to its own dashboard tab
- Project cards for continuous projects now link to the information page instead of ideas

## 2018-12-26

### Fixed

- The rich text editor now formats more content the same way as they will be shown in the platform

### Added

- Admin onboarding guide
  - Shown as the first page in the admin, guiding users on steps to take
- The idea page now shows similar ideas, based on NLP
  - Feature flagged as `similar_ideas`, turned off by default
  - Experimental, intended to evaluate NLP similarity performance
- A user is now automatically signed out from FranceConnect when signing out of the platform

### Changed

- When a user signs in using FranceConnect, names and some signup fields can no longer be changed manually
- The FranceConnect button now has the official size and dimensions and no T&C
- SEO improvements to the "Powered by CitizenLab" logo

## 2018-12-13

### Fixed

- User digest email campaigns is sent out again
- IE11 UI fixes:
  - Project card text overflow bug
  - Project header text wrapping/centering bug
  - Timeline header broken layout bug
  - Dropdown not correctly positioned bug
- Creating new tenants and changing the host of existing tenants makes automatic DNS changes again

### Added

- SEO improvements: project pages and info pages are now included in sitemap
- Surveys now have Google Forms support

## 2018-12-11-2

### Fixed

- A required registration field of type number no longer blocks users on step 2 of the registration flow

## 2018-12-11

### Fixed

- Loading an idea page with a deleted comment no longer results in an error being shown
- Assigning a first bedget to a PB project as a new user no longer shows an infinite spinner
- Various dropdowns, most famously users group selection dropdown, no longer overlap menu items

## 2018-12-07

### Fixed

- It's again possible to write a comment to a comment on mobile
- When logged in and trying to log in again, the user is now redirected to the homepage
- A deleted user no longer generates a link going nowhere in the comments
- The dropdown menu for granular permissions no longer disappears behind the user search field
- After deleting an idea, the edit and delete buttons are no longer shown in the idea manager
- Long event title no longer pass out of the event box
- Notifications from a user that got deleted now show 'deleted user' instead of nothing

### Added

- Machine translations on the idea page
  - The idea body and every comment not in the user's language shows a button to translate
  - Feature flagged as `machine_translations`
  - Works for all languages
- Show the currency in the amount field for participatory budgeting in the admin
- Built-in registration fields can now be made required in the admin
- FranceConnect now shows a "What is FranceConnect?" link under the button

### Changed

- The picks column in the idea manager no longer shows a euro icon

## 2018-11-28

### Fixed

- IE11 graphical fixes in text editor, status badges and file drag&drop area fixed
- The idea tab is visible again within the admin of a continuous PB project
- The checkbox within 3rd party login buttons is now clickable in Firefox

## 2018-11-27

### Fixed

- When all registration fields are disabled, signing up through invite no longer blocks on the first step
- A moderator that has not yet accepted their invitation, is no longer shown as 'null null' in the moderators list
- Adding an idea by clicking on the map is possible again

### Changed

- When there are no events in a project, the events title is no longer shown
- The logo for Azure AD login (VUB Net ID) is shown as a larger image
- When logging in through a 3rd party login provider, the user needs to confirm that they've already accepted the terms and conditions

## 2018-11-22

### Fixed

- In the clustering prototype, comparing clusters using the CTRL key now also works on Mac
- Widget HTML code can now be copied again
- Long consequent lines of text now get broken up in multiple lines on the idea page
- Admin pages are no longer accessible for normal users
- Reduced problems with edge cases for uploading images and attachments

### Added

- Participatory budgeting (PB)
  - A new participation method in continuous and timeline projects
  - Admins and moderators can set budget on ideas and a maximum budget on the PB phase
  - Citizens can fill their basket with ideas, until they hit the limit
  - Citizens can submit their basket when they're done
  - Admins and moderators can process the results through the idea manager and excel export
- Advanced dashboards: iteration 1
  - The summary tab shows statistics on idea/comment/vote and registration activities
  - The users tab shows information on user demographics and a leaderboard
  - The time filter can be controller with the precision of a day
  - Project, group and topic filters are available when applicable
  - Project moderators can access the summary tabs with enforced project filter
- Social sharing through the modal is now separately trackable from sharing through the idea page
- The ideas excel export now contains the idea status
- A new smart group rule allows for filtering on project moderators and normal users

### Changed

- Project navigation is now shown in new navigation bar on top
- The content of the 'Open idea project' for new tenants has changed
- After posting an idea, the user is redirected towards the idea page of the new idea, instead of the landing page

## 2018-11-07

### Fixed

- The widget HTML snippet can be copied again

## 2018-11-05

### Fixed

- Clicking Terms & Conditions links during sign up now opens in a new tab

### Added

- Azure Active Directory login support, used for VUB Net ID

## 2018-10-25

### Fixed

- Resizing and alignment of images and video in the editor now works as expected
- Language selector is now updating the saved locale of a signed in user
- When clicking "view project" in the project admin in a new tab, the projects loads as expected
- The navbar user menu is now keyboard accessible
- Radio buttons in forms are now keyboard accessible
- The link to the terms and conditions from social sign in buttons is fixed
- In admin > settings > pages, the editors now have labels that show the language they're in
- Emails are no longer case sensitive, resolving recurring password reset issues
- The widget now renders properly in IE11
- Videos are no longer possible in the invitation editor

### Added

- Cookie consent manager
  - A cookie consent footer is shown when the user has not yet accepted cookies
  - The user can choose to accept all cookies, or open the manager and approve only some use cases
  - The consent settings are automatically derived from Segment
  - When the user starts using the platform, they silently accept cookies
- A new cookie policy page is easier to understand and can no longer be customized through the admin
- Granular permissions
  - In the project permissions, an admin or project moderator can choose which citizens can take which actions (posting/voting/comments/taking survey)
  - Feature flagged as 'granular_permissions', turned off by default
- Ideas excel export now contains links to the ideas
- Ideas and comments can now be exported from within a project, also by project moderators
- Ideas and comments can now be exported for a selection of ideas
- When signing up, a user gets to see which signup fields are optional

### Changed

- Published projects are now shown first in the admin projects overview
- It's now more clear that the brand color can not be changed through the initial input box
- All "Add <something>" buttons in the admin have moved to the top, for consistency
- The widget no longer shows the vote count when there are no votes
- When a project contains no ideas, the project card no longer shows "no ideas yet"

## 2018-10-09

### Fixed

- UTM tags are again present on social sharing
- Start an idea button is no longer shown in the navbar on mobile
- Exceptionally slow initial loading has been fixed
- Sharing on facebook is again able to (quite) consistently scrape the images
- When using the project copy tool in Admin HQ, attachments are now copied over as well

### Added

- Email engine in the admin (feature flagged)
  - Direct emails can be sent to specific groups by admins and moderators
  - Delivered/Opened/Clicked statistics can be seen for every campaign
  - An overview of all automated emails is shown and some can be disabled for the whole platform

## 2018-09-26

### Fixed

- Error messages are no longer cut off when they are longer than the red box
- The timeline dropdown on mobile shows the correct phase names again
- Adding an idea by clicking on the map works again
- Filip peeters is no longer sending out spam reports
- Reordering projects on the projects admin no longer behaves unexpectedly
- Fixes to the idea manager
  - Tabs on the left no longer overlap the idea table
  - Idea status tooltips no longer have an arrow that points too much to the right
  - When the screen in not wide enough, the preview panel on the right is no longer shown
  - Changing an idea status through the idea manager is possible again

### Added

- Social sharing modal is now shown after posting an idea
  - Feature flagged as `ideaflow_social_sharing`
  - Offers sharing buttons for facebook, twitter and email
- File attachments can now be added to
  - Ideas, shown on the idea page. Also works for citizens.
  - Projects, shown in the information page, for admins and moderators
  - Phases, shown under the phase description under the timeline, for admins and moderators
  - Events, shown under the event description, for admins and moderators
  - Pages, shown under the text, for admins
- Some limited rich text options can now be used in email invitation texts

### Changed

- The admin projects page now shows 3 seperate sections for published, draft and archived
- When there are no voting buttons, comment icon and count are now also aligned to the right
- It's now possible to remove your avatar

## 2018-09-07

### Fixed

- Submit idea button is now aligned with idea form
- An error caused by social sign in on French platforms not longer has an English error message
- Checkboxes are now keyboard navigable
- Projects that currently don't accept ideas can no longer be selected when posting an idea
- Deleting an idea no longer results in a blank page
- Deleting a comment no longer results in a blank page
- When sign in fails, the error message no longer says the user doesn't exist
- `null` is no longer shown as a lastname for migrated cl1 users without last name
- Clicking on the table headers in the idea managers again swaps the sorting order as expected
- Typeform Survey now is properly usable on mobile

### Added

- Email notification control
  - Every user can opt-out from all recurring types of e-mails sent out by the platform by editing their profile
  - Emails can be fully disabled per type and per tenant (through S&S ticket)
- An widget that shows platform ideas can now be embedded on external sites
  - The style and content of the widget can be configured through admin > settings > widgets
  - Widget functionality is feature flagged as "widgets", on by default

### Changed

- Initial loading speed of the platform has drastically improved, particulary noticable on mobile
- New tenants have custom signup fields and survey feature enabled by default

## 2018-08-20

### Fixed

- The idea sidepane on the map correctly displays HTML again
- Editing your own comment no longer turns the screen blank
- Page tracking to segment no longer tracks the previous page instead of the current one
- Some browsers no longer break because of missing internationalization support
- The options of a custom field are now shown in the correct order

### Added

- A major overhaul of all citizen-facing pages to have significantly better accessibility (almost WCAG2 Level A compliant)
  - Keyboard navigation supported everywhere
  - Forms and images will work better with screen readers
  - Color constrasts have been increased throughout
  - A warning is shown when the color in admin settings is too low on constrast
  - And a lot of very small changes to increase WCAG2 compliance
- Archived projects are visible by citizens
  - Citizens can filter to see all, active or archived projects
  - Projects and project cards show a badge indicating a project is archived
  - In the admin, active and archived projects are shown separately
- A favicon can now be configured at the hidden location `/admin/favicon`
  - On android in Chrome, the platform can be added to the Android homescreen and will use the favicon as an icon
- Visitors coming through Onze Stad App now are trackable in analytics

### Changed

- All dropdown menus now have the same style
- The style of all form select fields has changed
- Page tracking to segment no longer includes the url as the `name` property (salesmachine)
- Font sizes throughout the citizen-facing side are more consistent

## 2018-08-03

### Fixed

- The landingpage header layout is no longer broken on mobile devices
- Yet another bug related to the landingpage not correctly redirecting the user to the correct locale
- The Page not found page was not found when a page was not found

### Added

- The 'Create an account' call to action button on the landing page now gets tracked

## 2018-08-02

### Fixed

- The browser no longer goes blank when editing a comment
- Redirect to the correct locale in the URL no longer goes incorrectly to `en`

## 2018-07-31

### Fixed

- The locale in the URL no longer gets added twice in certain conditions
- Various fixes to the rich text editor
  - The controls are now translated
  - Line breaks in the editor and the resulting page are now consistent
  - The editor no longer breaks form keyboard accessibility
  - The images can no longer have inconsistent widht/height ratio wich used to happen in some cases
  - The toolbar buttons have a label for accessibility
- A new tenant created in French no longer contains some untranslated content
- The tenant lifecycle stage is now properly included in `group()` calls to segment
- Comment body and various dynamic titles are secured against XSS attacks

### Added

- Ideas published on CitizenLab can now also be pushed to Onze Stad App news stream
- The rich text editor
  - Now support copy/paste of images
- Event descriptions now also support rich text
- When not signed in, the header shows a CTA to create an account
- A new smart group rule allows you to specify members than have participated (vote, comment, idea) in a certain project
- The admin now shows a "Get started" link to the knowledge base on the bottom left
- The Dutch platforms show a "fake door" to Agenda Setting in the admin navigation

### Changed

- The idea card now shows name and date on 2 lines
- The navbar now shows the user name next to the avatar
- The user menu now shows "My ideas" instead of "Profile page"

## 2018-07-12

### Fixed

- New text editor fixes various bugs present in old editor:
  - Typing idea texts on Android phones now works as expected
  - Adding a link to a text field now opens the link in a new window
  - Resizing images now works as expected
  - When saving, the editor no longer causes extra whitespace to appear
- A (too) long list of IE11 fixes: The platform is now fully usable on IE11
- The group count in the smart groups now always shows the correct number
- The admin dashboard is no longer too wide on smaller screens
- The home button on mobile is no longer always active
- Fix for page crash when trying to navigate away from 2nd signup step when one or more required fields are present

### Added

- The language is now shown in the URL at all times (e.g. `/en/ideas`)
- The new text editor enables following extras:
  - It's now possible to upload images through the text editor
  - It's now possible to add youtube videos through the text editor
- `recruiter` has been added to the UTM campaign parameters

### Know issues

- The controls of the text editor are not yet translated
- Posting images through a URL in the text editor is no longer possible
- Images that have been resized by IE11 in the text editor, can subsequently no longer be resized by other browsers

## 2018-06-29

### Fixed

- Facebook now correctly shows the idea image on the very first share
- Signing up with a google account that has no avatar configured now works again
- Listing the projects and ideas for projects that have more than 1 group linked to them now works again

### Added

- Voting Insights [beta]: Get inisghts into who's voting for which content
  - Feature flagged as 'clustering', disabled by default
  - Admin dashboard shows a link to the prototype
- Social sharing buttons on the project info page
- Usage of `utm_` parameters on social sharing to track sharing performance
- Various improvements to meta tags throughout the platform
  - Page title shows the unread notification count
  - More descriptive page titles on home/projects/ideas
  - Engaging generic default texts when no meta title/description are provided
  - Search engines now understand what language and region the platform is targeting
- Optimized idea image size for facebook sharing
- Sharing button for facebook messenger on mobile
- When you receive admin rights, a notification is shown
- `tenantLifecycleStage` property is now present in all tracked events to segment

### Changed

- Meta tags can't be changed through the admin panel anymore
- Social sharing buttons changed aspect to be more visible

## 2018-06-20

### Fixed

- Visual fixes for IE11 (more to come)
  - The text on the homepage doesn't fall outside the text box anymore
  - The buttons on the project page are now in the right place
  - In the projects pages, the footer is no longer behaving like a header
- When trying to add a timeline phase that overlaps with another phase, a more descriptive error is shown
- larsseit font is now always being loaded

### Added

- Smart groups allow admins to automatically and continuously make users part of groups based on conditions
- New user manager allows
  - Navigating through users by group
  - Moving, adding and removing users from/to (manual) groups
  - Editing the group details from within the user manager
  - Creating groups from within the user manager
  - Exporting users to excel by group or by selection
- Custom registration fields now support the new type "number"
- The city website url can now be specified in admin settings, which is used as a link in the footer logo

### Changed

- The checkbox copy at signup has changed and now links to both privacy policy and terms and conditions
- Improved styling of usermenu dropdown (the menu that opens when you click on the avatar in the navigation bar)

### Removed

- The groups page is no longer a separate page, but the functionality is part of the user manager

## 2018-06-11

### Fixed

- Notifications that indicate a status change now show the correct status name
- The admin pages editors support changing content and creating new pages again
- When searching in the invites, filters still work as expected
- The font has changed again to larsseit

### Added

- Accessibility improvements:
  - All images have an 'alt' attributes
  - The whole navbar is now usable with a keyboard
  - Modals can be closed with the escape key
  - The contrast of labels on white backgrounds has increased
- New ideas will now immediately be scraped by facebook
- When inviting a user, you can now pick projects for which the user becomes a moderator

### Changed

- The language switcher is now shown on the top right in the navbar

## 2018-05-27

### Fixed

- Sitemap now has the correct date format
- Empty invitation rows are no longer created when the given excel file contains empty rows
- Hitting enter while editing a project no longer triggers the delete button
- Registration fields on signup and profile editing are now always shown in the correct language
- The dropdown menu for idea sorting no longer gets cut off by the edge of the screen on small screens
- Saving a phase or continuous project no longer fails when participation method is not ideation

### Added

- Language selection now also has a regional component (e.g. Dutch (Belgium) instead of Dutch)
- Added noindex tag on pages that should be shown in Google
- A new 'user created' event is now being tracked from the frontend side
- It's now possible to use HTML in the field description of custom fields (no editor, only for internal usage)

## 2018-05-16

### Fixed

- Phases are now correctly active during the day specified in their end date
- On the new idea page, the continue button is now shown at all resolutions
- On the idea list the order-by dropdown is now correctly displayed at all resolutions.

### Added

- Project moderators can be specified in project permissions, giving them admin and moderation capabilities within that project only
  - Moderators can access all admin settings of their projects
  - Moderators can see they are moderating certain projects through icons
  - Moderators can edit/delete ideas and delete comments in their projects
- A correct meta description tag for SEO is now rendered
- The platforms now render sitemaps at sitemap.xml
- It is now possible to define the default view (map/cards) for every phase individually
- The tenant can now be configured with an extra `lifecycle_stage` property, visible in Admin HQ.
- Downloading ideas and comments xlsx from admin is now tracked with events
- The fragment system, to experiment with custom content per tenant, now also covers custom project descriptions, pages and individual ideas

### Changed

- It is no longer possible to define phases with overlapping dates
- Initial loading speed of the platform has improved

## 2018-04-30

### Fixed

- When posting an idea and only afterward signing in, the content originally typed is no longer lost
- An error is no longer shown on the homepage when using Internet Explorer
- Deleting a user is possible again

### Changed

- The idea manager again shows 10 ideas on one page, instead of 5
- Submit buttons in the admin no longer show 'Error' on the buttons themselves

### Removed

- The project an idea belongs to can no longer be changed through the edit idea form, only through the idea manager

## 2018-04-26

### Added

- Areas can now be created, edited and deleted in the admin settings
- The order of projects can now be changed through drag&drop in the admin projects overview
- Before signing up, the user is requested to accept the terms and conditions
- It's possible to experiment with platform-specific content on the landing page footer, currently through setup & support
- Images are only loaded when they appear on screen, improving page loading speed

### Fixed

- You can no longer click a disabled "add an idea" button on the timeline
- When accessing a removed idea or project, a message is shown

### Known issues

- Posting an idea before logging in is currently broken; the user is redirected to an empty posting form
- Social sharing is not consistently showing all metadata

## 2018-04-18

### Fixed

- Adding an idea at a specific location by clicking on the map is fixed

## 2018-04-09

### Fixed

- An idea with a location now centers on that location
- Map markers far west or east (e.g. Vancouver) are now positioned as expected
- Links in comment now correctly break to a new line when they're too long
- Hitting enter in the idea search box no longer reloads the page
- A survey project no longer shows the amount of ideas on the project card
- The navbar no longer shows empty space above it on mobile
- The report as spam window no longer scrolls in a weird way
- The project listing on the homepage no longer repeats the same project for some non-admin users
- Google/Facebook login errors are captured and shown on an error page
- Some rendering issues were fixed for IE11 and Edge, some remain
- An idea body with very long words no longer overlaps the controls on the right
- Project cards no longer overlap the notification menu

### Added

- A user can now edit and delete its own comments
- An admin can now delete a user's comment and specify the reason, notifying the user by notification
- Invitations
  - Admins can invite users by specifying comma separated email addresses
  - Admins can invite users with extra information by uploading an excel file
  - Invited users can be placed in groups, made admin, and given a specific language
  - Admins can specify a message that will be included in the email to the invited users
  - Admins receive a notification when invited users sign up
- Users receive a notification and email when their idea changes status
- Idea titles are now limited to 80 characters

### Known issues

- Adding an idea through the map does not position it correctly

## 2018-03-23

### Fixed

- Fixed padding being added on top of navigation bar on mobile devices

## 2018-03-22

### Fixed

- Idea creation page would not load when no published projects where present. Instead of the loading indicator the page now shows a message telling the user there are no projects.

## 2018-03-20

### Fixed

- Various visual glitches on IE11 and Edge
- Scrolling behviour on mobile devices is back to normal
- The admin idea manager no longer shows an empty right column by default

### Added

- Experimental raw HTML editing for pages in the admin at `/admin/pages`

## 2018-03-14

### Fixed

- When making a registration field required, the user can't skip the second sign up step
- When adding a registration field of the "date" type, a date in the past can now be chosen
- The project listing on the landing page for logged in users that aren't admin is fixed

### Added

- When something goes wrong while authenticating through social networks, an error page is shown

## 2018-03-05

### Added

- Limited voting in timeline phases
- Facebook app id is included in the meta headers

### Known issues

- When hitting your maimum vote count as a citizen, other idea cards are not properly updating untill you try voting on them
- Changing the participation settings on a continuous project is impossible

## 2018-02-26

### Fixed

- Project pages
  - Fixed header image not being centered
- Project timeline page
  - Fixed currently active phase not being selected by default
  - Fixed 'start an idea' button not being shown insde the empty idea container
  - Fixed 'start an idea' button not linking to the correct idea creation step
- Ideas and Projects filter dropdown
  - Fixed the dropdown items not always being clickable
- Navigation bar
  - Fixed avatar and options menu not showing on mobile devices

### Added

- Responsive admin sidebar
- Top navigation menu stays in place when scrolling in admin section on mobile devices

### Changed

- Project timeline
  - Better word-breaking of phases titles in the timeline

## 2018-02-22

### Fixed

- Idea page
  - Fixed voting buttons not being displayed when page is accessed directly
- Edit profile form page
  - Fixed broken input fields (first name, last name, password, ...)
  - Fixed broken submit button behavior
- Admin project section
  - Fixed default view (map or card) not being saved
  - Fixed save button not being enabled when an image is added or removed
- Project page
  - Fixed header navigation button of the current page not being highlighted in certain scenarios
  - Fixed no phase selected in certain scenarios
  - Fixed mobile timeline phase selection not working
- Idea cards
  - Fixed 'Load more' button being shown when no more ideas
- Project cards
  - Fixed 'Load more' button being shown when no more projects
- Idea page
  - Fixed faulty link to project page
- Add an idea > project selection page
  - Fixed broken layout on mobile devices

### Added

- Landing page
  - Added 'load more' button to project and idea cards
  - Added search, sort and filter by topic to idea cards
- Project card
  - Added ideas count
- Idea card
  - Added author avatar
  - Added comment count and icon
- Idea page
  - Added loading indicator
- Project page
  - Added loading indicator
  - Added border to project header buttons to make them more visible
- Admin page section
  - Added header options in rich-text editors

### Changed

- Navigation bar
  - Removed 'ideas' menu item
  - Converted 'projects' menu item into dropdown
  - Changed style of the 'Start an idea' button
- Landing page
  - Header style changes (larger image dimensions, text centered)
  - Removed 'Projects' title on top of project cards
- Project card
  - Changed project image dimensions
  - Changed typography
- Idea card
  - Removed image placeholder
  - Reduced idea image height
- Filter dropdowns
  - Height, width and alignment changes for mobile version (to ensure the dropdown is fully visible on smaller screens)
- Idea page
  - Improved loading behavior
  - Relocated 'show on map' button to sidebar (above sharing buttons)
  - Automatically scroll to map when 'show on map' button is clicked
  - Larger font sizes and better overall typography for idea and comment text
  - Child comments style changes
  - Child commenting form style change
  - Comment options now only visible on hover on desktop
- Project page
  - Improved loading behavior
  - Timeline style changes to take into account longer project titles
  - Changed copy from 'timeline' to 'process'
  - Changed link from projects/<projectname>/timeline to projects/<projectname>/process
  - Events header button not being shown if there are no events
- Add an idea > project selection page
  - Improved project cards layout
  - Improved mobile page layout

## 2018-01-03

### Fixed

- Updating the bio on the profile page works again
- 2018 can be selected as the year of events/phases
- The project dropdown in the idea posting form no longer shows blank values
- Reset password email

### Added

- Ideas can be edited by admins and by their author
- An idea shows a changelog with its latest updates
- Improved admin idea manager
  - Bulk update project, topics and statuses of ideas
  - Bulk delete ideas
  - Preview the idea content
  - Links through to viewing and editing the idea
- When on a multi-lingual platform, the language can be changed in the footer
- The project pages now show previews of the project events in the footer
- The project card now shows a description preview text, which is changeable through the admin
- Images are automatically optimized after uploading, to reduce the file size

### Changed

- Image dimensions have changed to more optimal dimensions

## 2017-12-13

### Fixed

- The ideas of deleted users are properly shown
- Slider to make users admins is again functional

### Added

- The idea show page shows a project link
- Mentions are operational in comments
- Projects can be deleted in the admin

### Changed

- Ideas and projects sections switched positions on the landing page

## 2017-12-06

### Fixed

- Phases and events date-picker no longer overlaps with the description text
- No longer needed to hard refresh if you visited al old version of the platform
- Inconsistency when saving project permissions has been fixed
- Bullet lists are now working in project description, phases and events
- The notifications show the currect user as the one taking the action

### Added

- Translators can use `orgName` and `orgType` variables everywhere
- Previews of the correct image dimension when uploading images

### Changed

- Lots of styling tweaks to the admin interface
- Behaviour of image uploads has improved

## 2017-11-23

### Fixed

- Loading the customize tab in the admin no longer requires a hard refresh

## 2017-11-22

### Fixed

- When saving a phase in the admin, the spinner stops on success or errors
- Deleting a user no longer breaks the idea listing, idea page and comments
- Better error handling in the signup flow
- Various bug fixes to the projects admin
- The switches that control age, gender, ... now have an effect on the signup flow.
- For new visitors, hard reloading will no longer be required

### Added

- Social Sign In with facebook and google. (Needs to be setup individually per customer)
- Information pages are reachable through the navbar and editable through the admin
- A partner API that allows our partners to list ideas and projects programmatically
- Ideas with a location show a map on the idea show page
- Activation of welcome and reset password e-mails

### Changed

- Changes to mobile menu layout
- Changes to the style of switches
- Better overall mobile experience for citizen-facing site

### Known issues

- If you visited the site before and the page did not load, you need to hard refresh.
- If the "Customize" tab in the admin settings does not load, reload the browser on that page

## 2017-11-01

### Fixed

- Various copy added to the translation system
- Fixed bug where image was not shown after posting an idea
- Loading behaviour of the information pages
- Fixed bug where the app no longer worked after visiting some projects

### Added

- Added groups to the admin
- Added permissions to projects
- Social sharing of ideas on twitter and (if configured for the platform) facebook
- Projects can be linked to certain areas in the admin
- Projects can be filtered by area on the projects page
- Backend events are logged to segment

### Changed

- Improved the styling of the filters
- Project description in the admin has its own tab
- Restored the landing page header with an image and configurable text
- Improved responsiveness for idea show page
- Maximum allowed password length has increased to 72 characters
- Newest projects are list first

## 2017-10-09

### Fixed

- The male/female gender selection is no longer reversed after registration
- On firefox, the initial loading animation is properly scaled
- After signing in, the state of the vote buttons on idea cards is now correct for the current user
- Fixed bug were some text would disappear, because it was not available in the current language
- Fixed bug where adding an idea failed because of a wrongly stored user language
- Fixed bug where removing a language in the admin settings fails
- Graphical glitches on the project pages

### Added

- End-to-end test coverage for the happy flow of most of the citizen-facing app interaction
- Automated browser error logging to be proactive on bugs
- An idea can be removed through the admin

### Changed

- The modal that shows an idea is now fullscreen and has a new animation
- New design for the idea show page
- New design for the comments, with animation and better error handling
- The "Trending" sorting algorithm has changed to be more balanced and give new ideas a better chance
- Slightly improved design of the page that shows the user profile

## 2017-09-22

### Fixed

- Bug where multiple form inputs didn't accept typed input
- Issues blocking the login process
- The success message when commenting no longer blocks you from adding another comment
- Clicking an internal link from the idea modal didn't work
- Responsiveness of filters on the ideas page
- Updating an idea status through the admin failed

### Added

- Initial loading animation on page load
- Initial version of the legal pages (T&C, privacy policy, cookie policy)
- All forms give more detailed error information when something goes wrong
- Full caching and significant speed improvements for all data resources

### Changed

- Refactoring and restyling of the landing page, idea cards and project cards
- Added separate sign in and sign up components
- Cleaned up old and unused code
- The navbar is no longer shown when opening a modal
- Lots of little tweaks to styling, UX and responsiveness

## 2017-09-01

### Fixed

- Saving forms in the admin of Projects will now show success or error messages appropriately
- The link to the guide has been hidden from the admin sidebar until we have a guide to link to

### Added

- Adding an idea from a project page will pre-fill parts of the new idea form
- The landing page now prompts user to add an Idea if there are none
- The landing page will hide the Projects block if there are none

### Changed

- Under-the-hood optimizations to increase the loading speed of the platform

## 2017-08-27

### Fixed

- Changing the logo and background image in admin settings works
- Platform works for users with an unsupported OS language

### Added

- Admin dashboard
- Default topics and idea statuses for newly deployed platforms
- Proper UX for handling voting without being signed in
- Meta tags for SEO and social sharing
- Better error handling in project admin

### Changed

- Projects and user profile pages now use slugs in the URL

## 2017-08-18

### Fixed

- Changing idea status in admin
- Signing up
- Proper rending of menu bar within a project
- Admin settings are properly rendered within the tab container
- Lots of small tweaks to rendering on mobile
- Default sort ideas on trending on the ideas index page

### Added

- Admin section in projects to CRUD phases
- Admin section in projects to CRUD events
- New navbar on mobile
- Responsive version of idea show page

### Changed

- Navbar design updated
- One single login flow experience instead of 2 separate ones (posting idea/direct)
- Admins can only specify light/dark for menu color, not the exact color

### Removed

- Facebook login (Yet to be added to new login flow, will be back soon)

## 2017-08-13

### Fixed

- Voting on cards and in an idea page
- Idea modal loading speed
- Unread notification counter

### Added

- New improved flow for posting an idea
- Admin interface for projects
- New design for idea and project cards
- Consistenly applied modal, with new design, for ideas
- Segment.io integration, though not all events are tracked yet

### Changed

- Idea URls now using slugs for SEO<|MERGE_RESOLUTION|>--- conflicted
+++ resolved
@@ -2,15 +2,13 @@
 
 ## Next release
 
-<<<<<<< HEAD
 ### Added
 
 - Keyboard navigation improvements for the Insights Edit view
-=======
+
 ### Fixed
 
 - Setting DNS records when the host is changed
->>>>>>> 2f0cb76a
 
 ## 2021-09-01
 
