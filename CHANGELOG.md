--- conflicted
+++ resolved
@@ -1,12 +1,11 @@
 # Changelog
 
-<<<<<<< HEAD
 ## Next release
 
 ### Added
 
 - [CL-1096] Add representativeness score to header of representativeness chart card
-=======
+
 ## 2022-07-07
 
 ### Fixed
@@ -16,7 +15,6 @@
   - Project folder moderators can now create a project and select the appropriate folder for it
   - Route access for admins is now checked correctly
   - Project/folder moderators now see the dashboard data correctly
->>>>>>> 94bcc1a3
 
 ## 2022-07-06
 
