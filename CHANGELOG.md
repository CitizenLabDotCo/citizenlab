--- conflicted
+++ resolved
@@ -1,16 +1,14 @@
 # Changelog
 
-<<<<<<< HEAD
 ### Changed
 
 - [CL-2673] In-platform survey UI improvements
-=======
+
 ## Next release
 
 ### Added
 
 - Report builder templates now automatically detect ideation and native survey projects and add different widgets based on that
->>>>>>> c151e507
 
 ## 2023-02-03
 
