# Changelog

## Next

<<<<<<< HEAD
### Fixed

- If there's an error message related to the project title, it goes away if the title is edited (and only shows again if we submit and the error isn't fixed).
=======
/

## 2021-10-27

### Changed

- Removed the unused '/ideas/new' route

### Fixed

- Sorting order and list/map view settings of ideas are available again if voting is disabled.
- Project phase started emails and notifications.

## 2021-10-26

### Added

- Limit number of downvotes.

### Changed

- Improved quality of Idea and App Header Images
- Idea cards in the map view only show the downvote icon when downvoting is enabled or when it's disabled and it's disabled for a different reason than explicit turning off of the downvoting functionality.
- Now also for idea cards on the map view: the comment icon on an idea card is only shown when commenting in the project is enabled or there's at least one idea with a comment.

### Fixed

- The event cards now rearrange themselves vertically on mobile / small screens. Before they were always arranged horizontally. This fixed the issue of them going off-screen when there is not enough screen space.
>>>>>>> 00ddb77b

## 2021-10-25

### Changed

- The comment icon on an idea card is only shown when commenting in the project is enabled or there's at least one idea with a comment.
- Increased Microsoft Forms survey width

### Fixed

- Insights table approve button no longer appears when there are no suggested tags
- Insights tags are now truncated when they are too long
- Insights posts cards on View screen no longer display text with different font-sizes
- Insights posts in table are no longer sorted by default

## 2021-10-20

### Changed

- PII (Personally Identifiable Information) data, if any, are now removed from Segment when a user account is deleted.

## 2021-10-19

### Changed

- Tags which do not contain any inputs are no longer visible on the Insights View screen
- PII (Personally Identifiable Information) data, if any, are now removed from Intercom when a user account is deleted.

### Added

- Added export functionality to Insights View screen inputs list

## 2021-10-15

### Changed

- Project reports are no longer available in the dashboard section. Instread, they can be found in the Reporting section of tha admin.

### Fixed

- Platform is now accepting valid Microsoft Form survey links with custom subdomains
- When user goes to the url of an Insight that no longer exist, they get redirected to the Insights List screen.

## 2021-10-14

### Fixed

- File uploads for ideas, projects, events, folders

## 2021-10-13 (2)

### Fixed

- Validation and functioning of page forms are fixed (forms to change the fixed/legal pages such as the FAQ, T&C, privacy policy, etc.).

## 2021-10-13

### Added

- Users can now change their name after validation with FranceConnect
- Permit embedding of videos from dreambroker in rich-text editor content.
- Possibility to create an Insights tag from selected filters in the Insights View screen

## 2021-10-12

### Added

- Added Serbian (Cyrillic) to platform

## 2021-10-11

### Added

- Insights View screen and visualization
- Users can now change their name after validation with FranceConnect

## 2021-10-06

### Fixed

- Issue with user deletion

### Added

- Initial blocked words lists for Luxembourgish and Italian.
- Added Luxembourgish translations.

## 2021-10-05

### Added

- Blocked words lists for Luxembourgish and Italian (which allows the profanity blocker feature).

### Changed

- Removed 'FAQ' and 'About' from the footer.
- Removed links to other pages at the bottom of the fixed and legal pages (Cookie policy, T&C, etc.)
- Removed the YES/NO short feedback form in the footer (as it wasn't working)

## 2021-10-01

### Fixed

- Typeform export from the platform shows the answers to all questions again.

## 2021-09-29

### Changed

- Insights Edit screen improvements
  - Added tooltip in the tags sidebar
  - Added quick delete action to category button in the categories sidebar
  - "Detect tags" button only shows if there are tags detected
  - "Reset tags" button is moved to a menu
  - Removed "add" button from input sidebar and improved select hover state
- Split 'Pages' tab in admin/settings into the 'Pages' and 'Policies' tabs. 'Pages' contains the about, FAQ and a11y statement pages, while 'Policies' contains the terms and conditions, privacy- and cookie policy. The 'Pages' tab will soon be replaced by a 'Navigation' tab with more customizability options as part of the upcoming nav-bar customization functionality. This is just a temporary in-between solution.

## 2021-09-24

### Added

- SmartSurvey integration

## 2021-09-22

### Changed

- Very short phases are now shown slightly bigger in the timeline, and projects with many phases will display the timeline correctly.

### Fixed

- Cookie popup can be closed again.

## 2021-09-21

### Added

- Permit embedding of videos from videotool.dk in rich-text editor content.

### Changed

- Project moderators have access to the 'Reporting' tab of the admin panel for their projects.

### Fixed

- The category columns in input `xlsx` exports (insights) are now ordered as presented in the application.

## 2021-09-14

### Changed

- Mobile navbar got redesigned. We now have a 'More' button in the default menu that opens up a full mobile menu.

## 2021-09-13

### Added

- Insights table export button. Adds the ability to export the inputs as xlsx for all categories or a selected one.

### Fixed

- Fixes issue where user name will sometimes appear as "undefined"

## 2021-09-06

### Added

- Keyboard navigation improvements for the Insights Edit view
- Added the internal machinery to support text network analyses in the end-to-end flow.

### Fixed

- '&' character now displays correctly in Idea description and Project preview description.
- Fixes user export with custom fields

## 2021-09-03

### Fixed

- Ghent now supports mapping 25 instead of 24 neighbourhouds

## 2021-09-02

### Fixed

- Setting DNS records when the host is changed.
- Smart group rules for participation in project, topic or idea status are now applied in one continuous SQL query.

### Changed

- The rule values for participation in project, topic or idea status, with predicates that are not a negation, are now represented as arrays of IDs in order to support specifying multiple projects, topics or idea statuses (the rule applies when satisfied for one of the values).

## 2021-09-01

### Fixed

- When voting is disabled, the reason is shown again

## 2021-08-31

### Added

- When signing up with another service (e.g. Google), the platform will now remember a prior language selection.

### Fixed

- Accessibility: voting buttons (thumbs) have a darker color when disabled. There's also more visual distinction between voting buttons on input cards when they are enabled and disabled.
- Accessibility: The default background color of the last "bubble" of the avatars showing on e.g. the landing page top banner is darker, so the contrast with its content (number of remaining users) is clearer.
- Accessibility: the text colors of the currently selected phase in a timeline project are darker to improve color contrast to meet WCAG 2.1 AA requirements.
- Accessibility: the status and topics on an input (idea) page are more distinctive compared to its background, meeting WCAG 2.1 AA criteria.
- Verification using Auth0 method no longer fails for everyone but the first user

## 2021-08-30

### Added

- New Insights module containing Insights end-to-end flow

## 2021-08-26

### Added

- Microsoft Forms integration

## 2021-08-20

### Fixed

- Survey options now appear as expected when creating a new survey project
- Adds a feature flag to disable user biographies from adminHQ

## 2021-08-18

### Added

- Added Italian to platform
- Support for a new verification method specifically for Ghent, which lets users verify using their rijksregisternummer
- Improved participatory budgeting:
  - Support for new virtual currencies (TOK: tokens, CRE: credits)
  - A minimum budget limit can be configured per project, forcing citizens to fill up their basket to some extent (or specify a specific basket amount when minimum and maximum budget are the same)
  - Copy improvements

## 2021-08-11

### Fixed

- When considering to remove a flag after updating content, all relevant attributes are re-evaluated.
- Issues with viewing notifications and marking them as read.

## 2021-08-09

### Fixed

- The preheader with a missing translation has been removed from user confirmation email

### Fixed

- When you sign up with Google, the platform will now automatically use the language of your profile whenever possible
- Fixed invalid SQL queries that were causing various issues throughout the platforms (Part I). (IN-510)

## 2021-08-05

### Added

- Added message logging to monitor tenant creation status (shown in admin HQ).

### Changed

- No default value for the lifecycle stage is prefilled, a value must be explicitly specified.
- Changing the lifecycle stage from/to demo is prohibited.
- Only tenant templates that apply without issues are released.
- On create validation for authors was replaced by publication context, to allow templates to successfully create content without authors.

## 2021-08-04

### Fixed

- Certain characters in Volunteer Cause titles prevented exporting lists of volunteers to Excel from admin/projects/.../volunteering view.
- Limit of 10 events under projects and in back office
- Events widget switch being shown in non-commercial plans

## 2021-07-30

### Added

- Configured dependabot for the frontend, a tool that helps keeping dependencies up to date.
- Added events overview page to navigation menu, which can be enabled or disabled.
- Added events widget to front page, which can be enabled or disabled (commercial feature).

## 2021-07-16

### Added

- Auto-detection of inappropriate content (in beta for certain languages). Flagged content can be inspected on the admin Activity page. The setting can be toggled in the General settings tab.

### Fixed

- On the admin activity page (/admin/moderation), items about proposals now correctly link to proposals (instead of to projects). Also, the copy of the links at the end of the item rows is now correct for different types of content (correct conjugation of 'this post', 'this project', etc. for all languages).

## 2021-07-14

### Added

- Project phases now have their own URLs, which makes it possible to link to a specific phase

### Fixed

- Blocked words for content that can contain HTML
- Searching users after sorting (e.g. by role)

## 2021-07-09

### Changed

- The admin Guide link goes to the support center now instead of to /admin/guide

## 2021-07-02

### Fixed

- Instances where the user name was "unknown author"

### Changed

- Removed the slogan from the homepage footer

## 2021-06-30

### Changed

- Users can no longer leave registration before confirming their account. This should prevent bugs relative to unconfirmed users navigating the platform.

## 2021-06-29

### Fixed

- Map: Fix for ideas that only have coordinates but no address not being shown on the map
- Map: Fix for 'click on the map to add your input' message wrongfully being shown when idea posting is not allowed
- Sign-up flow: Fix for bug that could cause the browser to freeze when the user tried to complete the custom fields step
- Project description: Fix for numbered and unnumbered lists being cut off
- Project Managers can now upload map layers.

### Changed

- Map: When an idea is selected that is hidden behind a cluster the map now zooms in to show that marker
- Map: Idea marker gets centered on map when clicked
- Map: Larger idea box on bigger desktop screens (width > 1440 pixels)
- Idea location: Display idea location in degrees (°) minutes (') seconds ('') when the idea only has coordinates but no address
- Sign-up flow: Show loading spinner when the user clicks on 'skip this step' in the sign-up custom fields step
- Image upload: The default max allowed file size for an image is now 10 Mb instead of 5 Mb

### Added

- 'Go back' button from project to project folder (if appropriate).

## 2021-06-22

### Changed

- Project managers that are assigned to a project and/or its input now lose those assignments when losing project management rights over that project.

### Fixed

- Input manager side modal scroll.

## 2021-06-18

### Fixed

- Privacy policy now opens in new tab.
- Landing page custom section now uses theme colors.
- Buttons and links in project description now open internal links in the same tab, and external links in a new tab.

## 2021-06-16

### Fixed

- Project moderators can no longer see draft projects they don't moderate in the project listing.
- The content and subject of the emails used to share an input (idea/issue/option/contribution/...) do now include the correct input title and URL.
- Sharing new ideas on Facebook goes faster
- Manual campaigns now have the layout content in all available languages.

## 2021-06-11

### Fixed

- Facebook button no longer shows when not configured.

## 2021-06-10

### Fixed

- Creating invites on a platform with many heavy custom registration fields is no longer unworkably slow

## 2021-06-09

### Added

- New citizen-facing map view

## 2021-06-08

### Fixed

- Ordering by ideas by trending is now working.
- Ordering by ideas votes in the input manager is now working.

## 2021-06-07

### Added

- Qualtrics surveys integration.

### Changed

- Project Events are now ordered chronologically from latest to soonest.

### Fixed

- Visibility Labels in the admin projects list are now visible.
- Tagged ideas export is fixed.
- Updating an idea in one locale does not overwrite other locales anymore

## 2021-05-28

### Fixed

- Project Events are now ordered chronologically from soonest to latest.

## 2021-05-27

### Fixed

- Project access rights management are now visible again.

## 2021-05-21

### Added

- Profanity blocker: when posting comments, input, proposals that contain profane words, posting will not be possible and a warning will be shown.

## 2021-05-20

### Fixed

- Excel exports of ideas without author

## 2021-05-19

### Added

- Support for Auth0 as a verification method

## 2021-05-18

### Fixed

- Active users no longer need confirmation

## 2021-05-14

### Fixed

- Fixed an issue causing already registered users to be prompted with the post-registration welcome screen.

## 2021-05-11

### Added

- Added polls to the reporting section of the dashboards

## 2021-05-10

### Changed

- Invited or verified users no longer require confirmation.

## 2021-05-07

### Fixed

- Spreasheet exports throughout the platform are improved.

### Added

- City Admins can now assign any user as the author of an idea when creating or updating.
- Email confirmation now happens in survey and signup page sign up forms.

## 2021-05-06

### Fixed

- Idea export to excel is no longer limited to 250 ideas.

## 2021-05-04

### Fixed

- Fixed issues causing email campaigns not to be sent.

## 2021-05-03

### Changed

- Users are now prompted to confirm their account after creating it, by receiving a confirmation code in their email address.

### Added

- SurveyXact Integration.

## 2021-05-01

### Added

- New module to plug email confirmation to users.

## 2021-04-29

### Fixed

- Editing the banner header in Admin > Settings > General, doesn't cause the other header fields to be cleared anymore

## 2021-04-22

### Fixed

- After the project title error appears, it disappears again after you start correcting the error

## 2021-03-31

### Fixed

- Customizable Banner Fields no longer get emptied/reset when changing another.

### Added

- When a client-side validation error happens for the project title in the admin, there will be an error next to the submit button in addition to the error message next to the input field.

## 2021-03-25

### Fixed

- The input fields for multiple locales provides an error messages when there's an error for at least one of the languages.

## 2021-03-23

### Fixed

- Fix for broken sign-up flow when signing-up through social sign-on

## 2021-03-19

### Fixed

- Admin>Dashboard>Users tab is no longer hidden for admins that manage projects.
- The password input no longer shows the password when hitting ENTER.
- Admin > Settings displays the tabs again

### Changed

- Empty folders are now shown in the landing page, navbar, projects page and sitemap.
- The sitemap no longer shows all projects and folder under each folder.
- Images added to folder descriptions are now compressed, reducing load times in project and folder pages.

### Added

- Allows for sending front-end events to our self-hosted matomo analytics tool

## 2021-03-16

### Changed

- Automatic tagging is functional for all clusters, and enabled for all premium customers

### Added

- Matomo is enabled for all platforms, tracking page views and front-end events (no workshops or back-end events yet)

## 2021-03-11

### Changed

- Tenants are now ordered alphabetically in AdminHQ
- Serbian (Latin) is now a language option.

## 2021-03-10

### Added

- CitizenLab admins can now change the link to the accessibility statement via AdminHQ.
- "Reply-to" field in emails from campaigns can be customized for each platform
- Customizable minimal required password length for each platform

## 2021-03-09

### Fixed

- Fixed a crash that would occur when tring to add tags to an idea

## 2021-03-08

### Fixed

- Phase pages now display the correct count of ideas (not retroactive - will only affect phases modified from today onwards).

## 2021-03-05

### Changed

- Changed the default style of the map
- Proposals/Initiatives are now sorted by most recent by default

### Added

- Custom maps (Project settings > Map): Admins now have the capability to customize the map shown inside of a project. They can do so by uploading geoJson files as layers on the map, and customizing those layers through the back-office UI (e.g. changing colors, marker icons, tooltip text, sort order, map legend, default zoom level, default center point).

### Fixed

- Fixed a crash that could potentially occur when opening an idea page and afterwards going back to the project page

## 2021-03-04

### Added

- In the admin (Settings > Registration tab), admins can now directly set the helper texts on top of the sign-up form (both for step 1 and 2).
- The admin Settings > Homepage and style tab has two new fields: one to allow customization for copy of the banner signed-in users see (on the landing page) and one to set the copy that's shown underneath this banner and above the projects/folders (also on the landing page).
- Copy to clarify sign up/log in possibilities with phone number

### Changed

- The admin Settings > Homepage and style tab has undergone copy improvements and has been rearranged
- The FranceConnect button to login, signup or verify your account now displays the messages required by the vendor.
- Updated the look of the FranceConnect button to login, signup or verify your account to feature the latests changes required by the vendor.

### Fixed

- Downvote button (thumbs down) on input card is displayed for archived projects

## 2021-03-03

### Added

- Users are now notified in app and via email when they're assigned as folder administrators.

## 2021-03-02

### Fixed

- Don't show empty space inside of the idea card when no avatar is present

### Added

- Maori as languages option

### Changed

- Improved layout of project event listings on mobile devices

## 2021-02-26

### Fixed

- France Connect button hover state now complies with the vendor's guidelines.

## 2021-02-24

### Fixed

- The project page no longer shows an eternal spinner when the user has no access to see the project

## 2021-02-18

### Added

- The password fields show an error when the password is too short
- The password fields have a 'show password' button to let people check their password while typing
- The password fields have a strength checker with appropriate informative message on how to increase the strength
- France Connect as a verification method.

### Fixed

- Notifications for started phases are no longer triggered for unpublished projects and folders.

## 2021-02-17

### Changed

- All input fields for multiple locales now use the components with locale switchers, resulting in a cleaner and more compact UI.
- Copy improvements

## 2021-02-12

### Fixed

- Fixed Azure AD login for some Azure setups (Schagen)

### Changed

- When searching for an idea, the search operation no longer searches on the author's name. This was causing severe performance issues and slowness of the paltforms.

## 2021-02-10

### Added

- Automatic tagging

## 2021-02-08

### Fixed

- Fixed a bug preventing registration fields and poll questions from reordering correctly.
- Fixed a bug causing errors in new platforms.

## 2021-02-04

### Fixed

- Fixed a bug causing the projects list in the navbar and projects page to display projects outside of folders when they're contained within them.

## 2021-01-29

### Added

- Ability to redirect URLs through AdminHQ
- Accessibility statement link in the footer

### Fixed

- Fixed issue affecting project managers that blocked access to their managed projects, when these are placed inside a folder.

## 2021-01-28

### Fixed

- A bug in Admin project edit page that did not allow a user to Go Back to the projects list after switching tabs
- Scrolling on the admin users page

## 2021-01-26

### Added

- Folder admin rights. Folder admins or 'managers' can be assigned per folder. They can create projects inside folders they have rights for, and moderate/change the folder and all projects that are inside.
- The 'from' and 'reply-to' emails can be customized by cluster (by our developers, not in Admin HQ). E.g. Benelux notification emails could be sent out by notifications@citizenlab.eu, US emails could be sent out by notifications@citizenlab.us etc., as long as those emails are owned by us. We can choose any email for "reply-to", so also email addresses we don't own. This means "reply-to" could potentially be configured to be an email address of the city, e.g. support@leuven.be. It is currently not possible to customize the reply-to (except for manual campaigns) and from fields for individual tenants.
- When a survey requires the user to be signed-in, we now show the sign in/up form directly on the page when not logged in (instead of the green infobox with a link to the sign-up popup)

### Fixed

- The 'reply-to' field of our emails showed up twice in recipient's email clients, now only once.

### Changed

- Added the recipient first and last name to the 'to' email field in their email client, so not only their email adress is shown.
- The links in the footer can now expand to multiple lines, and therefore accomodate more items (e.g. soon the addition of a link to the accesibility statement)

## 2021-01-21

### Added

- Added right-to-left rendering to emails

## 2021-01-18

### Fixed

- Access rights tab for participatory budget projects
- Admin moderation page access

## 2021-01-15

### Changed

- Copy improvements across different languages

## 2021-01-14

### Added

- Ability to customize the input term for a project

### Changed

- The word 'idea' was removed from as many places as possible from the platform, replaced with more generic copy.

## 2021-01-13

### Changed

- Idea cards redesign
- Project folder page redesign
- Project folders now have a single folder card image instead of 5 folder images in the admin settings
- By default 24 instead of 12 ideas or shown now on the project page

## 2020-12-17

### Fixed

- When creating a project from a template, only templates that are supported by the tenant's locale will show up
- Fixed several layout, interaction and data issues in the manual tagging feature of the Admin Processing page, making it ready for external use.
- Fixed project managers access of the Admin Processing page.

### Added

- Admin activity feed access for project managers
- Added empty state to processing list when no project is selected
- Keyboard shortcut tooltip for navigation buttons of the Admin Processing page

### Changed

- Reduced spacing in sidebar menu, allowing for more items to be displayed
- Style changes on the Admin Processing page

## 2020-12-08

### Fixed

- Issues with password reset and invitation emails
- No more idea duplicates showing up on idea overview pages
- Images no longer disappear from a body of an idea, or description of a project on phase, if placed at the bottom.

### Changed

- Increased color contrast of inactive timeline phases text to meet accesibility standard
- Increased color contrast of event card left-hand event dates to meet accesibility standard
- Increased color contrast of List/Map toggle component to meet accesibility standard

### Added

- Ability to tag ideas manually and automatically in the admin.

## 2020-12-02

### Changed

- By default the last active phase instead of the last phase is now selected when a timeline project has no active phase

### Fixed

- The empty white popup box won't pop up anymore after clicking the map view in non-ideation phases.
- Styling mistakes in the idea page voting and participatory budget boxes.
- The tooltip shown when hovering over a disabled idea posting button in the project page sticky top bar is no longer partially hidden

## 2020-12-01

### Changed

- Ideas are now still editable when idea posting is disabled for a project.

## 2020-11-30

### Added

- Ability to create new and edit existing idea statuses

### Fixed

- The page no longer refreshes when accepting the cookie policy

### Changed

- Segment is no longer used to connect other tools, instead following tools are integrated natively
  - Google Analytics
  - Google Tag Manager
  - Intercom
  - Satismeter
  - Segment, disabled by default
- Error messages for invitations, logins and password resets are now clearer.

## 2020-11-27

### Fixed

- Social authentication with Google when the user has no avatar.

### Changed

- Random user demographics on project copy.

## 2020-11-26

### Added

- Some specific copy for Vitry-sur-Seine

## 2020-11-25

### Fixed

- Sections with extra padding or funky widths in Admin were returned to normal
- Added missing copy from previous release
- Copy improvements in French

### Changed

- Proposal and idea descriptions now require 30 characters instead of the previous 500

## 2020-11-23

### Added

- Some specific copy for Sterling Council

### Fixed

- The Admin UI is no longer exposed to regular (and unauthenticated) users
- Clicking the toggle button of a custom registration field (in Admin > Settings > Registration fields) no longer duplicated the row
- Buttons added in the WYSIWYG editor now have the correct color when hovered
- The cookie policy and accessibility statement are not editable anymore from Admin > Settings > Pages

### Changed

**Project page:**

- Show all events at bottom of page instead of only upcoming events
- Reduced padding of sticky top bar
- Only show sticky top bar when an action button (e.g. 'Post an idea') is present, and you've scrolled past it.

**Project page right-hand sidebar:**

- Show 'See the ideas' button when the project has ended and the last phase was an ideation phase
- Show 'X ideas in the final phase' when the project has ended and the last phase was an ideation phase
- 'X phases' is now clickable and scrolls to the timeline when clicked
- 'X upcoming events' changed to 'X events', and event count now counts all events, not only upcoming events

**Admin project configuration page:**

- Replaced 'Project images' upload widget in back-office (Project > General) with 'Project card image', reduced the max count from 5 to 1 and updated the corresponding tooltip with new recommended image dimensions

**Idea page:**

- The map modal now shows address on top of the map when opened
- Share button copy change from "share idea" to "share"
- Right-hand sidebar is sticky now when its height allows it (= when the viewport is taller than the sidebar)
- Comment box now has an animation when it expands
- Adjusted scroll-to position when pressing 'Add a comment' to make sure the comment box is always fully visible in the viewport.

**Other:**

- Adjusted FileDisplay (downloadable files for a project or idea) link style to show underline by default, and increased contrast of hover color
- Reduced width of DateTimePicker, and always show arrows for time input

## 2020-11-20 (2)

### Fixed

- The project header image is screen reader friendly.
- The similar ideas feature doesn't make backend requests anymore when it's not enabled.

### Changed

- Areas are requested with a max. of 500 now, so more areas are visible in e.g. the admin dashboard.

## 2020-11-18

### Added

- Archived project folder cards on the homepage will now have an "Archived" label, the same way archived projects do\
- Improved support for right-to-left layout
- Experimental processing feature that allows admins and project managers to automatically assign tags to a set of ideas.

### Fixed

- Projects without idea sorting methods are no longer invalid.
- Surveys tab now shows for projects with survey phases.

### Changed

- Moved welcome email from cl2-emails to cl2-back

## 2020-11-16

### Added

- Admins can now select the default sort order for ideas in ideation and participatory budgeting projects, per project

### Changed

- The default sort order of ideas is now "Trending" instead of "Random" for every project if left unchanged
- Improved sign in/up loading speed
- Removed link to survey in the project page sidebar when not logged in. Instead it will show plain none-clickable text (e.g. '1 survey')

### Fixed

- Custom project slugs can now contain alphanumeric Arabic characters
- Project Topics table now updates if a topic is deleted or reordered.
- Empty lines with formatting (like bold or italic) in a Quill editor are now removed if not used as paragraphs.

## 2020-11-10

### Added

#### Integration of trial management into AdminHQ

- The lifecycle of the trials created from AdminHQ and from the website has been unified.
- After 14 days, a trial platform goes to Purgatory (`expired_trial`) and is no longer accessible. Fourteen days later, the expired trial will be removed altogether (at this point, there is no way back).
- The end date of a trial can be modified in AdminHQ (> Edit tenant > Internal tab).

## 2020-11-06

### Added

- Social sharing via WhatsApp
- Ability to edit the project URL
- Fragment to embed a form directly into the new proposal page, for regular users only

### Fixed

- The project about section is visibile in mobile view again
- Maps will no longer overflow on page resizes

## 2020-11-05

### Added

- Reordering of and cleaner interface for managing custom registration field options
- An 'add proposal' button in the proposals admin
- Fragment to user profile page to manage party membership settings (CD&V)
- "User not found" message when visiting a profile for a user that was deleted or could not be found

### Changed

- Proposal title max. length error message
- Moved delete functionality for projects and project folders to the admin overview

### Fixed

- The automatic scroll to the survey on survey project page

## 2020-11-03

### Fixed

- Fixed broken date picker for phase start and end date

## 2020-10-30

### Added

- Initial Right to left layout for Arabic language
- Idea description WYSIWYG editor now supports adding images and/or buttons

## 2020-10-27

### Added

- Support for Arabic

## 2020-10-22

### Added

- Project edit button on project page for admins/project manager
- Copy for Sterling Council

### Fixed

- Links will open in a new tab or stay on the same page depending on their context. Links to places on the platform will open on the same page, unless it breaks the flow (i.e. going to the T&C policy while signing up). Otherwise, they will open in a new tab.

### Changed

- In the project management rights no ambiguous 'no options' message will be shown anymore when you place your cursor in the search field

## 2020-10-16

### Added

- Ability to reorder geographic areas

### Fixed

- Stretched images in 'avatar bubbles'
- Input fields where other people can be @mentioned don't grow too wide anymore
- Linebar charts overlapping elements in the admin dashboard

## 2020-10-14

### Changed

- Project page redesign

## 2020-10-09

### Added

- Map configuration tool in AdminHQ (to configure maps and layers at the project level).

## 2020-10-08

### Added

- Project reports

### Changed

- Small styling fixes
- Smart group support multiple area codes
- Layout refinements for the new idea page
- More compact idea/proposal comment input
- Proposal 'how does it work' redesign

## 2020-10-01

### Changed

- Idea page redesign

## 2020-09-25

### Fixed

- The "Go to platform" button in custom email campaigns now works in Norwegian

### Added

- Granular permissions for proposals
- Possibility to restrict survey access to registered users only
- Logging project published events

### Changed

- Replaced `posting_enabled` in the proposal settings by the posting proposal granular permission
- Granular permissions are always granted to admins

## 2020-09-22

### Added

- Accessibility statement

## 2020-09-17

### Added

- Support for checkbox, number and (free) text values when initializing custom fields through excel invites.

### Changed

- Copy update for German, Romanian, Spanish (CL), and French (BE).

## 2020-09-15

### Added

- Support Enalyzer as a new survey provider
- Registration fields can now be hidden, meaning the user can't see or change them, typically controlled by an outside integration. They can still be used in smart groups.
- Registration fields can now be pre-populated using the invites excel

## 2020-09-08

### Fixed

- Custom buttons (e.g. in project descriptions) have correct styling in Safari.
- Horizontal bar chart overflow in Admin > Dashboard > Users tab
- User graphs for registration fields that are not used are not shown anymore in Admin > Dashboard > Users tab

### Added

- Pricing plan feature flags for smart groups and project access rights

## 2020-09-01

### Fixed

- IE11 no longer gives an error on places that use the intersection observer: project cards, most images, ...

### Added

- New platform setting: 'Abbreviated user names'. When enabled, user names are shown on the platform as first name + initial of last name (Jane D. instead of Jane Doe). This setting is intended for new platforms only. Once this options has been enabled, you MUST NOT change it back.
- You can now export all charts in the admin dashboard as xlsx or svg.
- Translation improvements (email nl...)

### Changed

- The about us (CitizenLab) section has been removed from the cookie policy

## 2020-08-27

### Added

- Support for rich text in field descriptions in the idea form.
- New "Proposed Budget" field in the idea form.

### Changed

- Passwords are checked against a list of common passwords before validation.
- Improving the security around xlsx exports (escaping formulas, enforcing access restrictions, etc.)
- Adding request throttling (rate-limiting) rules.
- Improving the consistency of the focus style.

## 2020-07-30

### Added

- Pricing plans in AdminHQ (Pricing plan limitations are not enforced).
- Showing the number of deviations from the pricing plan defaults in the tenant listing of AdminHQ.

### Changed

- Tidying up the form for creating new tenants in AdminHQ (removing unused features, adding titles and descriptions, reordering features, adding new feature flags, removing fields for non-relevant locales).

## 2020-07-10

### Added

- Project topics

### Changed

- Userid instead of email is used for hidden field in surveys (Leiden)
- New projects have 'draft' status by default

### Fixed

- Topics filter in ideas overview works again

## 2020-07-09 - Workshops

### Fixed

- Speps are scrollable

### Added

- Ability to export the inputs as an exel sheet
- Polish translations
- Portugese (pt-BR) translations

## 2020-06-26

### Fixed

- No longer possible to invite a project manager without selecting a project
- The button on the homepage now also respects the 'disable posting' setting in proposals
- Using project copy or a tenant template that contains a draft initiative no longer fails

### Added

- Romanian

## 2020-06-19

### Fixed

- Polish characters not being rendered correctly

### Added

- Back-office toggle to turn on/off the ability to add new proposals to the platform

## 2020-06-17

### Fixed

- It's no longer needed to manually refresh after deleting your account for a consistent UI
- It's no longer needed to manually refresh after using the admin toggle in the user overview
- The sign-in/up flow now correctly asks the user to verify if the smart group has other rules besides verification
-

demo`is no longer an available option for`organization_type` in admin HQ

- An error is shown when saving a typeform URL with `?email=xxxx` in the URL, which prevented emails to be linked to survey results
- On mobile, the info container in the proposal info page now has the right width
- A general issue with storing cookies if fixed, noticable by missing data in GA, Intercom not showing and the cookie consent repeatedly appearing
- Accessibility fix for the search field
- The `signup_helper_text` setting in admin HQ is again displayed in step 1 of the sign up flow

### Added

- There's a new field in admin HQ to configure custom copy in step 2 of the sign up flow called `custom_fields_signup_helper_text`
- `workshops` can be turned on/off in admin HQ, displayed as a new page in the admin interface

### Changed

- The copy for `project moderator` has changed to `project manager` everywhere
- The info image in the proposals header has changed

## 2020-06-03

### Fixed

- Maps with markers don't lose their center/zoom settings anymore
- English placeholders in idea form are gone for Spanish platforms

## 2020-05-26

### Changed

- Lots of small UI improvements throughout the platform
- Completely overhauled sign up/in flow:
  - Improved UI
  - Opens in a modal on top of existing page
  - Opens when an unauthenticaed user tries to perform an action that requires authentication (e.g. voting)
  - Automatically executes certain actions (e.g. voting) after the sign in/up flow has been completed (note: does not work for social sign-on, only email/password sign-on)
  - Includes a verification step in the sign up flow when the action requires it (e.g. voting is only allowed for verified users)

## 2020-05-20

### Fixed

- Budget field is shown again in idea form for participatory budget projects

## 2020-05-14

### Added

- Idea configurability: disabling/requiring certain fields in the idea form
- The footer has our new logo

### Changed

- Admins will receive a warning and need to confirm before sending a custom email to all users
- A survey project link in the top navigation will link to /info instead of to /survey

## 2020-04-29

### Fixed

- Folders are again shown in the navbar
- Adding an image to the description text now works when creating a project or a phase

### Added

- Support for Polish, Hungarian and Greenlandic

## 2020-04-23

### Fixed

- Long timeline phase names show properly

### Changed

- Redirect to project settings after creating the project
- Links to projects in the navigation menu link to the timeline for timeline projects

## 2020-04-21

### Fixed

- Fixed overlapping issue with idea vote bar on mobile
- Fixed an issue where images were used for which the filename contained special characters

### Added

- The overview (moderation) in the admin now has filters
  - Seen/not seen
  - Type: Comment/Idea/Proposal
  - Project
  - Search
- The idea xlsx export contains extra columns on location, number of comments and number of attachments

### Changed

- The permissions tab in the project settings has reordered content, to be more logical
- In German, the formal 'Sie' form has been replaced with the informal 'Du' form

## 2020-03-31

### Fixed

- Signing up with keyboard keys (Firefox)
- Composing manual emails with text images
- Exporting sheet of volunteers with long cause titles

### Added

- Folder attachments
- Publication status for folders

### Changed

- Show folder projects within admin project page

## 2020-03-20

### Added

- Volunteering as a new participation method

## 2020-03-16

### Fixed

- The project templates in the admin load again

## 2020-03-13

### Fixed

- The folder header image is not overly compressed when making changes to the folder settings
- The loading spinner on the idea page is centered

### Added

- Add images to folders, shown in cards.

### Changed

- Admins can now comment on ideas.

## 2020-03-10

### Fixed

- Fixed consent banner popping up every time you log in as admin
- Fixed back-office initiative status change 'Use latest official updates' radio button not working
- Fixed broken copy in Initiative page right-hand widget

### Added

- Add tooltip explaining what the city will do when the voting threshold is reached for a successful initiative
- Added verification step to the signup flow
- New continuous flow from vote button clicked to vote casted for unauthenticated, unverified users (click vote button -> account creation -> verification -> optional/required custom signup fields -> programmatically cast vote -> successfully voted message appears)
- The rich text editor in the admin now supports buttons

### Changed

- Admin HQ: new and improved list of timezones

## 2020-03-05

### Fixed

- Signup step 2 can no longer be skipped when there are required fields
- Correct tooltip link for support article on invitations
- Correct error messages when not filling in start/end date of a phase

### Added

- Setting to disable downvoting in a phase/project, feature flagged
- When a non-logged in visitor tries to vote on an idea that requires verification, the verification modal automatically appears after registering

## 2020-02-24

### Fixed

- Initiative image not found errors
- Templates generator out of disk space

### Added

- Folders i1
  - When enabled, an admin can create, edit, delete folders and move projects into and out of folders
  - Folders show in the project lists and can be ordered within projects

### Changed

- Initiative explanatory texts show on mobile views
- Existing platforms have a moderator@citizenlab.co admin user with a strong password in LastPass
- In the admin section, projects are no longer presented by publication status (Folders i1)

## 2020-02-19

### Fixed

- Loading more comments on the user profile page works again
- Accessibility improvements
- Adding an image no longer pops up the file dialog twice
- Changed to dedicated IP in mailgun to improve general deliverability of emails

### Added

- Improvements to the PB UI to make sure users confirm their basket at the end
- Ideation configurability i1
  - The idea form can be customized, on a project level, to display custom description texts for every field
- People filling out a poll are now included in the 'participated in' smart group rules
- Make me admin section in Admin HQ

### Changed

- When a platform no longer is available at a url, the application redirects to the CitizenLab website
- New platforms automatically get a moderator@citizenlab.co admin user with a strong password in LastPass

## 2020-01-29

### Fixed

- Rich text editor no longer allows non-video iframe content
- Smart groups that refer to a deleted project now get cleaned up when deleting a project
- All cookie consent buttons are now reachable on IE11
- More accessibility fixes
- The organization name is no longer missing in the password reset email

### Added

- CSAM verification
  - Users can authenticate and verify using BeID or itsme
  - User properties controlled by a verification method are locked in the user profile
  - Base layer of support for other similar verification methods in the future
- The order of project templates can now be changed in Templates HQ

### Changed

- Project templates overview no longer shows the filters

## 2020-01-17

### Fixed

- Further accesibility improvements:
  - Screen reader improvement for translations
  - Some color contrast improvements

### Added

- A hidden topics manager available at https://myfavouriteplatform.citizenlab.co/admin/topics

## 2020-01-15

### Fixed

- In the admin, the project title is now always displayed when editing a project
- Further accesibility improvements:
  - Site map improvements (navigation, clearer for screen readers)
  - Improved colors in several places for users with sight disability
  - Improved HTML to better inform screen reader users
  - Added keyboard functionality of password recovery
  - Improved forms (easier to use for users with motoric disabilities, better and more consistent validation, tips and tricks on mobile initiative form)
  - Improvements for screen reader in different languages (language picker, comment translations)
  - Added title (visible in your tab) for user settings page
  - Improved screen reader experience for comment posting, deleting, upvoting and idea voting

### Added

- The email notification settings on the user profile are now grouped in categories
- Unsubscribing through an email link now works without having to sign in first

### Changed

- The idea manager now shows all ideas by default, instead of filtered by the current user as assignee

## 2020-01-07

### Added

- Go to idea manager when clicking 'idea assigned to you' notification
- 2th iteration of the new admin moderation feature:
  - Not viewed/Viewed filtering
  - The ability to select one or more items and mark them as viewed/not viewed
  - 'Belongs to' table column, which shows the context that a piece of content belongs to (e.g. the idea and project that a comment belongs to)
  - 'Read more' expand mechanism for longer pieces of content
  - Language selector for multilingual content
  - 'Go to' link that will open a new tab and navigate you to the idea/iniative/comment that was posted

### Changed

- Improve layout (and more specifically width) of idea/iniatiatve forms on mobile
- Separate checkboxes for privacy policy and cookie policy
- Make the emails opt-in at registration

### Fixed

- Fix for unreadable password reset error message on Firefox
- Fix for project granular permission radio buttons not working

## 2019-12-12

### Added

- Polls now support questions for which a user can check multiple options, with a configurable maximum
- It's now possible to make a poll anonymous, which hides the user from the response excel export
- New verification method `id_card_lookup`, which supports the generic flow of verifying a user using a predined list of ID card numbers.
  - The copy can be configured in Admin HQ
  - The id cards CSV can be uploaded through Admin HQ

## 2019-12-11

### Added

- Admin moderation iteration 1 (feature flagged, turned on for a selected number of test clients)
- New verification onboarding campaign

### Changed

- Improved timeline composer
- Wysiwyg accessibility improvement

### Fixed

- English notifications when you have French as your language

## 2019-12-06

### Fixed

- Accessibility improvements:
  - Polls
  - Idea/initiative filter boxes
- Uploading a file in admin project page now shows the loading spinner when in progress
- Fixed English copy in notifications when other language selected
- Fixed project copy in Admin HQ not being saved

## 2019-12-05

### Fixed

- Small popups (popovers) no longer go off-screen on smaller screens
- Tooltips are no longer occluded by the checkbox in the idea manager
- The info icon on the initiatives voting box has improved alignment
- Project templates now display when there's only `en` is configured as a tenant locale
- When changing the lifecycle stage of a tenant, the update is now sent right away to segment
- When users accept an inivitation and are in a group, the group count is correctly updated
- Dropdowns in the registration flow can again support empty values
- Accessibility:
  - Various color changes to improve color contrasts
  - Color warning when picking too low contrast
  - Improvements to radio buttons, checkboxes, links and buttons for keyboard accessibility
  - Default built-in pages for new tenants have a better hierarchy for screen readers
- User posted an idea/initiative notification for admins will be in the correct language

## 2019-11-25

### Changed

- Updated translations
- Area filter not shown when no areas are configured
- Overall accessibility improvements for screen readers
- Improved accessibility of the select component, radio button, image upload and tooltip

### Fixed

- When adding a vote that triggers the voting limit on a project/phase, the other idea cards now automatically get updated with disabled vote buttons
- Fix for mobile bottom menu not being clickable when idea page was opened
- Navigating directly between projects via the menu no longer results in faulty idea card collections
- Display toggle (map or list view) of idea and initiative cards works again

## 2019-11-19

### Added

- New ideation project/phase setting called 'Idea location', which enables or disabled the ability to add a location to an idea and show the ideas on a map

### Changed

- Improved accessibility of the image upload component
- COW tooltipy copy
- Sharing modal layout improvement

### Fixed

- Checkboxes have unique ids to correctly identify their corresponding label, which improves screen reader friendliness when you have multiple checkboxes on one page.
- Avatar layout is back to the previous, smaller version

## 2019-11-15

### Fixed

- Fix for 'Click on map to add an idea' functionality not working
- Fix for notifications not showing

## 2019-11-12

### Fixed

- An email with subject `hihi` is no longer sent to admins that had their invite accepted
- Whe clicking the delete button in the file uploader, the page no longer refreshes
- Project templates no longer show with empty copy when the language is missing
- The countdown timer on initiatives now shows the correct value for days
- The radio buttons in the cookie manager are clickable again
- Changing the host of a tenant no longer breaks images embedded in texts
- It's possible again to unassign an idea in the idea manager
- The popup for adding a video or link URL is no longer invisible or unusable in some situations
- Uploading files is no longer failing for various filetypes we want to support
- Keyboard accessibility for modals

### Added

- ID Verification iteration 1
  - Users can verify their account by entering their ID card numbers (currently Chile only)
  - Verification is feature flagged and off by default
  - Smart groups can include the criterium 'is verified'
  - Users are prompted to verify their account when taking an actions that requires verification
- Total population for a tenant can now be entered in Admin HQ
- It's now possible to configure the word used for areas towards citizens from the areas admin
- Improvements to accessibility:
  - Idea and initiative forms: clearer for screen readers, keyboard accessibility, and more accessible input fields
  - Nav bar: clearer for screen readers and improved keyboard navigation
  - Project navigation and phases: clearer for screen readers
  - Sign-in, password reset and recovery pages: labeling of the input fields, clearer for screen readers
  - Participatory budgeting: clearer for screen readers

### Changed

- The organization name is now the default author in an official update

## 2019-10-22

### Fixed

- The sharing title on the idea page is now vertically aligned
- Improvements to the 'bad gateway' message sometimes affecting social sharing
- The map and markers are again visible in the admin dashboard
- First round of accessibility fixes and improvements
  - Dynamics of certain interactions are picked up by screen readers (PB, voting, ...)
  - Overall clarity for screen readers has improved
  - Improvements to information structure: HTML structure, W3C errors, head element with correct titles
  - Keyboard accessibility has generally improved: sign-up problems, login links, PB assignment, ...

### Added

- Initiatives iteration 3
  - Automatic status changes on threshold reached or time expired
  - When updating the status, official feedback needs to be provided simultaneously
  - Users receive emails and notifications related to (their) initiative
  - Initiatives support images in their body text
- Project templates
  - Admins can now create projects starting from a template
  - Templates contain images, a description and a timeline and let admin filter them by tags
  - Admins can share template descriptions with a publically accessible link
- It's now possible to configure the banner overlay color from the customize settings
- A custom email campaign now contains a CTA button by default

### Changed

- Complete copy overhaul of all emails

## 2019-10-03

### Fixed

- PB phase now has a basket button in the project navbar
- The datepicker in the timeline admin now works in IE11

### Changed

- For fragments (small pieces of UI that can be overridden per tenant) to work, they need to be enabled individually in admin HQ.

## 2019-09-25

### Fixed

- It's again possible to change a ideation/PB phase to something else when it contains no ideas
- Older browsers no longer crash when scrolling through comments (intersection observer error)
- Pagination controls are now correctly shown when there's multiple pages of users in the users manager
- The user count of groups in the users manager no longer includes invitees and matches the data shown
- Transition of timeline phases now happen at midnight, properly respecting the tenant timezone
- When looking at the map of an idea or initiative, the map marker is visible again
- The initiatives overview pages now uses the correct header and text colors
- The vote control on an initiative is no longer invisible on a tablet screen size
- The idea page in a budgeting context now shows the idea's budget
- The assign button on an idea card in a budgeting context behaves as expected when not logged in
- Project copy in Admin HQ that includes comments no longer fails
- Changing granular permissions by project moderator no longer fails

### Added

- Polling is now supported as a new participation method in a continuous project or a phase
  - A poll consists of multiple question with predefined answers
  - Users can only submit a poll once
  - Taking a poll can be restricted to certain groups, using granular permissions
  - The poll results can be exported to excel from the project settings
- It's now possible to disable Google Analytics, Google Tag Manager, Facebook Pixel and AdWords for specific tenants through Admin HQ

### Changed

- Large amount of copy improvements throughout to improve consistency and experience
- The ideas overview page is no longer enabled by default for new tenants
- The built-in 'Open idea project' can now be deleted in the project admin

## 2019-08-30

### Fixed

- The map preview box no longer overflows on mobile devices
- You're now correctly directed back to the idea/initiatives page after signing in/up through commenting

### Changed

- The height of the rich text editor is now limited to your screen height, to limit the scrolling when applying styles

## 2019-08-29

### Fixed

- Uploaded animated gifs are no longer displayed with weird artifacts
- Features that depend on NLP are less likely to be missing some parts of the data

### Added

- Citizen initiatives
  - Citizens can post view and post initiatives
  - Admins can manage initiatives, similar to how they manage ideas
  - Current limitation to be aware of, coming very soon:
    - No emails and notifications related to initiatives yet
    - No automated status changes when an initiative reaches enough votes or expires yet

## 2019-08-09

### Fixed

- Fixed a bug that sometimes prevented voting on comments
- When editing a comment, a mention in the comment no longer shows up as html
- In the dashboard, the domicile value 'outside' is now properly translated
- Some fixes were made to improve loading of the dashboard map with data edge cases
- Deleting a phase now still works when users that reveived notifications about the phase have deleted their account
- New releases should no longer require a hard refresh, avoiding landing page crashing issues we had

### Added

- File input on the idea form now works on mobile, if the device supports it

## 2019-07-26

### Fixed

- The project moderator email and notification now link to the admin idea manager instead of citizen side
- The widget no longer shows the `Multiloc`, but the real idea titles for some platforms

### Added

- Speed improvements to data requests to the backend throughout the whole paltform
- Changing the participation method from ideation to information/survey when there are ideas present is now prevented by the UI
- It's now possible to manually reorder archived projects
- There's new in-platform notifications for a status change on an idea you commented or voted on

## 2019-07-18

### Fixed

- It's no longer possible to change the participation method to information or survey if a phase/project already contains ideas
- The 'Share your idea modal' is now properly centered
- It's no longer possible to send out a manual email campaign when the author is not properly defined
- Invite emails are being sent out again
- Imported ideas no longer cause incomplete pages of idea cards
- Invited users who did not accept yet no longer receive any automated digest emails

## 2019-07-08

### Fixed

- When changing images like the project header, it's no longer needed to refresh to see the result
- The comments now display with a shorter date format to work better on smaller screens
- The code snippet from the widget will now work in some website that are strict on valid html
- The number of days in the assignee digest email is no longer 'null'
- The project preview description input is displayed again in the projects admin
- The idea status is no longer hidden when no vote buttons are displayed on the idea page
- Duplicate idea cards no longer appear when loading new pages

### Added

- Performance optimizations on the initial loading of the platform
- Performance optimizations on loading new pages of ideas and projects
- Newly uploaded images are automatically optimized to be smaller in filesize and load faster
- The 'Add an idea' button is now shown in every tab of the projects admin
- It's now possible to add videos to the idea body text
- E-mails are no longer sent out through Vero, but are using the internal cl2-emails server

### Changed

- The automated emails in the admin no longer show the time schedule, to work around the broken translations
- The rights for voting on comments now follow the same rights than commenting itself, instead of following the rights for idea voting
- On smaller desktop screens, 3 columns of idea cards are now shown instead of 2
- When adding an idea from the map, the idea will now be positioned on the exact location that was clicked instead of to the nearest detectable address
- Using the project copy tool in admin HQ is more tolerant about making copies of inconsistent source projects

## 2019-06-19

### Fixed

- Show 3-column instead of 2-column layout for ideas overview page on smaller desktop screens
- Don't hide status label on idea page when voting buttons are not shown

### Changed

- Small improvement in loading speed

## 2019-06-17

## Fixed

- The column titles in comments excel export are aligned with the content
- There's now enough space between voting anc translate links under a comment
- Vote button on an idea no longer stays active when a vote on that idea causes the voting treshold of the project to be reached

## Added

- The admin part of the new citizen initiatives is available (set initiatives feature on `allowed`)
  - Cities can configure how they plan to use initiatives
- A preview of how initiatives will look like city side is available, not yet ready for prime time (set initiatives feature on `allowed` and `enabled`)
- The ideas overview page has a new filtering sidebar, which will be used for other idea and initiative listings in the future
  - On idea status
  - On topic
  - Search
- Comments now load automatically while scrolling down, so the first comments appear faster

## 2019-06-05

### Fixed

- Fix an issue that when showing some ideas in an idea card would make the application crash

## 2019-05-21

### Fixed

- The idea page does no longer retain its previous scroll position when closing and reopening it
- The Similar Ideas box no longer has a problem with long idea titles not fitting inside of the box
- The Similar Ideas box content did not update when directly navigating from one idea page to the next
- The 'What were you looking for?' modal no longer gives an error when trying to open it

### Changed

- You now get redirected to the previously visited page instead of the landing page after you've completed the signup process

## 2019-05-20

### Fixed

- Closing the notification menu after scrolling no longer results in a navbar error
- When accessing the idea manager as a moderator, the assignee filter defaults to 'assigned to me'
- The idea and comment counts on the profile page now update as expected
- It's now possible to use a dropdown input in the 2nd registration step with a screen reader
- An invited user can no longer request a password reset, thereby becoming an inconsistent user that resulted in lots of problems

### Added

- Restyle of the idea page
  - Cleaner new style
  - Opening an idea no longer appears to be a modal
  - Properly styled similar ideas section
  - Showing comment count and avatars of contributors

### Changed

- When clicking the edit button in the idea manager, the edit form now opens in the sidemodal

## 2019-05-15

### Fixed

- Opening the projects dropdown no longer shows all menu items hovered when opened
- Users that can't contribute (post/comment/vote/survey) no longer get an email when a phase starts
- When a project has an ideation and a PB phase, the voting buttons are now shown during the ideation phase
- The admin navigation menu for moderators is now consistent with that for admins
- Moderators that try to access pages only accessible for admins, now get redirected to the dashboard
- The details tab in clustering doesn't cause the info panel to freeze anymore
- When writing an official update, the sbumit button now only becomes active when submission is possible
- The 'no options' copy in a dropdown without anything inside is now correctly translated
- Making a field empty in Admin HQ now correctly saves the empty value
- The active users graph no longer includes users that received an email as being active
- The translation button in an idea is no longer shown when there's only one platform language
- After changing granular permission, a refresh is no longer needed to see the results on ideas
- The sideview in the idea manager now shows the status dropdown in the correct language
- The layout of the sideview in the idea manager is now corrected
- A digest email to idea assignees is no longer sent out when no ideas are assigned to the admin/moderator
- Signing in with VUB Net ID works again
- Loading the insights map can no longer be infinite, it will now show an error message when the request fails

### Added

- The profile page of a user now also shows the comments by that user
- Users can now delete their own profile from their edit profile page
- Similar ideas, clustering and location detection now work in Spanish, German, Danish and Norwegian
- Facebooks bot coming from `tfbnw.net` are now blocked from signing up
- Moderators now also have a global idea manager, showing all the ideas from the projects they're moderating
- Loading the insights map, which can be slow, now shows a loading indicator

### Changed

- Voting buttons are no longer shown when voting is not enabled
- Improved and more granular copy text for several voting and commenting disabled messages

## 2019-04-30

### Fixed

- Time remaning on project card is no longer Capitalized
- Non-admin users no longer get pushed to intercom
- Improvements to the idea manager for IE11
- When filtering on a project in the idea manager, the selected project is highlighted again
- @citizenlab.cl admins can now also access churned platforms
- The user count in the user manager now includes migrated cl1 users
- Sending invitations will no longer fail on duplicate mixed-case email addresses

### Added

- Ideas can now be assigned to moderators and admins in the idea manager
  - Added filter on assignee, set by default to 'assigned to me'
  - Added filter to only show ideas that need feedback
  - When clicking an idea, it now opens in and can be partially edited from a half screen modal
  - Admins and moderators get a weekly digest email with their ideas that need feedback
- Completely new comments UI with support for comment upvotes
  - Comments are visually clearly grouped per parent comment
  - Sub-comments use @mentions to target which other subcomment they reply to
  - Comments can be sorted by time or by votes
- Ideas can now be sorted randomly, which is the new default
- New smart group rule for users that contributed to a specific topic
- New smart group rule for users that contributed to ideas with a specific status
- Clear error message when an invitee does a normal sign up

### Changed

- The idea grid no longer shows a 'post an idea' button when there are no ideas yet

## 2019-04-24

### Fixed

- Project cards now show correct time remaining until midnight

## 2019-04-23

### Fixed

- Closing the notification menu does not cause an error anymore
- The unread notifications count is now displayed correctly on IE11
- Clicking on an invite link will now show an immediate error if the invite is no longer valid

### Changed

- The admin guide is now under the Get Started link and the dashboards is the admin index
- The project cards give feedback CTA was removed
- An idea can now be deleted on the idea page
- The default border radius throughout the platform now is 3px instead of 5px
- The areas filter on the project cards is only shown when there is more than one area

## 2019-04-16

### Fixed

- The comment count of a project remains correct when moving an idea to a different project
- Fixed an issue when copying projects (through the admin HQ) to tenants with conflicting locales
- Only count people who posted/voted/commented/... as participants (this is perceived as a fix in the dashboards)
- Invites are still sent out when some emails correspond to existing users/invitees
- Phase started/upcoming notifications are only sent out for published projects

### Added

- Posting text with a URL will turn the URL part into a link
- Added smart group rules for topic and idea status participants

### Changed

- New configuration for which email campaigns are enabled by default
- Changed project image medium size to 575x575

## 2019-04-02

### Fixed

- The new idea button now shows the tooltip on focus
- The gender graph in clustering is now translated
- Tooltips on the right of the screen no longer fall off
- Text in tooltips no longer overflows the tooltip borders
- When there are no ideas, the 'post an idea' button is no longer shown on a user profile or the ideas overview page
- The project card no longer displays a line on the bottom when there is no meta information available
- Downloading the survey results now consistently triggers a browser download
- The bottom of the left sidebar of the idea manager can now be reached when there are a lot of projects
- The time control in the admin dashboard is now translated
- Various fixes to improve resilience of project copy tool

### Added

- The ideas overview page now has a project filter
- The various pages now support the `$|orgName|` variable, which is replaced by the organization name of the tenant
- Non-CitizenLab admins can no longer access the admin when the lifecycle stage is set to churned
- A new style variable controls the header opacity when signed in
- New email as a reminder to an invitee after 3 days
- New email when a project phase will start in a week
- New email when a new project phase has started
- The ideas link in the navbar is now feature flagged as `ideas_overview`

### Changed

- When filtering projects by multiple areas, all projects that have one of the areas or no area are now shown
- The user search box for adding a moderator now shows a better placeholder text, explaining the goal

## 2019-03-20

### Fixed

- Fixed mobile layout issues with cookie policy, idea image and idea title for small screens (IPhone 5S)
- Posting an idea in a timeline that hasn't started yet (as an admin) now puts the idea in the first phase
- Notifications menu renders properly in IE11
- The CTA on project cards is no longer shown for archived and finished projects
- Invited users that sign up with another authentication provider now automatically redeem their invitation
- When the tenant only has one locale, no language switcher is shown in the official feedback form

### Added

- Capabilities have been added to apply custom styling to the platform header
  - Styling can be changed through a new style tab in admin HQ
  - It's also possible to configure a different platform-wide font
  - Styling changes should only be done by a designer or front-end developer, as there are a lot of things that could go wrong
- The initial loading speed of the platform has increased noticably due to no longer loading things that are not immediately needed right away.
- Tenant templates are now automatically updated from the `.template` platforms every night
- The project copy tool in admin HQ now supports time shifting and automatically tries to solve language conflicts in the data
- New notifications and emails for upcoming (1 week before) and starting phases

### Changed

- Archived ieas are no longer displayed on the general ideas page
- The time remaining on project cards is no longer shown on 2 lines if there's enough space
- New platforms will show the 'manual project sorting' toggle by default
- Some changes were made to modals throughout to make them more consistent and responsiveness
- New ideas now have a minimal character limit of 10 for the title and 30 for the body
- User pages have a more elaborate meta title and description for SEO purposes

## 2019-03-11

### Fixed

- Notifications layout on IE11
- Errors due to loading the page during a deployment

## 2019-03-11

### Fixed

- Similar ideas is now fast enough to enable in production
- NLP insights will no longer keep on loading when creating a new clusgtering graph
- The comment count on project cards now correctly updates on deleted comments
- Various spacing issues with the new landing page on mobile are fixed
- When logging out, the avatars on the project card no longer disappear
- The widget no longer cuts off the title when it's too long
- In admin > settings > pages, all inputs are now correctly displayed using the rich text editor
- The notifications are no longer indented inconsistently
- Exporting typeform survey results now also work when the survey embed url contains `?source=xxxxx`
- When there's a dropdown with a lot of options during signup, these options are no longer unreachable when scrolling down
- The cookie policy no longer displays overlapping text on mobile
- The `isSuperAdmin`, `isProjectModerator` and `highestRole` user properties are now always named using camelCasing

### Added

- Official feedback
  - Admins and moderators can react to ideas with official feedback from the idea page
  - Users contributing to the idea receive a notification and email
  - Feedback can be posted using a free text name
  - Feedback can be updated later on
  - Admin and moderators can no longer write top-level comments
  - Comments by admins or moderators carry an `Official` badge
- When giving product feedback from the footer, a message and email can be provided for negative feedback
- CTA on project card now takes granular permissions into account
- CTA on project card is now also shown on mobile
- Projects for which the final phase has finished are marked as finished on their project card
- Projects on the landing page and all projects page can now be filtered on area through the URL

### Changed

- The avatars on a project card now include all users that posted, voted or commented
- Commenting is no longer possible on ideas not in the active phase

## 2019-03-03

### Fixed

- Manually sorting projects in the admin works as expected

### Added

- Support for Spanish
- The copy of 'x is currently working on' can be customized in admin HQ
- Extra caching layer in cl2-nlp speeds up similar ideas and creating clusters

## 2019-02-28

### Fixed

- In the dashboard, the labels on the users by gender donut chart are no longer cut off
- Adding file attachments with multiple consecutive spaces in the filename no longer fails
- Project copy in admin HQ no longer fails when users have mismatching locales with the new platform

### Added

- New landing page redesign
  - Project cards have a new layout and show the time remaining, a CTA and a metric related to the type of phase
  - The bottom of the landing page displays a new custom info text, configurable in the admin settings
  - New smarter project sorting algorithm, which can be changed to manual ordering in the projects admin
  - Ideas are no longer shown on the landing page
  - The `Show all projects` link is only shown when there are more than 10 projects
- New attributes are added to segment, available in all downstream tools:
  - `isSuperAdmin`: Set to true when the user is an admin with a citizenlab email
  - `isProjectModerator`
  - `highestRole`: Either `super_admin`, `admin`, `project_moderator` or `user`

### Changed

- Intercom now only receives users that are admin or project moderator (excluding citizenlab users)

## 2019-02-20

### Fixed

- User digest email events are sent out again
- The user statistics on the admin dashboard are back to the correct values
- Creating a new project page as an admin does not result in a blank page anymore
- Improved saving behaviour when saving images in a phase's description
- When logged in and visiting a url containing another locale than the one you previously picked, your locale choice is no longer overwritten

### Added

- Project copy feature (in admin HQ) now also supports copying ideas (including comments and votes) and allows you to specify a new slug for the project URL
- Unlogged users locale preference is saved in their browser

## 2019-02-14

### Fixed

- Project/new is no longer a blank page

## 2019-02-13

### Fixed

- Texts written with the rich text editor are shown more consistently in and outside of the editor
- Opening a dropdown of the smart group conditions form now scrolls down the modal
- When changing the sorting method in the ideas overview, the pagination now resets as expected
- Google login no longer uses the deprecated Google+ authentication API

### Added

- Typeform survey for typeform can now be downloaded as xlsx from a tab in the project settings
  - The Segment user token needs to be filled out in Admin HQ
  - New survey responses generate an event in segment
- Survey providers can be feature flagged individually
- New \*.template.citizenlab.co platforms now serve as definitions of the tenant template
- The registration fields overview in admin now shows a badge when fields are required

### Changed

- Surveymonkey is now feature-flagged off by default for new platforms

## 2019-01-30

### Fixed

- Long topic names no longer overlap in the admin dashboards
- Video no longer pops out of the phase description text
- Added event tracking for widget code copy and changing notification settings
- Saving admin settings no longer fails because of a mismatch between platform and user languages
- The password reset message now renders correctly on IE11
- It's easier to delete a selected image in the rich text editor
- The copy in the modal to create a new group now renders correctly in IE11
- Texts used in the the dashboard insights are no longer only shown in English
- Tracking of the 'Did you find what you're looking for?' footer not works correctly

### Added

- Tooltips have been added throughout the whole admin interface
- A new homepage custom text section can be configured in the admin settings, it will appear on the landing page in a future release
- New experimental notifications have been added that notify admins/moderators on every single idea and comment
- New tenant properties are being logged to Google Analytics

## 2019-01-19

### Fixed

- Registration fields of the type 'multiple select' can again be set in the 2nd step of the signup flow
- Creating invitations through an excel file no longer fails when there are multiple users with the same first and last name

## 2019-01-18

### Fixed

- Overflowing text in project header
- Fixed color overlay full opaque for non-updated tenant settings
- Fixed avatar layout in IE11
- Fixed idea page scrolling not working in some cases on iPad
- Pressing the enter key inside of a project settings page will no longer trigger a dialog to delet the project

### Changed

- Reduced the size of the avatars on the landing page header and footer
- Made 'alt' text inside avatar invisible
- Better cross-browser scaling of the background image of the header that's being shown to signed-in users
- Added more spacing underneath Survey, as not to overlap the new feedback buttons
- Increased width of author header inside of a comment to better accomodate long names
- Adjusted avatar hover effect to be inline with design spec￼

## 2019-01-17

### Added

- `header_overlay_opacity` in admin HQ allows to configure how transparent header color is when not signed in
- `custom_onboarding_fallback_message` in admin HQ allows to override the message shown in the header when signed in

## 2019-01-16

### Fixed

- The clustering prototype no longer shows labels behind other content
- Removing a project header image is again possible
- New active platforms get properly submitted to google search console again
- Scrolling issues with an iPad on the idea modal have been resolved
- Signing up through Google is working again
- The line underneath active elements in the project navbar now has the correct length
- A long location does no longer break the lay-out of an event card
- The dashboards are visible again by project moderators
- The admin toggle in the users manager is working again

### Added

- When logged in, a user gets to see a dynamic call to action, asking to
  - Complete their profile
  - Display a custom message configurable through admin HQ
  - Display the default fallback engagement motivator
- The landing page header now shows user avatars
- It's now possible to post an idea from the admin idea manager
- The footer now shows a feedback element for citizens
- A new 'map' dashboard now shows the ideas on their locations detected from the text using NLP
- The clustering prototype now shows the detected keywords when clustering is used

### Changed

- The navbar and landing page have a completely refreshed design
  - The font has changed all over the platform
  - 3 different colors (main, secondary, text) are configurable in Admin HQ
- The clustering prototype has been moved to its own dashboard tab
- Project cards for continuous projects now link to the information page instead of ideas

## 2018-12-26

### Fixed

- The rich text editor now formats more content the same way as they will be shown in the platform

### Added

- Admin onboarding guide
  - Shown as the first page in the admin, guiding users on steps to take
- The idea page now shows similar ideas, based on NLP
  - Feature flagged as `similar_ideas`, turned off by default
  - Experimental, intended to evaluate NLP similarity performance
- A user is now automatically signed out from FranceConnect when signing out of the platform

### Changed

- When a user signs in using FranceConnect, names and some signup fields can no longer be changed manually
- The FranceConnect button now has the official size and dimensions and no T&C
- SEO improvements to the "Powered by CitizenLab" logo

## 2018-12-13

### Fixed

- User digest email campaigns is sent out again
- IE11 UI fixes:
  - Project card text overflow bug
  - Project header text wrapping/centering bug
  - Timeline header broken layout bug
  - Dropdown not correctly positioned bug
- Creating new tenants and changing the host of existing tenants makes automatic DNS changes again

### Added

- SEO improvements: project pages and info pages are now included in sitemap
- Surveys now have Google Forms support

## 2018-12-11-2

### Fixed

- A required registration field of type number no longer blocks users on step 2 of the registration flow

## 2018-12-11

### Fixed

- Loading an idea page with a deleted comment no longer results in an error being shown
- Assigning a first bedget to a PB project as a new user no longer shows an infinite spinner
- Various dropdowns, most famously users group selection dropdown, no longer overlap menu items

## 2018-12-07

### Fixed

- It's again possible to write a comment to a comment on mobile
- When logged in and trying to log in again, the user is now redirected to the homepage
- A deleted user no longer generates a link going nowhere in the comments
- The dropdown menu for granular permissions no longer disappears behind the user search field
- After deleting an idea, the edit and delete buttons are no longer shown in the idea manager
- Long event title no longer pass out of the event box
- Notifications from a user that got deleted now show 'deleted user' instead of nothing

### Added

- Machine translations on the idea page
  - The idea body and every comment not in the user's language shows a button to translate
  - Feature flagged as `machine_translations`
  - Works for all languages
- Show the currency in the amount field for participatory budgeting in the admin
- Built-in registration fields can now be made required in the admin
- FranceConnect now shows a "What is FranceConnect?" link under the button

### Changed

- The picks column in the idea manager no longer shows a euro icon

## 2018-11-28

### Fixed

- IE11 graphical fixes in text editor, status badges and file drag&drop area fixed
- The idea tab is visible again within the admin of a continuous PB project
- The checkbox within 3rd party login buttons is now clickable in Firefox

## 2018-11-27

### Fixed

- When all registration fields are disabled, signing up through invite no longer blocks on the first step
- A moderator that has not yet accepted their invitation, is no longer shown as 'null null' in the moderators list
- Adding an idea by clicking on the map is possible again

### Changed

- When there are no events in a project, the events title is no longer shown
- The logo for Azure AD login (VUB Net ID) is shown as a larger image
- When logging in through a 3rd party login provider, the user needs to confirm that they've already accepted the terms and conditions

## 2018-11-22

### Fixed

- In the clustering prototype, comparing clusters using the CTRL key now also works on Mac
- Widget HTML code can now be copied again
- Long consequent lines of text now get broken up in multiple lines on the idea page
- Admin pages are no longer accessible for normal users
- Reduced problems with edge cases for uploading images and attachments

### Added

- Participatory budgeting (PB)
  - A new participation method in continuous and timeline projects
  - Admins and moderators can set budget on ideas and a maximum budget on the PB phase
  - Citizens can fill their basket with ideas, until they hit the limit
  - Citizens can submit their basket when they're done
  - Admins and moderators can process the results through the idea manager and excel export
- Advanced dashboards: iteration 1
  - The summary tab shows statistics on idea/comment/vote and registration activities
  - The users tab shows information on user demographics and a leaderboard
  - The time filter can be controller with the precision of a day
  - Project, group and topic filters are available when applicable
  - Project moderators can access the summary tabs with enforced project filter
- Social sharing through the modal is now separately trackable from sharing through the idea page
- The ideas excel export now contains the idea status
- A new smart group rule allows for filtering on project moderators and normal users

### Changed

- Project navigation is now shown in new navigation bar on top
- The content of the 'Open idea project' for new tenants has changed
- After posting an idea, the user is redirected towards the idea page of the new idea, instead of the landing page

## 2018-11-07

### Fixed

- The widget HTML snippet can be copied again

## 2018-11-05

### Fixed

- Clicking Terms & Conditions links during sign up now opens in a new tab

### Added

- Azure Active Directory login support, used for VUB Net ID

## 2018-10-25

### Fixed

- Resizing and alignment of images and video in the editor now works as expected
- Language selector is now updating the saved locale of a signed in user
- When clicking "view project" in the project admin in a new tab, the projects loads as expected
- The navbar user menu is now keyboard accessible
- Radio buttons in forms are now keyboard accessible
- The link to the terms and conditions from social sign in buttons is fixed
- In admin > settings > pages, the editors now have labels that show the language they're in
- Emails are no longer case sensitive, resolving recurring password reset issues
- The widget now renders properly in IE11
- Videos are no longer possible in the invitation editor

### Added

- Cookie consent manager
  - A cookie consent footer is shown when the user has not yet accepted cookies
  - The user can choose to accept all cookies, or open the manager and approve only some use cases
  - The consent settings are automatically derived from Segment
  - When the user starts using the platform, they silently accept cookies
- A new cookie policy page is easier to understand and can no longer be customized through the admin
- Granular permissions
  - In the project permissions, an admin or project moderator can choose which citizens can take which actions (posting/voting/comments/taking survey)
  - Feature flagged as 'granular_permissions', turned off by default
- Ideas excel export now contains links to the ideas
- Ideas and comments can now be exported from within a project, also by project moderators
- Ideas and comments can now be exported for a selection of ideas
- When signing up, a user gets to see which signup fields are optional

### Changed

- Published projects are now shown first in the admin projects overview
- It's now more clear that the brand color can not be changed through the initial input box
- All "Add <something>" buttons in the admin have moved to the top, for consistency
- The widget no longer shows the vote count when there are no votes
- When a project contains no ideas, the project card no longer shows "no ideas yet"

## 2018-10-09

### Fixed

- UTM tags are again present on social sharing
- Start an idea button is no longer shown in the navbar on mobile
- Exceptionally slow initial loading has been fixed
- Sharing on facebook is again able to (quite) consistently scrape the images
- When using the project copy tool in Admin HQ, attachments are now copied over as well

### Added

- Email engine in the admin (feature flagged)
  - Direct emails can be sent to specific groups by admins and moderators
  - Delivered/Opened/Clicked statistics can be seen for every campaign
  - An overview of all automated emails is shown and some can be disabled for the whole platform

## 2018-09-26

### Fixed

- Error messages are no longer cut off when they are longer than the red box
- The timeline dropdown on mobile shows the correct phase names again
- Adding an idea by clicking on the map works again
- Filip peeters is no longer sending out spam reports
- Reordering projects on the projects admin no longer behaves unexpectedly
- Fixes to the idea manager
  - Tabs on the left no longer overlap the idea table
  - Idea status tooltips no longer have an arrow that points too much to the right
  - When the screen in not wide enough, the preview panel on the right is no longer shown
  - Changing an idea status through the idea manager is possible again

### Added

- Social sharing modal is now shown after posting an idea
  - Feature flagged as `ideaflow_social_sharing`
  - Offers sharing buttons for facebook, twitter and email
- File attachments can now be added to
  - Ideas, shown on the idea page. Also works for citizens.
  - Projects, shown in the information page, for admins and moderators
  - Phases, shown under the phase description under the timeline, for admins and moderators
  - Events, shown under the event description, for admins and moderators
  - Pages, shown under the text, for admins
- Some limited rich text options can now be used in email invitation texts

### Changed

- The admin projects page now shows 3 seperate sections for published, draft and archived
- When there are no voting buttons, comment icon and count are now also aligned to the right
- It's now possible to remove your avatar

## 2018-09-07

### Fixed

- Submit idea button is now aligned with idea form
- An error caused by social sign in on French platforms not longer has an English error message
- Checkboxes are now keyboard navigable
- Projects that currently don't accept ideas can no longer be selected when posting an idea
- Deleting an idea no longer results in a blank page
- Deleting a comment no longer results in a blank page
- When sign in fails, the error message no longer says the user doesn't exist
- `null` is no longer shown as a lastname for migrated cl1 users without last name
- Clicking on the table headers in the idea managers again swaps the sorting order as expected
- Typeform Survey now is properly usable on mobile

### Added

- Email notification control
  - Every user can opt-out from all recurring types of e-mails sent out by the platform by editing their profile
  - Emails can be fully disabled per type and per tenant (through S&S ticket)
- An widget that shows platform ideas can now be embedded on external sites
  - The style and content of the widget can be configured through admin > settings > widgets
  - Widget functionality is feature flagged as "widgets", on by default

### Changed

- Initial loading speed of the platform has drastically improved, particulary noticable on mobile
- New tenants have custom signup fields and survey feature enabled by default

## 2018-08-20

### Fixed

- The idea sidepane on the map correctly displays HTML again
- Editing your own comment no longer turns the screen blank
- Page tracking to segment no longer tracks the previous page instead of the current one
- Some browsers no longer break because of missing internationalization support
- The options of a custom field are now shown in the correct order

### Added

- A major overhaul of all citizen-facing pages to have significantly better accessibility (almost WCAG2 Level A compliant)
  - Keyboard navigation supported everywhere
  - Forms and images will work better with screen readers
  - Color constrasts have been increased throughout
  - A warning is shown when the color in admin settings is too low on constrast
  - And a lot of very small changes to increase WCAG2 compliance
- Archived projects are visible by citizens
  - Citizens can filter to see all, active or archived projects
  - Projects and project cards show a badge indicating a project is archived
  - In the admin, active and archived projects are shown separately
- A favicon can now be configured at the hidden location `/admin/favicon`
  - On android in Chrome, the platform can be added to the Android homescreen and will use the favicon as an icon
- Visitors coming through Onze Stad App now are trackable in analytics

### Changed

- All dropdown menus now have the same style
- The style of all form select fields has changed
- Page tracking to segment no longer includes the url as the `name` property (salesmachine)
- Font sizes throughout the citizen-facing side are more consistent

## 2018-08-03

### Fixed

- The landingpage header layout is no longer broken on mobile devices
- Yet another bug related to the landingpage not correctly redirecting the user to the correct locale
- The Page not found page was not found when a page was not found

### Added

- The 'Create an account' call to action button on the landing page now gets tracked

## 2018-08-02

### Fixed

- The browser no longer goes blank when editing a comment
- Redirect to the correct locale in the URL no longer goes incorrectly to `en`

## 2018-07-31

### Fixed

- The locale in the URL no longer gets added twice in certain conditions
- Various fixes to the rich text editor
  - The controls are now translated
  - Line breaks in the editor and the resulting page are now consistent
  - The editor no longer breaks form keyboard accessibility
  - The images can no longer have inconsistent widht/height ratio wich used to happen in some cases
  - The toolbar buttons have a label for accessibility
- A new tenant created in French no longer contains some untranslated content
- The tenant lifecycle stage is now properly included in `group()` calls to segment
- Comment body and various dynamic titles are secured against XSS attacks

### Added

- Ideas published on CitizenLab can now also be pushed to Onze Stad App news stream
- The rich text editor
  - Now support copy/paste of images
- Event descriptions now also support rich text
- When not signed in, the header shows a CTA to create an account
- A new smart group rule allows you to specify members than have participated (vote, comment, idea) in a certain project
- The admin now shows a "Get started" link to the knowledge base on the bottom left
- The Dutch platforms show a "fake door" to Agenda Setting in the admin navigation

### Changed

- The idea card now shows name and date on 2 lines
- The navbar now shows the user name next to the avatar
- The user menu now shows "My ideas" instead of "Profile page"

## 2018-07-12

### Fixed

- New text editor fixes various bugs present in old editor:
  - Typing idea texts on Android phones now works as expected
  - Adding a link to a text field now opens the link in a new window
  - Resizing images now works as expected
  - When saving, the editor no longer causes extra whitespace to appear
- A (too) long list of IE11 fixes: The platform is now fully usable on IE11
- The group count in the smart groups now always shows the correct number
- The admin dashboard is no longer too wide on smaller screens
- The home button on mobile is no longer always active
- Fix for page crash when trying to navigate away from 2nd signup step when one or more required fields are present

### Added

- The language is now shown in the URL at all times (e.g. `/en/ideas`)
- The new text editor enables following extras:
  - It's now possible to upload images through the text editor
  - It's now possible to add youtube videos through the text editor
- `recruiter` has been added to the UTM campaign parameters

### Know issues

- The controls of the text editor are not yet translated
- Posting images through a URL in the text editor is no longer possible
- Images that have been resized by IE11 in the text editor, can subsequently no longer be resized by other browsers

## 2018-06-29

### Fixed

- Facebook now correctly shows the idea image on the very first share
- Signing up with a google account that has no avatar configured now works again
- Listing the projects and ideas for projects that have more than 1 group linked to them now works again

### Added

- Voting Insights [beta]: Get inisghts into who's voting for which content
  - Feature flagged as 'clustering', disabled by default
  - Admin dashboard shows a link to the prototype
- Social sharing buttons on the project info page
- Usage of `utm_` parameters on social sharing to track sharing performance
- Various improvements to meta tags throughout the platform
  - Page title shows the unread notification count
  - More descriptive page titles on home/projects/ideas
  - Engaging generic default texts when no meta title/description are provided
  - Search engines now understand what language and region the platform is targeting
- Optimized idea image size for facebook sharing
- Sharing button for facebook messenger on mobile
- When you receive admin rights, a notification is shown
- `tenantLifecycleStage` property is now present in all tracked events to segment

### Changed

- Meta tags can't be changed through the admin panel anymore
- Social sharing buttons changed aspect to be more visible

## 2018-06-20

### Fixed

- Visual fixes for IE11 (more to come)
  - The text on the homepage doesn't fall outside the text box anymore
  - The buttons on the project page are now in the right place
  - In the projects pages, the footer is no longer behaving like a header
- When trying to add a timeline phase that overlaps with another phase, a more descriptive error is shown
- larsseit font is now always being loaded

### Added

- Smart groups allow admins to automatically and continuously make users part of groups based on conditions
- New user manager allows
  - Navigating through users by group
  - Moving, adding and removing users from/to (manual) groups
  - Editing the group details from within the user manager
  - Creating groups from within the user manager
  - Exporting users to excel by group or by selection
- Custom registration fields now support the new type "number"
- The city website url can now be specified in admin settings, which is used as a link in the footer logo

### Changed

- The checkbox copy at signup has changed and now links to both privacy policy and terms and conditions
- Improved styling of usermenu dropdown (the menu that opens when you click on the avatar in the navigation bar)

### Removed

- The groups page is no longer a separate page, but the functionality is part of the user manager

## 2018-06-11

### Fixed

- Notifications that indicate a status change now show the correct status name
- The admin pages editors support changing content and creating new pages again
- When searching in the invites, filters still work as expected
- The font has changed again to larsseit

### Added

- Accessibility improvements:
  - All images have an 'alt' attributes
  - The whole navbar is now usable with a keyboard
  - Modals can be closed with the escape key
  - The contrast of labels on white backgrounds has increased
- New ideas will now immediately be scraped by facebook
- When inviting a user, you can now pick projects for which the user becomes a moderator

### Changed

- The language switcher is now shown on the top right in the navbar

## 2018-05-27

### Fixed

- Sitemap now has the correct date format
- Empty invitation rows are no longer created when the given excel file contains empty rows
- Hitting enter while editing a project no longer triggers the delete button
- Registration fields on signup and profile editing are now always shown in the correct language
- The dropdown menu for idea sorting no longer gets cut off by the edge of the screen on small screens
- Saving a phase or continuous project no longer fails when participation method is not ideation

### Added

- Language selection now also has a regional component (e.g. Dutch (Belgium) instead of Dutch)
- Added noindex tag on pages that should be shown in Google
- A new 'user created' event is now being tracked from the frontend side
- It's now possible to use HTML in the field description of custom fields (no editor, only for internal usage)

## 2018-05-16

### Fixed

- Phases are now correctly active during the day specified in their end date
- On the new idea page, the continue button is now shown at all resolutions
- On the idea list the order-by dropdown is now correctly displayed at all resolutions.

### Added

- Project moderators can be specified in project permissions, giving them admin and moderation capabilities within that project only
  - Moderators can access all admin settings of their projects
  - Moderators can see they are moderating certain projects through icons
  - Moderators can edit/delete ideas and delete comments in their projects
- A correct meta description tag for SEO is now rendered
- The platforms now render sitemaps at sitemap.xml
- It is now possible to define the default view (map/cards) for every phase individually
- The tenant can now be configured with an extra `lifecycle_stage` property, visible in Admin HQ.
- Downloading ideas and comments xlsx from admin is now tracked with events
- The fragment system, to experiment with custom content per tenant, now also covers custom project descriptions, pages and individual ideas

### Changed

- It is no longer possible to define phases with overlapping dates
- Initial loading speed of the platform has improved

## 2018-04-30

### Fixed

- When posting an idea and only afterward signing in, the content originally typed is no longer lost
- An error is no longer shown on the homepage when using Internet Explorer
- Deleting a user is possible again

### Changed

- The idea manager again shows 10 ideas on one page, instead of 5
- Submit buttons in the admin no longer show 'Error' on the buttons themselves

### Removed

- The project an idea belongs to can no longer be changed through the edit idea form, only through the idea manager

## 2018-04-26

### Added

- Areas can now be created, edited and deleted in the admin settings
- The order of projects can now be changed through drag&drop in the admin projects overview
- Before signing up, the user is requested to accept the terms and conditions
- It's possible to experiment with platform-specific content on the landing page footer, currently through setup & support
- Images are only loaded when they appear on screen, improving page loading speed

### Fixed

- You can no longer click a disabled "add an idea" button on the timeline
- When accessing a removed idea or project, a message is shown

### Known issues

- Posting an idea before logging in is currently broken; the user is redirected to an empty posting form
- Social sharing is not consistently showing all metadata

## 2018-04-18

### Fixed

- Adding an idea at a specific location by clicking on the map is fixed

## 2018-04-09

### Fixed

- An idea with a location now centers on that location
- Map markers far west or east (e.g. Vancouver) are now positioned as expected
- Links in comment now correctly break to a new line when they're too long
- Hitting enter in the idea search box no longer reloads the page
- A survey project no longer shows the amount of ideas on the project card
- The navbar no longer shows empty space above it on mobile
- The report as spam window no longer scrolls in a weird way
- The project listing on the homepage no longer repeats the same project for some non-admin users
- Google/Facebook login errors are captured and shown on an error page
- Some rendering issues were fixed for IE11 and Edge, some remain
- An idea body with very long words no longer overlaps the controls on the right
- Project cards no longer overlap the notification menu

### Added

- A user can now edit and delete its own comments
- An admin can now delete a user's comment and specify the reason, notifying the user by notification
- Invitations
  - Admins can invite users by specifying comma separated email addresses
  - Admins can invite users with extra information by uploading an excel file
  - Invited users can be placed in groups, made admin, and given a specific language
  - Admins can specify a message that will be included in the email to the invited users
  - Admins receive a notification when invited users sign up
- Users receive a notification and email when their idea changes status
- Idea titles are now limited to 80 characters

### Known issues

- Adding an idea through the map does not position it correctly

## 2018-03-23

### Fixed

- Fixed padding being added on top of navigation bar on mobile devices

## 2018-03-22

### Fixed

- Idea creation page would not load when no published projects where present. Instead of the loading indicator the page now shows a message telling the user there are no projects.

## 2018-03-20

### Fixed

- Various visual glitches on IE11 and Edge
- Scrolling behviour on mobile devices is back to normal
- The admin idea manager no longer shows an empty right column by default

### Added

- Experimental raw HTML editing for pages in the admin at `/admin/pages`

## 2018-03-14

### Fixed

- When making a registration field required, the user can't skip the second sign up step
- When adding a registration field of the "date" type, a date in the past can now be chosen
- The project listing on the landing page for logged in users that aren't admin is fixed

### Added

- When something goes wrong while authenticating through social networks, an error page is shown

## 2018-03-05

### Added

- Limited voting in timeline phases
- Facebook app id is included in the meta headers

### Known issues

- When hitting your maimum vote count as a citizen, other idea cards are not properly updating untill you try voting on them
- Changing the participation settings on a continuous project is impossible

## 2018-02-26

### Fixed

- Project pages
  - Fixed header image not being centered
- Project timeline page
  - Fixed currently active phase not being selected by default
  - Fixed 'start an idea' button not being shown insde the empty idea container
  - Fixed 'start an idea' button not linking to the correct idea creation step
- Ideas and Projects filter dropdown
  - Fixed the dropdown items not always being clickable
- Navigation bar
  - Fixed avatar and options menu not showing on mobile devices

### Added

- Responsive admin sidebar
- Top navigation menu stays in place when scrolling in admin section on mobile devices

### Changed

- Project timeline
  - Better word-breaking of phases titles in the timeline

## 2018-02-22

### Fixed

- Idea page
  - Fixed voting buttons not being displayed when page is accessed directly
- Edit profile form page
  - Fixed broken input fields (first name, last name, password, ...)
  - Fixed broken submit button behavior
- Admin project section
  - Fixed default view (map or card) not being saved
  - Fixed save button not being enabled when an image is added or removed
- Project page
  - Fixed header navigation button of the current page not being highlighted in certain scenarios
  - Fixed no phase selected in certain scenarios
  - Fixed mobile timeline phase selection not working
- Idea cards
  - Fixed 'Load more' button being shown when no more ideas
- Project cards
  - Fixed 'Load more' button being shown when no more projects
- Idea page
  - Fixed faulty link to project page
- Add an idea > project selection page
  - Fixed broken layout on mobile devices

### Added

- Landing page
  - Added 'load more' button to project and idea cards
  - Added search, sort and filter by topic to idea cards
- Project card
  - Added ideas count
- Idea card
  - Added author avatar
  - Added comment count and icon
- Idea page
  - Added loading indicator
- Project page
  - Added loading indicator
  - Added border to project header buttons to make them more visible
- Admin page section
  - Added header options in rich-text editors

### Changed

- Navigation bar
  - Removed 'ideas' menu item
  - Converted 'projects' menu item into dropdown
  - Changed style of the 'Start an idea' button
- Landing page
  - Header style changes (larger image dimensions, text centered)
  - Removed 'Projects' title on top of project cards
- Project card
  - Changed project image dimensions
  - Changed typography
- Idea card
  - Removed image placeholder
  - Reduced idea image height
- Filter dropdowns
  - Height, width and alignment changes for mobile version (to ensure the dropdown is fully visible on smaller screens)
- Idea page
  - Improved loading behavior
  - Relocated 'show on map' button to sidebar (above sharing buttons)
  - Automatically scroll to map when 'show on map' button is clicked
  - Larger font sizes and better overall typography for idea and comment text
  - Child comments style changes
  - Child commenting form style change
  - Comment options now only visible on hover on desktop
- Project page
  - Improved loading behavior
  - Timeline style changes to take into account longer project titles
  - Changed copy from 'timeline' to 'process'
  - Changed link from projects/<projectname>/timeline to projects/<projectname>/process
  - Events header button not being shown if there are no events
- Add an idea > project selection page
  - Improved project cards layout
  - Improved mobile page layout

## 2018-01-03

### Fixed

- Updating the bio on the profile page works again
- 2018 can be selected as the year of events/phases
- The project dropdown in the idea posting form no longer shows blank values
- Reset password email

### Added

- Ideas can be edited by admins and by their author
- An idea shows a changelog with its latest updates
- Improved admin idea manager
  - Bulk update project, topics and statuses of ideas
  - Bulk delete ideas
  - Preview the idea content
  - Links through to viewing and editing the idea
- When on a multi-lingual platform, the language can be changed in the footer
- The project pages now show previews of the project events in the footer
- The project card now shows a description preview text, which is changeable through the admin
- Images are automatically optimized after uploading, to reduce the file size

### Changed

- Image dimensions have changed to more optimal dimensions

## 2017-12-13

### Fixed

- The ideas of deleted users are properly shown
- Slider to make users admins is again functional

### Added

- The idea show page shows a project link
- Mentions are operational in comments
- Projects can be deleted in the admin

### Changed

- Ideas and projects sections switched positions on the landing page

## 2017-12-06

### Fixed

- Phases and events date-picker no longer overlaps with the description text
- No longer needed to hard refresh if you visited al old version of the platform
- Inconsistency when saving project permissions has been fixed
- Bullet lists are now working in project description, phases and events
- The notifications show the currect user as the one taking the action

### Added

- Translators can use `orgName` and `orgType` variables everywhere
- Previews of the correct image dimension when uploading images

### Changed

- Lots of styling tweaks to the admin interface
- Behaviour of image uploads has improved

## 2017-11-23

### Fixed

- Loading the customize tab in the admin no longer requires a hard refresh

## 2017-11-22

### Fixed

- When saving a phase in the admin, the spinner stops on success or errors
- Deleting a user no longer breaks the idea listing, idea page and comments
- Better error handling in the signup flow
- Various bug fixes to the projects admin
- The switches that control age, gender, ... now have an effect on the signup flow.
- For new visitors, hard reloading will no longer be required

### Added

- Social Sign In with facebook and google. (Needs to be setup individually per customer)
- Information pages are reachable through the navbar and editable through the admin
- A partner API that allows our partners to list ideas and projects programmatically
- Ideas with a location show a map on the idea show page
- Activation of welcome and reset password e-mails

### Changed

- Changes to mobile menu layout
- Changes to the style of switches
- Better overall mobile experience for citizen-facing site

### Known issues

- If you visited the site before and the page did not load, you need to hard refresh.
- If the "Customize" tab in the admin settings does not load, reload the browser on that page

## 2017-11-01

### Fixed

- Various copy added to the translation system
- Fixed bug where image was not shown after posting an idea
- Loading behaviour of the information pages
- Fixed bug where the app no longer worked after visiting some projects

### Added

- Added groups to the admin
- Added permissions to projects
- Social sharing of ideas on twitter and (if configured for the platform) facebook
- Projects can be linked to certain areas in the admin
- Projects can be filtered by area on the projects page
- Backend events are logged to segment

### Changed

- Improved the styling of the filters
- Project description in the admin has its own tab
- Restored the landing page header with an image and configurable text
- Improved responsiveness for idea show page
- Maximum allowed password length has increased to 72 characters
- Newest projects are list first

## 2017-10-09

### Fixed

- The male/female gender selection is no longer reversed after registration
- On firefox, the initial loading animation is properly scaled
- After signing in, the state of the vote buttons on idea cards is now correct for the current user
- Fixed bug were some text would disappear, because it was not available in the current language
- Fixed bug where adding an idea failed because of a wrongly stored user language
- Fixed bug where removing a language in the admin settings fails
- Graphical glitches on the project pages

### Added

- End-to-end test coverage for the happy flow of most of the citizen-facing app interaction
- Automated browser error logging to be proactive on bugs
- An idea can be removed through the admin

### Changed

- The modal that shows an idea is now fullscreen and has a new animation
- New design for the idea show page
- New design for the comments, with animation and better error handling
- The "Trending" sorting algorithm has changed to be more balanced and give new ideas a better chance
- Slightly improved design of the page that shows the user profile

## 2017-09-22

### Fixed

- Bug where multiple form inputs didn't accept typed input
- Issues blocking the login process
- The success message when commenting no longer blocks you from adding another comment
- Clicking an internal link from the idea modal didn't work
- Responsiveness of filters on the ideas page
- Updating an idea status through the admin failed

### Added

- Initial loading animation on page load
- Initial version of the legal pages (T&C, privacy policy, cookie policy)
- All forms give more detailed error information when something goes wrong
- Full caching and significant speed improvements for all data resources

### Changed

- Refactoring and restyling of the landing page, idea cards and project cards
- Added separate sign in and sign up components
- Cleaned up old and unused code
- The navbar is no longer shown when opening a modal
- Lots of little tweaks to styling, UX and responsiveness

## 2017-09-01

### Fixed

- Saving forms in the admin of Projects will now show success or error messages appropriately
- The link to the guide has been hidden from the admin sidebar until we have a guide to link to

### Added

- Adding an idea from a project page will pre-fill parts of the new idea form
- The landing page now prompts user to add an Idea if there are none
- The landing page will hide the Projects block if there are none

### Changed

- Under-the-hood optimizations to increase the loading speed of the platform

## 2017-08-27

### Fixed

- Changing the logo and background image in admin settings works
- Platform works for users with an unsupported OS language

### Added

- Admin dashboard
- Default topics and idea statuses for newly deployed platforms
- Proper UX for handling voting without being signed in
- Meta tags for SEO and social sharing
- Better error handling in project admin

### Changed

- Projects and user profile pages now use slugs in the URL

## 2017-08-18

### Fixed

- Changing idea status in admin
- Signing up
- Proper rending of menu bar within a project
- Admin settings are properly rendered within the tab container
- Lots of small tweaks to rendering on mobile
- Default sort ideas on trending on the ideas index page

### Added

- Admin section in projects to CRUD phases
- Admin section in projects to CRUD events
- New navbar on mobile
- Responsive version of idea show page

### Changed

- Navbar design updated
- One single login flow experience instead of 2 separate ones (posting idea/direct)
- Admins can only specify light/dark for menu color, not the exact color

### Removed

- Facebook login (Yet to be added to new login flow, will be back soon)

## 2017-08-13

### Fixed

- Voting on cards and in an idea page
- Idea modal loading speed
- Unread notification counter

### Added

- New improved flow for posting an idea
- Admin interface for projects
- New design for idea and project cards
- Consistenly applied modal, with new design, for ideas
- Segment.io integration, though not all events are tracked yet

### Changed

- Idea URls now using slugs for SEO<|MERGE_RESOLUTION|>--- conflicted
+++ resolved
@@ -2,12 +2,9 @@
 
 ## Next
 
-<<<<<<< HEAD
 ### Fixed
 
 - If there's an error message related to the project title, it goes away if the title is edited (and only shows again if we submit and the error isn't fixed).
-=======
-/
 
 ## 2021-10-27
 
@@ -35,7 +32,6 @@
 ### Fixed
 
 - The event cards now rearrange themselves vertically on mobile / small screens. Before they were always arranged horizontally. This fixed the issue of them going off-screen when there is not enough screen space.
->>>>>>> 00ddb77b
 
 ## 2021-10-25
 
