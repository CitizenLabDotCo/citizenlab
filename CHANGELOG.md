--- conflicted
+++ resolved
@@ -1,11 +1,11 @@
 # Changelog
 
+## Next release
+
+- [CL-1085] - Add link to support article when there are errors during embed in the content builder
+
 ## 2022-07-05
 
-<<<<<<< HEAD
-- [CL-1058] - Add desktop preview in content builder
-- [CL-1085] - Add link to support article when there are errors during embed in the content builder
-=======
 ### Added
 
 - [CL-1058] Add desktop preview in content builder
@@ -14,7 +14,6 @@
 ### Fixed
 
 - [CL-1083] XLSX export issues with custom fields
->>>>>>> fc5fb611
 
 ## 2022-07-04
 
