--- conflicted
+++ resolved
@@ -2,17 +2,15 @@
 
 ## Next release
 
-<<<<<<< HEAD
 ### Added
 
 - [CL-767] Add data from backend to representative dashboard
-=======
+
 ## 2022-06-13
 
 ### Changed
 
 - [TEC-11] Upgraded react-router frontend dependency
->>>>>>> 8c016f8c
 
 ## 2022-06-08_2
 
