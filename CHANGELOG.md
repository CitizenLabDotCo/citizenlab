# Changelog

## Next release

<<<<<<< HEAD
### Added

- Add new topic/tag filter on homepage.
=======
### Fixed

- 'View' button sometimes freezing page in Navigation settings: should be fixed now.
- Bulk invites of invitees using only emails (no names specified) now succeeds again.
>>>>>>> c4eba790

## 2022-03-21

### Added

- Put back secret pages-page

### Changed

- Project and folder moderators are allowed to list users (for the projects they moderate). This means that project and folder moderators are now also able to assignee assignees to ideas.
- 'Emails' tab in the admin sidebar renamed to 'Messaging' in anticipation of new SMS/texting functionality
- Removed 'most active users' graph
- When the locale of the current user is not present in a multiloc, fall back to the value for a locale of the same language (for example es-CL as picked language and a multiloc with es-ES).

### Fixed

- Insights with multiple projects: projects in topbar are now displayed in dropdown if there is more than one (before they were just displayed next to each other).
- HTML is fixed when machine translating HTML content returns bad HTML.

## 2022-03-15 (2)

### Fixed

- Idea forms and other things not rendering on various platforms

## 2022-03-15 (1)

### Fixed

- Fixed spacing issue between field name and 'optional' in input form

## 2022-03-14

### Fixed

- Rich text editor now works correctly with custom emails - the image description box no longer appears on the preview and image alignment works as expected.
- Fixed a performance issue that causes the users export to time out when there are lots of users registered on the platform

## 2022-03-11

### Fixed

- When viewing an idea in map view, "Go back" now returns to the map idea list instead of back to the project main page
- User profile page slug now anonymized when bulk inviting and Abbreviated User Names feature enabled.
- Rich text editor copy/paste issues should be resolved

## 2022-03-10

### Fixed

- Added informative message and sign in/sign up links to Idea Not Found page
- Added slight blur to logged-in header image. The logged-in header image is reused from the logged-out banner, and blur was added to make smaller banner images from the two-column layout look nice when fully stretched on the logged-in banner

## 2022-03-08

### Added

- Filter projects by topics

### Fixed

- FranceConnect test login
- Fixed issue with folder page responsiveness where right hand side gets cropped.

### Changed

- Fixed issue with folder page responsiveness where right hand side gets cropped.
- Use only user name in FranceConnect instead of full profile scope

## 2022-03-04

### Fixed

- Can now re-use tenant host URL immediately the tenant is deleted.
- Relevant error(s) now returned when tenant creation fails, for example due to host URL already being in use.
- Added temporary fix for the project page without permissions error where it doesn't recover after sign in.

## 2022-02-28

### Changed

- Non-moderating users cannot visit a folder page, when none of the projects inside are visible to them (e.g. due to group permissions)
- Non-moderating users cannot visit a folder page, when there are no projects inside
- Non-moderating users cannot visit a folder page, when the folder is a draft

## 2022-02-25

### Added

- SAML Single-Sign on (Vienna)

### Changed

- Language parameter added in Typeform. Allows for question branching in surveys based on user's language.

## 2022-02-23

### Changed

- The ideas overview on project/user and ideas index (/ideas) pages are properly keyboard navigable, implemented as a full-fledged tab system.
- The timeline of a project is now fully keyboard navigable
- The proposal button has no tooltip anymore when submitting new proposals is disabled. Instead, a warning message is shown.

### Added

- Ensure `nofollow` is added to all links added through the rich text editor, which makes them useless for backlink generation by bots

## 2022-02-21

### Added

- Support added for custom font not on Adobe Fonts

### Fixed

- Improved area filter layout on frontpage on mobile (now has correct padding), and used a smaller breakpoint for when filter goes below topbar.
- Enalyzer URL validation now has greater flexibility

### Added

- Support added for email and user ID parameters in SmartSurvey

### Changed

- Icons don't have wrong/empty descriptions linked to them anymore, which improves the user experience for screen readers.
- Icons that work as button (like the vote button, the bell in the notification menu, etc.) all have accompanying descriptions so we provide more information about these buttons to people using screen readers.

## 2022-02-17

### Changed

- Removes support for category detection in Insights. \[IN-717\]

### Fixed

- Customizable navbar is now feature flagged, meaning it can be enabled or disabled in AdminHQ

## 2022-02-14

### Added

- It is now possible to add `alt` text to images in the Quill rich text editor

## 2022-02-11

### Changed

- More descriptive and consistent error messages in the sign up and sign in flow.

## 2022-02-08

### Fixed

- Typeform surveys now display properly on mobile devices
- Remove periods from non-Latin URL slugs

### Added

- Folder slugs (URLs) can now be customized

## 2022-02-07

### Changed

- Removes support for the (deprecated) Clustering feature. 💐 \[IN-688\]
- Remove the word 'del' from NL profanity list

### Fixed

- Always show color and opacity inputs
- Truncate user count in banner bubble if value is over 10k

## 2022-02-04

### Added

- Re-enable homepage filter tabs now that translations are working

### Fixed

- Color contrast issue (accessibility): the number of total votes needed for a proposal to be considered, shown on the proposal card, has a darker color. This makes it easier to see this information.

## 2022-02-02

### Added

- Projects on homepage can now be filtered by 'Active', 'Archived' or 'All' through a tab system

## 2022-02-01

### Changed

- Improved `alt` text for logo images on the platform
- Anonymization of users (using initials avatars, different set of face avatars, different set of first and last names, making anonymous users easier to identify through their email)
- Updated CC license in Vienna basemap attribution and increased maximum zoom level to 20.

# Fixed

- An issue that prevented Que from starting up was solved by updating the bootsnap gem to the latest version

## 2022-01-24

### Changed

- Insights Network Visualisation changes:
  - The network is now flat and shows all keywords at once
  - The colors of the keywords depend on the cluster they are part of
  - The more important links between keywords are shown in the network

## 2022-01-18

### Changed

- Removes support for the (deprecated) Tagging feature, the forerunner of today's Insights. 🕯 \[IN-661\]

## 2022-01-14

### Changed

- Dashboard and reports vertical bar charts are now sorted
- Automatic tagging in Insights also takes the title into account (instead of only the content).

### Fixed

- Resolution for basemap.at

## 2022-01-12

### Added

- Users are now able to cancel tag suggestion scan on the Insights Edit screen
- Added `secure` flag to cookies
- Support basemap.at as tile provider

### Fixed

- Fixed issue with exporting surveys as XLSX sheets, when the typeform survey URI includes a '#' character.
- Styling of the text above the avatar bubbles at the bottom of the landing page works again when there's a customized text.
- Styling bugs for the two-column layout
- Bug where tile provider of a project becomes unchangeable after the map config has been edited has been fixed.

### Changed

- Updated Cookie Policy page

## 2022-01-10

### Added

- Configure sign-up button (custom link) on homepage banner

### Changed

- Dashboard and report bar charts are now more easily readable - values appear on top or next to the bars instead of inside of them. Comparisons between project and platform values are now only visible in the report tooltips and do not break the chart itself.

### Fixed

- Using a custom tile provider should work now.
- Registration form with a date field doesn't crash anymore

## 2022-01-06

### Fixed

- Changing the values for Registration helper text and Account confirmation in Admin > Settings > Registration doesn't cause other values to be erased anymore.

## 2022-01-05

### Changed

- Improved the user interface of the Registration tab in the Admin settings

## 2021-12-23

### Added

- Adding pages in 'Navigation' tab in settings now possible, changing names of navbar items now works, removed 'secret pages-page'.
- Different layouts for the homepage banner (for signed-out users)
- Preview functionality for the image of the homepage banner in the back-office

### Fixed

- Saving of homepage banner image overlay color and opacity

## 2021-12-22

### Fixed

- Notifications of inappropriate content now link to the item containing the flagged content

## 2021-12-16

### Added

- Ability to scan all post, recently added posts and not tagged posts in Insights

## 2021-12-15

### Fixed

- Severe code-injection vulnerability
- More small copy changes for customizable navbar, made styling Navigation tab consistent with other tabs, re-enabled slug editing on secret pages-page.

## 2021-12-10

- Copy for customizable navbar

## 2021-12-09

### Added

- Customizable navbar

## 2021-12-08

### Changed

- Improved the structure and copy of the Admin > Settings > Customize page.

### Fixed

- Insights scan category button no longer appears when the insights nlp feature flag is disabled

## 2021-11-30

### Added

- Insights loading indicator on category scan

### Fixed

- Password reset emails sometimes took a long time to be send out, they are now processed much faster (even when the background job queue has lots of items).

## 2021-11-25

### Added

- New translations from Crowdin.
- Sign-up flow: Not activating any custom registration fields no longer breaks sign-up. Refreshing page during sign-up flow no longer creates an unregistered user.

## 2021-11-22

### Changed

- Enable/disable avatars in homepage banner
- Increased size of city logo in the footer

### Fixed

- Links to ideas in admin digest emails work again
- Votes statistics not showing up in the dashboard for some admins and project moderators.

## 2021-11-16

### Fixed

- Custom topics are not displayed as filters on the proposals overview page.

### Added

- Added a tooltip in the survey project settings with a link to a support article that explains how to embed links in Google forms
- Input count to Insights View screen

### Changed

- Add clarification tooltips to Insights View screen
- When a user account is deleted, visits data associated to that account are now removed from Matomo.

## 2021-11-11

### Changed

- Improvements to the loading speed of the landing page and some items with dropdown menus in the navigation bar.

## 2021-11-05

### Fixed

- Dashboard issue where the current month did not appear for certain time zones

## 2021-11-04

### Added

- New translations from Crowdin.

## 2021-11-03

### Fixed

- Microsoft Form survey iframes no longer auto-focus on the form
- Stop confusing Serbian Latin and Cyrillic in back locales.

## 2021-11-01

### Changed

- The whole input card in Insight View screen is now clickable
- Inputs list component in Insights View screen now shows active filters at all times
- Insights Network Visualisation changes:
  - Reduced space between clusters
  - Increased font size for keywords labels
  - It is now possible to de-select keywords by clicking on them twice

### Fixed

- If there's an error message related to the project title, it goes away if the title is edited (and only shows again if we submit and the error isn't fixed).

## 2021-10-27

### Changed

- Removed the unused '/ideas/new' route

### Fixed

- Sorting order and list/map view settings of ideas are available again if voting is disabled.
- Project phase started emails and notifications.

## 2021-10-26

### Added

- Limit number of downvotes.

### Changed

- Improved quality of Idea and App Header Images
- Idea cards in the map view only show the downvote icon when downvoting is enabled or when it's disabled and it's disabled for a different reason than explicit turning off of the downvoting functionality.
- Now also for idea cards on the map view: the comment icon on an idea card is only shown when commenting in the project is enabled or there's at least one idea with a comment.

### Fixed

- The event cards now rearrange themselves vertically on mobile / small screens. Before they were always arranged horizontally. This fixed the issue of them going off-screen when there is not enough screen space.

## 2021-10-25

### Changed

- The comment icon on an idea card is only shown when commenting in the project is enabled or there's at least one idea with a comment.
- Increased Microsoft Forms survey width

### Fixed

- Insights table approve button no longer appears when there are no suggested tags
- Insights tags are now truncated when they are too long
- Insights posts cards on View screen no longer display text with different font-sizes
- Insights posts in table are no longer sorted by default

## 2021-10-20

### Changed

- PII (Personally Identifiable Information) data, if any, are now removed from Segment when a user account is deleted.

## 2021-10-19

### Changed

- Tags which do not contain any inputs are no longer visible on the Insights View screen
- PII (Personally Identifiable Information) data, if any, are now removed from Intercom when a user account is deleted.

### Added

- Added export functionality to Insights View screen inputs list

## 2021-10-15

### Changed

- Project reports are no longer available in the dashboard section. Instread, they can be found in the Reporting section of tha admin.

### Fixed

- Platform is now accepting valid Microsoft Form survey links with custom subdomains
- When user goes to the url of an Insight that no longer exist, they get redirected to the Insights List screen.

## 2021-10-14

### Fixed

- File uploads for ideas, projects, events, folders

## 2021-10-13 (2)

### Fixed

- Validation and functioning of page forms are fixed (forms to change the fixed/legal pages such as the FAQ, T&C, privacy policy, etc.).

## 2021-10-13

### Added

- Users can now change their name after validation with FranceConnect
- Permit embedding of videos from dreambroker in rich-text editor content.
- Possibility to create an Insights tag from selected filters in the Insights View screen

## 2021-10-12

### Added

- Added Serbian (Cyrillic) to platform

## 2021-10-11

### Added

- Insights View screen and visualization
- Users can now change their name after validation with FranceConnect

## 2021-10-06

### Fixed

- Issue with user deletion

### Added

- Initial blocked words lists for Luxembourgish and Italian.
- Added Luxembourgish translations.

## 2021-10-05

### Added

- Blocked words lists for Luxembourgish and Italian (which allows the profanity blocker feature).

### Changed

- Removed 'FAQ' and 'About' from the footer.
- Removed links to other pages at the bottom of the fixed and legal pages (Cookie policy, T&C, etc.)
- Removed the YES/NO short feedback form in the footer (as it wasn't working)

## 2021-10-01

### Fixed

- Typeform export from the platform shows the answers to all questions again.

## 2021-09-29

### Changed

- Insights Edit screen improvements
  - Added tooltip in the tags sidebar
  - Added quick delete action to category button in the categories sidebar
  - "Detect tags" button only shows if there are tags detected
  - "Reset tags" button is moved to a menu
  - Removed "add" button from input sidebar and improved select hover state
- Split 'Pages' tab in admin/settings into the 'Pages' and 'Policies' tabs. 'Pages' contains the about, FAQ and a11y statement pages, while 'Policies' contains the terms and conditions, privacy- and cookie policy. The 'Pages' tab will soon be replaced by a 'Navigation' tab with more customizability options as part of the upcoming nav-bar customization functionality. This is just a temporary in-between solution.

## 2021-09-24

### Added

- SmartSurvey integration

## 2021-09-22

### Changed

- Very short phases are now shown slightly bigger in the timeline, and projects with many phases will display the timeline correctly.

### Fixed

- Cookie popup can be closed again.

## 2021-09-21

### Added

- Permit embedding of videos from videotool.dk in rich-text editor content.

### Changed

- Project moderators have access to the 'Reporting' tab of the admin panel for their projects.

### Fixed

- The category columns in input `xlsx` exports (insights) are now ordered as presented in the application.

## 2021-09-14

### Changed

- Mobile navbar got redesigned. We now have a 'More' button in the default menu that opens up a full mobile menu.

## 2021-09-13

### Added

- Insights table export button. Adds the ability to export the inputs as xlsx for all categories or a selected one.

### Fixed

- Fixes issue where user name will sometimes appear as "undefined"

## 2021-09-06

### Added

- Keyboard navigation improvements for the Insights Edit view
- Added the internal machinery to support text network analyses in the end-to-end flow.

### Fixed

- '&' character now displays correctly in Idea description and Project preview description.
- Fixes user export with custom fields

## 2021-09-03

### Fixed

- Ghent now supports mapping 25 instead of 24 neighbourhouds

## 2021-09-02

### Fixed

- Setting DNS records when the host is changed.
- Smart group rules for participation in project, topic or idea status are now applied in one continuous SQL query.

### Changed

- The rule values for participation in project, topic or idea status, with predicates that are not a negation, are now represented as arrays of IDs in order to support specifying multiple projects, topics or idea statuses (the rule applies when satisfied for one of the values).

## 2021-09-01

### Fixed

- When voting is disabled, the reason is shown again

## 2021-08-31

### Added

- When signing up with another service (e.g. Google), the platform will now remember a prior language selection.

### Fixed

- Accessibility: voting buttons (thumbs) have a darker color when disabled. There's also more visual distinction between voting buttons on input cards when they are enabled and disabled.
- Accessibility: The default background color of the last "bubble" of the avatars showing on e.g. the landing page top banner is darker, so the contrast with its content (number of remaining users) is clearer.
- Accessibility: the text colors of the currently selected phase in a timeline project are darker to improve color contrast to meet WCAG 2.1 AA requirements.
- Accessibility: the status and topics on an input (idea) page are more distinctive compared to its background, meeting WCAG 2.1 AA criteria.
- Verification using Auth0 method no longer fails for everyone but the first user

## 2021-08-30

### Added

- New Insights module containing Insights end-to-end flow

## 2021-08-26

### Added

- Microsoft Forms integration

## 2021-08-20

### Fixed

- Survey options now appear as expected when creating a new survey project
- Adds a feature flag to disable user biographies from adminHQ

## 2021-08-18

### Added

- Added Italian to platform
- Support for a new verification method specifically for Ghent, which lets users verify using their rijksregisternummer
- Improved participatory budgeting:
  - Support for new virtual currencies (TOK: tokens, CRE: credits)
  - A minimum budget limit can be configured per project, forcing citizens to fill up their basket to some extent (or specify a specific basket amount when minimum and maximum budget are the same)
  - Copy improvements

## 2021-08-11

### Fixed

- When considering to remove a flag after updating content, all relevant attributes are re-evaluated.
- Issues with viewing notifications and marking them as read.

## 2021-08-09

### Fixed

- The preheader with a missing translation has been removed from user confirmation email

### Fixed

- When you sign up with Google, the platform will now automatically use the language of your profile whenever possible
- Fixed invalid SQL queries that were causing various issues throughout the platforms (Part I). (IN-510)

## 2021-08-05

### Added

- Added message logging to monitor tenant creation status (shown in admin HQ).

### Changed

- No default value for the lifecycle stage is prefilled, a value must be explicitly specified.
- Changing the lifecycle stage from/to demo is prohibited.
- Only tenant templates that apply without issues are released.
- On create validation for authors was replaced by publication context, to allow templates to successfully create content without authors.

## 2021-08-04

### Fixed

- Certain characters in Volunteer Cause titles prevented exporting lists of volunteers to Excel from admin/projects/.../volunteering view.
- Limit of 10 events under projects and in back office
- Events widget switch being shown in non-commercial plans

## 2021-07-30

### Added

- Configured dependabot for the frontend, a tool that helps keeping dependencies up to date.
- Added events overview page to navigation menu, which can be enabled or disabled.
- Added events widget to front page, which can be enabled or disabled (commercial feature).

## 2021-07-16

### Added

- Auto-detection of inappropriate content (in beta for certain languages). Flagged content can be inspected on the admin Activity page. The setting can be toggled in the General settings tab.

### Fixed

- On the admin activity page (/admin/moderation), items about proposals now correctly link to proposals (instead of to projects). Also, the copy of the links at the end of the item rows is now correct for different types of content (correct conjugation of 'this post', 'this project', etc. for all languages).

## 2021-07-14

### Added

- Project phases now have their own URLs, which makes it possible to link to a specific phase

### Fixed

- Blocked words for content that can contain HTML
- Searching users after sorting (e.g. by role)

## 2021-07-09

### Changed

- The admin Guide link goes to the support center now instead of to /admin/guide

## 2021-07-02

### Fixed

- Instances where the user name was "unknown author"

### Changed

- Removed the slogan from the homepage footer

## 2021-06-30

### Changed

- Users can no longer leave registration before confirming their account. This should prevent bugs relative to unconfirmed users navigating the platform.

## 2021-06-29

### Fixed

- Map: Fix for ideas that only have coordinates but no address not being shown on the map
- Map: Fix for 'click on the map to add your input' message wrongfully being shown when idea posting is not allowed
- Sign-up flow: Fix for bug that could cause the browser to freeze when the user tried to complete the custom fields step
- Project description: Fix for numbered and unnumbered lists being cut off
- Project Managers can now upload map layers.

### Changed

- Map: When an idea is selected that is hidden behind a cluster the map now zooms in to show that marker
- Map: Idea marker gets centered on map when clicked
- Map: Larger idea box on bigger desktop screens (width > 1440 pixels)
- Idea location: Display idea location in degrees (°) minutes (') seconds ('') when the idea only has coordinates but no address
- Sign-up flow: Show loading spinner when the user clicks on 'skip this step' in the sign-up custom fields step
- Image upload: The default max allowed file size for an image is now 10 Mb instead of 5 Mb

### Added

- 'Go back' button from project to project folder (if appropriate).

## 2021-06-22

### Changed

- Project managers that are assigned to a project and/or its input now lose those assignments when losing project management rights over that project.

### Fixed

- Input manager side modal scroll.

## 2021-06-18

### Fixed

- Privacy policy now opens in new tab.
- Landing page custom section now uses theme colors.
- Buttons and links in project description now open internal links in the same tab, and external links in a new tab.

## 2021-06-16

### Fixed

- Project moderators can no longer see draft projects they don't moderate in the project listing.
- The content and subject of the emails used to share an input (idea/issue/option/contribution/...) do now include the correct input title and URL.
- Sharing new ideas on Facebook goes faster
- Manual campaigns now have the layout content in all available languages.

## 2021-06-11

### Fixed

- Facebook button no longer shows when not configured.

## 2021-06-10

### Fixed

- Creating invites on a platform with many heavy custom registration fields is no longer unworkably slow

## 2021-06-09

### Added

- New citizen-facing map view

## 2021-06-08

### Fixed

- Ordering by ideas by trending is now working.
- Ordering by ideas votes in the input manager is now working.

## 2021-06-07

### Added

- Qualtrics surveys integration.

### Changed

- Project Events are now ordered chronologically from latest to soonest.

### Fixed

- Visibility Labels in the admin projects list are now visible.
- Tagged ideas export is fixed.
- Updating an idea in one locale does not overwrite other locales anymore

## 2021-05-28

### Fixed

- Project Events are now ordered chronologically from soonest to latest.

## 2021-05-27

### Fixed

- Project access rights management are now visible again.

## 2021-05-21

### Added

- Profanity blocker: when posting comments, input, proposals that contain profane words, posting will not be possible and a warning will be shown.

## 2021-05-20

### Fixed

- Excel exports of ideas without author

## 2021-05-19

### Added

- Support for Auth0 as a verification method

## 2021-05-18

### Fixed

- Active users no longer need confirmation

## 2021-05-14

### Fixed

- Fixed an issue causing already registered users to be prompted with the post-registration welcome screen.

## 2021-05-11

### Added

- Added polls to the reporting section of the dashboards

## 2021-05-10

### Changed

- Invited or verified users no longer require confirmation.

## 2021-05-07

### Fixed

- Spreasheet exports throughout the platform are improved.

### Added

- City Admins can now assign any user as the author of an idea when creating or updating.
- Email confirmation now happens in survey and signup page sign up forms.

## 2021-05-06

### Fixed

- Idea export to excel is no longer limited to 250 ideas.

## 2021-05-04

### Fixed

- Fixed issues causing email campaigns not to be sent.

## 2021-05-03

### Changed

- Users are now prompted to confirm their account after creating it, by receiving a confirmation code in their email address.

### Added

- SurveyXact Integration.

## 2021-05-01

### Added

- New module to plug email confirmation to users.

## 2021-04-29

### Fixed

- Editing the banner header in Admin > Settings > General, doesn't cause the other header fields to be cleared anymore

## 2021-04-22

### Fixed

- After the project title error appears, it disappears again after you start correcting the error

## 2021-03-31

### Fixed

- Customizable Banner Fields no longer get emptied/reset when changing another.

### Added

- When a client-side validation error happens for the project title in the admin, there will be an error next to the submit button in addition to the error message next to the input field.

## 2021-03-25

### Fixed

- The input fields for multiple locales provides an error messages when there's an error for at least one of the languages.

## 2021-03-23

### Fixed

- Fix for broken sign-up flow when signing-up through social sign-on

## 2021-03-19

### Fixed

- Admin>Dashboard>Users tab is no longer hidden for admins that manage projects.
- The password input no longer shows the password when hitting ENTER.
- Admin > Settings displays the tabs again

### Changed

- Empty folders are now shown in the landing page, navbar, projects page and sitemap.
- The sitemap no longer shows all projects and folder under each folder.
- Images added to folder descriptions are now compressed, reducing load times in project and folder pages.

### Added

- Allows for sending front-end events to our self-hosted matomo analytics tool

## 2021-03-16

### Changed

- Automatic tagging is functional for all clusters, and enabled for all premium customers

### Added

- Matomo is enabled for all platforms, tracking page views and front-end events (no workshops or back-end events yet)

## 2021-03-11

### Changed

- Tenants are now ordered alphabetically in AdminHQ
- Serbian (Latin) is now a language option.

## 2021-03-10

### Added

- CitizenLab admins can now change the link to the accessibility statement via AdminHQ.
- "Reply-to" field in emails from campaigns can be customized for each platform
- Customizable minimal required password length for each platform

## 2021-03-09

### Fixed

- Fixed a crash that would occur when tring to add tags to an idea

## 2021-03-08

### Fixed

- Phase pages now display the correct count of ideas (not retroactive - will only affect phases modified from today onwards).

## 2021-03-05

### Changed

- Changed the default style of the map
- Proposals/Initiatives are now sorted by most recent by default

### Added

- Custom maps (Project settings > Map): Admins now have the capability to customize the map shown inside of a project. They can do so by uploading geoJson files as layers on the map, and customizing those layers through the back-office UI (e.g. changing colors, marker icons, tooltip text, sort order, map legend, default zoom level, default center point).

### Fixed

- Fixed a crash that could potentially occur when opening an idea page and afterwards going back to the project page

## 2021-03-04

### Added

- In the admin (Settings > Registration tab), admins can now directly set the helper texts on top of the sign-up form (both for step 1 and 2).
- The admin Settings > Homepage and style tab has two new fields: one to allow customization for copy of the banner signed-in users see (on the landing page) and one to set the copy that's shown underneath this banner and above the projects/folders (also on the landing page).
- Copy to clarify sign up/log in possibilities with phone number

### Changed

- The admin Settings > Homepage and style tab has undergone copy improvements and has been rearranged
- The FranceConnect button to login, signup or verify your account now displays the messages required by the vendor.
- Updated the look of the FranceConnect button to login, signup or verify your account to feature the latests changes required by the vendor.

### Fixed

- Downvote button (thumbs down) on input card is displayed for archived projects

## 2021-03-03

### Added

- Users are now notified in app and via email when they're assigned as folder administrators.

## 2021-03-02

### Fixed

- Don't show empty space inside of the idea card when no avatar is present

### Added

- Maori as languages option

### Changed

- Improved layout of project event listings on mobile devices

## 2021-02-26

### Fixed

- France Connect button hover state now complies with the vendor's guidelines.

## 2021-02-24

### Fixed

- The project page no longer shows an eternal spinner when the user has no access to see the project

## 2021-02-18

### Added

- The password fields show an error when the password is too short
- The password fields have a 'show password' button to let people check their password while typing
- The password fields have a strength checker with appropriate informative message on how to increase the strength
- France Connect as a verification method.

### Fixed

- Notifications for started phases are no longer triggered for unpublished projects and folders.

## 2021-02-17

### Changed

- All input fields for multiple locales now use the components with locale switchers, resulting in a cleaner and more compact UI.
- Copy improvements

## 2021-02-12

### Fixed

- Fixed Azure AD login for some Azure setups (Schagen)

### Changed

- When searching for an idea, the search operation no longer searches on the author's name. This was causing severe performance issues and slowness of the paltforms.

## 2021-02-10

### Added

- Automatic tagging

## 2021-02-08

### Fixed

- Fixed a bug preventing registration fields and poll questions from reordering correctly.
- Fixed a bug causing errors in new platforms.

## 2021-02-04

### Fixed

- Fixed a bug causing the projects list in the navbar and projects page to display projects outside of folders when they're contained within them.

## 2021-01-29

### Added

- Ability to redirect URLs through AdminHQ
- Accessibility statement link in the footer

### Fixed

- Fixed issue affecting project managers that blocked access to their managed projects, when these are placed inside a folder.

## 2021-01-28

### Fixed

- A bug in Admin project edit page that did not allow a user to Go Back to the projects list after switching tabs
- Scrolling on the admin users page

## 2021-01-26

### Added

- Folder admin rights. Folder admins or 'managers' can be assigned per folder. They can create projects inside folders they have rights for, and moderate/change the folder and all projects that are inside.
- The 'from' and 'reply-to' emails can be customized by cluster (by our developers, not in Admin HQ). E.g. Benelux notification emails could be sent out by notifications@citizenlab.eu, US emails could be sent out by notifications@citizenlab.us etc., as long as those emails are owned by us. We can choose any email for "reply-to", so also email addresses we don't own. This means "reply-to" could potentially be configured to be an email address of the city, e.g. support@leuven.be. It is currently not possible to customize the reply-to (except for manual campaigns) and from fields for individual tenants.
- When a survey requires the user to be signed-in, we now show the sign in/up form directly on the page when not logged in (instead of the green infobox with a link to the sign-up popup)

### Fixed

- The 'reply-to' field of our emails showed up twice in recipient's email clients, now only once.

### Changed

- Added the recipient first and last name to the 'to' email field in their email client, so not only their email adress is shown.
- The links in the footer can now expand to multiple lines, and therefore accomodate more items (e.g. soon the addition of a link to the accesibility statement)

## 2021-01-21

### Added

- Added right-to-left rendering to emails

## 2021-01-18

### Fixed

- Access rights tab for participatory budget projects
- Admin moderation page access

## 2021-01-15

### Changed

- Copy improvements across different languages

## 2021-01-14

### Added

- Ability to customize the input term for a project

### Changed

- The word 'idea' was removed from as many places as possible from the platform, replaced with more generic copy.

## 2021-01-13

### Changed

- Idea cards redesign
- Project folder page redesign
- Project folders now have a single folder card image instead of 5 folder images in the admin settings
- By default 24 instead of 12 ideas or shown now on the project page

## 2020-12-17

### Fixed

- When creating a project from a template, only templates that are supported by the tenant's locale will show up
- Fixed several layout, interaction and data issues in the manual tagging feature of the Admin Processing page, making it ready for external use.
- Fixed project managers access of the Admin Processing page.

### Added

- Admin activity feed access for project managers
- Added empty state to processing list when no project is selected
- Keyboard shortcut tooltip for navigation buttons of the Admin Processing page

### Changed

- Reduced spacing in sidebar menu, allowing for more items to be displayed
- Style changes on the Admin Processing page

## 2020-12-08

### Fixed

- Issues with password reset and invitation emails
- No more idea duplicates showing up on idea overview pages
- Images no longer disappear from a body of an idea, or description of a project on phase, if placed at the bottom.

### Changed

- Increased color contrast of inactive timeline phases text to meet accesibility standard
- Increased color contrast of event card left-hand event dates to meet accesibility standard
- Increased color contrast of List/Map toggle component to meet accesibility standard

### Added

- Ability to tag ideas manually and automatically in the admin.

## 2020-12-02

### Changed

- By default the last active phase instead of the last phase is now selected when a timeline project has no active phase

### Fixed

- The empty white popup box won't pop up anymore after clicking the map view in non-ideation phases.
- Styling mistakes in the idea page voting and participatory budget boxes.
- The tooltip shown when hovering over a disabled idea posting button in the project page sticky top bar is no longer partially hidden

## 2020-12-01

### Changed

- Ideas are now still editable when idea posting is disabled for a project.

## 2020-11-30

### Added

- Ability to create new and edit existing idea statuses

### Fixed

- The page no longer refreshes when accepting the cookie policy

### Changed

- Segment is no longer used to connect other tools, instead following tools are integrated natively
  - Google Analytics
  - Google Tag Manager
  - Intercom
  - Satismeter
  - Segment, disabled by default
- Error messages for invitations, logins and password resets are now clearer.

## 2020-11-27

### Fixed

- Social authentication with Google when the user has no avatar.

### Changed

- Random user demographics on project copy.

## 2020-11-26

### Added

- Some specific copy for Vitry-sur-Seine

## 2020-11-25

### Fixed

- Sections with extra padding or funky widths in Admin were returned to normal
- Added missing copy from previous release
- Copy improvements in French

### Changed

- Proposal and idea descriptions now require 30 characters instead of the previous 500

## 2020-11-23

### Added

- Some specific copy for Sterling Council

### Fixed

- The Admin UI is no longer exposed to regular (and unauthenticated) users
- Clicking the toggle button of a custom registration field (in Admin > Settings > Registration fields) no longer duplicated the row
- Buttons added in the WYSIWYG editor now have the correct color when hovered
- The cookie policy and accessibility statement are not editable anymore from Admin > Settings > Pages

### Changed

**Project page:**

- Show all events at bottom of page instead of only upcoming events
- Reduced padding of sticky top bar
- Only show sticky top bar when an action button (e.g. 'Post an idea') is present, and you've scrolled past it.

**Project page right-hand sidebar:**

- Show 'See the ideas' button when the project has ended and the last phase was an ideation phase
- Show 'X ideas in the final phase' when the project has ended and the last phase was an ideation phase
- 'X phases' is now clickable and scrolls to the timeline when clicked
- 'X upcoming events' changed to 'X events', and event count now counts all events, not only upcoming events

**Admin project configuration page:**

- Replaced 'Project images' upload widget in back-office (Project > General) with 'Project card image', reduced the max count from 5 to 1 and updated the corresponding tooltip with new recommended image dimensions

**Idea page:**

- The map modal now shows address on top of the map when opened
- Share button copy change from "share idea" to "share"
- Right-hand sidebar is sticky now when its height allows it (= when the viewport is taller than the sidebar)
- Comment box now has an animation when it expands
- Adjusted scroll-to position when pressing 'Add a comment' to make sure the comment box is always fully visible in the viewport.

**Other:**

- Adjusted FileDisplay (downloadable files for a project or idea) link style to show underline by default, and increased contrast of hover color
- Reduced width of DateTimePicker, and always show arrows for time input

## 2020-11-20 (2)

### Fixed

- The project header image is screen reader friendly.
- The similar ideas feature doesn't make backend requests anymore when it's not enabled.

### Changed

- Areas are requested with a max. of 500 now, so more areas are visible in e.g. the admin dashboard.

## 2020-11-18

### Added

- Archived project folder cards on the homepage will now have an "Archived" label, the same way archived projects do\
- Improved support for right-to-left layout
- Experimental processing feature that allows admins and project managers to automatically assign tags to a set of ideas.

### Fixed

- Projects without idea sorting methods are no longer invalid.
- Surveys tab now shows for projects with survey phases.

### Changed

- Moved welcome email from cl2-emails to cl2-back

## 2020-11-16

### Added

- Admins can now select the default sort order for ideas in ideation and participatory budgeting projects, per project

### Changed

- The default sort order of ideas is now "Trending" instead of "Random" for every project if left unchanged
- Improved sign in/up loading speed
- Removed link to survey in the project page sidebar when not logged in. Instead it will show plain none-clickable text (e.g. '1 survey')

### Fixed

- Custom project slugs can now contain alphanumeric Arabic characters
- Project Topics table now updates if a topic is deleted or reordered.
- Empty lines with formatting (like bold or italic) in a Quill editor are now removed if not used as paragraphs.

## 2020-11-10

### Added

#### Integration of trial management into AdminHQ

- The lifecycle of the trials created from AdminHQ and from the website has been unified.
- After 14 days, a trial platform goes to Purgatory (`expired_trial`) and is no longer accessible. Fourteen days later, the expired trial will be removed altogether (at this point, there is no way back).
- The end date of a trial can be modified in AdminHQ (> Edit tenant > Internal tab).

## 2020-11-06

### Added

- Social sharing via WhatsApp
- Ability to edit the project URL
- Fragment to embed a form directly into the new proposal page, for regular users only

### Fixed

- The project about section is visibile in mobile view again
- Maps will no longer overflow on page resizes

## 2020-11-05

### Added

- Reordering of and cleaner interface for managing custom registration field options
- An 'add proposal' button in the proposals admin
- Fragment to user profile page to manage party membership settings (CD&V)
- "User not found" message when visiting a profile for a user that was deleted or could not be found

### Changed

- Proposal title max. length error message
- Moved delete functionality for projects and project folders to the admin overview

### Fixed

- The automatic scroll to the survey on survey project page

## 2020-11-03

### Fixed

- Fixed broken date picker for phase start and end date

## 2020-10-30

### Added

- Initial Right to left layout for Arabic language
- Idea description WYSIWYG editor now supports adding images and/or buttons

## 2020-10-27

### Added

- Support for Arabic

## 2020-10-22

### Added

- Project edit button on project page for admins/project manager
- Copy for Sterling Council

### Fixed

- Links will open in a new tab or stay on the same page depending on their context. Links to places on the platform will open on the same page, unless it breaks the flow (i.e. going to the T&C policy while signing up). Otherwise, they will open in a new tab.

### Changed

- In the project management rights no ambiguous 'no options' message will be shown anymore when you place your cursor in the search field

## 2020-10-16

### Added

- Ability to reorder geographic areas

### Fixed

- Stretched images in 'avatar bubbles'
- Input fields where other people can be @mentioned don't grow too wide anymore
- Linebar charts overlapping elements in the admin dashboard

## 2020-10-14

### Changed

- Project page redesign

## 2020-10-09

### Added

- Map configuration tool in AdminHQ (to configure maps and layers at the project level).

## 2020-10-08

### Added

- Project reports

### Changed

- Small styling fixes
- Smart group support multiple area codes
- Layout refinements for the new idea page
- More compact idea/proposal comment input
- Proposal 'how does it work' redesign

## 2020-10-01

### Changed

- Idea page redesign

## 2020-09-25

### Fixed

- The "Go to platform" button in custom email campaigns now works in Norwegian

### Added

- Granular permissions for proposals
- Possibility to restrict survey access to registered users only
- Logging project published events

### Changed

- Replaced `posting_enabled` in the proposal settings by the posting proposal granular permission
- Granular permissions are always granted to admins

## 2020-09-22

### Added

- Accessibility statement

## 2020-09-17

### Added

- Support for checkbox, number and (free) text values when initializing custom fields through excel invites.

### Changed

- Copy update for German, Romanian, Spanish (CL), and French (BE).

## 2020-09-15

### Added

- Support Enalyzer as a new survey provider
- Registration fields can now be hidden, meaning the user can't see or change them, typically controlled by an outside integration. They can still be used in smart groups.
- Registration fields can now be pre-populated using the invites excel

## 2020-09-08

### Fixed

- Custom buttons (e.g. in project descriptions) have correct styling in Safari.
- Horizontal bar chart overflow in Admin > Dashboard > Users tab
- User graphs for registration fields that are not used are not shown anymore in Admin > Dashboard > Users tab

### Added

- Pricing plan feature flags for smart groups and project access rights

## 2020-09-01

### Fixed

- IE11 no longer gives an error on places that use the intersection observer: project cards, most images, ...

### Added

- New platform setting: 'Abbreviated user names'. When enabled, user names are shown on the platform as first name + initial of last name (Jane D. instead of Jane Doe). This setting is intended for new platforms only. Once this options has been enabled, you MUST NOT change it back.
- You can now export all charts in the admin dashboard as xlsx or svg.
- Translation improvements (email nl...)

### Changed

- The about us (CitizenLab) section has been removed from the cookie policy

## 2020-08-27

### Added

- Support for rich text in field descriptions in the idea form.
- New "Proposed Budget" field in the idea form.

### Changed

- Passwords are checked against a list of common passwords before validation.
- Improving the security around xlsx exports (escaping formulas, enforcing access restrictions, etc.)
- Adding request throttling (rate-limiting) rules.
- Improving the consistency of the focus style.

## 2020-07-30

### Added

- Pricing plans in AdminHQ (Pricing plan limitations are not enforced).
- Showing the number of deviations from the pricing plan defaults in the tenant listing of AdminHQ.

### Changed

- Tidying up the form for creating new tenants in AdminHQ (removing unused features, adding titles and descriptions, reordering features, adding new feature flags, removing fields for non-relevant locales).

## 2020-07-10

### Added

- Project topics

### Changed

- Userid instead of email is used for hidden field in surveys (Leiden)
- New projects have 'draft' status by default

### Fixed

- Topics filter in ideas overview works again

## 2020-07-09 - Workshops

### Fixed

- Speps are scrollable

### Added

- Ability to export the inputs as an exel sheet
- Polish translations
- Portugese (pt-BR) translations

## 2020-06-26

### Fixed

- No longer possible to invite a project manager without selecting a project
- The button on the homepage now also respects the 'disable posting' setting in proposals
- Using project copy or a tenant template that contains a draft initiative no longer fails

### Added

- Romanian

## 2020-06-19

### Fixed

- Polish characters not being rendered correctly

### Added

- Back-office toggle to turn on/off the ability to add new proposals to the platform

## 2020-06-17

### Fixed

- It's no longer needed to manually refresh after deleting your account for a consistent UI
- It's no longer needed to manually refresh after using the admin toggle in the user overview
- The sign-in/up flow now correctly asks the user to verify if the smart group has other rules besides verification
-

demo`is no longer an available option for`organization_type` in admin HQ

- An error is shown when saving a typeform URL with `?email=xxxx` in the URL, which prevented emails to be linked to survey results
- On mobile, the info container in the proposal info page now has the right width
- A general issue with storing cookies if fixed, noticable by missing data in GA, Intercom not showing and the cookie consent repeatedly appearing
- Accessibility fix for the search field
- The `signup_helper_text` setting in admin HQ is again displayed in step 1 of the sign up flow

### Added

- There's a new field in admin HQ to configure custom copy in step 2 of the sign up flow called `custom_fields_signup_helper_text`
- `workshops` can be turned on/off in admin HQ, displayed as a new page in the admin interface

### Changed

- The copy for `project moderator` has changed to `project manager` everywhere
- The info image in the proposals header has changed

## 2020-06-03

### Fixed

- Maps with markers don't lose their center/zoom settings anymore
- English placeholders in idea form are gone for Spanish platforms

## 2020-05-26

### Changed

- Lots of small UI improvements throughout the platform
- Completely overhauled sign up/in flow:
  - Improved UI
  - Opens in a modal on top of existing page
  - Opens when an unauthenticaed user tries to perform an action that requires authentication (e.g. voting)
  - Automatically executes certain actions (e.g. voting) after the sign in/up flow has been completed (note: does not work for social sign-on, only email/password sign-on)
  - Includes a verification step in the sign up flow when the action requires it (e.g. voting is only allowed for verified users)

## 2020-05-20

### Fixed

- Budget field is shown again in idea form for participatory budget projects

## 2020-05-14

### Added

- Idea configurability: disabling/requiring certain fields in the idea form
- The footer has our new logo

### Changed

- Admins will receive a warning and need to confirm before sending a custom email to all users
- A survey project link in the top navigation will link to /info instead of to /survey

## 2020-04-29

### Fixed

- Folders are again shown in the navbar
- Adding an image to the description text now works when creating a project or a phase

### Added

- Support for Polish, Hungarian and Greenlandic

## 2020-04-23

### Fixed

- Long timeline phase names show properly

### Changed

- Redirect to project settings after creating the project
- Links to projects in the navigation menu link to the timeline for timeline projects

## 2020-04-21

### Fixed

- Fixed overlapping issue with idea vote bar on mobile
- Fixed an issue where images were used for which the filename contained special characters

### Added

- The overview (moderation) in the admin now has filters
  - Seen/not seen
  - Type: Comment/Idea/Proposal
  - Project
  - Search
- The idea xlsx export contains extra columns on location, number of comments and number of attachments

### Changed

- The permissions tab in the project settings has reordered content, to be more logical
- In German, the formal 'Sie' form has been replaced with the informal 'Du' form

## 2020-03-31

### Fixed

- Signing up with keyboard keys (Firefox)
- Composing manual emails with text images
- Exporting sheet of volunteers with long cause titles

### Added

- Folder attachments
- Publication status for folders

### Changed

- Show folder projects within admin project page

## 2020-03-20

### Added

- Volunteering as a new participation method

## 2020-03-16

### Fixed

- The project templates in the admin load again

## 2020-03-13

### Fixed

- The folder header image is not overly compressed when making changes to the folder settings
- The loading spinner on the idea page is centered

### Added

- Add images to folders, shown in cards.

### Changed

- Admins can now comment on ideas.

## 2020-03-10

### Fixed

- Fixed consent banner popping up every time you log in as admin
- Fixed back-office initiative status change 'Use latest official updates' radio button not working
- Fixed broken copy in Initiative page right-hand widget

### Added

- Add tooltip explaining what the city will do when the voting threshold is reached for a successful initiative
- Added verification step to the signup flow
- New continuous flow from vote button clicked to vote casted for unauthenticated, unverified users (click vote button -> account creation -> verification -> optional/required custom signup fields -> programmatically cast vote -> successfully voted message appears)
- The rich text editor in the admin now supports buttons

### Changed

- Admin HQ: new and improved list of timezones

## 2020-03-05

### Fixed

- Signup step 2 can no longer be skipped when there are required fields
- Correct tooltip link for support article on invitations
- Correct error messages when not filling in start/end date of a phase

### Added

- Setting to disable downvoting in a phase/project, feature flagged
- When a non-logged in visitor tries to vote on an idea that requires verification, the verification modal automatically appears after registering

## 2020-02-24

### Fixed

- Initiative image not found errors
- Templates generator out of disk space

### Added

- Folders i1
  - When enabled, an admin can create, edit, delete folders and move projects into and out of folders
  - Folders show in the project lists and can be ordered within projects

### Changed

- Initiative explanatory texts show on mobile views
- Existing platforms have a moderator@citizenlab.co admin user with a strong password in LastPass
- In the admin section, projects are no longer presented by publication status (Folders i1)

## 2020-02-19

### Fixed

- Loading more comments on the user profile page works again
- Accessibility improvements
- Adding an image no longer pops up the file dialog twice
- Changed to dedicated IP in mailgun to improve general deliverability of emails

### Added

- Improvements to the PB UI to make sure users confirm their basket at the end
- Ideation configurability i1
  - The idea form can be customized, on a project level, to display custom description texts for every field
- People filling out a poll are now included in the 'participated in' smart group rules
- Make me admin section in Admin HQ

### Changed

- When a platform no longer is available at a url, the application redirects to the CitizenLab website
- New platforms automatically get a moderator@citizenlab.co admin user with a strong password in LastPass

## 2020-01-29

### Fixed

- Rich text editor no longer allows non-video iframe content
- Smart groups that refer to a deleted project now get cleaned up when deleting a project
- All cookie consent buttons are now reachable on IE11
- More accessibility fixes
- The organization name is no longer missing in the password reset email

### Added

- CSAM verification
  - Users can authenticate and verify using BeID or itsme
  - User properties controlled by a verification method are locked in the user profile
  - Base layer of support for other similar verification methods in the future
- The order of project templates can now be changed in Templates HQ

### Changed

- Project templates overview no longer shows the filters

## 2020-01-17

### Fixed

- Further accesibility improvements:
  - Screen reader improvement for translations
  - Some color contrast improvements

### Added

- A hidden topics manager available at https://myfavouriteplatform.citizenlab.co/admin/topics

## 2020-01-15

### Fixed

- In the admin, the project title is now always displayed when editing a project
- Further accesibility improvements:
  - Site map improvements (navigation, clearer for screen readers)
  - Improved colors in several places for users with sight disability
  - Improved HTML to better inform screen reader users
  - Added keyboard functionality of password recovery
  - Improved forms (easier to use for users with motoric disabilities, better and more consistent validation, tips and tricks on mobile initiative form)
  - Improvements for screen reader in different languages (language picker, comment translations)
  - Added title (visible in your tab) for user settings page
  - Improved screen reader experience for comment posting, deleting, upvoting and idea voting

### Added

- The email notification settings on the user profile are now grouped in categories
- Unsubscribing through an email link now works without having to sign in first

### Changed

- The idea manager now shows all ideas by default, instead of filtered by the current user as assignee

## 2020-01-07

### Added

- Go to idea manager when clicking 'idea assigned to you' notification
- 2th iteration of the new admin moderation feature:
  - Not viewed/Viewed filtering
  - The ability to select one or more items and mark them as viewed/not viewed
  - 'Belongs to' table column, which shows the context that a piece of content belongs to (e.g. the idea and project that a comment belongs to)
  - 'Read more' expand mechanism for longer pieces of content
  - Language selector for multilingual content
  - 'Go to' link that will open a new tab and navigate you to the idea/iniative/comment that was posted

### Changed

- Improve layout (and more specifically width) of idea/iniatiatve forms on mobile
- Separate checkboxes for privacy policy and cookie policy
- Make the emails opt-in at registration

### Fixed

- Fix for unreadable password reset error message on Firefox
- Fix for project granular permission radio buttons not working

## 2019-12-12

### Added

- Polls now support questions for which a user can check multiple options, with a configurable maximum
- It's now possible to make a poll anonymous, which hides the user from the response excel export
- New verification method `id_card_lookup`, which supports the generic flow of verifying a user using a predined list of ID card numbers.
  - The copy can be configured in Admin HQ
  - The id cards CSV can be uploaded through Admin HQ

## 2019-12-11

### Added

- Admin moderation iteration 1 (feature flagged, turned on for a selected number of test clients)
- New verification onboarding campaign

### Changed

- Improved timeline composer
- Wysiwyg accessibility improvement

### Fixed

- English notifications when you have French as your language

## 2019-12-06

### Fixed

- Accessibility improvements:
  - Polls
  - Idea/initiative filter boxes
- Uploading a file in admin project page now shows the loading spinner when in progress
- Fixed English copy in notifications when other language selected
- Fixed project copy in Admin HQ not being saved

## 2019-12-05

### Fixed

- Small popups (popovers) no longer go off-screen on smaller screens
- Tooltips are no longer occluded by the checkbox in the idea manager
- The info icon on the initiatives voting box has improved alignment
- Project templates now display when there's only `en` is configured as a tenant locale
- When changing the lifecycle stage of a tenant, the update is now sent right away to segment
- When users accept an inivitation and are in a group, the group count is correctly updated
- Dropdowns in the registration flow can again support empty values
- Accessibility:
  - Various color changes to improve color contrasts
  - Color warning when picking too low contrast
  - Improvements to radio buttons, checkboxes, links and buttons for keyboard accessibility
  - Default built-in pages for new tenants have a better hierarchy for screen readers
- User posted an idea/initiative notification for admins will be in the correct language

## 2019-11-25

### Changed

- Updated translations
- Area filter not shown when no areas are configured
- Overall accessibility improvements for screen readers
- Improved accessibility of the select component, radio button, image upload and tooltip

### Fixed

- When adding a vote that triggers the voting limit on a project/phase, the other idea cards now automatically get updated with disabled vote buttons
- Fix for mobile bottom menu not being clickable when idea page was opened
- Navigating directly between projects via the menu no longer results in faulty idea card collections
- Display toggle (map or list view) of idea and initiative cards works again

## 2019-11-19

### Added

- New ideation project/phase setting called 'Idea location', which enables or disabled the ability to add a location to an idea and show the ideas on a map

### Changed

- Improved accessibility of the image upload component
- COW tooltipy copy
- Sharing modal layout improvement

### Fixed

- Checkboxes have unique ids to correctly identify their corresponding label, which improves screen reader friendliness when you have multiple checkboxes on one page.
- Avatar layout is back to the previous, smaller version

## 2019-11-15

### Fixed

- Fix for 'Click on map to add an idea' functionality not working
- Fix for notifications not showing

## 2019-11-12

### Fixed

- An email with subject `hihi` is no longer sent to admins that had their invite accepted
- Whe clicking the delete button in the file uploader, the page no longer refreshes
- Project templates no longer show with empty copy when the language is missing
- The countdown timer on initiatives now shows the correct value for days
- The radio buttons in the cookie manager are clickable again
- Changing the host of a tenant no longer breaks images embedded in texts
- It's possible again to unassign an idea in the idea manager
- The popup for adding a video or link URL is no longer invisible or unusable in some situations
- Uploading files is no longer failing for various filetypes we want to support
- Keyboard accessibility for modals

### Added

- ID Verification iteration 1
  - Users can verify their account by entering their ID card numbers (currently Chile only)
  - Verification is feature flagged and off by default
  - Smart groups can include the criterium 'is verified'
  - Users are prompted to verify their account when taking an actions that requires verification
- Total population for a tenant can now be entered in Admin HQ
- It's now possible to configure the word used for areas towards citizens from the areas admin
- Improvements to accessibility:
  - Idea and initiative forms: clearer for screen readers, keyboard accessibility, and more accessible input fields
  - Nav bar: clearer for screen readers and improved keyboard navigation
  - Project navigation and phases: clearer for screen readers
  - Sign-in, password reset and recovery pages: labeling of the input fields, clearer for screen readers
  - Participatory budgeting: clearer for screen readers

### Changed

- The organization name is now the default author in an official update

## 2019-10-22

### Fixed

- The sharing title on the idea page is now vertically aligned
- Improvements to the 'bad gateway' message sometimes affecting social sharing
- The map and markers are again visible in the admin dashboard
- First round of accessibility fixes and improvements
  - Dynamics of certain interactions are picked up by screen readers (PB, voting, ...)
  - Overall clarity for screen readers has improved
  - Improvements to information structure: HTML structure, W3C errors, head element with correct titles
  - Keyboard accessibility has generally improved: sign-up problems, login links, PB assignment, ...

### Added

- Initiatives iteration 3
  - Automatic status changes on threshold reached or time expired
  - When updating the status, official feedback needs to be provided simultaneously
  - Users receive emails and notifications related to (their) initiative
  - Initiatives support images in their body text
- Project templates
  - Admins can now create projects starting from a template
  - Templates contain images, a description and a timeline and let admin filter them by tags
  - Admins can share template descriptions with a publically accessible link
- It's now possible to configure the banner overlay color from the customize settings
- A custom email campaign now contains a CTA button by default

### Changed

- Complete copy overhaul of all emails

## 2019-10-03

### Fixed

- PB phase now has a basket button in the project navbar
- The datepicker in the timeline admin now works in IE11

### Changed

- For fragments (small pieces of UI that can be overridden per tenant) to work, they need to be enabled individually in admin HQ.

## 2019-09-25

### Fixed

- It's again possible to change a ideation/PB phase to something else when it contains no ideas
- Older browsers no longer crash when scrolling through comments (intersection observer error)
- Pagination controls are now correctly shown when there's multiple pages of users in the users manager
- The user count of groups in the users manager no longer includes invitees and matches the data shown
- Transition of timeline phases now happen at midnight, properly respecting the tenant timezone
- When looking at the map of an idea or initiative, the map marker is visible again
- The initiatives overview pages now uses the correct header and text colors
- The vote control on an initiative is no longer invisible on a tablet screen size
- The idea page in a budgeting context now shows the idea's budget
- The assign button on an idea card in a budgeting context behaves as expected when not logged in
- Project copy in Admin HQ that includes comments no longer fails
- Changing granular permissions by project moderator no longer fails

### Added

- Polling is now supported as a new participation method in a continuous project or a phase
  - A poll consists of multiple question with predefined answers
  - Users can only submit a poll once
  - Taking a poll can be restricted to certain groups, using granular permissions
  - The poll results can be exported to excel from the project settings
- It's now possible to disable Google Analytics, Google Tag Manager, Facebook Pixel and AdWords for specific tenants through Admin HQ

### Changed

- Large amount of copy improvements throughout to improve consistency and experience
- The ideas overview page is no longer enabled by default for new tenants
- The built-in 'Open idea project' can now be deleted in the project admin

## 2019-08-30

### Fixed

- The map preview box no longer overflows on mobile devices
- You're now correctly directed back to the idea/initiatives page after signing in/up through commenting

### Changed

- The height of the rich text editor is now limited to your screen height, to limit the scrolling when applying styles

## 2019-08-29

### Fixed

- Uploaded animated gifs are no longer displayed with weird artifacts
- Features that depend on NLP are less likely to be missing some parts of the data

### Added

- Citizen initiatives
  - Citizens can post view and post initiatives
  - Admins can manage initiatives, similar to how they manage ideas
  - Current limitation to be aware of, coming very soon:
    - No emails and notifications related to initiatives yet
    - No automated status changes when an initiative reaches enough votes or expires yet

## 2019-08-09

### Fixed

- Fixed a bug that sometimes prevented voting on comments
- When editing a comment, a mention in the comment no longer shows up as html
- In the dashboard, the domicile value 'outside' is now properly translated
- Some fixes were made to improve loading of the dashboard map with data edge cases
- Deleting a phase now still works when users that reveived notifications about the phase have deleted their account
- New releases should no longer require a hard refresh, avoiding landing page crashing issues we had

### Added

- File input on the idea form now works on mobile, if the device supports it

## 2019-07-26

### Fixed

- The project moderator email and notification now link to the admin idea manager instead of citizen side
- The widget no longer shows the `Multiloc`, but the real idea titles for some platforms

### Added

- Speed improvements to data requests to the backend throughout the whole paltform
- Changing the participation method from ideation to information/survey when there are ideas present is now prevented by the UI
- It's now possible to manually reorder archived projects
- There's new in-platform notifications for a status change on an idea you commented or voted on

## 2019-07-18

### Fixed

- It's no longer possible to change the participation method to information or survey if a phase/project already contains ideas
- The 'Share your idea modal' is now properly centered
- It's no longer possible to send out a manual email campaign when the author is not properly defined
- Invite emails are being sent out again
- Imported ideas no longer cause incomplete pages of idea cards
- Invited users who did not accept yet no longer receive any automated digest emails

## 2019-07-08

### Fixed

- When changing images like the project header, it's no longer needed to refresh to see the result
- The comments now display with a shorter date format to work better on smaller screens
- The code snippet from the widget will now work in some website that are strict on valid html
- The number of days in the assignee digest email is no longer 'null'
- The project preview description input is displayed again in the projects admin
- The idea status is no longer hidden when no vote buttons are displayed on the idea page
- Duplicate idea cards no longer appear when loading new pages

### Added

- Performance optimizations on the initial loading of the platform
- Performance optimizations on loading new pages of ideas and projects
- Newly uploaded images are automatically optimized to be smaller in filesize and load faster
- The 'Add an idea' button is now shown in every tab of the projects admin
- It's now possible to add videos to the idea body text
- E-mails are no longer sent out through Vero, but are using the internal cl2-emails server

### Changed

- The automated emails in the admin no longer show the time schedule, to work around the broken translations
- The rights for voting on comments now follow the same rights than commenting itself, instead of following the rights for idea voting
- On smaller desktop screens, 3 columns of idea cards are now shown instead of 2
- When adding an idea from the map, the idea will now be positioned on the exact location that was clicked instead of to the nearest detectable address
- Using the project copy tool in admin HQ is more tolerant about making copies of inconsistent source projects

## 2019-06-19

### Fixed

- Show 3-column instead of 2-column layout for ideas overview page on smaller desktop screens
- Don't hide status label on idea page when voting buttons are not shown

### Changed

- Small improvement in loading speed

## 2019-06-17

## Fixed

- The column titles in comments excel export are aligned with the content
- There's now enough space between voting anc translate links under a comment
- Vote button on an idea no longer stays active when a vote on that idea causes the voting treshold of the project to be reached

## Added

- The admin part of the new citizen initiatives is available (set initiatives feature on `allowed`)
  - Cities can configure how they plan to use initiatives
- A preview of how initiatives will look like city side is available, not yet ready for prime time (set initiatives feature on `allowed` and `enabled`)
- The ideas overview page has a new filtering sidebar, which will be used for other idea and initiative listings in the future
  - On idea status
  - On topic
  - Search
- Comments now load automatically while scrolling down, so the first comments appear faster

## 2019-06-05

### Fixed

- Fix an issue that when showing some ideas in an idea card would make the application crash

## 2019-05-21

### Fixed

- The idea page does no longer retain its previous scroll position when closing and reopening it
- The Similar Ideas box no longer has a problem with long idea titles not fitting inside of the box
- The Similar Ideas box content did not update when directly navigating from one idea page to the next
- The 'What were you looking for?' modal no longer gives an error when trying to open it

### Changed

- You now get redirected to the previously visited page instead of the landing page after you've completed the signup process

## 2019-05-20

### Fixed

- Closing the notification menu after scrolling no longer results in a navbar error
- When accessing the idea manager as a moderator, the assignee filter defaults to 'assigned to me'
- The idea and comment counts on the profile page now update as expected
- It's now possible to use a dropdown input in the 2nd registration step with a screen reader
- An invited user can no longer request a password reset, thereby becoming an inconsistent user that resulted in lots of problems

### Added

- Restyle of the idea page
  - Cleaner new style
  - Opening an idea no longer appears to be a modal
  - Properly styled similar ideas section
  - Showing comment count and avatars of contributors

### Changed

- When clicking the edit button in the idea manager, the edit form now opens in the sidemodal

## 2019-05-15

### Fixed

- Opening the projects dropdown no longer shows all menu items hovered when opened
- Users that can't contribute (post/comment/vote/survey) no longer get an email when a phase starts
- When a project has an ideation and a PB phase, the voting buttons are now shown during the ideation phase
- The admin navigation menu for moderators is now consistent with that for admins
- Moderators that try to access pages only accessible for admins, now get redirected to the dashboard
- The details tab in clustering doesn't cause the info panel to freeze anymore
- When writing an official update, the sbumit button now only becomes active when submission is possible
- The 'no options' copy in a dropdown without anything inside is now correctly translated
- Making a field empty in Admin HQ now correctly saves the empty value
- The active users graph no longer includes users that received an email as being active
- The translation button in an idea is no longer shown when there's only one platform language
- After changing granular permission, a refresh is no longer needed to see the results on ideas
- The sideview in the idea manager now shows the status dropdown in the correct language
- The layout of the sideview in the idea manager is now corrected
- A digest email to idea assignees is no longer sent out when no ideas are assigned to the admin/moderator
- Signing in with VUB Net ID works again
- Loading the insights map can no longer be infinite, it will now show an error message when the request fails

### Added

- The profile page of a user now also shows the comments by that user
- Users can now delete their own profile from their edit profile page
- Similar ideas, clustering and location detection now work in Spanish, German, Danish and Norwegian
- Facebooks bot coming from `tfbnw.net` are now blocked from signing up
- Moderators now also have a global idea manager, showing all the ideas from the projects they're moderating
- Loading the insights map, which can be slow, now shows a loading indicator

### Changed

- Voting buttons are no longer shown when voting is not enabled
- Improved and more granular copy text for several voting and commenting disabled messages

## 2019-04-30

### Fixed

- Time remaning on project card is no longer Capitalized
- Non-admin users no longer get pushed to intercom
- Improvements to the idea manager for IE11
- When filtering on a project in the idea manager, the selected project is highlighted again
- @citizenlab.cl admins can now also access churned platforms
- The user count in the user manager now includes migrated cl1 users
- Sending invitations will no longer fail on duplicate mixed-case email addresses

### Added

- Ideas can now be assigned to moderators and admins in the idea manager
  - Added filter on assignee, set by default to 'assigned to me'
  - Added filter to only show ideas that need feedback
  - When clicking an idea, it now opens in and can be partially edited from a half screen modal
  - Admins and moderators get a weekly digest email with their ideas that need feedback
- Completely new comments UI with support for comment upvotes
  - Comments are visually clearly grouped per parent comment
  - Sub-comments use @mentions to target which other subcomment they reply to
  - Comments can be sorted by time or by votes
- Ideas can now be sorted randomly, which is the new default
- New smart group rule for users that contributed to a specific topic
- New smart group rule for users that contributed to ideas with a specific status
- Clear error message when an invitee does a normal sign up

### Changed

- The idea grid no longer shows a 'post an idea' button when there are no ideas yet

## 2019-04-24

### Fixed

- Project cards now show correct time remaining until midnight

## 2019-04-23

### Fixed

- Closing the notification menu does not cause an error anymore
- The unread notifications count is now displayed correctly on IE11
- Clicking on an invite link will now show an immediate error if the invite is no longer valid

### Changed

- The admin guide is now under the Get Started link and the dashboards is the admin index
- The project cards give feedback CTA was removed
- An idea can now be deleted on the idea page
- The default border radius throughout the platform now is 3px instead of 5px
- The areas filter on the project cards is only shown when there is more than one area

## 2019-04-16

### Fixed

- The comment count of a project remains correct when moving an idea to a different project
- Fixed an issue when copying projects (through the admin HQ) to tenants with conflicting locales
- Only count people who posted/voted/commented/... as participants (this is perceived as a fix in the dashboards)
- Invites are still sent out when some emails correspond to existing users/invitees
- Phase started/upcoming notifications are only sent out for published projects

### Added

- Posting text with a URL will turn the URL part into a link
- Added smart group rules for topic and idea status participants

### Changed

- New configuration for which email campaigns are enabled by default
- Changed project image medium size to 575x575

## 2019-04-02

### Fixed

- The new idea button now shows the tooltip on focus
- The gender graph in clustering is now translated
- Tooltips on the right of the screen no longer fall off
- Text in tooltips no longer overflows the tooltip borders
- When there are no ideas, the 'post an idea' button is no longer shown on a user profile or the ideas overview page
- The project card no longer displays a line on the bottom when there is no meta information available
- Downloading the survey results now consistently triggers a browser download
- The bottom of the left sidebar of the idea manager can now be reached when there are a lot of projects
- The time control in the admin dashboard is now translated
- Various fixes to improve resilience of project copy tool

### Added

- The ideas overview page now has a project filter
- The various pages now support the `$|orgName|` variable, which is replaced by the organization name of the tenant
- Non-CitizenLab admins can no longer access the admin when the lifecycle stage is set to churned
- A new style variable controls the header opacity when signed in
- New email as a reminder to an invitee after 3 days
- New email when a project phase will start in a week
- New email when a new project phase has started
- The ideas link in the navbar is now feature flagged as `ideas_overview`

### Changed

- When filtering projects by multiple areas, all projects that have one of the areas or no area are now shown
- The user search box for adding a moderator now shows a better placeholder text, explaining the goal

## 2019-03-20

### Fixed

- Fixed mobile layout issues with cookie policy, idea image and idea title for small screens (IPhone 5S)
- Posting an idea in a timeline that hasn't started yet (as an admin) now puts the idea in the first phase
- Notifications menu renders properly in IE11
- The CTA on project cards is no longer shown for archived and finished projects
- Invited users that sign up with another authentication provider now automatically redeem their invitation
- When the tenant only has one locale, no language switcher is shown in the official feedback form

### Added

- Capabilities have been added to apply custom styling to the platform header
  - Styling can be changed through a new style tab in admin HQ
  - It's also possible to configure a different platform-wide font
  - Styling changes should only be done by a designer or front-end developer, as there are a lot of things that could go wrong
- The initial loading speed of the platform has increased noticably due to no longer loading things that are not immediately needed right away.
- Tenant templates are now automatically updated from the `.template` platforms every night
- The project copy tool in admin HQ now supports time shifting and automatically tries to solve language conflicts in the data
- New notifications and emails for upcoming (1 week before) and starting phases

### Changed

- Archived ieas are no longer displayed on the general ideas page
- The time remaining on project cards is no longer shown on 2 lines if there's enough space
- New platforms will show the 'manual project sorting' toggle by default
- Some changes were made to modals throughout to make them more consistent and responsiveness
- New ideas now have a minimal character limit of 10 for the title and 30 for the body
- User pages have a more elaborate meta title and description for SEO purposes

## 2019-03-11

### Fixed

- Notifications layout on IE11
- Errors due to loading the page during a deployment

## 2019-03-11

### Fixed

- Similar ideas is now fast enough to enable in production
- NLP insights will no longer keep on loading when creating a new clusgtering graph
- The comment count on project cards now correctly updates on deleted comments
- Various spacing issues with the new landing page on mobile are fixed
- When logging out, the avatars on the project card no longer disappear
- The widget no longer cuts off the title when it's too long
- In admin > settings > pages, all inputs are now correctly displayed using the rich text editor
- The notifications are no longer indented inconsistently
- Exporting typeform survey results now also work when the survey embed url contains `?source=xxxxx`
- When there's a dropdown with a lot of options during signup, these options are no longer unreachable when scrolling down
- The cookie policy no longer displays overlapping text on mobile
- The `isSuperAdmin`, `isProjectModerator` and `highestRole` user properties are now always named using camelCasing

### Added

- Official feedback
  - Admins and moderators can react to ideas with official feedback from the idea page
  - Users contributing to the idea receive a notification and email
  - Feedback can be posted using a free text name
  - Feedback can be updated later on
  - Admin and moderators can no longer write top-level comments
  - Comments by admins or moderators carry an `Official` badge
- When giving product feedback from the footer, a message and email can be provided for negative feedback
- CTA on project card now takes granular permissions into account
- CTA on project card is now also shown on mobile
- Projects for which the final phase has finished are marked as finished on their project card
- Projects on the landing page and all projects page can now be filtered on area through the URL

### Changed

- The avatars on a project card now include all users that posted, voted or commented
- Commenting is no longer possible on ideas not in the active phase

## 2019-03-03

### Fixed

- Manually sorting projects in the admin works as expected

### Added

- Support for Spanish
- The copy of 'x is currently working on' can be customized in admin HQ
- Extra caching layer in cl2-nlp speeds up similar ideas and creating clusters

## 2019-02-28

### Fixed

- In the dashboard, the labels on the users by gender donut chart are no longer cut off
- Adding file attachments with multiple consecutive spaces in the filename no longer fails
- Project copy in admin HQ no longer fails when users have mismatching locales with the new platform

### Added

- New landing page redesign
  - Project cards have a new layout and show the time remaining, a CTA and a metric related to the type of phase
  - The bottom of the landing page displays a new custom info text, configurable in the admin settings
  - New smarter project sorting algorithm, which can be changed to manual ordering in the projects admin
  - Ideas are no longer shown on the landing page
  - The `Show all projects` link is only shown when there are more than 10 projects
- New attributes are added to segment, available in all downstream tools:
  - `isSuperAdmin`: Set to true when the user is an admin with a citizenlab email
  - `isProjectModerator`
  - `highestRole`: Either `super_admin`, `admin`, `project_moderator` or `user`

### Changed

- Intercom now only receives users that are admin or project moderator (excluding citizenlab users)

## 2019-02-20

### Fixed

- User digest email events are sent out again
- The user statistics on the admin dashboard are back to the correct values
- Creating a new project page as an admin does not result in a blank page anymore
- Improved saving behaviour when saving images in a phase's description
- When logged in and visiting a url containing another locale than the one you previously picked, your locale choice is no longer overwritten

### Added

- Project copy feature (in admin HQ) now also supports copying ideas (including comments and votes) and allows you to specify a new slug for the project URL
- Unlogged users locale preference is saved in their browser

## 2019-02-14

### Fixed

- Project/new is no longer a blank page

## 2019-02-13

### Fixed

- Texts written with the rich text editor are shown more consistently in and outside of the editor
- Opening a dropdown of the smart group conditions form now scrolls down the modal
- When changing the sorting method in the ideas overview, the pagination now resets as expected
- Google login no longer uses the deprecated Google+ authentication API

### Added

- Typeform survey for typeform can now be downloaded as xlsx from a tab in the project settings
  - The Segment user token needs to be filled out in Admin HQ
  - New survey responses generate an event in segment
- Survey providers can be feature flagged individually
- New \*.template.citizenlab.co platforms now serve as definitions of the tenant template
- The registration fields overview in admin now shows a badge when fields are required

### Changed

- Surveymonkey is now feature-flagged off by default for new platforms

## 2019-01-30

### Fixed

- Long topic names no longer overlap in the admin dashboards
- Video no longer pops out of the phase description text
- Added event tracking for widget code copy and changing notification settings
- Saving admin settings no longer fails because of a mismatch between platform and user languages
- The password reset message now renders correctly on IE11
- It's easier to delete a selected image in the rich text editor
- The copy in the modal to create a new group now renders correctly in IE11
- Texts used in the the dashboard insights are no longer only shown in English
- Tracking of the 'Did you find what you're looking for?' footer not works correctly

### Added

- Tooltips have been added throughout the whole admin interface
- A new homepage custom text section can be configured in the admin settings, it will appear on the landing page in a future release
- New experimental notifications have been added that notify admins/moderators on every single idea and comment
- New tenant properties are being logged to Google Analytics

## 2019-01-19

### Fixed

- Registration fields of the type 'multiple select' can again be set in the 2nd step of the signup flow
- Creating invitations through an excel file no longer fails when there are multiple users with the same first and last name

## 2019-01-18

### Fixed

- Overflowing text in project header
- Fixed color overlay full opaque for non-updated tenant settings
- Fixed avatar layout in IE11
- Fixed idea page scrolling not working in some cases on iPad
- Pressing the enter key inside of a project settings page will no longer trigger a dialog to delet the project

### Changed

- Reduced the size of the avatars on the landing page header and footer
- Made 'alt' text inside avatar invisible
- Better cross-browser scaling of the background image of the header that's being shown to signed-in users
- Added more spacing underneath Survey, as not to overlap the new feedback buttons
- Increased width of author header inside of a comment to better accomodate long names
- Adjusted avatar hover effect to be inline with design spec￼

## 2019-01-17

### Added

- `header_overlay_opacity` in admin HQ allows to configure how transparent header color is when not signed in
- `custom_onboarding_fallback_message` in admin HQ allows to override the message shown in the header when signed in

## 2019-01-16

### Fixed

- The clustering prototype no longer shows labels behind other content
- Removing a project header image is again possible
- New active platforms get properly submitted to google search console again
- Scrolling issues with an iPad on the idea modal have been resolved
- Signing up through Google is working again
- The line underneath active elements in the project navbar now has the correct length
- A long location does no longer break the lay-out of an event card
- The dashboards are visible again by project moderators
- The admin toggle in the users manager is working again

### Added

- When logged in, a user gets to see a dynamic call to action, asking to
  - Complete their profile
  - Display a custom message configurable through admin HQ
  - Display the default fallback engagement motivator
- The landing page header now shows user avatars
- It's now possible to post an idea from the admin idea manager
- The footer now shows a feedback element for citizens
- A new 'map' dashboard now shows the ideas on their locations detected from the text using NLP
- The clustering prototype now shows the detected keywords when clustering is used

### Changed

- The navbar and landing page have a completely refreshed design
  - The font has changed all over the platform
  - 3 different colors (main, secondary, text) are configurable in Admin HQ
- The clustering prototype has been moved to its own dashboard tab
- Project cards for continuous projects now link to the information page instead of ideas

## 2018-12-26

### Fixed

- The rich text editor now formats more content the same way as they will be shown in the platform

### Added

- Admin onboarding guide
  - Shown as the first page in the admin, guiding users on steps to take
- The idea page now shows similar ideas, based on NLP
  - Feature flagged as `similar_ideas`, turned off by default
  - Experimental, intended to evaluate NLP similarity performance
- A user is now automatically signed out from FranceConnect when signing out of the platform

### Changed

- When a user signs in using FranceConnect, names and some signup fields can no longer be changed manually
- The FranceConnect button now has the official size and dimensions and no T&C
- SEO improvements to the "Powered by CitizenLab" logo

## 2018-12-13

### Fixed

- User digest email campaigns is sent out again
- IE11 UI fixes:
  - Project card text overflow bug
  - Project header text wrapping/centering bug
  - Timeline header broken layout bug
  - Dropdown not correctly positioned bug
- Creating new tenants and changing the host of existing tenants makes automatic DNS changes again

### Added

- SEO improvements: project pages and info pages are now included in sitemap
- Surveys now have Google Forms support

## 2018-12-11-2

### Fixed

- A required registration field of type number no longer blocks users on step 2 of the registration flow

## 2018-12-11

### Fixed

- Loading an idea page with a deleted comment no longer results in an error being shown
- Assigning a first bedget to a PB project as a new user no longer shows an infinite spinner
- Various dropdowns, most famously users group selection dropdown, no longer overlap menu items

## 2018-12-07

### Fixed

- It's again possible to write a comment to a comment on mobile
- When logged in and trying to log in again, the user is now redirected to the homepage
- A deleted user no longer generates a link going nowhere in the comments
- The dropdown menu for granular permissions no longer disappears behind the user search field
- After deleting an idea, the edit and delete buttons are no longer shown in the idea manager
- Long event title no longer pass out of the event box
- Notifications from a user that got deleted now show 'deleted user' instead of nothing

### Added

- Machine translations on the idea page
  - The idea body and every comment not in the user's language shows a button to translate
  - Feature flagged as `machine_translations`
  - Works for all languages
- Show the currency in the amount field for participatory budgeting in the admin
- Built-in registration fields can now be made required in the admin
- FranceConnect now shows a "What is FranceConnect?" link under the button

### Changed

- The picks column in the idea manager no longer shows a euro icon

## 2018-11-28

### Fixed

- IE11 graphical fixes in text editor, status badges and file drag&drop area fixed
- The idea tab is visible again within the admin of a continuous PB project
- The checkbox within 3rd party login buttons is now clickable in Firefox

## 2018-11-27

### Fixed

- When all registration fields are disabled, signing up through invite no longer blocks on the first step
- A moderator that has not yet accepted their invitation, is no longer shown as 'null null' in the moderators list
- Adding an idea by clicking on the map is possible again

### Changed

- When there are no events in a project, the events title is no longer shown
- The logo for Azure AD login (VUB Net ID) is shown as a larger image
- When logging in through a 3rd party login provider, the user needs to confirm that they've already accepted the terms and conditions

## 2018-11-22

### Fixed

- In the clustering prototype, comparing clusters using the CTRL key now also works on Mac
- Widget HTML code can now be copied again
- Long consequent lines of text now get broken up in multiple lines on the idea page
- Admin pages are no longer accessible for normal users
- Reduced problems with edge cases for uploading images and attachments

### Added

- Participatory budgeting (PB)
  - A new participation method in continuous and timeline projects
  - Admins and moderators can set budget on ideas and a maximum budget on the PB phase
  - Citizens can fill their basket with ideas, until they hit the limit
  - Citizens can submit their basket when they're done
  - Admins and moderators can process the results through the idea manager and excel export
- Advanced dashboards: iteration 1
  - The summary tab shows statistics on idea/comment/vote and registration activities
  - The users tab shows information on user demographics and a leaderboard
  - The time filter can be controller with the precision of a day
  - Project, group and topic filters are available when applicable
  - Project moderators can access the summary tabs with enforced project filter
- Social sharing through the modal is now separately trackable from sharing through the idea page
- The ideas excel export now contains the idea status
- A new smart group rule allows for filtering on project moderators and normal users

### Changed

- Project navigation is now shown in new navigation bar on top
- The content of the 'Open idea project' for new tenants has changed
- After posting an idea, the user is redirected towards the idea page of the new idea, instead of the landing page

## 2018-11-07

### Fixed

- The widget HTML snippet can be copied again

## 2018-11-05

### Fixed

- Clicking Terms & Conditions links during sign up now opens in a new tab

### Added

- Azure Active Directory login support, used for VUB Net ID

## 2018-10-25

### Fixed

- Resizing and alignment of images and video in the editor now works as expected
- Language selector is now updating the saved locale of a signed in user
- When clicking "view project" in the project admin in a new tab, the projects loads as expected
- The navbar user menu is now keyboard accessible
- Radio buttons in forms are now keyboard accessible
- The link to the terms and conditions from social sign in buttons is fixed
- In admin > settings > pages, the editors now have labels that show the language they're in
- Emails are no longer case sensitive, resolving recurring password reset issues
- The widget now renders properly in IE11
- Videos are no longer possible in the invitation editor

### Added

- Cookie consent manager
  - A cookie consent footer is shown when the user has not yet accepted cookies
  - The user can choose to accept all cookies, or open the manager and approve only some use cases
  - The consent settings are automatically derived from Segment
  - When the user starts using the platform, they silently accept cookies
- A new cookie policy page is easier to understand and can no longer be customized through the admin
- Granular permissions
  - In the project permissions, an admin or project moderator can choose which citizens can take which actions (posting/voting/comments/taking survey)
  - Feature flagged as 'granular_permissions', turned off by default
- Ideas excel export now contains links to the ideas
- Ideas and comments can now be exported from within a project, also by project moderators
- Ideas and comments can now be exported for a selection of ideas
- When signing up, a user gets to see which signup fields are optional

### Changed

- Published projects are now shown first in the admin projects overview
- It's now more clear that the brand color can not be changed through the initial input box
- All "Add <something>" buttons in the admin have moved to the top, for consistency
- The widget no longer shows the vote count when there are no votes
- When a project contains no ideas, the project card no longer shows "no ideas yet"

## 2018-10-09

### Fixed

- UTM tags are again present on social sharing
- Start an idea button is no longer shown in the navbar on mobile
- Exceptionally slow initial loading has been fixed
- Sharing on facebook is again able to (quite) consistently scrape the images
- When using the project copy tool in Admin HQ, attachments are now copied over as well

### Added

- Email engine in the admin (feature flagged)
  - Direct emails can be sent to specific groups by admins and moderators
  - Delivered/Opened/Clicked statistics can be seen for every campaign
  - An overview of all automated emails is shown and some can be disabled for the whole platform

## 2018-09-26

### Fixed

- Error messages are no longer cut off when they are longer than the red box
- The timeline dropdown on mobile shows the correct phase names again
- Adding an idea by clicking on the map works again
- Filip peeters is no longer sending out spam reports
- Reordering projects on the projects admin no longer behaves unexpectedly
- Fixes to the idea manager
  - Tabs on the left no longer overlap the idea table
  - Idea status tooltips no longer have an arrow that points too much to the right
  - When the screen in not wide enough, the preview panel on the right is no longer shown
  - Changing an idea status through the idea manager is possible again

### Added

- Social sharing modal is now shown after posting an idea
  - Feature flagged as `ideaflow_social_sharing`
  - Offers sharing buttons for facebook, twitter and email
- File attachments can now be added to
  - Ideas, shown on the idea page. Also works for citizens.
  - Projects, shown in the information page, for admins and moderators
  - Phases, shown under the phase description under the timeline, for admins and moderators
  - Events, shown under the event description, for admins and moderators
  - Pages, shown under the text, for admins
- Some limited rich text options can now be used in email invitation texts

### Changed

- The admin projects page now shows 3 seperate sections for published, draft and archived
- When there are no voting buttons, comment icon and count are now also aligned to the right
- It's now possible to remove your avatar

## 2018-09-07

### Fixed

- Submit idea button is now aligned with idea form
- An error caused by social sign in on French platforms not longer has an English error message
- Checkboxes are now keyboard navigable
- Projects that currently don't accept ideas can no longer be selected when posting an idea
- Deleting an idea no longer results in a blank page
- Deleting a comment no longer results in a blank page
- When sign in fails, the error message no longer says the user doesn't exist
- `null` is no longer shown as a lastname for migrated cl1 users without last name
- Clicking on the table headers in the idea managers again swaps the sorting order as expected
- Typeform Survey now is properly usable on mobile

### Added

- Email notification control
  - Every user can opt-out from all recurring types of e-mails sent out by the platform by editing their profile
  - Emails can be fully disabled per type and per tenant (through S&S ticket)
- An widget that shows platform ideas can now be embedded on external sites
  - The style and content of the widget can be configured through admin > settings > widgets
  - Widget functionality is feature flagged as "widgets", on by default

### Changed

- Initial loading speed of the platform has drastically improved, particulary noticable on mobile
- New tenants have custom signup fields and survey feature enabled by default

## 2018-08-20

### Fixed

- The idea sidepane on the map correctly displays HTML again
- Editing your own comment no longer turns the screen blank
- Page tracking to segment no longer tracks the previous page instead of the current one
- Some browsers no longer break because of missing internationalization support
- The options of a custom field are now shown in the correct order

### Added

- A major overhaul of all citizen-facing pages to have significantly better accessibility (almost WCAG2 Level A compliant)
  - Keyboard navigation supported everywhere
  - Forms and images will work better with screen readers
  - Color constrasts have been increased throughout
  - A warning is shown when the color in admin settings is too low on constrast
  - And a lot of very small changes to increase WCAG2 compliance
- Archived projects are visible by citizens
  - Citizens can filter to see all, active or archived projects
  - Projects and project cards show a badge indicating a project is archived
  - In the admin, active and archived projects are shown separately
- A favicon can now be configured at the hidden location `/admin/favicon`
  - On android in Chrome, the platform can be added to the Android homescreen and will use the favicon as an icon
- Visitors coming through Onze Stad App now are trackable in analytics

### Changed

- All dropdown menus now have the same style
- The style of all form select fields has changed
- Page tracking to segment no longer includes the url as the `name` property (salesmachine)
- Font sizes throughout the citizen-facing side are more consistent

## 2018-08-03

### Fixed

- The landingpage header layout is no longer broken on mobile devices
- Yet another bug related to the landingpage not correctly redirecting the user to the correct locale
- The Page not found page was not found when a page was not found

### Added

- The 'Create an account' call to action button on the landing page now gets tracked

## 2018-08-02

### Fixed

- The browser no longer goes blank when editing a comment
- Redirect to the correct locale in the URL no longer goes incorrectly to `en`

## 2018-07-31

### Fixed

- The locale in the URL no longer gets added twice in certain conditions
- Various fixes to the rich text editor
  - The controls are now translated
  - Line breaks in the editor and the resulting page are now consistent
  - The editor no longer breaks form keyboard accessibility
  - The images can no longer have inconsistent widht/height ratio wich used to happen in some cases
  - The toolbar buttons have a label for accessibility
- A new tenant created in French no longer contains some untranslated content
- The tenant lifecycle stage is now properly included in `group()` calls to segment
- Comment body and various dynamic titles are secured against XSS attacks

### Added

- Ideas published on CitizenLab can now also be pushed to Onze Stad App news stream
- The rich text editor
  - Now support copy/paste of images
- Event descriptions now also support rich text
- When not signed in, the header shows a CTA to create an account
- A new smart group rule allows you to specify members than have participated (vote, comment, idea) in a certain project
- The admin now shows a "Get started" link to the knowledge base on the bottom left
- The Dutch platforms show a "fake door" to Agenda Setting in the admin navigation

### Changed

- The idea card now shows name and date on 2 lines
- The navbar now shows the user name next to the avatar
- The user menu now shows "My ideas" instead of "Profile page"

## 2018-07-12

### Fixed

- New text editor fixes various bugs present in old editor:
  - Typing idea texts on Android phones now works as expected
  - Adding a link to a text field now opens the link in a new window
  - Resizing images now works as expected
  - When saving, the editor no longer causes extra whitespace to appear
- A (too) long list of IE11 fixes: The platform is now fully usable on IE11
- The group count in the smart groups now always shows the correct number
- The admin dashboard is no longer too wide on smaller screens
- The home button on mobile is no longer always active
- Fix for page crash when trying to navigate away from 2nd signup step when one or more required fields are present

### Added

- The language is now shown in the URL at all times (e.g. `/en/ideas`)
- The new text editor enables following extras:
  - It's now possible to upload images through the text editor
  - It's now possible to add youtube videos through the text editor
- `recruiter` has been added to the UTM campaign parameters

### Know issues

- The controls of the text editor are not yet translated
- Posting images through a URL in the text editor is no longer possible
- Images that have been resized by IE11 in the text editor, can subsequently no longer be resized by other browsers

## 2018-06-29

### Fixed

- Facebook now correctly shows the idea image on the very first share
- Signing up with a google account that has no avatar configured now works again
- Listing the projects and ideas for projects that have more than 1 group linked to them now works again

### Added

- Voting Insights [beta]: Get inisghts into who's voting for which content
  - Feature flagged as 'clustering', disabled by default
  - Admin dashboard shows a link to the prototype
- Social sharing buttons on the project info page
- Usage of `utm_` parameters on social sharing to track sharing performance
- Various improvements to meta tags throughout the platform
  - Page title shows the unread notification count
  - More descriptive page titles on home/projects/ideas
  - Engaging generic default texts when no meta title/description are provided
  - Search engines now understand what language and region the platform is targeting
- Optimized idea image size for facebook sharing
- Sharing button for facebook messenger on mobile
- When you receive admin rights, a notification is shown
- `tenantLifecycleStage` property is now present in all tracked events to segment

### Changed

- Meta tags can't be changed through the admin panel anymore
- Social sharing buttons changed aspect to be more visible

## 2018-06-20

### Fixed

- Visual fixes for IE11 (more to come)
  - The text on the homepage doesn't fall outside the text box anymore
  - The buttons on the project page are now in the right place
  - In the projects pages, the footer is no longer behaving like a header
- When trying to add a timeline phase that overlaps with another phase, a more descriptive error is shown
- larsseit font is now always being loaded

### Added

- Smart groups allow admins to automatically and continuously make users part of groups based on conditions
- New user manager allows
  - Navigating through users by group
  - Moving, adding and removing users from/to (manual) groups
  - Editing the group details from within the user manager
  - Creating groups from within the user manager
  - Exporting users to excel by group or by selection
- Custom registration fields now support the new type "number"
- The city website url can now be specified in admin settings, which is used as a link in the footer logo

### Changed

- The checkbox copy at signup has changed and now links to both privacy policy and terms and conditions
- Improved styling of usermenu dropdown (the menu that opens when you click on the avatar in the navigation bar)

### Removed

- The groups page is no longer a separate page, but the functionality is part of the user manager

## 2018-06-11

### Fixed

- Notifications that indicate a status change now show the correct status name
- The admin pages editors support changing content and creating new pages again
- When searching in the invites, filters still work as expected
- The font has changed again to larsseit

### Added

- Accessibility improvements:
  - All images have an 'alt' attributes
  - The whole navbar is now usable with a keyboard
  - Modals can be closed with the escape key
  - The contrast of labels on white backgrounds has increased
- New ideas will now immediately be scraped by facebook
- When inviting a user, you can now pick projects for which the user becomes a moderator

### Changed

- The language switcher is now shown on the top right in the navbar

## 2018-05-27

### Fixed

- Sitemap now has the correct date format
- Empty invitation rows are no longer created when the given excel file contains empty rows
- Hitting enter while editing a project no longer triggers the delete button
- Registration fields on signup and profile editing are now always shown in the correct language
- The dropdown menu for idea sorting no longer gets cut off by the edge of the screen on small screens
- Saving a phase or continuous project no longer fails when participation method is not ideation

### Added

- Language selection now also has a regional component (e.g. Dutch (Belgium) instead of Dutch)
- Added noindex tag on pages that should be shown in Google
- A new 'user created' event is now being tracked from the frontend side
- It's now possible to use HTML in the field description of custom fields (no editor, only for internal usage)

## 2018-05-16

### Fixed

- Phases are now correctly active during the day specified in their end date
- On the new idea page, the continue button is now shown at all resolutions
- On the idea list the order-by dropdown is now correctly displayed at all resolutions.

### Added

- Project moderators can be specified in project permissions, giving them admin and moderation capabilities within that project only
  - Moderators can access all admin settings of their projects
  - Moderators can see they are moderating certain projects through icons
  - Moderators can edit/delete ideas and delete comments in their projects
- A correct meta description tag for SEO is now rendered
- The platforms now render sitemaps at sitemap.xml
- It is now possible to define the default view (map/cards) for every phase individually
- The tenant can now be configured with an extra `lifecycle_stage` property, visible in Admin HQ.
- Downloading ideas and comments xlsx from admin is now tracked with events
- The fragment system, to experiment with custom content per tenant, now also covers custom project descriptions, pages and individual ideas

### Changed

- It is no longer possible to define phases with overlapping dates
- Initial loading speed of the platform has improved

## 2018-04-30

### Fixed

- When posting an idea and only afterward signing in, the content originally typed is no longer lost
- An error is no longer shown on the homepage when using Internet Explorer
- Deleting a user is possible again

### Changed

- The idea manager again shows 10 ideas on one page, instead of 5
- Submit buttons in the admin no longer show 'Error' on the buttons themselves

### Removed

- The project an idea belongs to can no longer be changed through the edit idea form, only through the idea manager

## 2018-04-26

### Added

- Areas can now be created, edited and deleted in the admin settings
- The order of projects can now be changed through drag&drop in the admin projects overview
- Before signing up, the user is requested to accept the terms and conditions
- It's possible to experiment with platform-specific content on the landing page footer, currently through setup & support
- Images are only loaded when they appear on screen, improving page loading speed

### Fixed

- You can no longer click a disabled "add an idea" button on the timeline
- When accessing a removed idea or project, a message is shown

### Known issues

- Posting an idea before logging in is currently broken; the user is redirected to an empty posting form
- Social sharing is not consistently showing all metadata

## 2018-04-18

### Fixed

- Adding an idea at a specific location by clicking on the map is fixed

## 2018-04-09

### Fixed

- An idea with a location now centers on that location
- Map markers far west or east (e.g. Vancouver) are now positioned as expected
- Links in comment now correctly break to a new line when they're too long
- Hitting enter in the idea search box no longer reloads the page
- A survey project no longer shows the amount of ideas on the project card
- The navbar no longer shows empty space above it on mobile
- The report as spam window no longer scrolls in a weird way
- The project listing on the homepage no longer repeats the same project for some non-admin users
- Google/Facebook login errors are captured and shown on an error page
- Some rendering issues were fixed for IE11 and Edge, some remain
- An idea body with very long words no longer overlaps the controls on the right
- Project cards no longer overlap the notification menu

### Added

- A user can now edit and delete its own comments
- An admin can now delete a user's comment and specify the reason, notifying the user by notification
- Invitations
  - Admins can invite users by specifying comma separated email addresses
  - Admins can invite users with extra information by uploading an excel file
  - Invited users can be placed in groups, made admin, and given a specific language
  - Admins can specify a message that will be included in the email to the invited users
  - Admins receive a notification when invited users sign up
- Users receive a notification and email when their idea changes status
- Idea titles are now limited to 80 characters

### Known issues

- Adding an idea through the map does not position it correctly

## 2018-03-23

### Fixed

- Fixed padding being added on top of navigation bar on mobile devices

## 2018-03-22

### Fixed

- Idea creation page would not load when no published projects where present. Instead of the loading indicator the page now shows a message telling the user there are no projects.

## 2018-03-20

### Fixed

- Various visual glitches on IE11 and Edge
- Scrolling behviour on mobile devices is back to normal
- The admin idea manager no longer shows an empty right column by default

### Added

- Experimental raw HTML editing for pages in the admin at `/admin/pages`

## 2018-03-14

### Fixed

- When making a registration field required, the user can't skip the second sign up step
- When adding a registration field of the "date" type, a date in the past can now be chosen
- The project listing on the landing page for logged in users that aren't admin is fixed

### Added

- When something goes wrong while authenticating through social networks, an error page is shown

## 2018-03-05

### Added

- Limited voting in timeline phases
- Facebook app id is included in the meta headers

### Known issues

- When hitting your maimum vote count as a citizen, other idea cards are not properly updating untill you try voting on them
- Changing the participation settings on a continuous project is impossible

## 2018-02-26

### Fixed

- Project pages
  - Fixed header image not being centered
- Project timeline page
  - Fixed currently active phase not being selected by default
  - Fixed 'start an idea' button not being shown insde the empty idea container
  - Fixed 'start an idea' button not linking to the correct idea creation step
- Ideas and Projects filter dropdown
  - Fixed the dropdown items not always being clickable
- Navigation bar
  - Fixed avatar and options menu not showing on mobile devices

### Added

- Responsive admin sidebar
- Top navigation menu stays in place when scrolling in admin section on mobile devices

### Changed

- Project timeline
  - Better word-breaking of phases titles in the timeline

## 2018-02-22

### Fixed

- Idea page
  - Fixed voting buttons not being displayed when page is accessed directly
- Edit profile form page
  - Fixed broken input fields (first name, last name, password, ...)
  - Fixed broken submit button behavior
- Admin project section
  - Fixed default view (map or card) not being saved
  - Fixed save button not being enabled when an image is added or removed
- Project page
  - Fixed header navigation button of the current page not being highlighted in certain scenarios
  - Fixed no phase selected in certain scenarios
  - Fixed mobile timeline phase selection not working
- Idea cards
  - Fixed 'Load more' button being shown when no more ideas
- Project cards
  - Fixed 'Load more' button being shown when no more projects
- Idea page
  - Fixed faulty link to project page
- Add an idea > project selection page
  - Fixed broken layout on mobile devices

### Added

- Landing page
  - Added 'load more' button to project and idea cards
  - Added search, sort and filter by topic to idea cards
- Project card
  - Added ideas count
- Idea card
  - Added author avatar
  - Added comment count and icon
- Idea page
  - Added loading indicator
- Project page
  - Added loading indicator
  - Added border to project header buttons to make them more visible
- Admin page section
  - Added header options in rich-text editors

### Changed

- Navigation bar
  - Removed 'ideas' menu item
  - Converted 'projects' menu item into dropdown
  - Changed style of the 'Start an idea' button
- Landing page
  - Header style changes (larger image dimensions, text centered)
  - Removed 'Projects' title on top of project cards
- Project card
  - Changed project image dimensions
  - Changed typography
- Idea card
  - Removed image placeholder
  - Reduced idea image height
- Filter dropdowns
  - Height, width and alignment changes for mobile version (to ensure the dropdown is fully visible on smaller screens)
- Idea page
  - Improved loading behavior
  - Relocated 'show on map' button to sidebar (above sharing buttons)
  - Automatically scroll to map when 'show on map' button is clicked
  - Larger font sizes and better overall typography for idea and comment text
  - Child comments style changes
  - Child commenting form style change
  - Comment options now only visible on hover on desktop
- Project page
  - Improved loading behavior
  - Timeline style changes to take into account longer project titles
  - Changed copy from 'timeline' to 'process'
  - Changed link from projects/<projectname>/timeline to projects/<projectname>/process
  - Events header button not being shown if there are no events
- Add an idea > project selection page
  - Improved project cards layout
  - Improved mobile page layout

## 2018-01-03

### Fixed

- Updating the bio on the profile page works again
- 2018 can be selected as the year of events/phases
- The project dropdown in the idea posting form no longer shows blank values
- Reset password email

### Added

- Ideas can be edited by admins and by their author
- An idea shows a changelog with its latest updates
- Improved admin idea manager
  - Bulk update project, topics and statuses of ideas
  - Bulk delete ideas
  - Preview the idea content
  - Links through to viewing and editing the idea
- When on a multi-lingual platform, the language can be changed in the footer
- The project pages now show previews of the project events in the footer
- The project card now shows a description preview text, which is changeable through the admin
- Images are automatically optimized after uploading, to reduce the file size

### Changed

- Image dimensions have changed to more optimal dimensions

## 2017-12-13

### Fixed

- The ideas of deleted users are properly shown
- Slider to make users admins is again functional

### Added

- The idea show page shows a project link
- Mentions are operational in comments
- Projects can be deleted in the admin

### Changed

- Ideas and projects sections switched positions on the landing page

## 2017-12-06

### Fixed

- Phases and events date-picker no longer overlaps with the description text
- No longer needed to hard refresh if you visited al old version of the platform
- Inconsistency when saving project permissions has been fixed
- Bullet lists are now working in project description, phases and events
- The notifications show the currect user as the one taking the action

### Added

- Translators can use `orgName` and `orgType` variables everywhere
- Previews of the correct image dimension when uploading images

### Changed

- Lots of styling tweaks to the admin interface
- Behaviour of image uploads has improved

## 2017-11-23

### Fixed

- Loading the customize tab in the admin no longer requires a hard refresh

## 2017-11-22

### Fixed

- When saving a phase in the admin, the spinner stops on success or errors
- Deleting a user no longer breaks the idea listing, idea page and comments
- Better error handling in the signup flow
- Various bug fixes to the projects admin
- The switches that control age, gender, ... now have an effect on the signup flow.
- For new visitors, hard reloading will no longer be required

### Added

- Social Sign In with facebook and google. (Needs to be setup individually per customer)
- Information pages are reachable through the navbar and editable through the admin
- A partner API that allows our partners to list ideas and projects programmatically
- Ideas with a location show a map on the idea show page
- Activation of welcome and reset password e-mails

### Changed

- Changes to mobile menu layout
- Changes to the style of switches
- Better overall mobile experience for citizen-facing site

### Known issues

- If you visited the site before and the page did not load, you need to hard refresh.
- If the "Customize" tab in the admin settings does not load, reload the browser on that page

## 2017-11-01

### Fixed

- Various copy added to the translation system
- Fixed bug where image was not shown after posting an idea
- Loading behaviour of the information pages
- Fixed bug where the app no longer worked after visiting some projects

### Added

- Added groups to the admin
- Added permissions to projects
- Social sharing of ideas on twitter and (if configured for the platform) facebook
- Projects can be linked to certain areas in the admin
- Projects can be filtered by area on the projects page
- Backend events are logged to segment

### Changed

- Improved the styling of the filters
- Project description in the admin has its own tab
- Restored the landing page header with an image and configurable text
- Improved responsiveness for idea show page
- Maximum allowed password length has increased to 72 characters
- Newest projects are list first

## 2017-10-09

### Fixed

- The male/female gender selection is no longer reversed after registration
- On firefox, the initial loading animation is properly scaled
- After signing in, the state of the vote buttons on idea cards is now correct for the current user
- Fixed bug were some text would disappear, because it was not available in the current language
- Fixed bug where adding an idea failed because of a wrongly stored user language
- Fixed bug where removing a language in the admin settings fails
- Graphical glitches on the project pages

### Added

- End-to-end test coverage for the happy flow of most of the citizen-facing app interaction
- Automated browser error logging to be proactive on bugs
- An idea can be removed through the admin

### Changed

- The modal that shows an idea is now fullscreen and has a new animation
- New design for the idea show page
- New design for the comments, with animation and better error handling
- The "Trending" sorting algorithm has changed to be more balanced and give new ideas a better chance
- Slightly improved design of the page that shows the user profile

## 2017-09-22

### Fixed

- Bug where multiple form inputs didn't accept typed input
- Issues blocking the login process
- The success message when commenting no longer blocks you from adding another comment
- Clicking an internal link from the idea modal didn't work
- Responsiveness of filters on the ideas page
- Updating an idea status through the admin failed

### Added

- Initial loading animation on page load
- Initial version of the legal pages (T&C, privacy policy, cookie policy)
- All forms give more detailed error information when something goes wrong
- Full caching and significant speed improvements for all data resources

### Changed

- Refactoring and restyling of the landing page, idea cards and project cards
- Added separate sign in and sign up components
- Cleaned up old and unused code
- The navbar is no longer shown when opening a modal
- Lots of little tweaks to styling, UX and responsiveness

## 2017-09-01

### Fixed

- Saving forms in the admin of Projects will now show success or error messages appropriately
- The link to the guide has been hidden from the admin sidebar until we have a guide to link to

### Added

- Adding an idea from a project page will pre-fill parts of the new idea form
- The landing page now prompts user to add an Idea if there are none
- The landing page will hide the Projects block if there are none

### Changed

- Under-the-hood optimizations to increase the loading speed of the platform

## 2017-08-27

### Fixed

- Changing the logo and background image in admin settings works
- Platform works for users with an unsupported OS language

### Added

- Admin dashboard
- Default topics and idea statuses for newly deployed platforms
- Proper UX for handling voting without being signed in
- Meta tags for SEO and social sharing
- Better error handling in project admin

### Changed

- Projects and user profile pages now use slugs in the URL

## 2017-08-18

### Fixed

- Changing idea status in admin
- Signing up
- Proper rending of menu bar within a project
- Admin settings are properly rendered within the tab container
- Lots of small tweaks to rendering on mobile
- Default sort ideas on trending on the ideas index page

### Added

- Admin section in projects to CRUD phases
- Admin section in projects to CRUD events
- New navbar on mobile
- Responsive version of idea show page

### Changed

- Navbar design updated
- One single login flow experience instead of 2 separate ones (posting idea/direct)
- Admins can only specify light/dark for menu color, not the exact color

### Removed

- Facebook login (Yet to be added to new login flow, will be back soon)

## 2017-08-13

### Fixed

- Voting on cards and in an idea page
- Idea modal loading speed
- Unread notification counter

### Added

- New improved flow for posting an idea
- Admin interface for projects
- New design for idea and project cards
- Consistenly applied modal, with new design, for ideas
- Segment.io integration, though not all events are tracked yet

### Changed

- Idea URls now using slugs for SEO<|MERGE_RESOLUTION|>--- conflicted
+++ resolved
@@ -2,16 +2,14 @@
 
 ## Next release
 
-<<<<<<< HEAD
 ### Added
 
 - Add new topic/tag filter on homepage.
-=======
+
 ### Fixed
 
 - 'View' button sometimes freezing page in Navigation settings: should be fixed now.
 - Bulk invites of invitees using only emails (no names specified) now succeeds again.
->>>>>>> c4eba790
 
 ## 2022-03-21
 
