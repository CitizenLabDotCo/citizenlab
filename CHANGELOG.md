--- conflicted
+++ resolved
@@ -2,18 +2,16 @@
 
 ## Next release
 
-<<<<<<< HEAD
 ### Added
 
 - SmartSurvey integration
-=======
+
 ## 2021-09-22
 
 ### Changed
 
 - Cookie popup can be closed again.
 - Very short phases are now shown slightly bigger in the timeline, and projects with many phases will display the timeline correctly.
->>>>>>> 41c979d0
 
 ## 2021-09-21
 
