--- conflicted
+++ resolved
@@ -2,13 +2,11 @@
 
 ## Next
 
-<<<<<<< HEAD
 ### Added
 
 - Limit number of downvotes.
-=======
+
 ## 2021-10-25
->>>>>>> e7857d0f
 
 ### Changed
 
