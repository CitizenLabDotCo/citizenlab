--- conflicted
+++ resolved
@@ -1,18 +1,11 @@
 # Changelog
 
-<<<<<<< HEAD
 ## Next Release
 
 ### Fixed
 
 - Changed our time/date helper utilities to accurately compare dates for phases starting and ending accounting for user's local timezone
-=======
-## Next release
-
-### Fixed
-
 - Fixed breakpoint issues in `admin/insights` and `admin/users`, where content would disappear under the sidebar for certain screen sizes.
->>>>>>> 1a6928a5
 
 ## 2022-04-25
 
