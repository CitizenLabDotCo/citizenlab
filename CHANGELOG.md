--- conflicted
+++ resolved
@@ -2,9 +2,6 @@
 
 ## Next release
 
-<<<<<<< HEAD
-/
-=======
 - [CL-1058] - Add desktop preview in content builder
 
 ## 2022-07-04
@@ -38,11 +35,9 @@
 ### Added
 
 - [CL-1028] Add Swedish locale
->>>>>>> 5d4b7159
-
-### Changed
-
-- [CL-870] Move "navigation" to primary nav item
+
+### Changed
+
 - [CL-1024] Shows respective CTA buttons in the About component of the content builder
 
 ## 2022-06-22
