# Changelog

<<<<<<< HEAD

## Next release
=======
## 2022-02-21

### Added

- Support added for custom font not on Adobe Fonts
>>>>>>> 5e860577

### Fixed

- Improved area filter layout on frontpage on mobile (now has correct padding), and used a smaller breakpoint for when filter goes below topbar.
- Enalyzer URL validation now has greater flexibility

### Added

- Support added for email and user ID parameters in SmartSurvey
- Ensure `nofollow` to all links added through rich text editor, which makes them useless for backlink generation by bots

### Changed

- Icons don't have wrong/empty descriptions linked to them anymore, which improves the user experience for screen readers.
- Icons that work as button (like the vote button, the bell in the notification menu, etc.) all have accompanying descriptions so we provide more information about these buttons to people using screen readers.

## 2022-02-17

### Changed

- Removes support for category detection in Insights. \[IN-717\]

### Fixed

- Customizable navbar is now feature flagged, meaning it can be enabled or disabled in AdminHQ

## 2022-02-14

### Added

- It is now possible to add `alt` text to images in the Quill rich text editor

## 2022-02-11

### Changed

- More descriptive and consistent error messages in the sign up and sign in flow.

## 2022-02-08

### Fixed

- Typeform surveys now display properly on mobile devices
- Remove periods from non-Latin URL slugs

### Added

- Folder slugs (URLs) can now be customized

## 2022-02-07

### Changed

- Removes support for the (deprecated) Clustering feature. 💐 \[IN-688\]
- Remove the word 'del' from NL profanity list

### Fixed

- Always show color and opacity inputs
- Truncate user count in banner bubble if value is over 10k

## 2022-02-04

### Added

- Re-enable homepage filter tabs now that translations are working

### Fixed

- Color contrast issue (accessibility): the number of total votes needed for a proposal to be considered, shown on the proposal card, has a darker color. This makes it easier to see this information.

## 2022-02-02_2

- Hide tabs until translations are fixed

## 2022-02-02

### Added

- Projects on homepage can now be filtered by 'Active', 'Archived' or 'All' through a tab system

## 2022-02-01

### Changed

- Improved `alt` text for logo images on the platform
- Anonymization of users (using initials avatars, different set of face avatars, different set of first and last names, making anonymous users easier to identify through their email)
- Updated CC license in Vienna basemap attribution and increased maximum zoom level to 20.

# Fixed

- An issue that prevented Que from starting up was solved by updating the bootsnap gem to the latest version

## 2022-01-24

### Changed

- Insights Network Visualisation changes:
  - The network is now flat and shows all keywords at once
  - The colors of the keywords depend on the cluster they are part of
  - The more important links between keywords are shown in the network

## 2022-01-18

### Changed

- Removes support for the (deprecated) Tagging feature, the forerunner of today's Insights. 🕯 \[IN-661\]

## 2022-01-14

### Changed

- Dashboard and reports vertical bar charts are now sorted
- Automatic tagging in Insights also takes the title into account (instead of only the content).

### Fixed

- Resolution for basemap.at

## 2022-01-12

### Added

- Users are now able to cancel tag suggestion scan on the Insights Edit screen
- Added `secure` flag to cookies
- Support basemap.at as tile provider

### Fixed

- Fixed issue with exporting surveys as XLSX sheets, when the typeform survey URI includes a '#' character.
- Styling of the text above the avatar bubbles at the bottom of the landing page works again when there's a customized text.
- Styling bugs for the two-column layout
- Bug where tile provider of a project becomes unchangeable after the map config has been edited has been fixed.

### Changed

- Updated Cookie Policy page

## 2022-01-10

### Added

- Configure sign-up button (custom link) on homepage banner

### Changed

- Dashboard and report bar charts are now more easily readable - values appear on top or next to the bars instead of inside of them. Comparisons between project and platform values are now only visible in the report tooltips and do not break the chart itself.

### Fixed

- Using a custom tile provider should work now.
- Registration form with a date field doesn't crash anymore

## 2022-01-06

### Fixed

- Changing the values for Registration helper text and Account confirmation in Admin > Settings > Registration doesn't cause other values to be erased anymore.

## 2022-01-05

### Changed

- Improved the user interface of the Registration tab in the Admin settings

## 2021-12-23

### Added

- Adding pages in 'Navigation' tab in settings now possible, changing names of navbar items now works, removed 'secret pages-page'.
- Different layouts for the homepage banner (for signed-out users)
- Preview functionality for the image of the homepage banner in the back-office

### Fixed

- Saving of homepage banner image overlay color and opacity

## 2021-12-22

### Fixed

- Notifications of inappropriate content now link to the item containing the flagged content

## 2021-12-16

### Added

- Ability to scan all post, recently added posts and not tagged posts in Insights

## 2021-12-15

### Fixed

- Severe code-injection vulnerability
- More small copy changes for customizable navbar, made styling Navigation tab consistent with other tabs, re-enabled slug editing on secret pages-page.

## 2021-12-10

- Copy for customizable navbar

## 2021-12-09

### Added

- Customizable navbar

## 2021-12-08

### Changed

- Improved the structure and copy of the Admin > Settings > Customize page.

### Fixed

- Insights scan category button no longer appears when the insights nlp feature flag is disabled

## 2021-11-30

### Added

- Insights loading indicator on category scan

### Fixed

- Password reset emails sometimes took a long time to be send out, they are now processed much faster (even when the background job queue has lots of items).

## 2021-11-25

### Added

- New translations from Crowdin.
- Sign-up flow: Not activating any custom registration fields no longer breaks sign-up. Refreshing page during sign-up flow no longer creates an unregistered user.

## 2021-11-22

### Changed

- Enable/disable avatars in homepage banner
- Increased size of city logo in the footer

### Fixed

- Links to ideas in admin digest emails work again
- Votes statistics not showing up in the dashboard for some admins and project moderators.

## 2021-11-16

### Fixed

- Custom topics are not displayed as filters on the proposals overview page.

### Added

- Added a tooltip in the survey project settings with a link to a support article that explains how to embed links in Google forms
- Input count to Insights View screen

### Changed

- Add clarification tooltips to Insights View screen
- When a user account is deleted, visits data associated to that account are now removed from Matomo.

## 2021-11-11

### Changed

- Improvements to the loading speed of the landing page and some items with dropdown menus in the navigation bar.

## 2021-11-05

### Fixed

- Dashboard issue where the current month did not appear for certain time zones

## 2021-11-04

### Added

- New translations from Crowdin.

## 2021-11-03

### Fixed

- Microsoft Form survey iframes no longer auto-focus on the form
- Stop confusing Serbian Latin and Cyrillic in back locales.

## 2021-11-01

### Changed

- The whole input card in Insight View screen is now clickable
- Inputs list component in Insights View screen now shows active filters at all times
- Insights Network Visualisation changes:
  - Reduced space between clusters
  - Increased font size for keywords labels
  - It is now possible to de-select keywords by clicking on them twice

### Fixed

- If there's an error message related to the project title, it goes away if the title is edited (and only shows again if we submit and the error isn't fixed).

## 2021-10-27

### Changed

- Removed the unused '/ideas/new' route

### Fixed

- Sorting order and list/map view settings of ideas are available again if voting is disabled.
- Project phase started emails and notifications.

## 2021-10-26

### Added

- Limit number of downvotes.

### Changed

- Improved quality of Idea and App Header Images
- Idea cards in the map view only show the downvote icon when downvoting is enabled or when it's disabled and it's disabled for a different reason than explicit turning off of the downvoting functionality.
- Now also for idea cards on the map view: the comment icon on an idea card is only shown when commenting in the project is enabled or there's at least one idea with a comment.

### Fixed

- The event cards now rearrange themselves vertically on mobile / small screens. Before they were always arranged horizontally. This fixed the issue of them going off-screen when there is not enough screen space.

## 2021-10-25

### Changed

- The comment icon on an idea card is only shown when commenting in the project is enabled or there's at least one idea with a comment.
- Increased Microsoft Forms survey width

### Fixed

- Insights table approve button no longer appears when there are no suggested tags
- Insights tags are now truncated when they are too long
- Insights posts cards on View screen no longer display text with different font-sizes
- Insights posts in table are no longer sorted by default

## 2021-10-20

### Changed

- PII (Personally Identifiable Information) data, if any, are now removed from Segment when a user account is deleted.

## 2021-10-19

### Changed

- Tags which do not contain any inputs are no longer visible on the Insights View screen
- PII (Personally Identifiable Information) data, if any, are now removed from Intercom when a user account is deleted.

### Added

- Added export functionality to Insights View screen inputs list

## 2021-10-15

### Changed

- Project reports are no longer available in the dashboard section. Instread, they can be found in the Reporting section of tha admin.

### Fixed

- Platform is now accepting valid Microsoft Form survey links with custom subdomains
- When user goes to the url of an Insight that no longer exist, they get redirected to the Insights List screen.

## 2021-10-14

### Fixed

- File uploads for ideas, projects, events, folders

## 2021-10-13 (2)

### Fixed

- Validation and functioning of page forms are fixed (forms to change the fixed/legal pages such as the FAQ, T&C, privacy policy, etc.).

## 2021-10-13

### Added

- Users can now change their name after validation with FranceConnect
- Permit embedding of videos from dreambroker in rich-text editor content.
- Possibility to create an Insights tag from selected filters in the Insights View screen

## 2021-10-12

### Added

- Added Serbian (Cyrillic) to platform

## 2021-10-11

### Added

- Insights View screen and visualization
- Users can now change their name after validation with FranceConnect

## 2021-10-06

### Fixed

- Issue with user deletion

### Added

- Initial blocked words lists for Luxembourgish and Italian.
- Added Luxembourgish translations.

## 2021-10-05

### Added

- Blocked words lists for Luxembourgish and Italian (which allows the profanity blocker feature).

### Changed

- Removed 'FAQ' and 'About' from the footer.
- Removed links to other pages at the bottom of the fixed and legal pages (Cookie policy, T&C, etc.)
- Removed the YES/NO short feedback form in the footer (as it wasn't working)

## 2021-10-01

### Fixed

- Typeform export from the platform shows the answers to all questions again.

## 2021-09-29

### Changed

- Insights Edit screen improvements
  - Added tooltip in the tags sidebar
  - Added quick delete action to category button in the categories sidebar
  - "Detect tags" button only shows if there are tags detected
  - "Reset tags" button is moved to a menu
  - Removed "add" button from input sidebar and improved select hover state
- Split 'Pages' tab in admin/settings into the 'Pages' and 'Policies' tabs. 'Pages' contains the about, FAQ and a11y statement pages, while 'Policies' contains the terms and conditions, privacy- and cookie policy. The 'Pages' tab will soon be replaced by a 'Navigation' tab with more customizability options as part of the upcoming nav-bar customization functionality. This is just a temporary in-between solution.

## 2021-09-24

### Added

- SmartSurvey integration

## 2021-09-22

### Changed

- Very short phases are now shown slightly bigger in the timeline, and projects with many phases will display the timeline correctly.

### Fixed

- Cookie popup can be closed again.

## 2021-09-21

### Added

- Permit embedding of videos from videotool.dk in rich-text editor content.

### Changed

- Project moderators have access to the 'Reporting' tab of the admin panel for their projects.

### Fixed

- The category columns in input `xlsx` exports (insights) are now ordered as presented in the application.

## 2021-09-14

### Changed

- Mobile navbar got redesigned. We now have a 'More' button in the default menu that opens up a full mobile menu.

## 2021-09-13

### Added

- Insights table export button. Adds the ability to export the inputs as xlsx for all categories or a selected one.

### Fixed

- Fixes issue where user name will sometimes appear as "undefined"

## 2021-09-06

### Added

- Keyboard navigation improvements for the Insights Edit view
- Added the internal machinery to support text network analyses in the end-to-end flow.

### Fixed

- '&' character now displays correctly in Idea description and Project preview description.
- Fixes user export with custom fields

## 2021-09-03

### Fixed

- Ghent now supports mapping 25 instead of 24 neighbourhouds

## 2021-09-02

### Fixed

- Setting DNS records when the host is changed.
- Smart group rules for participation in project, topic or idea status are now applied in one continuous SQL query.

### Changed

- The rule values for participation in project, topic or idea status, with predicates that are not a negation, are now represented as arrays of IDs in order to support specifying multiple projects, topics or idea statuses (the rule applies when satisfied for one of the values).

## 2021-09-01

### Fixed

- When voting is disabled, the reason is shown again

## 2021-08-31

### Added

- When signing up with another service (e.g. Google), the platform will now remember a prior language selection.

### Fixed

- Accessibility: voting buttons (thumbs) have a darker color when disabled. There's also more visual distinction between voting buttons on input cards when they are enabled and disabled.
- Accessibility: The default background color of the last "bubble" of the avatars showing on e.g. the landing page top banner is darker, so the contrast with its content (number of remaining users) is clearer.
- Accessibility: the text colors of the currently selected phase in a timeline project are darker to improve color contrast to meet WCAG 2.1 AA requirements.
- Accessibility: the status and topics on an input (idea) page are more distinctive compared to its background, meeting WCAG 2.1 AA criteria.
- Verification using Auth0 method no longer fails for everyone but the first user

## 2021-08-30

### Added

- New Insights module containing Insights end-to-end flow

## 2021-08-26

### Added

- Microsoft Forms integration

## 2021-08-20

### Fixed

- Survey options now appear as expected when creating a new survey project
- Adds a feature flag to disable user biographies from adminHQ

## 2021-08-18

### Added

- Added Italian to platform
- Support for a new verification method specifically for Ghent, which lets users verify using their rijksregisternummer
- Improved participatory budgeting:
  - Support for new virtual currencies (TOK: tokens, CRE: credits)
  - A minimum budget limit can be configured per project, forcing citizens to fill up their basket to some extent (or specify a specific basket amount when minimum and maximum budget are the same)
  - Copy improvements

## 2021-08-11

### Fixed

- When considering to remove a flag after updating content, all relevant attributes are re-evaluated.
- Issues with viewing notifications and marking them as read.

## 2021-08-09

### Fixed

- The preheader with a missing translation has been removed from user confirmation email

### Fixed

- When you sign up with Google, the platform will now automatically use the language of your profile whenever possible
- Fixed invalid SQL queries that were causing various issues throughout the platforms (Part I). (IN-510)

## 2021-08-05

### Added

- Added message logging to monitor tenant creation status (shown in admin HQ).

### Changed

- No default value for the lifecycle stage is prefilled, a value must be explicitly specified.
- Changing the lifecycle stage from/to demo is prohibited.
- Only tenant templates that apply without issues are released.
- On create validation for authors was replaced by publication context, to allow templates to successfully create content without authors.

## 2021-08-04

### Fixed

- Certain characters in Volunteer Cause titles prevented exporting lists of volunteers to Excel from admin/projects/.../volunteering view.
- Limit of 10 events under projects and in back office
- Events widget switch being shown in non-commercial plans

## 2021-07-30

### Added

- Configured dependabot for the frontend, a tool that helps keeping dependencies up to date.
- Added events overview page to navigation menu, which can be enabled or disabled.
- Added events widget to front page, which can be enabled or disabled (commercial feature).

## 2021-07-16

### Added

- Auto-detection of inappropriate content (in beta for certain languages). Flagged content can be inspected on the admin Activity page. The setting can be toggled in the General settings tab.

### Fixed

- On the admin activity page (/admin/moderation), items about proposals now correctly link to proposals (instead of to projects). Also, the copy of the links at the end of the item rows is now correct for different types of content (correct conjugation of 'this post', 'this project', etc. for all languages).

## 2021-07-14

### Added

- Project phases now have their own URLs, which makes it possible to link to a specific phase

### Fixed

- Blocked words for content that can contain HTML
- Searching users after sorting (e.g. by role)

## 2021-07-09

### Changed

- The admin Guide link goes to the support center now instead of to /admin/guide

## 2021-07-02

### Fixed

- Instances where the user name was "unknown author"

### Changed

- Removed the slogan from the homepage footer

## 2021-06-30

### Changed

- Users can no longer leave registration before confirming their account. This should prevent bugs relative to unconfirmed users navigating the platform.

## 2021-06-29

### Fixed

- Map: Fix for ideas that only have coordinates but no address not being shown on the map
- Map: Fix for 'click on the map to add your input' message wrongfully being shown when idea posting is not allowed
- Sign-up flow: Fix for bug that could cause the browser to freeze when the user tried to complete the custom fields step
- Project description: Fix for numbered and unnumbered lists being cut off
- Project Managers can now upload map layers.

### Changed

- Map: When an idea is selected that is hidden behind a cluster the map now zooms in to show that marker
- Map: Idea marker gets centered on map when clicked
- Map: Larger idea box on bigger desktop screens (width > 1440 pixels)
- Idea location: Display idea location in degrees (°) minutes (') seconds ('') when the idea only has coordinates but no address
- Sign-up flow: Show loading spinner when the user clicks on 'skip this step' in the sign-up custom fields step
- Image upload: The default max allowed file size for an image is now 10 Mb instead of 5 Mb

### Added

- 'Go back' button from project to project folder (if appropriate).

## 2021-06-22

### Changed

- Project managers that are assigned to a project and/or its input now lose those assignments when losing project management rights over that project.

### Fixed

- Input manager side modal scroll.

## 2021-06-18

### Fixed

- Privacy policy now opens in new tab.
- Landing page custom section now uses theme colors.
- Buttons and links in project description now open internal links in the same tab, and external links in a new tab.

## 2021-06-16

### Fixed

- Project moderators can no longer see draft projects they don't moderate in the project listing.
- The content and subject of the emails used to share an input (idea/issue/option/contribution/...) do now include the correct input title and URL.
- Sharing new ideas on Facebook goes faster
- Manual campaigns now have the layout content in all available languages.

## 2021-06-11

### Fixed

- Facebook button no longer shows when not configured.

## 2021-06-10

### Fixed

- Creating invites on a platform with many heavy custom registration fields is no longer unworkably slow

## 2021-06-09

### Added

- New citizen-facing map view

## 2021-06-08

### Fixed

- Ordering by ideas by trending is now working.
- Ordering by ideas votes in the input manager is now working.

## 2021-06-07

### Added

- Qualtrics surveys integration.

### Changed

- Project Events are now ordered chronologically from latest to soonest.

### Fixed

- Visibility Labels in the admin projects list are now visible.
- Tagged ideas export is fixed.
- Updating an idea in one locale does not overwrite other locales anymore

## 2021-05-28

### Fixed

- Project Events are now ordered chronologically from soonest to latest.

## 2021-05-27

### Fixed

- Project access rights management are now visible again.

## 2021-05-21

### Added

- Profanity blocker: when posting comments, input, proposals that contain profane words, posting will not be possible and a warning will be shown.

## 2021-05-20

### Fixed

- Excel exports of ideas without author

## 2021-05-19

### Added

- Support for Auth0 as a verification method

## 2021-05-18

### Fixed

- Active users no longer need confirmation

## 2021-05-14

### Fixed

- Fixed an issue causing already registered users to be prompted with the post-registration welcome screen.

## 2021-05-11

### Added

- Added polls to the reporting section of the dashboards

## 2021-05-10

### Changed

- Invited or verified users no longer require confirmation.

## 2021-05-07

### Fixed

- Spreasheet exports throughout the platform are improved.

### Added

- City Admins can now assign any user as the author of an idea when creating or updating.
- Email confirmation now happens in survey and signup page sign up forms.

## 2021-05-06

### Fixed

- Idea export to excel is no longer limited to 250 ideas.

## 2021-05-04

### Fixed

- Fixed issues causing email campaigns not to be sent.

## 2021-05-03

### Changed

- Users are now prompted to confirm their account after creating it, by receiving a confirmation code in their email address.

### Added

- SurveyXact Integration.

## 2021-05-01

### Added

- New module to plug email confirmation to users.

## 2021-04-29

### Fixed

- Editing the banner header in Admin > Settings > General, doesn't cause the other header fields to be cleared anymore

## 2021-04-22

### Fixed

- After the project title error appears, it disappears again after you start correcting the error

## 2021-03-31

### Fixed

- Customizable Banner Fields no longer get emptied/reset when changing another.

### Added

- When a client-side validation error happens for the project title in the admin, there will be an error next to the submit button in addition to the error message next to the input field.

## 2021-03-25

### Fixed

- The input fields for multiple locales provides an error messages when there's an error for at least one of the languages.

## 2021-03-23

### Fixed

- Fix for broken sign-up flow when signing-up through social sign-on

## 2021-03-19

### Fixed

- Admin>Dashboard>Users tab is no longer hidden for admins that manage projects.
- The password input no longer shows the password when hitting ENTER.
- Admin > Settings displays the tabs again

### Changed

- Empty folders are now shown in the landing page, navbar, projects page and sitemap.
- The sitemap no longer shows all projects and folder under each folder.
- Images added to folder descriptions are now compressed, reducing load times in project and folder pages.

### Added

- Allows for sending front-end events to our self-hosted matomo analytics tool

## 2021-03-16

### Changed

- Automatic tagging is functional for all clusters, and enabled for all premium customers

### Added

- Matomo is enabled for all platforms, tracking page views and front-end events (no workshops or back-end events yet)

## 2021-03-11

### Changed

- Tenants are now ordered alphabetically in AdminHQ
- Serbian (Latin) is now a language option.

## 2021-03-10

### Added

- CitizenLab admins can now change the link to the accessibility statement via AdminHQ.
- "Reply-to" field in emails from campaigns can be customized for each platform
- Customizable minimal required password length for each platform

## 2021-03-09

### Fixed

- Fixed a crash that would occur when tring to add tags to an idea

## 2021-03-08

### Fixed

- Phase pages now display the correct count of ideas (not retroactive - will only affect phases modified from today onwards).

## 2021-03-05

### Changed

- Changed the default style of the map
- Proposals/Initiatives are now sorted by most recent by default

### Added

- Custom maps (Project settings > Map): Admins now have the capability to customize the map shown inside of a project. They can do so by uploading geoJson files as layers on the map, and customizing those layers through the back-office UI (e.g. changing colors, marker icons, tooltip text, sort order, map legend, default zoom level, default center point).

### Fixed

- Fixed a crash that could potentially occur when opening an idea page and afterwards going back to the project page

## 2021-03-04

### Added

- In the admin (Settings > Registration tab), admins can now directly set the helper texts on top of the sign-up form (both for step 1 and 2).
- The admin Settings > Homepage and style tab has two new fields: one to allow customization for copy of the banner signed-in users see (on the landing page) and one to set the copy that's shown underneath this banner and above the projects/folders (also on the landing page).
- Copy to clarify sign up/log in possibilities with phone number

### Changed

- The admin Settings > Homepage and style tab has undergone copy improvements and has been rearranged
- The FranceConnect button to login, signup or verify your account now displays the messages required by the vendor.
- Updated the look of the FranceConnect button to login, signup or verify your account to feature the latests changes required by the vendor.

### Fixed

- Downvote button (thumbs down) on input card is displayed for archived projects

## 2021-03-03

### Added

- Users are now notified in app and via email when they're assigned as folder administrators.

## 2021-03-02

### Fixed

- Don't show empty space inside of the idea card when no avatar is present

### Added

- Maori as languages option

### Changed

- Improved layout of project event listings on mobile devices

## 2021-02-26

### Fixed

- France Connect button hover state now complies with the vendor's guidelines.

## 2021-02-24

### Fixed

- The project page no longer shows an eternal spinner when the user has no access to see the project

## 2021-02-18

### Added

- The password fields show an error when the password is too short
- The password fields have a 'show password' button to let people check their password while typing
- The password fields have a strength checker with appropriate informative message on how to increase the strength
- France Connect as a verification method.

### Fixed

- Notifications for started phases are no longer triggered for unpublished projects and folders.

## 2021-02-17

### Changed

- All input fields for multiple locales now use the components with locale switchers, resulting in a cleaner and more compact UI.
- Copy improvements

## 2021-02-12

### Fixed

- Fixed Azure AD login for some Azure setups (Schagen)

### Changed

- When searching for an idea, the search operation no longer searches on the author's name. This was causing severe performance issues and slowness of the paltforms.

## 2021-02-10

### Added

- Automatic tagging

## 2021-02-08

### Fixed

- Fixed a bug preventing registration fields and poll questions from reordering correctly.
- Fixed a bug causing errors in new platforms.

## 2021-02-04

### Fixed

- Fixed a bug causing the projects list in the navbar and projects page to display projects outside of folders when they're contained within them.

## 2021-01-29

### Added

- Ability to redirect URLs through AdminHQ
- Accessibility statement link in the footer

### Fixed

- Fixed issue affecting project managers that blocked access to their managed projects, when these are placed inside a folder.

## 2021-01-28

### Fixed

- A bug in Admin project edit page that did not allow a user to Go Back to the projects list after switching tabs
- Scrolling on the admin users page

## 2021-01-26

### Added

- Folder admin rights. Folder admins or 'managers' can be assigned per folder. They can create projects inside folders they have rights for, and moderate/change the folder and all projects that are inside.
- The 'from' and 'reply-to' emails can be customized by cluster (by our developers, not in Admin HQ). E.g. Benelux notification emails could be sent out by notifications@citizenlab.eu, US emails could be sent out by notifications@citizenlab.us etc., as long as those emails are owned by us. We can choose any email for "reply-to", so also email addresses we don't own. This means "reply-to" could potentially be configured to be an email address of the city, e.g. support@leuven.be. It is currently not possible to customize the reply-to (except for manual campaigns) and from fields for individual tenants.
- When a survey requires the user to be signed-in, we now show the sign in/up form directly on the page when not logged in (instead of the green infobox with a link to the sign-up popup)

### Fixed

- The 'reply-to' field of our emails showed up twice in recipient's email clients, now only once.

### Changed

- Added the recipient first and last name to the 'to' email field in their email client, so not only their email adress is shown.
- The links in the footer can now expand to multiple lines, and therefore accomodate more items (e.g. soon the addition of a link to the accesibility statement)

## 2021-01-21

### Added

- Added right-to-left rendering to emails

## 2021-01-18

### Fixed

- Access rights tab for participatory budget projects
- Admin moderation page access

## 2021-01-15

### Changed

- Copy improvements across different languages

## 2021-01-14

### Added

- Ability to customize the input term for a project

### Changed

- The word 'idea' was removed from as many places as possible from the platform, replaced with more generic copy.

## 2021-01-13

### Changed

- Idea cards redesign
- Project folder page redesign
- Project folders now have a single folder card image instead of 5 folder images in the admin settings
- By default 24 instead of 12 ideas or shown now on the project page

## 2020-12-17

### Fixed

- When creating a project from a template, only templates that are supported by the tenant's locale will show up
- Fixed several layout, interaction and data issues in the manual tagging feature of the Admin Processing page, making it ready for external use.
- Fixed project managers access of the Admin Processing page.

### Added

- Admin activity feed access for project managers
- Added empty state to processing list when no project is selected
- Keyboard shortcut tooltip for navigation buttons of the Admin Processing page

### Changed

- Reduced spacing in sidebar menu, allowing for more items to be displayed
- Style changes on the Admin Processing page

## 2020-12-08

### Fixed

- Issues with password reset and invitation emails
- No more idea duplicates showing up on idea overview pages
- Images no longer disappear from a body of an idea, or description of a project on phase, if placed at the bottom.

### Changed

- Increased color contrast of inactive timeline phases text to meet accesibility standard
- Increased color contrast of event card left-hand event dates to meet accesibility standard
- Increased color contrast of List/Map toggle component to meet accesibility standard

### Added

- Ability to tag ideas manually and automatically in the admin.

## 2020-12-02

### Changed

- By default the last active phase instead of the last phase is now selected when a timeline project has no active phase

### Fixed

- The empty white popup box won't pop up anymore after clicking the map view in non-ideation phases.
- Styling mistakes in the idea page voting and participatory budget boxes.
- The tooltip shown when hovering over a disabled idea posting button in the project page sticky top bar is no longer partially hidden

## 2020-12-01

### Changed

- Ideas are now still editable when idea posting is disabled for a project.

## 2020-11-30

### Added

- Ability to create new and edit existing idea statuses

### Fixed

- The page no longer refreshes when accepting the cookie policy

### Changed

- Segment is no longer used to connect other tools, instead following tools are integrated natively
  - Google Analytics
  - Google Tag Manager
  - Intercom
  - Satismeter
  - Segment, disabled by default
- Error messages for invitations, logins and password resets are now clearer.

## 2020-11-27

### Fixed

- Social authentication with Google when the user has no avatar.

### Changed

- Random user demographics on project copy.

## 2020-11-26

### Added

- Some specific copy for Vitry-sur-Seine

## 2020-11-25

### Fixed

- Sections with extra padding or funky widths in Admin were returned to normal
- Added missing copy from previous release
- Copy improvements in French

### Changed

- Proposal and idea descriptions now require 30 characters instead of the previous 500

## 2020-11-23

### Added

- Some specific copy for Sterling Council

### Fixed

- The Admin UI is no longer exposed to regular (and unauthenticated) users
- Clicking the toggle button of a custom registration field (in Admin > Settings > Registration fields) no longer duplicated the row
- Buttons added in the WYSIWYG editor now have the correct color when hovered
- The cookie policy and accessibility statement are not editable anymore from Admin > Settings > Pages

### Changed

**Project page:**

- Show all events at bottom of page instead of only upcoming events
- Reduced padding of sticky top bar
- Only show sticky top bar when an action button (e.g. 'Post an idea') is present, and you've scrolled past it.

**Project page right-hand sidebar:**

- Show 'See the ideas' button when the project has ended and the last phase was an ideation phase
- Show 'X ideas in the final phase' when the project has ended and the last phase was an ideation phase
- 'X phases' is now clickable and scrolls to the timeline when clicked
- 'X upcoming events' changed to 'X events', and event count now counts all events, not only upcoming events

**Admin project configuration page:**

- Replaced 'Project images' upload widget in back-office (Project > General) with 'Project card image', reduced the max count from 5 to 1 and updated the corresponding tooltip with new recommended image dimensions

**Idea page:**

- The map modal now shows address on top of the map when opened
- Share button copy change from "share idea" to "share"
- Right-hand sidebar is sticky now when its height allows it (= when the viewport is taller than the sidebar)
- Comment box now has an animation when it expands
- Adjusted scroll-to position when pressing 'Add a comment' to make sure the comment box is always fully visible in the viewport.

**Other:**

- Adjusted FileDisplay (downloadable files for a project or idea) link style to show underline by default, and increased contrast of hover color
- Reduced width of DateTimePicker, and always show arrows for time input

## 2020-11-20 (2)

### Fixed

- The project header image is screen reader friendly.
- The similar ideas feature doesn't make backend requests anymore when it's not enabled.

### Changed

- Areas are requested with a max. of 500 now, so more areas are visible in e.g. the admin dashboard.

## 2020-11-18

### Added

- Archived project folder cards on the homepage will now have an "Archived" label, the same way archived projects do\
- Improved support for right-to-left layout
- Experimental processing feature that allows admins and project managers to automatically assign tags to a set of ideas.

### Fixed

- Projects without idea sorting methods are no longer invalid.
- Surveys tab now shows for projects with survey phases.

### Changed

- Moved welcome email from cl2-emails to cl2-back

## 2020-11-16

### Added

- Admins can now select the default sort order for ideas in ideation and participatory budgeting projects, per project

### Changed

- The default sort order of ideas is now "Trending" instead of "Random" for every project if left unchanged
- Improved sign in/up loading speed
- Removed link to survey in the project page sidebar when not logged in. Instead it will show plain none-clickable text (e.g. '1 survey')

### Fixed

- Custom project slugs can now contain alphanumeric Arabic characters
- Project Topics table now updates if a topic is deleted or reordered.
- Empty lines with formatting (like bold or italic) in a Quill editor are now removed if not used as paragraphs.

## 2020-11-10

### Added

#### Integration of trial management into AdminHQ

- The lifecycle of the trials created from AdminHQ and from the website has been unified.
- After 14 days, a trial platform goes to Purgatory (`expired_trial`) and is no longer accessible. Fourteen days later, the expired trial will be removed altogether (at this point, there is no way back).
- The end date of a trial can be modified in AdminHQ (> Edit tenant > Internal tab).

## 2020-11-06

### Added

- Social sharing via WhatsApp
- Ability to edit the project URL
- Fragment to embed a form directly into the new proposal page, for regular users only

### Fixed

- The project about section is visibile in mobile view again
- Maps will no longer overflow on page resizes

## 2020-11-05

### Added

- Reordering of and cleaner interface for managing custom registration field options
- An 'add proposal' button in the proposals admin
- Fragment to user profile page to manage party membership settings (CD&V)
- "User not found" message when visiting a profile for a user that was deleted or could not be found

### Changed

- Proposal title max. length error message
- Moved delete functionality for projects and project folders to the admin overview

### Fixed

- The automatic scroll to the survey on survey project page

## 2020-11-03

### Fixed

- Fixed broken date picker for phase start and end date

## 2020-10-30

### Added

- Initial Right to left layout for Arabic language
- Idea description WYSIWYG editor now supports adding images and/or buttons

## 2020-10-27

### Added

- Support for Arabic

## 2020-10-22

### Added

- Project edit button on project page for admins/project manager
- Copy for Sterling Council

### Fixed

- Links will open in a new tab or stay on the same page depending on their context. Links to places on the platform will open on the same page, unless it breaks the flow (i.e. going to the T&C policy while signing up). Otherwise, they will open in a new tab.

### Changed

- In the project management rights no ambiguous 'no options' message will be shown anymore when you place your cursor in the search field

## 2020-10-16

### Added

- Ability to reorder geographic areas

### Fixed

- Stretched images in 'avatar bubbles'
- Input fields where other people can be @mentioned don't grow too wide anymore
- Linebar charts overlapping elements in the admin dashboard

## 2020-10-14

### Changed

- Project page redesign

## 2020-10-09

### Added

- Map configuration tool in AdminHQ (to configure maps and layers at the project level).

## 2020-10-08

### Added

- Project reports

### Changed

- Small styling fixes
- Smart group support multiple area codes
- Layout refinements for the new idea page
- More compact idea/proposal comment input
- Proposal 'how does it work' redesign

## 2020-10-01

### Changed

- Idea page redesign

## 2020-09-25

### Fixed

- The "Go to platform" button in custom email campaigns now works in Norwegian

### Added

- Granular permissions for proposals
- Possibility to restrict survey access to registered users only
- Logging project published events

### Changed

- Replaced `posting_enabled` in the proposal settings by the posting proposal granular permission
- Granular permissions are always granted to admins

## 2020-09-22

### Added

- Accessibility statement

## 2020-09-17

### Added

- Support for checkbox, number and (free) text values when initializing custom fields through excel invites.

### Changed

- Copy update for German, Romanian, Spanish (CL), and French (BE).

## 2020-09-15

### Added

- Support Enalyzer as a new survey provider
- Registration fields can now be hidden, meaning the user can't see or change them, typically controlled by an outside integration. They can still be used in smart groups.
- Registration fields can now be pre-populated using the invites excel

## 2020-09-08

### Fixed

- Custom buttons (e.g. in project descriptions) have correct styling in Safari.
- Horizontal bar chart overflow in Admin > Dashboard > Users tab
- User graphs for registration fields that are not used are not shown anymore in Admin > Dashboard > Users tab

### Added

- Pricing plan feature flags for smart groups and project access rights

## 2020-09-01

### Fixed

- IE11 no longer gives an error on places that use the intersection observer: project cards, most images, ...

### Added

- New platform setting: 'Abbreviated user names'. When enabled, user names are shown on the platform as first name + initial of last name (Jane D. instead of Jane Doe). This setting is intended for new platforms only. Once this options has been enabled, you MUST NOT change it back.
- You can now export all charts in the admin dashboard as xlsx or svg.
- Translation improvements (email nl...)

### Changed

- The about us (CitizenLab) section has been removed from the cookie policy

## 2020-08-27

### Added

- Support for rich text in field descriptions in the idea form.
- New "Proposed Budget" field in the idea form.

### Changed

- Passwords are checked against a list of common passwords before validation.
- Improving the security around xlsx exports (escaping formulas, enforcing access restrictions, etc.)
- Adding request throttling (rate-limiting) rules.
- Improving the consistency of the focus style.

## 2020-07-30

### Added

- Pricing plans in AdminHQ (Pricing plan limitations are not enforced).
- Showing the number of deviations from the pricing plan defaults in the tenant listing of AdminHQ.

### Changed

- Tidying up the form for creating new tenants in AdminHQ (removing unused features, adding titles and descriptions, reordering features, adding new feature flags, removing fields for non-relevant locales).

## 2020-07-10

### Added

- Project topics

### Changed

- Userid instead of email is used for hidden field in surveys (Leiden)
- New projects have 'draft' status by default

### Fixed

- Topics filter in ideas overview works again

## 2020-07-09 - Workshops

### Fixed

- Speps are scrollable

### Added

- Ability to export the inputs as an exel sheet
- Polish translations
- Portugese (pt-BR) translations

## 2020-06-26

### Fixed

- No longer possible to invite a project manager without selecting a project
- The button on the homepage now also respects the 'disable posting' setting in proposals
- Using project copy or a tenant template that contains a draft initiative no longer fails

### Added

- Romanian

## 2020-06-19

### Fixed

- Polish characters not being rendered correctly

### Added

- Back-office toggle to turn on/off the ability to add new proposals to the platform

## 2020-06-17

### Fixed

- It's no longer needed to manually refresh after deleting your account for a consistent UI
- It's no longer needed to manually refresh after using the admin toggle in the user overview
- The sign-in/up flow now correctly asks the user to verify if the smart group has other rules besides verification
-

demo`is no longer an available option for`organization_type` in admin HQ

- An error is shown when saving a typeform URL with `?email=xxxx` in the URL, which prevented emails to be linked to survey results
- On mobile, the info container in the proposal info page now has the right width
- A general issue with storing cookies if fixed, noticable by missing data in GA, Intercom not showing and the cookie consent repeatedly appearing
- Accessibility fix for the search field
- The `signup_helper_text` setting in admin HQ is again displayed in step 1 of the sign up flow

### Added

- There's a new field in admin HQ to configure custom copy in step 2 of the sign up flow called `custom_fields_signup_helper_text`
- `workshops` can be turned on/off in admin HQ, displayed as a new page in the admin interface

### Changed

- The copy for `project moderator` has changed to `project manager` everywhere
- The info image in the proposals header has changed

## 2020-06-03

### Fixed

- Maps with markers don't lose their center/zoom settings anymore
- English placeholders in idea form are gone for Spanish platforms

## 2020-05-26

### Changed

- Lots of small UI improvements throughout the platform
- Completely overhauled sign up/in flow:
  - Improved UI
  - Opens in a modal on top of existing page
  - Opens when an unauthenticaed user tries to perform an action that requires authentication (e.g. voting)
  - Automatically executes certain actions (e.g. voting) after the sign in/up flow has been completed (note: does not work for social sign-on, only email/password sign-on)
  - Includes a verification step in the sign up flow when the action requires it (e.g. voting is only allowed for verified users)

## 2020-05-20

### Fixed

- Budget field is shown again in idea form for participatory budget projects

## 2020-05-14

### Added

- Idea configurability: disabling/requiring certain fields in the idea form
- The footer has our new logo

### Changed

- Admins will receive a warning and need to confirm before sending a custom email to all users
- A survey project link in the top navigation will link to /info instead of to /survey

## 2020-04-29

### Fixed

- Folders are again shown in the navbar
- Adding an image to the description text now works when creating a project or a phase

### Added

- Support for Polish, Hungarian and Greenlandic

## 2020-04-23

### Fixed

- Long timeline phase names show properly

### Changed

- Redirect to project settings after creating the project
- Links to projects in the navigation menu link to the timeline for timeline projects

## 2020-04-21

### Fixed

- Fixed overlapping issue with idea vote bar on mobile
- Fixed an issue where images were used for which the filename contained special characters

### Added

- The overview (moderation) in the admin now has filters
  - Seen/not seen
  - Type: Comment/Idea/Proposal
  - Project
  - Search
- The idea xlsx export contains extra columns on location, number of comments and number of attachments

### Changed

- The permissions tab in the project settings has reordered content, to be more logical
- In German, the formal 'Sie' form has been replaced with the informal 'Du' form

## 2020-03-31

### Fixed

- Signing up with keyboard keys (Firefox)
- Composing manual emails with text images
- Exporting sheet of volunteers with long cause titles

### Added

- Folder attachments
- Publication status for folders

### Changed

- Show folder projects within admin project page

## 2020-03-20

### Added

- Volunteering as a new participation method

## 2020-03-16

### Fixed

- The project templates in the admin load again

## 2020-03-13

### Fixed

- The folder header image is not overly compressed when making changes to the folder settings
- The loading spinner on the idea page is centered

### Added

- Add images to folders, shown in cards.

### Changed

- Admins can now comment on ideas.

## 2020-03-10

### Fixed

- Fixed consent banner popping up every time you log in as admin
- Fixed back-office initiative status change 'Use latest official updates' radio button not working
- Fixed broken copy in Initiative page right-hand widget

### Added

- Add tooltip explaining what the city will do when the voting threshold is reached for a successful initiative
- Added verification step to the signup flow
- New continuous flow from vote button clicked to vote casted for unauthenticated, unverified users (click vote button -> account creation -> verification -> optional/required custom signup fields -> programmatically cast vote -> successfully voted message appears)
- The rich text editor in the admin now supports buttons

### Changed

- Admin HQ: new and improved list of timezones

## 2020-03-05

### Fixed

- Signup step 2 can no longer be skipped when there are required fields
- Correct tooltip link for support article on invitations
- Correct error messages when not filling in start/end date of a phase

### Added

- Setting to disable downvoting in a phase/project, feature flagged
- When a non-logged in visitor tries to vote on an idea that requires verification, the verification modal automatically appears after registering

## 2020-02-24

### Fixed

- Initiative image not found errors
- Templates generator out of disk space

### Added

- Folders i1
  - When enabled, an admin can create, edit, delete folders and move projects into and out of folders
  - Folders show in the project lists and can be ordered within projects

### Changed

- Initiative explanatory texts show on mobile views
- Existing platforms have a moderator@citizenlab.co admin user with a strong password in LastPass
- In the admin section, projects are no longer presented by publication status (Folders i1)

## 2020-02-19

### Fixed

- Loading more comments on the user profile page works again
- Accessibility improvements
- Adding an image no longer pops up the file dialog twice
- Changed to dedicated IP in mailgun to improve general deliverability of emails

### Added

- Improvements to the PB UI to make sure users confirm their basket at the end
- Ideation configurability i1
  - The idea form can be customized, on a project level, to display custom description texts for every field
- People filling out a poll are now included in the 'participated in' smart group rules
- Make me admin section in Admin HQ

### Changed

- When a platform no longer is available at a url, the application redirects to the CitizenLab website
- New platforms automatically get a moderator@citizenlab.co admin user with a strong password in LastPass

## 2020-01-29

### Fixed

- Rich text editor no longer allows non-video iframe content
- Smart groups that refer to a deleted project now get cleaned up when deleting a project
- All cookie consent buttons are now reachable on IE11
- More accessibility fixes
- The organization name is no longer missing in the password reset email

### Added

- CSAM verification
  - Users can authenticate and verify using BeID or itsme
  - User properties controlled by a verification method are locked in the user profile
  - Base layer of support for other similar verification methods in the future
- The order of project templates can now be changed in Templates HQ

### Changed

- Project templates overview no longer shows the filters

## 2020-01-17

### Fixed

- Further accesibility improvements:
  - Screen reader improvement for translations
  - Some color contrast improvements

### Added

- A hidden topics manager available at https://myfavouriteplatform.citizenlab.co/admin/topics

## 2020-01-15

### Fixed

- In the admin, the project title is now always displayed when editing a project
- Further accesibility improvements:
  - Site map improvements (navigation, clearer for screen readers)
  - Improved colors in several places for users with sight disability
  - Improved HTML to better inform screen reader users
  - Added keyboard functionality of password recovery
  - Improved forms (easier to use for users with motoric disabilities, better and more consistent validation, tips and tricks on mobile initiative form)
  - Improvements for screen reader in different languages (language picker, comment translations)
  - Added title (visible in your tab) for user settings page
  - Improved screen reader experience for comment posting, deleting, upvoting and idea voting

### Added

- The email notification settings on the user profile are now grouped in categories
- Unsubscribing through an email link now works without having to sign in first

### Changed

- The idea manager now shows all ideas by default, instead of filtered by the current user as assignee

## 2020-01-07

### Added

- Go to idea manager when clicking 'idea assigned to you' notification
- 2th iteration of the new admin moderation feature:
  - Not viewed/Viewed filtering
  - The ability to select one or more items and mark them as viewed/not viewed
  - 'Belongs to' table column, which shows the context that a piece of content belongs to (e.g. the idea and project that a comment belongs to)
  - 'Read more' expand mechanism for longer pieces of content
  - Language selector for multilingual content
  - 'Go to' link that will open a new tab and navigate you to the idea/iniative/comment that was posted

### Changed

- Improve layout (and more specifically width) of idea/iniatiatve forms on mobile
- Separate checkboxes for privacy policy and cookie policy
- Make the emails opt-in at registration

### Fixed

- Fix for unreadable password reset error message on Firefox
- Fix for project granular permission radio buttons not working

## 2019-12-12

### Added

- Polls now support questions for which a user can check multiple options, with a configurable maximum
- It's now possible to make a poll anonymous, which hides the user from the response excel export
- New verification method `id_card_lookup`, which supports the generic flow of verifying a user using a predined list of ID card numbers.
  - The copy can be configured in Admin HQ
  - The id cards CSV can be uploaded through Admin HQ

## 2019-12-11

### Added

- Admin moderation iteration 1 (feature flagged, turned on for a selected number of test clients)
- New verification onboarding campaign

### Changed

- Improved timeline composer
- Wysiwyg accessibility improvement

### Fixed

- English notifications when you have French as your language

## 2019-12-06

### Fixed

- Accessibility improvements:
  - Polls
  - Idea/initiative filter boxes
- Uploading a file in admin project page now shows the loading spinner when in progress
- Fixed English copy in notifications when other language selected
- Fixed project copy in Admin HQ not being saved

## 2019-12-05

### Fixed

- Small popups (popovers) no longer go off-screen on smaller screens
- Tooltips are no longer occluded by the checkbox in the idea manager
- The info icon on the initiatives voting box has improved alignment
- Project templates now display when there's only `en` is configured as a tenant locale
- When changing the lifecycle stage of a tenant, the update is now sent right away to segment
- When users accept an inivitation and are in a group, the group count is correctly updated
- Dropdowns in the registration flow can again support empty values
- Accessibility:
  - Various color changes to improve color contrasts
  - Color warning when picking too low contrast
  - Improvements to radio buttons, checkboxes, links and buttons for keyboard accessibility
  - Default built-in pages for new tenants have a better hierarchy for screen readers
- User posted an idea/initiative notification for admins will be in the correct language

## 2019-11-25

### Changed

- Updated translations
- Area filter not shown when no areas are configured
- Overall accessibility improvements for screen readers
- Improved accessibility of the select component, radio button, image upload and tooltip

### Fixed

- When adding a vote that triggers the voting limit on a project/phase, the other idea cards now automatically get updated with disabled vote buttons
- Fix for mobile bottom menu not being clickable when idea page was opened
- Navigating directly between projects via the menu no longer results in faulty idea card collections
- Display toggle (map or list view) of idea and initiative cards works again

## 2019-11-19

### Added

- New ideation project/phase setting called 'Idea location', which enables or disabled the ability to add a location to an idea and show the ideas on a map

### Changed

- Improved accessibility of the image upload component
- COW tooltipy copy
- Sharing modal layout improvement

### Fixed

- Checkboxes have unique ids to correctly identify their corresponding label, which improves screen reader friendliness when you have multiple checkboxes on one page.
- Avatar layout is back to the previous, smaller version

## 2019-11-15

### Fixed

- Fix for 'Click on map to add an idea' functionality not working
- Fix for notifications not showing

## 2019-11-12

### Fixed

- An email with subject `hihi` is no longer sent to admins that had their invite accepted
- Whe clicking the delete button in the file uploader, the page no longer refreshes
- Project templates no longer show with empty copy when the language is missing
- The countdown timer on initiatives now shows the correct value for days
- The radio buttons in the cookie manager are clickable again
- Changing the host of a tenant no longer breaks images embedded in texts
- It's possible again to unassign an idea in the idea manager
- The popup for adding a video or link URL is no longer invisible or unusable in some situations
- Uploading files is no longer failing for various filetypes we want to support
- Keyboard accessibility for modals

### Added

- ID Verification iteration 1
  - Users can verify their account by entering their ID card numbers (currently Chile only)
  - Verification is feature flagged and off by default
  - Smart groups can include the criterium 'is verified'
  - Users are prompted to verify their account when taking an actions that requires verification
- Total population for a tenant can now be entered in Admin HQ
- It's now possible to configure the word used for areas towards citizens from the areas admin
- Improvements to accessibility:
  - Idea and initiative forms: clearer for screen readers, keyboard accessibility, and more accessible input fields
  - Nav bar: clearer for screen readers and improved keyboard navigation
  - Project navigation and phases: clearer for screen readers
  - Sign-in, password reset and recovery pages: labeling of the input fields, clearer for screen readers
  - Participatory budgeting: clearer for screen readers

### Changed

- The organization name is now the default author in an official update

## 2019-10-22

### Fixed

- The sharing title on the idea page is now vertically aligned
- Improvements to the 'bad gateway' message sometimes affecting social sharing
- The map and markers are again visible in the admin dashboard
- First round of accessibility fixes and improvements
  - Dynamics of certain interactions are picked up by screen readers (PB, voting, ...)
  - Overall clarity for screen readers has improved
  - Improvements to information structure: HTML structure, W3C errors, head element with correct titles
  - Keyboard accessibility has generally improved: sign-up problems, login links, PB assignment, ...

### Added

- Initiatives iteration 3
  - Automatic status changes on threshold reached or time expired
  - When updating the status, official feedback needs to be provided simultaneously
  - Users receive emails and notifications related to (their) initiative
  - Initiatives support images in their body text
- Project templates
  - Admins can now create projects starting from a template
  - Templates contain images, a description and a timeline and let admin filter them by tags
  - Admins can share template descriptions with a publically accessible link
- It's now possible to configure the banner overlay color from the customize settings
- A custom email campaign now contains a CTA button by default

### Changed

- Complete copy overhaul of all emails

## 2019-10-03

### Fixed

- PB phase now has a basket button in the project navbar
- The datepicker in the timeline admin now works in IE11

### Changed

- For fragments (small pieces of UI that can be overridden per tenant) to work, they need to be enabled individually in admin HQ.

## 2019-09-25

### Fixed

- It's again possible to change a ideation/PB phase to something else when it contains no ideas
- Older browsers no longer crash when scrolling through comments (intersection observer error)
- Pagination controls are now correctly shown when there's multiple pages of users in the users manager
- The user count of groups in the users manager no longer includes invitees and matches the data shown
- Transition of timeline phases now happen at midnight, properly respecting the tenant timezone
- When looking at the map of an idea or initiative, the map marker is visible again
- The initiatives overview pages now uses the correct header and text colors
- The vote control on an initiative is no longer invisible on a tablet screen size
- The idea page in a budgeting context now shows the idea's budget
- The assign button on an idea card in a budgeting context behaves as expected when not logged in
- Project copy in Admin HQ that includes comments no longer fails
- Changing granular permissions by project moderator no longer fails

### Added

- Polling is now supported as a new participation method in a continuous project or a phase
  - A poll consists of multiple question with predefined answers
  - Users can only submit a poll once
  - Taking a poll can be restricted to certain groups, using granular permissions
  - The poll results can be exported to excel from the project settings
- It's now possible to disable Google Analytics, Google Tag Manager, Facebook Pixel and AdWords for specific tenants through Admin HQ

### Changed

- Large amount of copy improvements throughout to improve consistency and experience
- The ideas overview page is no longer enabled by default for new tenants
- The built-in 'Open idea project' can now be deleted in the project admin

## 2019-08-30

### Fixed

- The map preview box no longer overflows on mobile devices
- You're now correctly directed back to the idea/initiatives page after signing in/up through commenting

### Changed

- The height of the rich text editor is now limited to your screen height, to limit the scrolling when applying styles

## 2019-08-29

### Fixed

- Uploaded animated gifs are no longer displayed with weird artifacts
- Features that depend on NLP are less likely to be missing some parts of the data

### Added

- Citizen initiatives
  - Citizens can post view and post initiatives
  - Admins can manage initiatives, similar to how they manage ideas
  - Current limitation to be aware of, coming very soon:
    - No emails and notifications related to initiatives yet
    - No automated status changes when an initiative reaches enough votes or expires yet

## 2019-08-09

### Fixed

- Fixed a bug that sometimes prevented voting on comments
- When editing a comment, a mention in the comment no longer shows up as html
- In the dashboard, the domicile value 'outside' is now properly translated
- Some fixes were made to improve loading of the dashboard map with data edge cases
- Deleting a phase now still works when users that reveived notifications about the phase have deleted their account
- New releases should no longer require a hard refresh, avoiding landing page crashing issues we had

### Added

- File input on the idea form now works on mobile, if the device supports it

## 2019-07-26

### Fixed

- The project moderator email and notification now link to the admin idea manager instead of citizen side
- The widget no longer shows the `Multiloc`, but the real idea titles for some platforms

### Added

- Speed improvements to data requests to the backend throughout the whole paltform
- Changing the participation method from ideation to information/survey when there are ideas present is now prevented by the UI
- It's now possible to manually reorder archived projects
- There's new in-platform notifications for a status change on an idea you commented or voted on

## 2019-07-18

### Fixed

- It's no longer possible to change the participation method to information or survey if a phase/project already contains ideas
- The 'Share your idea modal' is now properly centered
- It's no longer possible to send out a manual email campaign when the author is not properly defined
- Invite emails are being sent out again
- Imported ideas no longer cause incomplete pages of idea cards
- Invited users who did not accept yet no longer receive any automated digest emails

## 2019-07-08

### Fixed

- When changing images like the project header, it's no longer needed to refresh to see the result
- The comments now display with a shorter date format to work better on smaller screens
- The code snippet from the widget will now work in some website that are strict on valid html
- The number of days in the assignee digest email is no longer 'null'
- The project preview description input is displayed again in the projects admin
- The idea status is no longer hidden when no vote buttons are displayed on the idea page
- Duplicate idea cards no longer appear when loading new pages

### Added

- Performance optimizations on the initial loading of the platform
- Performance optimizations on loading new pages of ideas and projects
- Newly uploaded images are automatically optimized to be smaller in filesize and load faster
- The 'Add an idea' button is now shown in every tab of the projects admin
- It's now possible to add videos to the idea body text
- E-mails are no longer sent out through Vero, but are using the internal cl2-emails server

### Changed

- The automated emails in the admin no longer show the time schedule, to work around the broken translations
- The rights for voting on comments now follow the same rights than commenting itself, instead of following the rights for idea voting
- On smaller desktop screens, 3 columns of idea cards are now shown instead of 2
- When adding an idea from the map, the idea will now be positioned on the exact location that was clicked instead of to the nearest detectable address
- Using the project copy tool in admin HQ is more tolerant about making copies of inconsistent source projects

## 2019-06-19

### Fixed

- Show 3-column instead of 2-column layout for ideas overview page on smaller desktop screens
- Don't hide status label on idea page when voting buttons are not shown

### Changed

- Small improvement in loading speed

## 2019-06-17

## Fixed

- The column titles in comments excel export are aligned with the content
- There's now enough space between voting anc translate links under a comment
- Vote button on an idea no longer stays active when a vote on that idea causes the voting treshold of the project to be reached

## Added

- The admin part of the new citizen initiatives is available (set initiatives feature on `allowed`)
  - Cities can configure how they plan to use initiatives
- A preview of how initiatives will look like city side is available, not yet ready for prime time (set initiatives feature on `allowed` and `enabled`)
- The ideas overview page has a new filtering sidebar, which will be used for other idea and initiative listings in the future
  - On idea status
  - On topic
  - Search
- Comments now load automatically while scrolling down, so the first comments appear faster

## 2019-06-05

### Fixed

- Fix an issue that when showing some ideas in an idea card would make the application crash

## 2019-05-21

### Fixed

- The idea page does no longer retain its previous scroll position when closing and reopening it
- The Similar Ideas box no longer has a problem with long idea titles not fitting inside of the box
- The Similar Ideas box content did not update when directly navigating from one idea page to the next
- The 'What were you looking for?' modal no longer gives an error when trying to open it

### Changed

- You now get redirected to the previously visited page instead of the landing page after you've completed the signup process

## 2019-05-20

### Fixed

- Closing the notification menu after scrolling no longer results in a navbar error
- When accessing the idea manager as a moderator, the assignee filter defaults to 'assigned to me'
- The idea and comment counts on the profile page now update as expected
- It's now possible to use a dropdown input in the 2nd registration step with a screen reader
- An invited user can no longer request a password reset, thereby becoming an inconsistent user that resulted in lots of problems

### Added

- Restyle of the idea page
  - Cleaner new style
  - Opening an idea no longer appears to be a modal
  - Properly styled similar ideas section
  - Showing comment count and avatars of contributors

### Changed

- When clicking the edit button in the idea manager, the edit form now opens in the sidemodal

## 2019-05-15

### Fixed

- Opening the projects dropdown no longer shows all menu items hovered when opened
- Users that can't contribute (post/comment/vote/survey) no longer get an email when a phase starts
- When a project has an ideation and a PB phase, the voting buttons are now shown during the ideation phase
- The admin navigation menu for moderators is now consistent with that for admins
- Moderators that try to access pages only accessible for admins, now get redirected to the dashboard
- The details tab in clustering doesn't cause the info panel to freeze anymore
- When writing an official update, the sbumit button now only becomes active when submission is possible
- The 'no options' copy in a dropdown without anything inside is now correctly translated
- Making a field empty in Admin HQ now correctly saves the empty value
- The active users graph no longer includes users that received an email as being active
- The translation button in an idea is no longer shown when there's only one platform language
- After changing granular permission, a refresh is no longer needed to see the results on ideas
- The sideview in the idea manager now shows the status dropdown in the correct language
- The layout of the sideview in the idea manager is now corrected
- A digest email to idea assignees is no longer sent out when no ideas are assigned to the admin/moderator
- Signing in with VUB Net ID works again
- Loading the insights map can no longer be infinite, it will now show an error message when the request fails

### Added

- The profile page of a user now also shows the comments by that user
- Users can now delete their own profile from their edit profile page
- Similar ideas, clustering and location detection now work in Spanish, German, Danish and Norwegian
- Facebooks bot coming from `tfbnw.net` are now blocked from signing up
- Moderators now also have a global idea manager, showing all the ideas from the projects they're moderating
- Loading the insights map, which can be slow, now shows a loading indicator

### Changed

- Voting buttons are no longer shown when voting is not enabled
- Improved and more granular copy text for several voting and commenting disabled messages

## 2019-04-30

### Fixed

- Time remaning on project card is no longer Capitalized
- Non-admin users no longer get pushed to intercom
- Improvements to the idea manager for IE11
- When filtering on a project in the idea manager, the selected project is highlighted again
- @citizenlab.cl admins can now also access churned platforms
- The user count in the user manager now includes migrated cl1 users
- Sending invitations will no longer fail on duplicate mixed-case email addresses

### Added

- Ideas can now be assigned to moderators and admins in the idea manager
  - Added filter on assignee, set by default to 'assigned to me'
  - Added filter to only show ideas that need feedback
  - When clicking an idea, it now opens in and can be partially edited from a half screen modal
  - Admins and moderators get a weekly digest email with their ideas that need feedback
- Completely new comments UI with support for comment upvotes
  - Comments are visually clearly grouped per parent comment
  - Sub-comments use @mentions to target which other subcomment they reply to
  - Comments can be sorted by time or by votes
- Ideas can now be sorted randomly, which is the new default
- New smart group rule for users that contributed to a specific topic
- New smart group rule for users that contributed to ideas with a specific status
- Clear error message when an invitee does a normal sign up

### Changed

- The idea grid no longer shows a 'post an idea' button when there are no ideas yet

## 2019-04-24

### Fixed

- Project cards now show correct time remaining until midnight

## 2019-04-23

### Fixed

- Closing the notification menu does not cause an error anymore
- The unread notifications count is now displayed correctly on IE11
- Clicking on an invite link will now show an immediate error if the invite is no longer valid

### Changed

- The admin guide is now under the Get Started link and the dashboards is the admin index
- The project cards give feedback CTA was removed
- An idea can now be deleted on the idea page
- The default border radius throughout the platform now is 3px instead of 5px
- The areas filter on the project cards is only shown when there is more than one area

## 2019-04-16

### Fixed

- The comment count of a project remains correct when moving an idea to a different project
- Fixed an issue when copying projects (through the admin HQ) to tenants with conflicting locales
- Only count people who posted/voted/commented/... as participants (this is perceived as a fix in the dashboards)
- Invites are still sent out when some emails correspond to existing users/invitees
- Phase started/upcoming notifications are only sent out for published projects

### Added

- Posting text with a URL will turn the URL part into a link
- Added smart group rules for topic and idea status participants

### Changed

- New configuration for which email campaigns are enabled by default
- Changed project image medium size to 575x575

## 2019-04-02

### Fixed

- The new idea button now shows the tooltip on focus
- The gender graph in clustering is now translated
- Tooltips on the right of the screen no longer fall off
- Text in tooltips no longer overflows the tooltip borders
- When there are no ideas, the 'post an idea' button is no longer shown on a user profile or the ideas overview page
- The project card no longer displays a line on the bottom when there is no meta information available
- Downloading the survey results now consistently triggers a browser download
- The bottom of the left sidebar of the idea manager can now be reached when there are a lot of projects
- The time control in the admin dashboard is now translated
- Various fixes to improve resilience of project copy tool

### Added

- The ideas overview page now has a project filter
- The various pages now support the `$|orgName|` variable, which is replaced by the organization name of the tenant
- Non-CitizenLab admins can no longer access the admin when the lifecycle stage is set to churned
- A new style variable controls the header opacity when signed in
- New email as a reminder to an invitee after 3 days
- New email when a project phase will start in a week
- New email when a new project phase has started
- The ideas link in the navbar is now feature flagged as `ideas_overview`

### Changed

- When filtering projects by multiple areas, all projects that have one of the areas or no area are now shown
- The user search box for adding a moderator now shows a better placeholder text, explaining the goal

## 2019-03-20

### Fixed

- Fixed mobile layout issues with cookie policy, idea image and idea title for small screens (IPhone 5S)
- Posting an idea in a timeline that hasn't started yet (as an admin) now puts the idea in the first phase
- Notifications menu renders properly in IE11
- The CTA on project cards is no longer shown for archived and finished projects
- Invited users that sign up with another authentication provider now automatically redeem their invitation
- When the tenant only has one locale, no language switcher is shown in the official feedback form

### Added

- Capabilities have been added to apply custom styling to the platform header
  - Styling can be changed through a new style tab in admin HQ
  - It's also possible to configure a different platform-wide font
  - Styling changes should only be done by a designer or front-end developer, as there are a lot of things that could go wrong
- The initial loading speed of the platform has increased noticably due to no longer loading things that are not immediately needed right away.
- Tenant templates are now automatically updated from the `.template` platforms every night
- The project copy tool in admin HQ now supports time shifting and automatically tries to solve language conflicts in the data
- New notifications and emails for upcoming (1 week before) and starting phases

### Changed

- Archived ieas are no longer displayed on the general ideas page
- The time remaining on project cards is no longer shown on 2 lines if there's enough space
- New platforms will show the 'manual project sorting' toggle by default
- Some changes were made to modals throughout to make them more consistent and responsiveness
- New ideas now have a minimal character limit of 10 for the title and 30 for the body
- User pages have a more elaborate meta title and description for SEO purposes

## 2019-03-11

### Fixed

- Notifications layout on IE11
- Errors due to loading the page during a deployment

## 2019-03-11

### Fixed

- Similar ideas is now fast enough to enable in production
- NLP insights will no longer keep on loading when creating a new clusgtering graph
- The comment count on project cards now correctly updates on deleted comments
- Various spacing issues with the new landing page on mobile are fixed
- When logging out, the avatars on the project card no longer disappear
- The widget no longer cuts off the title when it's too long
- In admin > settings > pages, all inputs are now correctly displayed using the rich text editor
- The notifications are no longer indented inconsistently
- Exporting typeform survey results now also work when the survey embed url contains `?source=xxxxx`
- When there's a dropdown with a lot of options during signup, these options are no longer unreachable when scrolling down
- The cookie policy no longer displays overlapping text on mobile
- The `isSuperAdmin`, `isProjectModerator` and `highestRole` user properties are now always named using camelCasing

### Added

- Official feedback
  - Admins and moderators can react to ideas with official feedback from the idea page
  - Users contributing to the idea receive a notification and email
  - Feedback can be posted using a free text name
  - Feedback can be updated later on
  - Admin and moderators can no longer write top-level comments
  - Comments by admins or moderators carry an `Official` badge
- When giving product feedback from the footer, a message and email can be provided for negative feedback
- CTA on project card now takes granular permissions into account
- CTA on project card is now also shown on mobile
- Projects for which the final phase has finished are marked as finished on their project card
- Projects on the landing page and all projects page can now be filtered on area through the URL

### Changed

- The avatars on a project card now include all users that posted, voted or commented
- Commenting is no longer possible on ideas not in the active phase

## 2019-03-03

### Fixed

- Manually sorting projects in the admin works as expected

### Added

- Support for Spanish
- The copy of 'x is currently working on' can be customized in admin HQ
- Extra caching layer in cl2-nlp speeds up similar ideas and creating clusters

## 2019-02-28

### Fixed

- In the dashboard, the labels on the users by gender donut chart are no longer cut off
- Adding file attachments with multiple consecutive spaces in the filename no longer fails
- Project copy in admin HQ no longer fails when users have mismatching locales with the new platform

### Added

- New landing page redesign
  - Project cards have a new layout and show the time remaining, a CTA and a metric related to the type of phase
  - The bottom of the landing page displays a new custom info text, configurable in the admin settings
  - New smarter project sorting algorithm, which can be changed to manual ordering in the projects admin
  - Ideas are no longer shown on the landing page
  - The `Show all projects` link is only shown when there are more than 10 projects
- New attributes are added to segment, available in all downstream tools:
  - `isSuperAdmin`: Set to true when the user is an admin with a citizenlab email
  - `isProjectModerator`
  - `highestRole`: Either `super_admin`, `admin`, `project_moderator` or `user`

### Changed

- Intercom now only receives users that are admin or project moderator (excluding citizenlab users)

## 2019-02-20

### Fixed

- User digest email events are sent out again
- The user statistics on the admin dashboard are back to the correct values
- Creating a new project page as an admin does not result in a blank page anymore
- Improved saving behaviour when saving images in a phase's description
- When logged in and visiting a url containing another locale than the one you previously picked, your locale choice is no longer overwritten

### Added

- Project copy feature (in admin HQ) now also supports copying ideas (including comments and votes) and allows you to specify a new slug for the project URL
- Unlogged users locale preference is saved in their browser

## 2019-02-14

### Fixed

- Project/new is no longer a blank page

## 2019-02-13

### Fixed

- Texts written with the rich text editor are shown more consistently in and outside of the editor
- Opening a dropdown of the smart group conditions form now scrolls down the modal
- When changing the sorting method in the ideas overview, the pagination now resets as expected
- Google login no longer uses the deprecated Google+ authentication API

### Added

- Typeform survey for typeform can now be downloaded as xlsx from a tab in the project settings
  - The Segment user token needs to be filled out in Admin HQ
  - New survey responses generate an event in segment
- Survey providers can be feature flagged individually
- New \*.template.citizenlab.co platforms now serve as definitions of the tenant template
- The registration fields overview in admin now shows a badge when fields are required

### Changed

- Surveymonkey is now feature-flagged off by default for new platforms

## 2019-01-30

### Fixed

- Long topic names no longer overlap in the admin dashboards
- Video no longer pops out of the phase description text
- Added event tracking for widget code copy and changing notification settings
- Saving admin settings no longer fails because of a mismatch between platform and user languages
- The password reset message now renders correctly on IE11
- It's easier to delete a selected image in the rich text editor
- The copy in the modal to create a new group now renders correctly in IE11
- Texts used in the the dashboard insights are no longer only shown in English
- Tracking of the 'Did you find what you're looking for?' footer not works correctly

### Added

- Tooltips have been added throughout the whole admin interface
- A new homepage custom text section can be configured in the admin settings, it will appear on the landing page in a future release
- New experimental notifications have been added that notify admins/moderators on every single idea and comment
- New tenant properties are being logged to Google Analytics

## 2019-01-19

### Fixed

- Registration fields of the type 'multiple select' can again be set in the 2nd step of the signup flow
- Creating invitations through an excel file no longer fails when there are multiple users with the same first and last name

## 2019-01-18

### Fixed

- Overflowing text in project header
- Fixed color overlay full opaque for non-updated tenant settings
- Fixed avatar layout in IE11
- Fixed idea page scrolling not working in some cases on iPad
- Pressing the enter key inside of a project settings page will no longer trigger a dialog to delet the project

### Changed

- Reduced the size of the avatars on the landing page header and footer
- Made 'alt' text inside avatar invisible
- Better cross-browser scaling of the background image of the header that's being shown to signed-in users
- Added more spacing underneath Survey, as not to overlap the new feedback buttons
- Increased width of author header inside of a comment to better accomodate long names
- Adjusted avatar hover effect to be inline with design spec￼

## 2019-01-17

### Added

- `header_overlay_opacity` in admin HQ allows to configure how transparent header color is when not signed in
- `custom_onboarding_fallback_message` in admin HQ allows to override the message shown in the header when signed in

## 2019-01-16

### Fixed

- The clustering prototype no longer shows labels behind other content
- Removing a project header image is again possible
- New active platforms get properly submitted to google search console again
- Scrolling issues with an iPad on the idea modal have been resolved
- Signing up through Google is working again
- The line underneath active elements in the project navbar now has the correct length
- A long location does no longer break the lay-out of an event card
- The dashboards are visible again by project moderators
- The admin toggle in the users manager is working again

### Added

- When logged in, a user gets to see a dynamic call to action, asking to
  - Complete their profile
  - Display a custom message configurable through admin HQ
  - Display the default fallback engagement motivator
- The landing page header now shows user avatars
- It's now possible to post an idea from the admin idea manager
- The footer now shows a feedback element for citizens
- A new 'map' dashboard now shows the ideas on their locations detected from the text using NLP
- The clustering prototype now shows the detected keywords when clustering is used

### Changed

- The navbar and landing page have a completely refreshed design
  - The font has changed all over the platform
  - 3 different colors (main, secondary, text) are configurable in Admin HQ
- The clustering prototype has been moved to its own dashboard tab
- Project cards for continuous projects now link to the information page instead of ideas

## 2018-12-26

### Fixed

- The rich text editor now formats more content the same way as they will be shown in the platform

### Added

- Admin onboarding guide
  - Shown as the first page in the admin, guiding users on steps to take
- The idea page now shows similar ideas, based on NLP
  - Feature flagged as `similar_ideas`, turned off by default
  - Experimental, intended to evaluate NLP similarity performance
- A user is now automatically signed out from FranceConnect when signing out of the platform

### Changed

- When a user signs in using FranceConnect, names and some signup fields can no longer be changed manually
- The FranceConnect button now has the official size and dimensions and no T&C
- SEO improvements to the "Powered by CitizenLab" logo

## 2018-12-13

### Fixed

- User digest email campaigns is sent out again
- IE11 UI fixes:
  - Project card text overflow bug
  - Project header text wrapping/centering bug
  - Timeline header broken layout bug
  - Dropdown not correctly positioned bug
- Creating new tenants and changing the host of existing tenants makes automatic DNS changes again

### Added

- SEO improvements: project pages and info pages are now included in sitemap
- Surveys now have Google Forms support

## 2018-12-11-2

### Fixed

- A required registration field of type number no longer blocks users on step 2 of the registration flow

## 2018-12-11

### Fixed

- Loading an idea page with a deleted comment no longer results in an error being shown
- Assigning a first bedget to a PB project as a new user no longer shows an infinite spinner
- Various dropdowns, most famously users group selection dropdown, no longer overlap menu items

## 2018-12-07

### Fixed

- It's again possible to write a comment to a comment on mobile
- When logged in and trying to log in again, the user is now redirected to the homepage
- A deleted user no longer generates a link going nowhere in the comments
- The dropdown menu for granular permissions no longer disappears behind the user search field
- After deleting an idea, the edit and delete buttons are no longer shown in the idea manager
- Long event title no longer pass out of the event box
- Notifications from a user that got deleted now show 'deleted user' instead of nothing

### Added

- Machine translations on the idea page
  - The idea body and every comment not in the user's language shows a button to translate
  - Feature flagged as `machine_translations`
  - Works for all languages
- Show the currency in the amount field for participatory budgeting in the admin
- Built-in registration fields can now be made required in the admin
- FranceConnect now shows a "What is FranceConnect?" link under the button

### Changed

- The picks column in the idea manager no longer shows a euro icon

## 2018-11-28

### Fixed

- IE11 graphical fixes in text editor, status badges and file drag&drop area fixed
- The idea tab is visible again within the admin of a continuous PB project
- The checkbox within 3rd party login buttons is now clickable in Firefox

## 2018-11-27

### Fixed

- When all registration fields are disabled, signing up through invite no longer blocks on the first step
- A moderator that has not yet accepted their invitation, is no longer shown as 'null null' in the moderators list
- Adding an idea by clicking on the map is possible again

### Changed

- When there are no events in a project, the events title is no longer shown
- The logo for Azure AD login (VUB Net ID) is shown as a larger image
- When logging in through a 3rd party login provider, the user needs to confirm that they've already accepted the terms and conditions

## 2018-11-22

### Fixed

- In the clustering prototype, comparing clusters using the CTRL key now also works on Mac
- Widget HTML code can now be copied again
- Long consequent lines of text now get broken up in multiple lines on the idea page
- Admin pages are no longer accessible for normal users
- Reduced problems with edge cases for uploading images and attachments

### Added

- Participatory budgeting (PB)
  - A new participation method in continuous and timeline projects
  - Admins and moderators can set budget on ideas and a maximum budget on the PB phase
  - Citizens can fill their basket with ideas, until they hit the limit
  - Citizens can submit their basket when they're done
  - Admins and moderators can process the results through the idea manager and excel export
- Advanced dashboards: iteration 1
  - The summary tab shows statistics on idea/comment/vote and registration activities
  - The users tab shows information on user demographics and a leaderboard
  - The time filter can be controller with the precision of a day
  - Project, group and topic filters are available when applicable
  - Project moderators can access the summary tabs with enforced project filter
- Social sharing through the modal is now separately trackable from sharing through the idea page
- The ideas excel export now contains the idea status
- A new smart group rule allows for filtering on project moderators and normal users

### Changed

- Project navigation is now shown in new navigation bar on top
- The content of the 'Open idea project' for new tenants has changed
- After posting an idea, the user is redirected towards the idea page of the new idea, instead of the landing page

## 2018-11-07

### Fixed

- The widget HTML snippet can be copied again

## 2018-11-05

### Fixed

- Clicking Terms & Conditions links during sign up now opens in a new tab

### Added

- Azure Active Directory login support, used for VUB Net ID

## 2018-10-25

### Fixed

- Resizing and alignment of images and video in the editor now works as expected
- Language selector is now updating the saved locale of a signed in user
- When clicking "view project" in the project admin in a new tab, the projects loads as expected
- The navbar user menu is now keyboard accessible
- Radio buttons in forms are now keyboard accessible
- The link to the terms and conditions from social sign in buttons is fixed
- In admin > settings > pages, the editors now have labels that show the language they're in
- Emails are no longer case sensitive, resolving recurring password reset issues
- The widget now renders properly in IE11
- Videos are no longer possible in the invitation editor

### Added

- Cookie consent manager
  - A cookie consent footer is shown when the user has not yet accepted cookies
  - The user can choose to accept all cookies, or open the manager and approve only some use cases
  - The consent settings are automatically derived from Segment
  - When the user starts using the platform, they silently accept cookies
- A new cookie policy page is easier to understand and can no longer be customized through the admin
- Granular permissions
  - In the project permissions, an admin or project moderator can choose which citizens can take which actions (posting/voting/comments/taking survey)
  - Feature flagged as 'granular_permissions', turned off by default
- Ideas excel export now contains links to the ideas
- Ideas and comments can now be exported from within a project, also by project moderators
- Ideas and comments can now be exported for a selection of ideas
- When signing up, a user gets to see which signup fields are optional

### Changed

- Published projects are now shown first in the admin projects overview
- It's now more clear that the brand color can not be changed through the initial input box
- All "Add <something>" buttons in the admin have moved to the top, for consistency
- The widget no longer shows the vote count when there are no votes
- When a project contains no ideas, the project card no longer shows "no ideas yet"

## 2018-10-09

### Fixed

- UTM tags are again present on social sharing
- Start an idea button is no longer shown in the navbar on mobile
- Exceptionally slow initial loading has been fixed
- Sharing on facebook is again able to (quite) consistently scrape the images
- When using the project copy tool in Admin HQ, attachments are now copied over as well

### Added

- Email engine in the admin (feature flagged)
  - Direct emails can be sent to specific groups by admins and moderators
  - Delivered/Opened/Clicked statistics can be seen for every campaign
  - An overview of all automated emails is shown and some can be disabled for the whole platform

## 2018-09-26

### Fixed

- Error messages are no longer cut off when they are longer than the red box
- The timeline dropdown on mobile shows the correct phase names again
- Adding an idea by clicking on the map works again
- Filip peeters is no longer sending out spam reports
- Reordering projects on the projects admin no longer behaves unexpectedly
- Fixes to the idea manager
  - Tabs on the left no longer overlap the idea table
  - Idea status tooltips no longer have an arrow that points too much to the right
  - When the screen in not wide enough, the preview panel on the right is no longer shown
  - Changing an idea status through the idea manager is possible again

### Added

- Social sharing modal is now shown after posting an idea
  - Feature flagged as `ideaflow_social_sharing`
  - Offers sharing buttons for facebook, twitter and email
- File attachments can now be added to
  - Ideas, shown on the idea page. Also works for citizens.
  - Projects, shown in the information page, for admins and moderators
  - Phases, shown under the phase description under the timeline, for admins and moderators
  - Events, shown under the event description, for admins and moderators
  - Pages, shown under the text, for admins
- Some limited rich text options can now be used in email invitation texts

### Changed

- The admin projects page now shows 3 seperate sections for published, draft and archived
- When there are no voting buttons, comment icon and count are now also aligned to the right
- It's now possible to remove your avatar

## 2018-09-07

### Fixed

- Submit idea button is now aligned with idea form
- An error caused by social sign in on French platforms not longer has an English error message
- Checkboxes are now keyboard navigable
- Projects that currently don't accept ideas can no longer be selected when posting an idea
- Deleting an idea no longer results in a blank page
- Deleting a comment no longer results in a blank page
- When sign in fails, the error message no longer says the user doesn't exist
- `null` is no longer shown as a lastname for migrated cl1 users without last name
- Clicking on the table headers in the idea managers again swaps the sorting order as expected
- Typeform Survey now is properly usable on mobile

### Added

- Email notification control
  - Every user can opt-out from all recurring types of e-mails sent out by the platform by editing their profile
  - Emails can be fully disabled per type and per tenant (through S&S ticket)
- An widget that shows platform ideas can now be embedded on external sites
  - The style and content of the widget can be configured through admin > settings > widgets
  - Widget functionality is feature flagged as "widgets", on by default

### Changed

- Initial loading speed of the platform has drastically improved, particulary noticable on mobile
- New tenants have custom signup fields and survey feature enabled by default

## 2018-08-20

### Fixed

- The idea sidepane on the map correctly displays HTML again
- Editing your own comment no longer turns the screen blank
- Page tracking to segment no longer tracks the previous page instead of the current one
- Some browsers no longer break because of missing internationalization support
- The options of a custom field are now shown in the correct order

### Added

- A major overhaul of all citizen-facing pages to have significantly better accessibility (almost WCAG2 Level A compliant)
  - Keyboard navigation supported everywhere
  - Forms and images will work better with screen readers
  - Color constrasts have been increased throughout
  - A warning is shown when the color in admin settings is too low on constrast
  - And a lot of very small changes to increase WCAG2 compliance
- Archived projects are visible by citizens
  - Citizens can filter to see all, active or archived projects
  - Projects and project cards show a badge indicating a project is archived
  - In the admin, active and archived projects are shown separately
- A favicon can now be configured at the hidden location `/admin/favicon`
  - On android in Chrome, the platform can be added to the Android homescreen and will use the favicon as an icon
- Visitors coming through Onze Stad App now are trackable in analytics

### Changed

- All dropdown menus now have the same style
- The style of all form select fields has changed
- Page tracking to segment no longer includes the url as the `name` property (salesmachine)
- Font sizes throughout the citizen-facing side are more consistent

## 2018-08-03

### Fixed

- The landingpage header layout is no longer broken on mobile devices
- Yet another bug related to the landingpage not correctly redirecting the user to the correct locale
- The Page not found page was not found when a page was not found

### Added

- The 'Create an account' call to action button on the landing page now gets tracked

## 2018-08-02

### Fixed

- The browser no longer goes blank when editing a comment
- Redirect to the correct locale in the URL no longer goes incorrectly to `en`

## 2018-07-31

### Fixed

- The locale in the URL no longer gets added twice in certain conditions
- Various fixes to the rich text editor
  - The controls are now translated
  - Line breaks in the editor and the resulting page are now consistent
  - The editor no longer breaks form keyboard accessibility
  - The images can no longer have inconsistent widht/height ratio wich used to happen in some cases
  - The toolbar buttons have a label for accessibility
- A new tenant created in French no longer contains some untranslated content
- The tenant lifecycle stage is now properly included in `group()` calls to segment
- Comment body and various dynamic titles are secured against XSS attacks

### Added

- Ideas published on CitizenLab can now also be pushed to Onze Stad App news stream
- The rich text editor
  - Now support copy/paste of images
- Event descriptions now also support rich text
- When not signed in, the header shows a CTA to create an account
- A new smart group rule allows you to specify members than have participated (vote, comment, idea) in a certain project
- The admin now shows a "Get started" link to the knowledge base on the bottom left
- The Dutch platforms show a "fake door" to Agenda Setting in the admin navigation

### Changed

- The idea card now shows name and date on 2 lines
- The navbar now shows the user name next to the avatar
- The user menu now shows "My ideas" instead of "Profile page"

## 2018-07-12

### Fixed

- New text editor fixes various bugs present in old editor:
  - Typing idea texts on Android phones now works as expected
  - Adding a link to a text field now opens the link in a new window
  - Resizing images now works as expected
  - When saving, the editor no longer causes extra whitespace to appear
- A (too) long list of IE11 fixes: The platform is now fully usable on IE11
- The group count in the smart groups now always shows the correct number
- The admin dashboard is no longer too wide on smaller screens
- The home button on mobile is no longer always active
- Fix for page crash when trying to navigate away from 2nd signup step when one or more required fields are present

### Added

- The language is now shown in the URL at all times (e.g. `/en/ideas`)
- The new text editor enables following extras:
  - It's now possible to upload images through the text editor
  - It's now possible to add youtube videos through the text editor
- `recruiter` has been added to the UTM campaign parameters

### Know issues

- The controls of the text editor are not yet translated
- Posting images through a URL in the text editor is no longer possible
- Images that have been resized by IE11 in the text editor, can subsequently no longer be resized by other browsers

## 2018-06-29

### Fixed

- Facebook now correctly shows the idea image on the very first share
- Signing up with a google account that has no avatar configured now works again
- Listing the projects and ideas for projects that have more than 1 group linked to them now works again

### Added

- Voting Insights [beta]: Get inisghts into who's voting for which content
  - Feature flagged as 'clustering', disabled by default
  - Admin dashboard shows a link to the prototype
- Social sharing buttons on the project info page
- Usage of `utm_` parameters on social sharing to track sharing performance
- Various improvements to meta tags throughout the platform
  - Page title shows the unread notification count
  - More descriptive page titles on home/projects/ideas
  - Engaging generic default texts when no meta title/description are provided
  - Search engines now understand what language and region the platform is targeting
- Optimized idea image size for facebook sharing
- Sharing button for facebook messenger on mobile
- When you receive admin rights, a notification is shown
- `tenantLifecycleStage` property is now present in all tracked events to segment

### Changed

- Meta tags can't be changed through the admin panel anymore
- Social sharing buttons changed aspect to be more visible

## 2018-06-20

### Fixed

- Visual fixes for IE11 (more to come)
  - The text on the homepage doesn't fall outside the text box anymore
  - The buttons on the project page are now in the right place
  - In the projects pages, the footer is no longer behaving like a header
- When trying to add a timeline phase that overlaps with another phase, a more descriptive error is shown
- larsseit font is now always being loaded

### Added

- Smart groups allow admins to automatically and continuously make users part of groups based on conditions
- New user manager allows
  - Navigating through users by group
  - Moving, adding and removing users from/to (manual) groups
  - Editing the group details from within the user manager
  - Creating groups from within the user manager
  - Exporting users to excel by group or by selection
- Custom registration fields now support the new type "number"
- The city website url can now be specified in admin settings, which is used as a link in the footer logo

### Changed

- The checkbox copy at signup has changed and now links to both privacy policy and terms and conditions
- Improved styling of usermenu dropdown (the menu that opens when you click on the avatar in the navigation bar)

### Removed

- The groups page is no longer a separate page, but the functionality is part of the user manager

## 2018-06-11

### Fixed

- Notifications that indicate a status change now show the correct status name
- The admin pages editors support changing content and creating new pages again
- When searching in the invites, filters still work as expected
- The font has changed again to larsseit

### Added

- Accessibility improvements:
  - All images have an 'alt' attributes
  - The whole navbar is now usable with a keyboard
  - Modals can be closed with the escape key
  - The contrast of labels on white backgrounds has increased
- New ideas will now immediately be scraped by facebook
- When inviting a user, you can now pick projects for which the user becomes a moderator

### Changed

- The language switcher is now shown on the top right in the navbar

## 2018-05-27

### Fixed

- Sitemap now has the correct date format
- Empty invitation rows are no longer created when the given excel file contains empty rows
- Hitting enter while editing a project no longer triggers the delete button
- Registration fields on signup and profile editing are now always shown in the correct language
- The dropdown menu for idea sorting no longer gets cut off by the edge of the screen on small screens
- Saving a phase or continuous project no longer fails when participation method is not ideation

### Added

- Language selection now also has a regional component (e.g. Dutch (Belgium) instead of Dutch)
- Added noindex tag on pages that should be shown in Google
- A new 'user created' event is now being tracked from the frontend side
- It's now possible to use HTML in the field description of custom fields (no editor, only for internal usage)

## 2018-05-16

### Fixed

- Phases are now correctly active during the day specified in their end date
- On the new idea page, the continue button is now shown at all resolutions
- On the idea list the order-by dropdown is now correctly displayed at all resolutions.

### Added

- Project moderators can be specified in project permissions, giving them admin and moderation capabilities within that project only
  - Moderators can access all admin settings of their projects
  - Moderators can see they are moderating certain projects through icons
  - Moderators can edit/delete ideas and delete comments in their projects
- A correct meta description tag for SEO is now rendered
- The platforms now render sitemaps at sitemap.xml
- It is now possible to define the default view (map/cards) for every phase individually
- The tenant can now be configured with an extra `lifecycle_stage` property, visible in Admin HQ.
- Downloading ideas and comments xlsx from admin is now tracked with events
- The fragment system, to experiment with custom content per tenant, now also covers custom project descriptions, pages and individual ideas

### Changed

- It is no longer possible to define phases with overlapping dates
- Initial loading speed of the platform has improved

## 2018-04-30

### Fixed

- When posting an idea and only afterward signing in, the content originally typed is no longer lost
- An error is no longer shown on the homepage when using Internet Explorer
- Deleting a user is possible again

### Changed

- The idea manager again shows 10 ideas on one page, instead of 5
- Submit buttons in the admin no longer show 'Error' on the buttons themselves

### Removed

- The project an idea belongs to can no longer be changed through the edit idea form, only through the idea manager

## 2018-04-26

### Added

- Areas can now be created, edited and deleted in the admin settings
- The order of projects can now be changed through drag&drop in the admin projects overview
- Before signing up, the user is requested to accept the terms and conditions
- It's possible to experiment with platform-specific content on the landing page footer, currently through setup & support
- Images are only loaded when they appear on screen, improving page loading speed

### Fixed

- You can no longer click a disabled "add an idea" button on the timeline
- When accessing a removed idea or project, a message is shown

### Known issues

- Posting an idea before logging in is currently broken; the user is redirected to an empty posting form
- Social sharing is not consistently showing all metadata

## 2018-04-18

### Fixed

- Adding an idea at a specific location by clicking on the map is fixed

## 2018-04-09

### Fixed

- An idea with a location now centers on that location
- Map markers far west or east (e.g. Vancouver) are now positioned as expected
- Links in comment now correctly break to a new line when they're too long
- Hitting enter in the idea search box no longer reloads the page
- A survey project no longer shows the amount of ideas on the project card
- The navbar no longer shows empty space above it on mobile
- The report as spam window no longer scrolls in a weird way
- The project listing on the homepage no longer repeats the same project for some non-admin users
- Google/Facebook login errors are captured and shown on an error page
- Some rendering issues were fixed for IE11 and Edge, some remain
- An idea body with very long words no longer overlaps the controls on the right
- Project cards no longer overlap the notification menu

### Added

- A user can now edit and delete its own comments
- An admin can now delete a user's comment and specify the reason, notifying the user by notification
- Invitations
  - Admins can invite users by specifying comma separated email addresses
  - Admins can invite users with extra information by uploading an excel file
  - Invited users can be placed in groups, made admin, and given a specific language
  - Admins can specify a message that will be included in the email to the invited users
  - Admins receive a notification when invited users sign up
- Users receive a notification and email when their idea changes status
- Idea titles are now limited to 80 characters

### Known issues

- Adding an idea through the map does not position it correctly

## 2018-03-23

### Fixed

- Fixed padding being added on top of navigation bar on mobile devices

## 2018-03-22

### Fixed

- Idea creation page would not load when no published projects where present. Instead of the loading indicator the page now shows a message telling the user there are no projects.

## 2018-03-20

### Fixed

- Various visual glitches on IE11 and Edge
- Scrolling behviour on mobile devices is back to normal
- The admin idea manager no longer shows an empty right column by default

### Added

- Experimental raw HTML editing for pages in the admin at `/admin/pages`

## 2018-03-14

### Fixed

- When making a registration field required, the user can't skip the second sign up step
- When adding a registration field of the "date" type, a date in the past can now be chosen
- The project listing on the landing page for logged in users that aren't admin is fixed

### Added

- When something goes wrong while authenticating through social networks, an error page is shown

## 2018-03-05

### Added

- Limited voting in timeline phases
- Facebook app id is included in the meta headers

### Known issues

- When hitting your maimum vote count as a citizen, other idea cards are not properly updating untill you try voting on them
- Changing the participation settings on a continuous project is impossible

## 2018-02-26

### Fixed

- Project pages
  - Fixed header image not being centered
- Project timeline page
  - Fixed currently active phase not being selected by default
  - Fixed 'start an idea' button not being shown insde the empty idea container
  - Fixed 'start an idea' button not linking to the correct idea creation step
- Ideas and Projects filter dropdown
  - Fixed the dropdown items not always being clickable
- Navigation bar
  - Fixed avatar and options menu not showing on mobile devices

### Added

- Responsive admin sidebar
- Top navigation menu stays in place when scrolling in admin section on mobile devices

### Changed

- Project timeline
  - Better word-breaking of phases titles in the timeline

## 2018-02-22

### Fixed

- Idea page
  - Fixed voting buttons not being displayed when page is accessed directly
- Edit profile form page
  - Fixed broken input fields (first name, last name, password, ...)
  - Fixed broken submit button behavior
- Admin project section
  - Fixed default view (map or card) not being saved
  - Fixed save button not being enabled when an image is added or removed
- Project page
  - Fixed header navigation button of the current page not being highlighted in certain scenarios
  - Fixed no phase selected in certain scenarios
  - Fixed mobile timeline phase selection not working
- Idea cards
  - Fixed 'Load more' button being shown when no more ideas
- Project cards
  - Fixed 'Load more' button being shown when no more projects
- Idea page
  - Fixed faulty link to project page
- Add an idea > project selection page
  - Fixed broken layout on mobile devices

### Added

- Landing page
  - Added 'load more' button to project and idea cards
  - Added search, sort and filter by topic to idea cards
- Project card
  - Added ideas count
- Idea card
  - Added author avatar
  - Added comment count and icon
- Idea page
  - Added loading indicator
- Project page
  - Added loading indicator
  - Added border to project header buttons to make them more visible
- Admin page section
  - Added header options in rich-text editors

### Changed

- Navigation bar
  - Removed 'ideas' menu item
  - Converted 'projects' menu item into dropdown
  - Changed style of the 'Start an idea' button
- Landing page
  - Header style changes (larger image dimensions, text centered)
  - Removed 'Projects' title on top of project cards
- Project card
  - Changed project image dimensions
  - Changed typography
- Idea card
  - Removed image placeholder
  - Reduced idea image height
- Filter dropdowns
  - Height, width and alignment changes for mobile version (to ensure the dropdown is fully visible on smaller screens)
- Idea page
  - Improved loading behavior
  - Relocated 'show on map' button to sidebar (above sharing buttons)
  - Automatically scroll to map when 'show on map' button is clicked
  - Larger font sizes and better overall typography for idea and comment text
  - Child comments style changes
  - Child commenting form style change
  - Comment options now only visible on hover on desktop
- Project page
  - Improved loading behavior
  - Timeline style changes to take into account longer project titles
  - Changed copy from 'timeline' to 'process'
  - Changed link from projects/<projectname>/timeline to projects/<projectname>/process
  - Events header button not being shown if there are no events
- Add an idea > project selection page
  - Improved project cards layout
  - Improved mobile page layout

## 2018-01-03

### Fixed

- Updating the bio on the profile page works again
- 2018 can be selected as the year of events/phases
- The project dropdown in the idea posting form no longer shows blank values
- Reset password email

### Added

- Ideas can be edited by admins and by their author
- An idea shows a changelog with its latest updates
- Improved admin idea manager
  - Bulk update project, topics and statuses of ideas
  - Bulk delete ideas
  - Preview the idea content
  - Links through to viewing and editing the idea
- When on a multi-lingual platform, the language can be changed in the footer
- The project pages now show previews of the project events in the footer
- The project card now shows a description preview text, which is changeable through the admin
- Images are automatically optimized after uploading, to reduce the file size

### Changed

- Image dimensions have changed to more optimal dimensions

## 2017-12-13

### Fixed

- The ideas of deleted users are properly shown
- Slider to make users admins is again functional

### Added

- The idea show page shows a project link
- Mentions are operational in comments
- Projects can be deleted in the admin

### Changed

- Ideas and projects sections switched positions on the landing page

## 2017-12-06

### Fixed

- Phases and events date-picker no longer overlaps with the description text
- No longer needed to hard refresh if you visited al old version of the platform
- Inconsistency when saving project permissions has been fixed
- Bullet lists are now working in project description, phases and events
- The notifications show the currect user as the one taking the action

### Added

- Translators can use `orgName` and `orgType` variables everywhere
- Previews of the correct image dimension when uploading images

### Changed

- Lots of styling tweaks to the admin interface
- Behaviour of image uploads has improved

## 2017-11-23

### Fixed

- Loading the customize tab in the admin no longer requires a hard refresh

## 2017-11-22

### Fixed

- When saving a phase in the admin, the spinner stops on success or errors
- Deleting a user no longer breaks the idea listing, idea page and comments
- Better error handling in the signup flow
- Various bug fixes to the projects admin
- The switches that control age, gender, ... now have an effect on the signup flow.
- For new visitors, hard reloading will no longer be required

### Added

- Social Sign In with facebook and google. (Needs to be setup individually per customer)
- Information pages are reachable through the navbar and editable through the admin
- A partner API that allows our partners to list ideas and projects programmatically
- Ideas with a location show a map on the idea show page
- Activation of welcome and reset password e-mails

### Changed

- Changes to mobile menu layout
- Changes to the style of switches
- Better overall mobile experience for citizen-facing site

### Known issues

- If you visited the site before and the page did not load, you need to hard refresh.
- If the "Customize" tab in the admin settings does not load, reload the browser on that page

## 2017-11-01

### Fixed

- Various copy added to the translation system
- Fixed bug where image was not shown after posting an idea
- Loading behaviour of the information pages
- Fixed bug where the app no longer worked after visiting some projects

### Added

- Added groups to the admin
- Added permissions to projects
- Social sharing of ideas on twitter and (if configured for the platform) facebook
- Projects can be linked to certain areas in the admin
- Projects can be filtered by area on the projects page
- Backend events are logged to segment

### Changed

- Improved the styling of the filters
- Project description in the admin has its own tab
- Restored the landing page header with an image and configurable text
- Improved responsiveness for idea show page
- Maximum allowed password length has increased to 72 characters
- Newest projects are list first

## 2017-10-09

### Fixed

- The male/female gender selection is no longer reversed after registration
- On firefox, the initial loading animation is properly scaled
- After signing in, the state of the vote buttons on idea cards is now correct for the current user
- Fixed bug were some text would disappear, because it was not available in the current language
- Fixed bug where adding an idea failed because of a wrongly stored user language
- Fixed bug where removing a language in the admin settings fails
- Graphical glitches on the project pages

### Added

- End-to-end test coverage for the happy flow of most of the citizen-facing app interaction
- Automated browser error logging to be proactive on bugs
- An idea can be removed through the admin

### Changed

- The modal that shows an idea is now fullscreen and has a new animation
- New design for the idea show page
- New design for the comments, with animation and better error handling
- The "Trending" sorting algorithm has changed to be more balanced and give new ideas a better chance
- Slightly improved design of the page that shows the user profile

## 2017-09-22

### Fixed

- Bug where multiple form inputs didn't accept typed input
- Issues blocking the login process
- The success message when commenting no longer blocks you from adding another comment
- Clicking an internal link from the idea modal didn't work
- Responsiveness of filters on the ideas page
- Updating an idea status through the admin failed

### Added

- Initial loading animation on page load
- Initial version of the legal pages (T&C, privacy policy, cookie policy)
- All forms give more detailed error information when something goes wrong
- Full caching and significant speed improvements for all data resources

### Changed

- Refactoring and restyling of the landing page, idea cards and project cards
- Added separate sign in and sign up components
- Cleaned up old and unused code
- The navbar is no longer shown when opening a modal
- Lots of little tweaks to styling, UX and responsiveness

## 2017-09-01

### Fixed

- Saving forms in the admin of Projects will now show success or error messages appropriately
- The link to the guide has been hidden from the admin sidebar until we have a guide to link to

### Added

- Adding an idea from a project page will pre-fill parts of the new idea form
- The landing page now prompts user to add an Idea if there are none
- The landing page will hide the Projects block if there are none

### Changed

- Under-the-hood optimizations to increase the loading speed of the platform

## 2017-08-27

### Fixed

- Changing the logo and background image in admin settings works
- Platform works for users with an unsupported OS language

### Added

- Admin dashboard
- Default topics and idea statuses for newly deployed platforms
- Proper UX for handling voting without being signed in
- Meta tags for SEO and social sharing
- Better error handling in project admin

### Changed

- Projects and user profile pages now use slugs in the URL

## 2017-08-18

### Fixed

- Changing idea status in admin
- Signing up
- Proper rending of menu bar within a project
- Admin settings are properly rendered within the tab container
- Lots of small tweaks to rendering on mobile
- Default sort ideas on trending on the ideas index page

### Added

- Admin section in projects to CRUD phases
- Admin section in projects to CRUD events
- New navbar on mobile
- Responsive version of idea show page

### Changed

- Navbar design updated
- One single login flow experience instead of 2 separate ones (posting idea/direct)
- Admins can only specify light/dark for menu color, not the exact color

### Removed

- Facebook login (Yet to be added to new login flow, will be back soon)

## 2017-08-13

### Fixed

- Voting on cards and in an idea page
- Idea modal loading speed
- Unread notification counter

### Added

- New improved flow for posting an idea
- Admin interface for projects
- New design for idea and project cards
- Consistenly applied modal, with new design, for ideas
- Segment.io integration, though not all events are tracked yet

### Changed

- Idea URls now using slugs for SEO<|MERGE_RESOLUTION|>--- conflicted
+++ resolved
@@ -1,15 +1,15 @@
 # Changelog
 
-<<<<<<< HEAD
-
 ## Next release
-=======
+
+### Added
+- Ensure `nofollow` to all links added through rich text editor, which makes them useless for backlink generation by bots
+
 ## 2022-02-21
 
 ### Added
 
 - Support added for custom font not on Adobe Fonts
->>>>>>> 5e860577
 
 ### Fixed
 
@@ -19,7 +19,6 @@
 ### Added
 
 - Support added for email and user ID parameters in SmartSurvey
-- Ensure `nofollow` to all links added through rich text editor, which makes them useless for backlink generation by bots
 
 ### Changed
 
