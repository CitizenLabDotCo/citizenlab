# Changelog

## Next

<<<<<<< HEAD
### Added

- Limit number of downvotes.
=======
### Fixed

- The event cards now rearrange themselves vertically on mobile / small screens. Before they were always arranged horizontally. This fixed the issue of them going off-screen when there is not enough screen space.
>>>>>>> 1d0fa526

## 2021-10-25

### Changed

- The comment icon on an idea card is only shown when commenting in the project is enabled or there's at least one idea with a comment.
- Increased Microsoft Forms survey width

### Fixes

- Insights table approve button no longer appears when there are no suggested tags
- Insights tags are now truncated when they are too long
- Insights posts cards on View screen no longer display text with different font-sizes
- Insights posts in table are no longer sorted by default

## 2021-10-20

### Changed

- PII (Personally Identifiable Information) data, if any, are now removed from Segment when a user account is deleted.

## 2021-10-19

### Changed

- Tags which do not contain any inputs are no longer visible on the Insights View screen
- PII (Personally Identifiable Information) data, if any, are now removed from Intercom when a user account is deleted.

### Added

- Added export functionality to Insights View screen inputs list

## 2021-10-15

### Changed

- Project reports are no longer available in the dashboard section. Instread, they can be found in the Reporting section of tha admin.

### Fixed

- Platform is now accepting valid Microsoft Form survey links with custom subdomains
- When user goes to the url of an Insight that no longer exist, they get redirected to the Insights List screen.

## 2021-10-14

### Fixed

- File uploads for ideas, projects, events, folders

## 2021-10-13 (2)

### Fixed

- Validation and functioning of page forms are fixed (forms to change the fixed/legal pages such as the FAQ, T&C, privacy policy, etc.).

## 2021-10-13

### Added

- Users can now change their name after validation with FranceConnect
- Permit embedding of videos from dreambroker in rich-text editor content.
- Possibility to create an Insights tag from selected filters in the Insights View screen

## 2021-10-12

### Added

- Added Serbian (Cyrillic) to platform

## 2021-10-11

### Added

- Insights View screen and visualization
- Users can now change their name after validation with FranceConnect

## 2021-10-06

### Fixed

- Issue with user deletion

### Added

- Initial blocked words lists for Luxembourgish and Italian.
- Added Luxembourgish translations.

## 2021-10-05

### Added

- Blocked words lists for Luxembourgish and Italian (which allows the profanity blocker feature).

### Changed

- Removed 'FAQ' and 'About' from the footer.
- Removed links to other pages at the bottom of the fixed and legal pages (Cookie policy, T&C, etc.)
- Removed the YES/NO short feedback form in the footer (as it wasn't working)

## 2021-10-01

### Fixed

- Typeform export from the platform shows the answers to all questions again.

## 2021-09-29

### Changed

- Insights Edit screen improvements
  - Added tooltip in the tags sidebar
  - Added quick delete action to category button in the categories sidebar
  - "Detect tags" button only shows if there are tags detected
  - "Reset tags" button is moved to a menu
  - Removed "add" button from input sidebar and improved select hover state
- Split 'Pages' tab in admin/settings into the 'Pages' and 'Policies' tabs. 'Pages' contains the about, FAQ and a11y statement pages, while 'Policies' contains the terms and conditions, privacy- and cookie policy. The 'Pages' tab will soon be replaced by a 'Navigation' tab with more customizability options as part of the upcoming nav-bar customization functionality. This is just a temporary in-between solution.

## 2021-09-24

### Added

- SmartSurvey integration

## 2021-09-22

### Changed

- Very short phases are now shown slightly bigger in the timeline, and projects with many phases will display the timeline correctly.

### Fixed

- Cookie popup can be closed again.

## 2021-09-21

### Added

- Permit embedding of videos from videotool.dk in rich-text editor content.

### Changed

- Project moderators have access to the 'Reporting' tab of the admin panel for their projects.

### Fixed

- The category columns in input `xlsx` exports (insights) are now ordered as presented in the application.

## 2021-09-14

### Changed

- Mobile navbar got redesigned. We now have a 'More' button in the default menu that opens up a full mobile menu.

## 2021-09-13

### Added

- Insights table export button. Adds the ability to export the inputs as xlsx for all categories or a selected one.

### Fixed

- Fixes issue where user name will sometimes appear as "undefined"

## 2021-09-06

### Added

- Keyboard navigation improvements for the Insights Edit view
- Added the internal machinery to support text network analyses in the end-to-end flow.

### Fixed

- '&' character now displays correctly in Idea description and Project preview description.
- Fixes user export with custom fields

## 2021-09-03

### Fixed

- Ghent now supports mapping 25 instead of 24 neighbourhouds

## 2021-09-02

### Fixed

- Setting DNS records when the host is changed.
- Smart group rules for participation in project, topic or idea status are now applied in one continuous SQL query.

### Changed

- The rule values for participation in project, topic or idea status, with predicates that are not a negation, are now represented as arrays of IDs in order to support specifying multiple projects, topics or idea statuses (the rule applies when satisfied for one of the values).

## 2021-09-01

### Fixed

- When voting is disabled, the reason is shown again

## 2021-08-31

### Added

- When signing up with another service (e.g. Google), the platform will now remember a prior language selection.

### Fixed

- Accessibility: voting buttons (thumbs) have a darker color when disabled. There's also more visual distinction between voting buttons on input cards when they are enabled and disabled.
- Accessibility: The default background color of the last "bubble" of the avatars showing on e.g. the landing page top banner is darker, so the contrast with its content (number of remaining users) is clearer.
- Accessibility: the text colors of the currently selected phase in a timeline project are darker to improve color contrast to meet WCAG 2.1 AA requirements.
- Accessibility: the status and topics on an input (idea) page are more distinctive compared to its background, meeting WCAG 2.1 AA criteria.
- Verification using Auth0 method no longer fails for everyone but the first user

## 2021-08-30

### Added

- New Insights module containing Insights end-to-end flow

## 2021-08-26

### Added

- Microsoft Forms integration

## 2021-08-20

### Fixed

- Survey options now appear as expected when creating a new survey project
- Adds a feature flag to disable user biographies from adminHQ

## 2021-08-18

### Added

- Added Italian to platform
- Support for a new verification method specifically for Ghent, which lets users verify using their rijksregisternummer
- Improved participatory budgeting:
  - Support for new virtual currencies (TOK: tokens, CRE: credits)
  - A minimum budget limit can be configured per project, forcing citizens to fill up their basket to some extent (or specify a specific basket amount when minimum and maximum budget are the same)
  - Copy improvements

## 2021-08-11

### Fixed

- When considering to remove a flag after updating content, all relevant attributes are re-evaluated.
- Issues with viewing notifications and marking them as read.

## 2021-08-09

### Fixed

- The preheader with a missing translation has been removed from user confirmation email

### Fixed

- When you sign up with Google, the platform will now automatically use the language of your profile whenever possible
- Fixed invalid SQL queries that were causing various issues throughout the platforms (Part I). (IN-510)

## 2021-08-05

### Added

- Added message logging to monitor tenant creation status (shown in admin HQ).

### Changed

- No default value for the lifecycle stage is prefilled, a value must be explicitly specified.
- Changing the lifecycle stage from/to demo is prohibited.
- Only tenant templates that apply without issues are released.
- On create validation for authors was replaced by publication context, to allow templates to successfully create content without authors.

## 2021-08-04

### Fixed

- Certain characters in Volunteer Cause titles prevented exporting lists of volunteers to Excel from admin/projects/.../volunteering view.
- Limit of 10 events under projects and in back office
- Events widget switch being shown in non-commercial plans

## 2021-07-30

### Added

- Configured dependabot for the frontend, a tool that helps keeping dependencies up to date.
- Added events overview page to navigation menu, which can be enabled or disabled.
- Added events widget to front page, which can be enabled or disabled (commercial feature).

## 2021-07-16

### Added

- Auto-detection of inappropriate content (in beta for certain languages). Flagged content can be inspected on the admin Activity page. The setting can be toggled in the General settings tab.

### Fixed

- On the admin activity page (/admin/moderation), items about proposals now correctly link to proposals (instead of to projects). Also, the copy of the links at the end of the item rows is now correct for different types of content (correct conjugation of 'this post', 'this project', etc. for all languages).

## 2021-07-14

### Added

- Project phases now have their own URLs, which makes it possible to link to a specific phase

### Fixed

- Blocked words for content that can contain HTML
- Searching users after sorting (e.g. by role)

## 2021-07-09

### Changed

- The admin Guide link goes to the support center now instead of to /admin/guide

## 2021-07-02

### Fixed

- Instances where the user name was "unknown author"

### Changed

- Removed the slogan from the homepage footer

## 2021-06-30

### Changed

- Users can no longer leave registration before confirming their account. This should prevent bugs relative to unconfirmed users navigating the platform.

## 2021-06-29

### Fixed

- Map: Fix for ideas that only have coordinates but no address not being shown on the map
- Map: Fix for 'click on the map to add your input' message wrongfully being shown when idea posting is not allowed
- Sign-up flow: Fix for bug that could cause the browser to freeze when the user tried to complete the custom fields step
- Project description: Fix for numbered and unnumbered lists being cut off
- Project Managers can now upload map layers.

### Changed

- Map: When an idea is selected that is hidden behind a cluster the map now zooms in to show that marker
- Map: Idea marker gets centered on map when clicked
- Map: Larger idea box on bigger desktop screens (width > 1440 pixels)
- Idea location: Display idea location in degrees (°) minutes (') seconds ('') when the idea only has coordinates but no address
- Sign-up flow: Show loading spinner when the user clicks on 'skip this step' in the sign-up custom fields step
- Image upload: The default max allowed file size for an image is now 10 Mb instead of 5 Mb

### Added

- 'Go back' button from project to project folder (if appropriate).

## 2021-06-22

### Changed

- Project managers that are assigned to a project and/or its input now lose those assignments when losing project management rights over that project.

### Fixed

- Input manager side modal scroll.

## 2021-06-18

### Fixed

- Privacy policy now opens in new tab.
- Landing page custom section now uses theme colors.
- Buttons and links in project description now open internal links in the same tab, and external links in a new tab.

## 2021-06-16

### Fixed

- Project moderators can no longer see draft projects they don't moderate in the project listing.
- The content and subject of the emails used to share an input (idea/issue/option/contribution/...) do now include the correct input title and URL.
- Sharing new ideas on Facebook goes faster
- Manual campaigns now have the layout content in all available languages.

## 2021-06-11

### Fixed

- Facebook button no longer shows when not configured.

## 2021-06-10

### Fixed

- Creating invites on a platform with many heavy custom registration fields is no longer unworkably slow

## 2021-06-09

### Added

- New citizen-facing map view

## 2021-06-08

### Fixed

- Ordering by ideas by trending is now working.
- Ordering by ideas votes in the input manager is now working.

## 2021-06-07

### Added

- Qualtrics surveys integration.

### Changed

- Project Events are now ordered chronologically from latest to soonest.

### Fixed

- Visibility Labels in the admin projects list are now visible.
- Tagged ideas export is fixed.
- Updating an idea in one locale does not overwrite other locales anymore

## 2021-05-28

### Fixed

- Project Events are now ordered chronologically from soonest to latest.

## 2021-05-27

### Fixed

- Project access rights management are now visible again.

## 2021-05-21

### Added

- Profanity blocker: when posting comments, input, proposals that contain profane words, posting will not be possible and a warning will be shown.

## 2021-05-20

### Fixed

- Excel exports of ideas without author

## 2021-05-19

### Added

- Support for Auth0 as a verification method

## 2021-05-18

### Fixed

- Active users no longer need confirmation

## 2021-05-14

### Fixed

- Fixed an issue causing already registered users to be prompted with the post-registration welcome screen.

## 2021-05-11

### Added

- Added polls to the reporting section of the dashboards

## 2021-05-10

### Changed

- Invited or verified users no longer require confirmation.

## 2021-05-07

### Fixed

- Spreasheet exports throughout the platform are improved.

### Added

- City Admins can now assign any user as the author of an idea when creating or updating.
- Email confirmation now happens in survey and signup page sign up forms.

## 2021-05-06

### Fixed

- Idea export to excel is no longer limited to 250 ideas.

## 2021-05-04

### Fixed

- Fixed issues causing email campaigns not to be sent.

## 2021-05-03

### Changed

- Users are now prompted to confirm their account after creating it, by receiving a confirmation code in their email address.

### Added

- SurveyXact Integration.

## 2021-05-01

### Added

- New module to plug email confirmation to users.

## 2021-04-29

### Fixed

- Editing the banner header in Admin > Settings > General, doesn't cause the other header fields to be cleared anymore

## 2021-04-22

### Fixed

- After the project title error appears, it disappears again after you start correcting the error

## 2021-03-31

### Fixed

- Customizable Banner Fields no longer get emptied/reset when changing another.

### Added

- When a client-side validation error happens for the project title in the admin, there will be an error next to the submit button in addition to the error message next to the input field.

## 2021-03-25

### Fixed

- The input fields for multiple locales provides an error messages when there's an error for at least one of the languages.

## 2021-03-23

### Fixed

- Fix for broken sign-up flow when signing-up through social sign-on

## 2021-03-19

### Fixed

- Admin>Dashboard>Users tab is no longer hidden for admins that manage projects.
- The password input no longer shows the password when hitting ENTER.
- Admin > Settings displays the tabs again

### Changed

- Empty folders are now shown in the landing page, navbar, projects page and sitemap.
- The sitemap no longer shows all projects and folder under each folder.
- Images added to folder descriptions are now compressed, reducing load times in project and folder pages.

### Added

- Allows for sending front-end events to our self-hosted matomo analytics tool

## 2021-03-16

### Changed

- Automatic tagging is functional for all clusters, and enabled for all premium customers

### Added

- Matomo is enabled for all platforms, tracking page views and front-end events (no workshops or back-end events yet)

## 2021-03-11

### Changed

- Tenants are now ordered alphabetically in AdminHQ
- Serbian (Latin) is now a language option.

## 2021-03-10

### Added

- CitizenLab admins can now change the link to the accessibility statement via AdminHQ.
- "Reply-to" field in emails from campaigns can be customized for each platform
- Customizable minimal required password length for each platform

## 2021-03-09

### Fixed

- Fixed a crash that would occur when tring to add tags to an idea

## 2021-03-08

### Fixed

- Phase pages now display the correct count of ideas (not retroactive - will only affect phases modified from today onwards).

## 2021-03-05

### Changed

- Changed the default style of the map
- Proposals/Initiatives are now sorted by most recent by default

### Added

- Custom maps (Project settings > Map): Admins now have the capability to customize the map shown inside of a project. They can do so by uploading geoJson files as layers on the map, and customizing those layers through the back-office UI (e.g. changing colors, marker icons, tooltip text, sort order, map legend, default zoom level, default center point).

### Fixed

- Fixed a crash that could potentially occur when opening an idea page and afterwards going back to the project page

## 2021-03-04

### Added

- In the admin (Settings > Registration tab), admins can now directly set the helper texts on top of the sign-up form (both for step 1 and 2).
- The admin Settings > Homepage and style tab has two new fields: one to allow customization for copy of the banner signed-in users see (on the landing page) and one to set the copy that's shown underneath this banner and above the projects/folders (also on the landing page).
- Copy to clarify sign up/log in possibilities with phone number

### Changed

- The admin Settings > Homepage and style tab has undergone copy improvements and has been rearranged
- The FranceConnect button to login, signup or verify your account now displays the messages required by the vendor.
- Updated the look of the FranceConnect button to login, signup or verify your account to feature the latests changes required by the vendor.

### Fixed

- Downvote button (thumbs down) on input card is displayed for archived projects

## 2021-03-03

### Added

- Users are now notified in app and via email when they're assigned as folder administrators.

## 2021-03-02

### Fixed

- Don't show empty space inside of the idea card when no avatar is present

### Added

- Maori as languages option

### Changed

- Improved layout of project event listings on mobile devices

## 2021-02-26

### Fixed

- France Connect button hover state now complies with the vendor's guidelines.

## 2021-02-24

### Fixed

- The project page no longer shows an eternal spinner when the user has no access to see the project

## 2021-02-18

### Added

- The password fields show an error when the password is too short
- The password fields have a 'show password' button to let people check their password while typing
- The password fields have a strength checker with appropriate informative message on how to increase the strength
- France Connect as a verification method.

### Fixed

- Notifications for started phases are no longer triggered for unpublished projects and folders.

## 2021-02-17

### Changed

- All input fields for multiple locales now use the components with locale switchers, resulting in a cleaner and more compact UI.
- Copy improvements

## 2021-02-12

### Fixed

- Fixed Azure AD login for some Azure setups (Schagen)

### Changed

- When searching for an idea, the search operation no longer searches on the author's name. This was causing severe performance issues and slowness of the paltforms.

## 2021-02-10

### Added

- Automatic tagging

## 2021-02-08

### Fixed

- Fixed a bug preventing registration fields and poll questions from reordering correctly.
- Fixed a bug causing errors in new platforms.

## 2021-02-04

### Fixed

- Fixed a bug causing the projects list in the navbar and projects page to display projects outside of folders when they're contained within them.

## 2021-01-29

### Added

- Ability to redirect URLs through AdminHQ
- Accessibility statement link in the footer

### Fixed

- Fixed issue affecting project managers that blocked access to their managed projects, when these are placed inside a folder.

## 2021-01-28

### Fixed

- A bug in Admin project edit page that did not allow a user to Go Back to the projects list after switching tabs
- Scrolling on the admin users page

## 2021-01-26

### Added

- Folder admin rights. Folder admins or 'managers' can be assigned per folder. They can create projects inside folders they have rights for, and moderate/change the folder and all projects that are inside.
- The 'from' and 'reply-to' emails can be customized by cluster (by our developers, not in Admin HQ). E.g. Benelux notification emails could be sent out by notifications@citizenlab.eu, US emails could be sent out by notifications@citizenlab.us etc., as long as those emails are owned by us. We can choose any email for "reply-to", so also email addresses we don't own. This means "reply-to" could potentially be configured to be an email address of the city, e.g. support@leuven.be. It is currently not possible to customize the reply-to (except for manual campaigns) and from fields for individual tenants.
- When a survey requires the user to be signed-in, we now show the sign in/up form directly on the page when not logged in (instead of the green infobox with a link to the sign-up popup)

### Fixed

- The 'reply-to' field of our emails showed up twice in recipient's email clients, now only once.

### Changed

- Added the recipient first and last name to the 'to' email field in their email client, so not only their email adress is shown.
- The links in the footer can now expand to multiple lines, and therefore accomodate more items (e.g. soon the addition of a link to the accesibility statement)

## 2021-01-21

### Added

- Added right-to-left rendering to emails

## 2021-01-18

### Fixed

- Access rights tab for participatory budget projects
- Admin moderation page access

## 2021-01-15

### Changed

- Copy improvements across different languages

## 2021-01-14

### Added

- Ability to customize the input term for a project

### Changed

- The word 'idea' was removed from as many places as possible from the platform, replaced with more generic copy.

## 2021-01-13

### Changed

- Idea cards redesign
- Project folder page redesign
- Project folders now have a single folder card image instead of 5 folder images in the admin settings
- By default 24 instead of 12 ideas or shown now on the project page

## 2020-12-17

### Fixed

- When creating a project from a template, only templates that are supported by the tenant's locale will show up
- Fixed several layout, interaction and data issues in the manual tagging feature of the Admin Processing page, making it ready for external use.
- Fixed project managers access of the Admin Processing page.

### Added

- Admin activity feed access for project managers
- Added empty state to processing list when no project is selected
- Keyboard shortcut tooltip for navigation buttons of the Admin Processing page

### Changed

- Reduced spacing in sidebar menu, allowing for more items to be displayed
- Style changes on the Admin Processing page

## 2020-12-08

### Fixed

- Issues with password reset and invitation emails
- No more idea duplicates showing up on idea overview pages
- Images no longer disappear from a body of an idea, or description of a project on phase, if placed at the bottom.

### Changed

- Increased color contrast of inactive timeline phases text to meet accesibility standard
- Increased color contrast of event card left-hand event dates to meet accesibility standard
- Increased color contrast of List/Map toggle component to meet accesibility standard

### Added

- Ability to tag ideas manually and automatically in the admin.

## 2020-12-02

### Changed

- By default the last active phase instead of the last phase is now selected when a timeline project has no active phase

### Fixed

- The empty white popup box won't pop up anymore after clicking the map view in non-ideation phases.
- Styling mistakes in the idea page voting and participatory budget boxes.
- The tooltip shown when hovering over a disabled idea posting button in the project page sticky top bar is no longer partially hidden

## 2020-12-01

### Changed

- Ideas are now still editable when idea posting is disabled for a project.

## 2020-11-30

### Added

- Ability to create new and edit existing idea statuses

### Fixed

- The page no longer refreshes when accepting the cookie policy

### Changed

- Segment is no longer used to connect other tools, instead following tools are integrated natively
  - Google Analytics
  - Google Tag Manager
  - Intercom
  - Satismeter
  - Segment, disabled by default
- Error messages for invitations, logins and password resets are now clearer.

## 2020-11-27

### Fixed

- Social authentication with Google when the user has no avatar.

### Changed

- Random user demographics on project copy.

## 2020-11-26

### Added

- Some specific copy for Vitry-sur-Seine

## 2020-11-25

### Fixed

- Sections with extra padding or funky widths in Admin were returned to normal
- Added missing copy from previous release
- Copy improvements in French

### Changed

- Proposal and idea descriptions now require 30 characters instead of the previous 500

## 2020-11-23

### Added

- Some specific copy for Sterling Council

### Fixed

- The Admin UI is no longer exposed to regular (and unauthenticated) users
- Clicking the toggle button of a custom registration field (in Admin > Settings > Registration fields) no longer duplicated the row
- Buttons added in the WYSIWYG editor now have the correct color when hovered
- The cookie policy and accessibility statement are not editable anymore from Admin > Settings > Pages

### Changed

**Project page:**

- Show all events at bottom of page instead of only upcoming events
- Reduced padding of sticky top bar
- Only show sticky top bar when an action button (e.g. 'Post an idea') is present, and you've scrolled past it.

**Project page right-hand sidebar:**

- Show 'See the ideas' button when the project has ended and the last phase was an ideation phase
- Show 'X ideas in the final phase' when the project has ended and the last phase was an ideation phase
- 'X phases' is now clickable and scrolls to the timeline when clicked
- 'X upcoming events' changed to 'X events', and event count now counts all events, not only upcoming events

**Admin project configuration page:**

- Replaced 'Project images' upload widget in back-office (Project > General) with 'Project card image', reduced the max count from 5 to 1 and updated the corresponding tooltip with new recommended image dimensions

**Idea page:**

- The map modal now shows address on top of the map when opened
- Share button copy change from "share idea" to "share"
- Right-hand sidebar is sticky now when its height allows it (= when the viewport is taller than the sidebar)
- Comment box now has an animation when it expands
- Adjusted scroll-to position when pressing 'Add a comment' to make sure the comment box is always fully visible in the viewport.

**Other:**

- Adjusted FileDisplay (downloadable files for a project or idea) link style to show underline by default, and increased contrast of hover color
- Reduced width of DateTimePicker, and always show arrows for time input

## 2020-11-20 (2)

### Fixed

- The project header image is screen reader friendly.
- The similar ideas feature doesn't make backend requests anymore when it's not enabled.

### Changed

- Areas are requested with a max. of 500 now, so more areas are visible in e.g. the admin dashboard.

## 2020-11-18

### Added

- Archived project folder cards on the homepage will now have an "Archived" label, the same way archived projects do\
- Improved support for right-to-left layout
- Experimental processing feature that allows admins and project managers to automatically assign tags to a set of ideas.

### Fixed

- Projects without idea sorting methods are no longer invalid.
- Surveys tab now shows for projects with survey phases.

### Changed

- Moved welcome email from cl2-emails to cl2-back

## 2020-11-16

### Added

- Admins can now select the default sort order for ideas in ideation and participatory budgeting projects, per project

### Changed

- The default sort order of ideas is now "Trending" instead of "Random" for every project if left unchanged
- Improved sign in/up loading speed
- Removed link to survey in the project page sidebar when not logged in. Instead it will show plain none-clickable text (e.g. '1 survey')

### Fixed

- Custom project slugs can now contain alphanumeric Arabic characters
- Project Topics table now updates if a topic is deleted or reordered.
- Empty lines with formatting (like bold or italic) in a Quill editor are now removed if not used as paragraphs.

## 2020-11-10

### Added

#### Integration of trial management into AdminHQ

- The lifecycle of the trials created from AdminHQ and from the website has been unified.
- After 14 days, a trial platform goes to Purgatory (`expired_trial`) and is no longer accessible. Fourteen days later, the expired trial will be removed altogether (at this point, there is no way back).
- The end date of a trial can be modified in AdminHQ (> Edit tenant > Internal tab).

## 2020-11-06

### Added

- Social sharing via WhatsApp
- Ability to edit the project URL
- Fragment to embed a form directly into the new proposal page, for regular users only

### Fixed

- The project about section is visibile in mobile view again
- Maps will no longer overflow on page resizes

## 2020-11-05

### Added

- Reordering of and cleaner interface for managing custom registration field options
- An 'add proposal' button in the proposals admin
- Fragment to user profile page to manage party membership settings (CD&V)
- "User not found" message when visiting a profile for a user that was deleted or could not be found

### Changed

- Proposal title max. length error message
- Moved delete functionality for projects and project folders to the admin overview

### Fixed

- The automatic scroll to the survey on survey project page

## 2020-11-03

### Fixed

- Fixed broken date picker for phase start and end date

## 2020-10-30

### Added

- Initial Right to left layout for Arabic language
- Idea description WYSIWYG editor now supports adding images and/or buttons

## 2020-10-27

### Added

- Support for Arabic

## 2020-10-22

### Added

- Project edit button on project page for admins/project manager
- Copy for Sterling Council

### Fixed

- Links will open in a new tab or stay on the same page depending on their context. Links to places on the platform will open on the same page, unless it breaks the flow (i.e. going to the T&C policy while signing up). Otherwise, they will open in a new tab.

### Changed

- In the project management rights no ambiguous 'no options' message will be shown anymore when you place your cursor in the search field

## 2020-10-16

### Added

- Ability to reorder geographic areas

### Fixed

- Stretched images in 'avatar bubbles'
- Input fields where other people can be @mentioned don't grow too wide anymore
- Linebar charts overlapping elements in the admin dashboard

## 2020-10-14

### Changed

- Project page redesign

## 2020-10-09

### Added

- Map configuration tool in AdminHQ (to configure maps and layers at the project level).

## 2020-10-08

### Added

- Project reports

### Changed

- Small styling fixes
- Smart group support multiple area codes
- Layout refinements for the new idea page
- More compact idea/proposal comment input
- Proposal 'how does it work' redesign

## 2020-10-01

### Changed

- Idea page redesign

## 2020-09-25

### Fixed

- The "Go to platform" button in custom email campaigns now works in Norwegian

### Added

- Granular permissions for proposals
- Possibility to restrict survey access to registered users only
- Logging project published events

### Changed

- Replaced `posting_enabled` in the proposal settings by the posting proposal granular permission
- Granular permissions are always granted to admins

## 2020-09-22

### Added

- Accessibility statement

## 2020-09-17

### Added

- Support for checkbox, number and (free) text values when initializing custom fields through excel invites.

### Changed

- Copy update for German, Romanian, Spanish (CL), and French (BE).

## 2020-09-15

### Added

- Support Enalyzer as a new survey provider
- Registration fields can now be hidden, meaning the user can't see or change them, typically controlled by an outside integration. They can still be used in smart groups.
- Registration fields can now be pre-populated using the invites excel

## 2020-09-08

### Fixed

- Custom buttons (e.g. in project descriptions) have correct styling in Safari.
- Horizontal bar chart overflow in Admin > Dashboard > Users tab
- User graphs for registration fields that are not used are not shown anymore in Admin > Dashboard > Users tab

### Added

- Pricing plan feature flags for smart groups and project access rights

## 2020-09-01

### Fixed

- IE11 no longer gives an error on places that use the intersection observer: project cards, most images, ...

### Added

- New platform setting: 'Abbreviated user names'. When enabled, user names are shown on the platform as first name + initial of last name (Jane D. instead of Jane Doe). This setting is intended for new platforms only. Once this options has been enabled, you MUST NOT change it back.
- You can now export all charts in the admin dashboard as xlsx or svg.
- Translation improvements (email nl...)

### Changed

- The about us (CitizenLab) section has been removed from the cookie policy

## 2020-08-27

### Added

- Support for rich text in field descriptions in the idea form.
- New "Proposed Budget" field in the idea form.

### Changed

- Passwords are checked against a list of common passwords before validation.
- Improving the security around xlsx exports (escaping formulas, enforcing access restrictions, etc.)
- Adding request throttling (rate-limiting) rules.
- Improving the consistency of the focus style.

## 2020-07-30

### Added

- Pricing plans in AdminHQ (Pricing plan limitations are not enforced).
- Showing the number of deviations from the pricing plan defaults in the tenant listing of AdminHQ.

### Changed

- Tidying up the form for creating new tenants in AdminHQ (removing unused features, adding titles and descriptions, reordering features, adding new feature flags, removing fields for non-relevant locales).

## 2020-07-10

### Added

- Project topics

### Changed

- Userid instead of email is used for hidden field in surveys (Leiden)
- New projects have 'draft' status by default

### Fixed

- Topics filter in ideas overview works again

## 2020-07-09 - Workshops

### Fixed

- Speps are scrollable

### Added

- Ability to export the inputs as an exel sheet
- Polish translations
- Portugese (pt-BR) translations

## 2020-06-26

### Fixed

- No longer possible to invite a project manager without selecting a project
- The button on the homepage now also respects the 'disable posting' setting in proposals
- Using project copy or a tenant template that contains a draft initiative no longer fails

### Added

- Romanian

## 2020-06-19

### Fixed

- Polish characters not being rendered correctly

### Added

- Back-office toggle to turn on/off the ability to add new proposals to the platform

## 2020-06-17

### Fixed

- It's no longer needed to manually refresh after deleting your account for a consistent UI
- It's no longer needed to manually refresh after using the admin toggle in the user overview
- The sign-in/up flow now correctly asks the user to verify if the smart group has other rules besides verification
-

demo`is no longer an available option for`organization_type` in admin HQ

- An error is shown when saving a typeform URL with `?email=xxxx` in the URL, which prevented emails to be linked to survey results
- On mobile, the info container in the proposal info page now has the right width
- A general issue with storing cookies if fixed, noticable by missing data in GA, Intercom not showing and the cookie consent repeatedly appearing
- Accessibility fix for the search field
- The `signup_helper_text` setting in admin HQ is again displayed in step 1 of the sign up flow

### Added

- There's a new field in admin HQ to configure custom copy in step 2 of the sign up flow called `custom_fields_signup_helper_text`
- `workshops` can be turned on/off in admin HQ, displayed as a new page in the admin interface

### Changed

- The copy for `project moderator` has changed to `project manager` everywhere
- The info image in the proposals header has changed

## 2020-06-03

### Fixed

- Maps with markers don't lose their center/zoom settings anymore
- English placeholders in idea form are gone for Spanish platforms

## 2020-05-26

### Changed

- Lots of small UI improvements throughout the platform
- Completely overhauled sign up/in flow:
  - Improved UI
  - Opens in a modal on top of existing page
  - Opens when an unauthenticaed user tries to perform an action that requires authentication (e.g. voting)
  - Automatically executes certain actions (e.g. voting) after the sign in/up flow has been completed (note: does not work for social sign-on, only email/password sign-on)
  - Includes a verification step in the sign up flow when the action requires it (e.g. voting is only allowed for verified users)

## 2020-05-20

### Fixed

- Budget field is shown again in idea form for participatory budget projects

## 2020-05-14

### Added

- Idea configurability: disabling/requiring certain fields in the idea form
- The footer has our new logo

### Changed

- Admins will receive a warning and need to confirm before sending a custom email to all users
- A survey project link in the top navigation will link to /info instead of to /survey

## 2020-04-29

### Fixed

- Folders are again shown in the navbar
- Adding an image to the description text now works when creating a project or a phase

### Added

- Support for Polish, Hungarian and Greenlandic

## 2020-04-23

### Fixed

- Long timeline phase names show properly

### Changed

- Redirect to project settings after creating the project
- Links to projects in the navigation menu link to the timeline for timeline projects

## 2020-04-21

### Fixed

- Fixed overlapping issue with idea vote bar on mobile
- Fixed an issue where images were used for which the filename contained special characters

### Added

- The overview (moderation) in the admin now has filters
  - Seen/not seen
  - Type: Comment/Idea/Proposal
  - Project
  - Search
- The idea xlsx export contains extra columns on location, number of comments and number of attachments

### Changed

- The permissions tab in the project settings has reordered content, to be more logical
- In German, the formal 'Sie' form has been replaced with the informal 'Du' form

## 2020-03-31

### Fixed

- Signing up with keyboard keys (Firefox)
- Composing manual emails with text images
- Exporting sheet of volunteers with long cause titles

### Added

- Folder attachments
- Publication status for folders

### Changed

- Show folder projects within admin project page

## 2020-03-20

### Added

- Volunteering as a new participation method

## 2020-03-16

### Fixed

- The project templates in the admin load again

## 2020-03-13

### Fixed

- The folder header image is not overly compressed when making changes to the folder settings
- The loading spinner on the idea page is centered

### Added

- Add images to folders, shown in cards.

### Changed

- Admins can now comment on ideas.

## 2020-03-10

### Fixed

- Fixed consent banner popping up every time you log in as admin
- Fixed back-office initiative status change 'Use latest official updates' radio button not working
- Fixed broken copy in Initiative page right-hand widget

### Added

- Add tooltip explaining what the city will do when the voting threshold is reached for a successful initiative
- Added verification step to the signup flow
- New continuous flow from vote button clicked to vote casted for unauthenticated, unverified users (click vote button -> account creation -> verification -> optional/required custom signup fields -> programmatically cast vote -> successfully voted message appears)
- The rich text editor in the admin now supports buttons

### Changed

- Admin HQ: new and improved list of timezones

## 2020-03-05

### Fixed

- Signup step 2 can no longer be skipped when there are required fields
- Correct tooltip link for support article on invitations
- Correct error messages when not filling in start/end date of a phase

### Added

- Setting to disable downvoting in a phase/project, feature flagged
- When a non-logged in visitor tries to vote on an idea that requires verification, the verification modal automatically appears after registering

## 2020-02-24

### Fixed

- Initiative image not found errors
- Templates generator out of disk space

### Added

- Folders i1
  - When enabled, an admin can create, edit, delete folders and move projects into and out of folders
  - Folders show in the project lists and can be ordered within projects

### Changed

- Initiative explanatory texts show on mobile views
- Existing platforms have a moderator@citizenlab.co admin user with a strong password in LastPass
- In the admin section, projects are no longer presented by publication status (Folders i1)

## 2020-02-19

### Fixed

- Loading more comments on the user profile page works again
- Accessibility improvements
- Adding an image no longer pops up the file dialog twice
- Changed to dedicated IP in mailgun to improve general deliverability of emails

### Added

- Improvements to the PB UI to make sure users confirm their basket at the end
- Ideation configurability i1
  - The idea form can be customized, on a project level, to display custom description texts for every field
- People filling out a poll are now included in the 'participated in' smart group rules
- Make me admin section in Admin HQ

### Changed

- When a platform no longer is available at a url, the application redirects to the CitizenLab website
- New platforms automatically get a moderator@citizenlab.co admin user with a strong password in LastPass

## 2020-01-29

### Fixed

- Rich text editor no longer allows non-video iframe content
- Smart groups that refer to a deleted project now get cleaned up when deleting a project
- All cookie consent buttons are now reachable on IE11
- More accessibility fixes
- The organization name is no longer missing in the password reset email

### Added

- CSAM verification
  - Users can authenticate and verify using BeID or itsme
  - User properties controlled by a verification method are locked in the user profile
  - Base layer of support for other similar verification methods in the future
- The order of project templates can now be changed in Templates HQ

### Changed

- Project templates overview no longer shows the filters

## 2020-01-17

### Fixed

- Further accesibility improvements:
  - Screen reader improvement for translations
  - Some color contrast improvements

### Added

- A hidden topics manager available at https://myfavouriteplatform.citizenlab.co/admin/topics

## 2020-01-15

### Fixed

- In the admin, the project title is now always displayed when editing a project
- Further accesibility improvements:
  - Site map improvements (navigation, clearer for screen readers)
  - Improved colors in several places for users with sight disability
  - Improved HTML to better inform screen reader users
  - Added keyboard functionality of password recovery
  - Improved forms (easier to use for users with motoric disabilities, better and more consistent validation, tips and tricks on mobile initiative form)
  - Improvements for screen reader in different languages (language picker, comment translations)
  - Added title (visible in your tab) for user settings page
  - Improved screen reader experience for comment posting, deleting, upvoting and idea voting

### Added

- The email notification settings on the user profile are now grouped in categories
- Unsubscribing through an email link now works without having to sign in first

### Changed

- The idea manager now shows all ideas by default, instead of filtered by the current user as assignee

## 2020-01-07

### Added

- Go to idea manager when clicking 'idea assigned to you' notification
- 2th iteration of the new admin moderation feature:
  - Not viewed/Viewed filtering
  - The ability to select one or more items and mark them as viewed/not viewed
  - 'Belongs to' table column, which shows the context that a piece of content belongs to (e.g. the idea and project that a comment belongs to)
  - 'Read more' expand mechanism for longer pieces of content
  - Language selector for multilingual content
  - 'Go to' link that will open a new tab and navigate you to the idea/iniative/comment that was posted

### Changed

- Improve layout (and more specifically width) of idea/iniatiatve forms on mobile
- Separate checkboxes for privacy policy and cookie policy
- Make the emails opt-in at registration

### Fixed

- Fix for unreadable password reset error message on Firefox
- Fix for project granular permission radio buttons not working

## 2019-12-12

### Added

- Polls now support questions for which a user can check multiple options, with a configurable maximum
- It's now possible to make a poll anonymous, which hides the user from the response excel export
- New verification method `id_card_lookup`, which supports the generic flow of verifying a user using a predined list of ID card numbers.
  - The copy can be configured in Admin HQ
  - The id cards CSV can be uploaded through Admin HQ

## 2019-12-11

### Added

- Admin moderation iteration 1 (feature flagged, turned on for a selected number of test clients)
- New verification onboarding campaign

### Changed

- Improved timeline composer
- Wysiwyg accessibility improvement

### Fixed

- English notifications when you have French as your language

## 2019-12-06

### Fixed

- Accessibility improvements:
  - Polls
  - Idea/initiative filter boxes
- Uploading a file in admin project page now shows the loading spinner when in progress
- Fixed English copy in notifications when other language selected
- Fixed project copy in Admin HQ not being saved

## 2019-12-05

### Fixed

- Small popups (popovers) no longer go off-screen on smaller screens
- Tooltips are no longer occluded by the checkbox in the idea manager
- The info icon on the initiatives voting box has improved alignment
- Project templates now display when there's only `en` is configured as a tenant locale
- When changing the lifecycle stage of a tenant, the update is now sent right away to segment
- When users accept an inivitation and are in a group, the group count is correctly updated
- Dropdowns in the registration flow can again support empty values
- Accessibility:
  - Various color changes to improve color contrasts
  - Color warning when picking too low contrast
  - Improvements to radio buttons, checkboxes, links and buttons for keyboard accessibility
  - Default built-in pages for new tenants have a better hierarchy for screen readers
- User posted an idea/initiative notification for admins will be in the correct language

## 2019-11-25

### Changed

- Updated translations
- Area filter not shown when no areas are configured
- Overall accessibility improvements for screen readers
- Improved accessibility of the select component, radio button, image upload and tooltip

### Fixed

- When adding a vote that triggers the voting limit on a project/phase, the other idea cards now automatically get updated with disabled vote buttons
- Fix for mobile bottom menu not being clickable when idea page was opened
- Navigating directly between projects via the menu no longer results in faulty idea card collections
- Display toggle (map or list view) of idea and initiative cards works again

## 2019-11-19

### Added

- New ideation project/phase setting called 'Idea location', which enables or disabled the ability to add a location to an idea and show the ideas on a map

### Changed

- Improved accessibility of the image upload component
- COW tooltipy copy
- Sharing modal layout improvement

### Fixed

- Checkboxes have unique ids to correctly identify their corresponding label, which improves screen reader friendliness when you have multiple checkboxes on one page.
- Avatar layout is back to the previous, smaller version

## 2019-11-15

### Fixed

- Fix for 'Click on map to add an idea' functionality not working
- Fix for notifications not showing

## 2019-11-12

### Fixed

- An email with subject `hihi` is no longer sent to admins that had their invite accepted
- Whe clicking the delete button in the file uploader, the page no longer refreshes
- Project templates no longer show with empty copy when the language is missing
- The countdown timer on initiatives now shows the correct value for days
- The radio buttons in the cookie manager are clickable again
- Changing the host of a tenant no longer breaks images embedded in texts
- It's possible again to unassign an idea in the idea manager
- The popup for adding a video or link URL is no longer invisible or unusable in some situations
- Uploading files is no longer failing for various filetypes we want to support
- Keyboard accessibility for modals

### Added

- ID Verification iteration 1
  - Users can verify their account by entering their ID card numbers (currently Chile only)
  - Verification is feature flagged and off by default
  - Smart groups can include the criterium 'is verified'
  - Users are prompted to verify their account when taking an actions that requires verification
- Total population for a tenant can now be entered in Admin HQ
- It's now possible to configure the word used for areas towards citizens from the areas admin
- Improvements to accessibility:
  - Idea and initiative forms: clearer for screen readers, keyboard accessibility, and more accessible input fields
  - Nav bar: clearer for screen readers and improved keyboard navigation
  - Project navigation and phases: clearer for screen readers
  - Sign-in, password reset and recovery pages: labeling of the input fields, clearer for screen readers
  - Participatory budgeting: clearer for screen readers

### Changed

- The organization name is now the default author in an official update

## 2019-10-22

### Fixed

- The sharing title on the idea page is now vertically aligned
- Improvements to the 'bad gateway' message sometimes affecting social sharing
- The map and markers are again visible in the admin dashboard
- First round of accessibility fixes and improvements
  - Dynamics of certain interactions are picked up by screen readers (PB, voting, ...)
  - Overall clarity for screen readers has improved
  - Improvements to information structure: HTML structure, W3C errors, head element with correct titles
  - Keyboard accessibility has generally improved: sign-up problems, login links, PB assignment, ...

### Added

- Initiatives iteration 3
  - Automatic status changes on threshold reached or time expired
  - When updating the status, official feedback needs to be provided simultaneously
  - Users receive emails and notifications related to (their) initiative
  - Initiatives support images in their body text
- Project templates
  - Admins can now create projects starting from a template
  - Templates contain images, a description and a timeline and let admin filter them by tags
  - Admins can share template descriptions with a publically accessible link
- It's now possible to configure the banner overlay color from the customize settings
- A custom email campaign now contains a CTA button by default

### Changed

- Complete copy overhaul of all emails

## 2019-10-03

### Fixed

- PB phase now has a basket button in the project navbar
- The datepicker in the timeline admin now works in IE11

### Changed

- For fragments (small pieces of UI that can be overridden per tenant) to work, they need to be enabled individually in admin HQ.

## 2019-09-25

### Fixed

- It's again possible to change a ideation/PB phase to something else when it contains no ideas
- Older browsers no longer crash when scrolling through comments (intersection observer error)
- Pagination controls are now correctly shown when there's multiple pages of users in the users manager
- The user count of groups in the users manager no longer includes invitees and matches the data shown
- Transition of timeline phases now happen at midnight, properly respecting the tenant timezone
- When looking at the map of an idea or initiative, the map marker is visible again
- The initiatives overview pages now uses the correct header and text colors
- The vote control on an initiative is no longer invisible on a tablet screen size
- The idea page in a budgeting context now shows the idea's budget
- The assign button on an idea card in a budgeting context behaves as expected when not logged in
- Project copy in Admin HQ that includes comments no longer fails
- Changing granular permissions by project moderator no longer fails

### Added

- Polling is now supported as a new participation method in a continuous project or a phase
  - A poll consists of multiple question with predefined answers
  - Users can only submit a poll once
  - Taking a poll can be restricted to certain groups, using granular permissions
  - The poll results can be exported to excel from the project settings
- It's now possible to disable Google Analytics, Google Tag Manager, Facebook Pixel and AdWords for specific tenants through Admin HQ

### Changed

- Large amount of copy improvements throughout to improve consistency and experience
- The ideas overview page is no longer enabled by default for new tenants
- The built-in 'Open idea project' can now be deleted in the project admin

## 2019-08-30

### Fixed

- The map preview box no longer overflows on mobile devices
- You're now correctly directed back to the idea/initiatives page after signing in/up through commenting

### Changed

- The height of the rich text editor is now limited to your screen height, to limit the scrolling when applying styles

## 2019-08-29

### Fixed

- Uploaded animated gifs are no longer displayed with weird artifacts
- Features that depend on NLP are less likely to be missing some parts of the data

### Added

- Citizen initiatives
  - Citizens can post view and post initiatives
  - Admins can manage initiatives, similar to how they manage ideas
  - Current limitation to be aware of, coming very soon:
    - No emails and notifications related to initiatives yet
    - No automated status changes when an initiative reaches enough votes or expires yet

## 2019-08-09

### Fixed

- Fixed a bug that sometimes prevented voting on comments
- When editing a comment, a mention in the comment no longer shows up as html
- In the dashboard, the domicile value 'outside' is now properly translated
- Some fixes were made to improve loading of the dashboard map with data edge cases
- Deleting a phase now still works when users that reveived notifications about the phase have deleted their account
- New releases should no longer require a hard refresh, avoiding landing page crashing issues we had

### Added

- File input on the idea form now works on mobile, if the device supports it

## 2019-07-26

### Fixed

- The project moderator email and notification now link to the admin idea manager instead of citizen side
- The widget no longer shows the `Multiloc`, but the real idea titles for some platforms

### Added

- Speed improvements to data requests to the backend throughout the whole paltform
- Changing the participation method from ideation to information/survey when there are ideas present is now prevented by the UI
- It's now possible to manually reorder archived projects
- There's new in-platform notifications for a status change on an idea you commented or voted on

## 2019-07-18

### Fixed

- It's no longer possible to change the participation method to information or survey if a phase/project already contains ideas
- The 'Share your idea modal' is now properly centered
- It's no longer possible to send out a manual email campaign when the author is not properly defined
- Invite emails are being sent out again
- Imported ideas no longer cause incomplete pages of idea cards
- Invited users who did not accept yet no longer receive any automated digest emails

## 2019-07-08

### Fixed

- When changing images like the project header, it's no longer needed to refresh to see the result
- The comments now display with a shorter date format to work better on smaller screens
- The code snippet from the widget will now work in some website that are strict on valid html
- The number of days in the assignee digest email is no longer 'null'
- The project preview description input is displayed again in the projects admin
- The idea status is no longer hidden when no vote buttons are displayed on the idea page
- Duplicate idea cards no longer appear when loading new pages

### Added

- Performance optimizations on the initial loading of the platform
- Performance optimizations on loading new pages of ideas and projects
- Newly uploaded images are automatically optimized to be smaller in filesize and load faster
- The 'Add an idea' button is now shown in every tab of the projects admin
- It's now possible to add videos to the idea body text
- E-mails are no longer sent out through Vero, but are using the internal cl2-emails server

### Changed

- The automated emails in the admin no longer show the time schedule, to work around the broken translations
- The rights for voting on comments now follow the same rights than commenting itself, instead of following the rights for idea voting
- On smaller desktop screens, 3 columns of idea cards are now shown instead of 2
- When adding an idea from the map, the idea will now be positioned on the exact location that was clicked instead of to the nearest detectable address
- Using the project copy tool in admin HQ is more tolerant about making copies of inconsistent source projects

## 2019-06-19

### Fixed

- Show 3-column instead of 2-column layout for ideas overview page on smaller desktop screens
- Don't hide status label on idea page when voting buttons are not shown

### Changed

- Small improvement in loading speed

## 2019-06-17

## Fixed

- The column titles in comments excel export are aligned with the content
- There's now enough space between voting anc translate links under a comment
- Vote button on an idea no longer stays active when a vote on that idea causes the voting treshold of the project to be reached

## Added

- The admin part of the new citizen initiatives is available (set initiatives feature on `allowed`)
  - Cities can configure how they plan to use initiatives
- A preview of how initiatives will look like city side is available, not yet ready for prime time (set initiatives feature on `allowed` and `enabled`)
- The ideas overview page has a new filtering sidebar, which will be used for other idea and initiative listings in the future
  - On idea status
  - On topic
  - Search
- Comments now load automatically while scrolling down, so the first comments appear faster

## 2019-06-05

### Fixed

- Fix an issue that when showing some ideas in an idea card would make the application crash

## 2019-05-21

### Fixed

- The idea page does no longer retain its previous scroll position when closing and reopening it
- The Similar Ideas box no longer has a problem with long idea titles not fitting inside of the box
- The Similar Ideas box content did not update when directly navigating from one idea page to the next
- The 'What were you looking for?' modal no longer gives an error when trying to open it

### Changed

- You now get redirected to the previously visited page instead of the landing page after you've completed the signup process

## 2019-05-20

### Fixed

- Closing the notification menu after scrolling no longer results in a navbar error
- When accessing the idea manager as a moderator, the assignee filter defaults to 'assigned to me'
- The idea and comment counts on the profile page now update as expected
- It's now possible to use a dropdown input in the 2nd registration step with a screen reader
- An invited user can no longer request a password reset, thereby becoming an inconsistent user that resulted in lots of problems

### Added

- Restyle of the idea page
  - Cleaner new style
  - Opening an idea no longer appears to be a modal
  - Properly styled similar ideas section
  - Showing comment count and avatars of contributors

### Changed

- When clicking the edit button in the idea manager, the edit form now opens in the sidemodal

## 2019-05-15

### Fixed

- Opening the projects dropdown no longer shows all menu items hovered when opened
- Users that can't contribute (post/comment/vote/survey) no longer get an email when a phase starts
- When a project has an ideation and a PB phase, the voting buttons are now shown during the ideation phase
- The admin navigation menu for moderators is now consistent with that for admins
- Moderators that try to access pages only accessible for admins, now get redirected to the dashboard
- The details tab in clustering doesn't cause the info panel to freeze anymore
- When writing an official update, the sbumit button now only becomes active when submission is possible
- The 'no options' copy in a dropdown without anything inside is now correctly translated
- Making a field empty in Admin HQ now correctly saves the empty value
- The active users graph no longer includes users that received an email as being active
- The translation button in an idea is no longer shown when there's only one platform language
- After changing granular permission, a refresh is no longer needed to see the results on ideas
- The sideview in the idea manager now shows the status dropdown in the correct language
- The layout of the sideview in the idea manager is now corrected
- A digest email to idea assignees is no longer sent out when no ideas are assigned to the admin/moderator
- Signing in with VUB Net ID works again
- Loading the insights map can no longer be infinite, it will now show an error message when the request fails

### Added

- The profile page of a user now also shows the comments by that user
- Users can now delete their own profile from their edit profile page
- Similar ideas, clustering and location detection now work in Spanish, German, Danish and Norwegian
- Facebooks bot coming from `tfbnw.net` are now blocked from signing up
- Moderators now also have a global idea manager, showing all the ideas from the projects they're moderating
- Loading the insights map, which can be slow, now shows a loading indicator

### Changed

- Voting buttons are no longer shown when voting is not enabled
- Improved and more granular copy text for several voting and commenting disabled messages

## 2019-04-30

### Fixed

- Time remaning on project card is no longer Capitalized
- Non-admin users no longer get pushed to intercom
- Improvements to the idea manager for IE11
- When filtering on a project in the idea manager, the selected project is highlighted again
- @citizenlab.cl admins can now also access churned platforms
- The user count in the user manager now includes migrated cl1 users
- Sending invitations will no longer fail on duplicate mixed-case email addresses

### Added

- Ideas can now be assigned to moderators and admins in the idea manager
  - Added filter on assignee, set by default to 'assigned to me'
  - Added filter to only show ideas that need feedback
  - When clicking an idea, it now opens in and can be partially edited from a half screen modal
  - Admins and moderators get a weekly digest email with their ideas that need feedback
- Completely new comments UI with support for comment upvotes
  - Comments are visually clearly grouped per parent comment
  - Sub-comments use @mentions to target which other subcomment they reply to
  - Comments can be sorted by time or by votes
- Ideas can now be sorted randomly, which is the new default
- New smart group rule for users that contributed to a specific topic
- New smart group rule for users that contributed to ideas with a specific status
- Clear error message when an invitee does a normal sign up

### Changed

- The idea grid no longer shows a 'post an idea' button when there are no ideas yet

## 2019-04-24

### Fixed

- Project cards now show correct time remaining until midnight

## 2019-04-23

### Fixed

- Closing the notification menu does not cause an error anymore
- The unread notifications count is now displayed correctly on IE11
- Clicking on an invite link will now show an immediate error if the invite is no longer valid

### Changed

- The admin guide is now under the Get Started link and the dashboards is the admin index
- The project cards give feedback CTA was removed
- An idea can now be deleted on the idea page
- The default border radius throughout the platform now is 3px instead of 5px
- The areas filter on the project cards is only shown when there is more than one area

## 2019-04-16

### Fixed

- The comment count of a project remains correct when moving an idea to a different project
- Fixed an issue when copying projects (through the admin HQ) to tenants with conflicting locales
- Only count people who posted/voted/commented/... as participants (this is perceived as a fix in the dashboards)
- Invites are still sent out when some emails correspond to existing users/invitees
- Phase started/upcoming notifications are only sent out for published projects

### Added

- Posting text with a URL will turn the URL part into a link
- Added smart group rules for topic and idea status participants

### Changed

- New configuration for which email campaigns are enabled by default
- Changed project image medium size to 575x575

## 2019-04-02

### Fixed

- The new idea button now shows the tooltip on focus
- The gender graph in clustering is now translated
- Tooltips on the right of the screen no longer fall off
- Text in tooltips no longer overflows the tooltip borders
- When there are no ideas, the 'post an idea' button is no longer shown on a user profile or the ideas overview page
- The project card no longer displays a line on the bottom when there is no meta information available
- Downloading the survey results now consistently triggers a browser download
- The bottom of the left sidebar of the idea manager can now be reached when there are a lot of projects
- The time control in the admin dashboard is now translated
- Various fixes to improve resilience of project copy tool

### Added

- The ideas overview page now has a project filter
- The various pages now support the `$|orgName|` variable, which is replaced by the organization name of the tenant
- Non-CitizenLab admins can no longer access the admin when the lifecycle stage is set to churned
- A new style variable controls the header opacity when signed in
- New email as a reminder to an invitee after 3 days
- New email when a project phase will start in a week
- New email when a new project phase has started
- The ideas link in the navbar is now feature flagged as `ideas_overview`

### Changed

- When filtering projects by multiple areas, all projects that have one of the areas or no area are now shown
- The user search box for adding a moderator now shows a better placeholder text, explaining the goal

## 2019-03-20

### Fixed

- Fixed mobile layout issues with cookie policy, idea image and idea title for small screens (IPhone 5S)
- Posting an idea in a timeline that hasn't started yet (as an admin) now puts the idea in the first phase
- Notifications menu renders properly in IE11
- The CTA on project cards is no longer shown for archived and finished projects
- Invited users that sign up with another authentication provider now automatically redeem their invitation
- When the tenant only has one locale, no language switcher is shown in the official feedback form

### Added

- Capabilities have been added to apply custom styling to the platform header
  - Styling can be changed through a new style tab in admin HQ
  - It's also possible to configure a different platform-wide font
  - Styling changes should only be done by a designer or front-end developer, as there are a lot of things that could go wrong
- The initial loading speed of the platform has increased noticably due to no longer loading things that are not immediately needed right away.
- Tenant templates are now automatically updated from the `.template` platforms every night
- The project copy tool in admin HQ now supports time shifting and automatically tries to solve language conflicts in the data
- New notifications and emails for upcoming (1 week before) and starting phases

### Changed

- Archived ieas are no longer displayed on the general ideas page
- The time remaining on project cards is no longer shown on 2 lines if there's enough space
- New platforms will show the 'manual project sorting' toggle by default
- Some changes were made to modals throughout to make them more consistent and responsiveness
- New ideas now have a minimal character limit of 10 for the title and 30 for the body
- User pages have a more elaborate meta title and description for SEO purposes

## 2019-03-11

### Fixed

- Notifications layout on IE11
- Errors due to loading the page during a deployment

## 2019-03-11

### Fixed

- Similar ideas is now fast enough to enable in production
- NLP insights will no longer keep on loading when creating a new clusgtering graph
- The comment count on project cards now correctly updates on deleted comments
- Various spacing issues with the new landing page on mobile are fixed
- When logging out, the avatars on the project card no longer disappear
- The widget no longer cuts off the title when it's too long
- In admin > settings > pages, all inputs are now correctly displayed using the rich text editor
- The notifications are no longer indented inconsistently
- Exporting typeform survey results now also work when the survey embed url contains `?source=xxxxx`
- When there's a dropdown with a lot of options during signup, these options are no longer unreachable when scrolling down
- The cookie policy no longer displays overlapping text on mobile
- The `isSuperAdmin`, `isProjectModerator` and `highestRole` user properties are now always named using camelCasing

### Added

- Official feedback
  - Admins and moderators can react to ideas with official feedback from the idea page
  - Users contributing to the idea receive a notification and email
  - Feedback can be posted using a free text name
  - Feedback can be updated later on
  - Admin and moderators can no longer write top-level comments
  - Comments by admins or moderators carry an `Official` badge
- When giving product feedback from the footer, a message and email can be provided for negative feedback
- CTA on project card now takes granular permissions into account
- CTA on project card is now also shown on mobile
- Projects for which the final phase has finished are marked as finished on their project card
- Projects on the landing page and all projects page can now be filtered on area through the URL

### Changed

- The avatars on a project card now include all users that posted, voted or commented
- Commenting is no longer possible on ideas not in the active phase

## 2019-03-03

### Fixed

- Manually sorting projects in the admin works as expected

### Added

- Support for Spanish
- The copy of 'x is currently working on' can be customized in admin HQ
- Extra caching layer in cl2-nlp speeds up similar ideas and creating clusters

## 2019-02-28

### Fixed

- In the dashboard, the labels on the users by gender donut chart are no longer cut off
- Adding file attachments with multiple consecutive spaces in the filename no longer fails
- Project copy in admin HQ no longer fails when users have mismatching locales with the new platform

### Added

- New landing page redesign
  - Project cards have a new layout and show the time remaining, a CTA and a metric related to the type of phase
  - The bottom of the landing page displays a new custom info text, configurable in the admin settings
  - New smarter project sorting algorithm, which can be changed to manual ordering in the projects admin
  - Ideas are no longer shown on the landing page
  - The `Show all projects` link is only shown when there are more than 10 projects
- New attributes are added to segment, available in all downstream tools:
  - `isSuperAdmin`: Set to true when the user is an admin with a citizenlab email
  - `isProjectModerator`
  - `highestRole`: Either `super_admin`, `admin`, `project_moderator` or `user`

### Changed

- Intercom now only receives users that are admin or project moderator (excluding citizenlab users)

## 2019-02-20

### Fixed

- User digest email events are sent out again
- The user statistics on the admin dashboard are back to the correct values
- Creating a new project page as an admin does not result in a blank page anymore
- Improved saving behaviour when saving images in a phase's description
- When logged in and visiting a url containing another locale than the one you previously picked, your locale choice is no longer overwritten

### Added

- Project copy feature (in admin HQ) now also supports copying ideas (including comments and votes) and allows you to specify a new slug for the project URL
- Unlogged users locale preference is saved in their browser

## 2019-02-14

### Fixed

- Project/new is no longer a blank page

## 2019-02-13

### Fixed

- Texts written with the rich text editor are shown more consistently in and outside of the editor
- Opening a dropdown of the smart group conditions form now scrolls down the modal
- When changing the sorting method in the ideas overview, the pagination now resets as expected
- Google login no longer uses the deprecated Google+ authentication API

### Added

- Typeform survey for typeform can now be downloaded as xlsx from a tab in the project settings
  - The Segment user token needs to be filled out in Admin HQ
  - New survey responses generate an event in segment
- Survey providers can be feature flagged individually
- New \*.template.citizenlab.co platforms now serve as definitions of the tenant template
- The registration fields overview in admin now shows a badge when fields are required

### Changed

- Surveymonkey is now feature-flagged off by default for new platforms

## 2019-01-30

### Fixed

- Long topic names no longer overlap in the admin dashboards
- Video no longer pops out of the phase description text
- Added event tracking for widget code copy and changing notification settings
- Saving admin settings no longer fails because of a mismatch between platform and user languages
- The password reset message now renders correctly on IE11
- It's easier to delete a selected image in the rich text editor
- The copy in the modal to create a new group now renders correctly in IE11
- Texts used in the the dashboard insights are no longer only shown in English
- Tracking of the 'Did you find what you're looking for?' footer not works correctly

### Added

- Tooltips have been added throughout the whole admin interface
- A new homepage custom text section can be configured in the admin settings, it will appear on the landing page in a future release
- New experimental notifications have been added that notify admins/moderators on every single idea and comment
- New tenant properties are being logged to Google Analytics

## 2019-01-19

### Fixed

- Registration fields of the type 'multiple select' can again be set in the 2nd step of the signup flow
- Creating invitations through an excel file no longer fails when there are multiple users with the same first and last name

## 2019-01-18

### Fixed

- Overflowing text in project header
- Fixed color overlay full opaque for non-updated tenant settings
- Fixed avatar layout in IE11
- Fixed idea page scrolling not working in some cases on iPad
- Pressing the enter key inside of a project settings page will no longer trigger a dialog to delet the project

### Changed

- Reduced the size of the avatars on the landing page header and footer
- Made 'alt' text inside avatar invisible
- Better cross-browser scaling of the background image of the header that's being shown to signed-in users
- Added more spacing underneath Survey, as not to overlap the new feedback buttons
- Increased width of author header inside of a comment to better accomodate long names
- Adjusted avatar hover effect to be inline with design spec￼

## 2019-01-17

### Added

- `header_overlay_opacity` in admin HQ allows to configure how transparent header color is when not signed in
- `custom_onboarding_fallback_message` in admin HQ allows to override the message shown in the header when signed in

## 2019-01-16

### Fixed

- The clustering prototype no longer shows labels behind other content
- Removing a project header image is again possible
- New active platforms get properly submitted to google search console again
- Scrolling issues with an iPad on the idea modal have been resolved
- Signing up through Google is working again
- The line underneath active elements in the project navbar now has the correct length
- A long location does no longer break the lay-out of an event card
- The dashboards are visible again by project moderators
- The admin toggle in the users manager is working again

### Added

- When logged in, a user gets to see a dynamic call to action, asking to
  - Complete their profile
  - Display a custom message configurable through admin HQ
  - Display the default fallback engagement motivator
- The landing page header now shows user avatars
- It's now possible to post an idea from the admin idea manager
- The footer now shows a feedback element for citizens
- A new 'map' dashboard now shows the ideas on their locations detected from the text using NLP
- The clustering prototype now shows the detected keywords when clustering is used

### Changed

- The navbar and landing page have a completely refreshed design
  - The font has changed all over the platform
  - 3 different colors (main, secondary, text) are configurable in Admin HQ
- The clustering prototype has been moved to its own dashboard tab
- Project cards for continuous projects now link to the information page instead of ideas

## 2018-12-26

### Fixed

- The rich text editor now formats more content the same way as they will be shown in the platform

### Added

- Admin onboarding guide
  - Shown as the first page in the admin, guiding users on steps to take
- The idea page now shows similar ideas, based on NLP
  - Feature flagged as `similar_ideas`, turned off by default
  - Experimental, intended to evaluate NLP similarity performance
- A user is now automatically signed out from FranceConnect when signing out of the platform

### Changed

- When a user signs in using FranceConnect, names and some signup fields can no longer be changed manually
- The FranceConnect button now has the official size and dimensions and no T&C
- SEO improvements to the "Powered by CitizenLab" logo

## 2018-12-13

### Fixed

- User digest email campaigns is sent out again
- IE11 UI fixes:
  - Project card text overflow bug
  - Project header text wrapping/centering bug
  - Timeline header broken layout bug
  - Dropdown not correctly positioned bug
- Creating new tenants and changing the host of existing tenants makes automatic DNS changes again

### Added

- SEO improvements: project pages and info pages are now included in sitemap
- Surveys now have Google Forms support

## 2018-12-11-2

### Fixed

- A required registration field of type number no longer blocks users on step 2 of the registration flow

## 2018-12-11

### Fixed

- Loading an idea page with a deleted comment no longer results in an error being shown
- Assigning a first bedget to a PB project as a new user no longer shows an infinite spinner
- Various dropdowns, most famously users group selection dropdown, no longer overlap menu items

## 2018-12-07

### Fixed

- It's again possible to write a comment to a comment on mobile
- When logged in and trying to log in again, the user is now redirected to the homepage
- A deleted user no longer generates a link going nowhere in the comments
- The dropdown menu for granular permissions no longer disappears behind the user search field
- After deleting an idea, the edit and delete buttons are no longer shown in the idea manager
- Long event title no longer pass out of the event box
- Notifications from a user that got deleted now show 'deleted user' instead of nothing

### Added

- Machine translations on the idea page
  - The idea body and every comment not in the user's language shows a button to translate
  - Feature flagged as `machine_translations`
  - Works for all languages
- Show the currency in the amount field for participatory budgeting in the admin
- Built-in registration fields can now be made required in the admin
- FranceConnect now shows a "What is FranceConnect?" link under the button

### Changed

- The picks column in the idea manager no longer shows a euro icon

## 2018-11-28

### Fixed

- IE11 graphical fixes in text editor, status badges and file drag&drop area fixed
- The idea tab is visible again within the admin of a continuous PB project
- The checkbox within 3rd party login buttons is now clickable in Firefox

## 2018-11-27

### Fixed

- When all registration fields are disabled, signing up through invite no longer blocks on the first step
- A moderator that has not yet accepted their invitation, is no longer shown as 'null null' in the moderators list
- Adding an idea by clicking on the map is possible again

### Changed

- When there are no events in a project, the events title is no longer shown
- The logo for Azure AD login (VUB Net ID) is shown as a larger image
- When logging in through a 3rd party login provider, the user needs to confirm that they've already accepted the terms and conditions

## 2018-11-22

### Fixed

- In the clustering prototype, comparing clusters using the CTRL key now also works on Mac
- Widget HTML code can now be copied again
- Long consequent lines of text now get broken up in multiple lines on the idea page
- Admin pages are no longer accessible for normal users
- Reduced problems with edge cases for uploading images and attachments

### Added

- Participatory budgeting (PB)
  - A new participation method in continuous and timeline projects
  - Admins and moderators can set budget on ideas and a maximum budget on the PB phase
  - Citizens can fill their basket with ideas, until they hit the limit
  - Citizens can submit their basket when they're done
  - Admins and moderators can process the results through the idea manager and excel export
- Advanced dashboards: iteration 1
  - The summary tab shows statistics on idea/comment/vote and registration activities
  - The users tab shows information on user demographics and a leaderboard
  - The time filter can be controller with the precision of a day
  - Project, group and topic filters are available when applicable
  - Project moderators can access the summary tabs with enforced project filter
- Social sharing through the modal is now separately trackable from sharing through the idea page
- The ideas excel export now contains the idea status
- A new smart group rule allows for filtering on project moderators and normal users

### Changed

- Project navigation is now shown in new navigation bar on top
- The content of the 'Open idea project' for new tenants has changed
- After posting an idea, the user is redirected towards the idea page of the new idea, instead of the landing page

## 2018-11-07

### Fixed

- The widget HTML snippet can be copied again

## 2018-11-05

### Fixed

- Clicking Terms & Conditions links during sign up now opens in a new tab

### Added

- Azure Active Directory login support, used for VUB Net ID

## 2018-10-25

### Fixed

- Resizing and alignment of images and video in the editor now works as expected
- Language selector is now updating the saved locale of a signed in user
- When clicking "view project" in the project admin in a new tab, the projects loads as expected
- The navbar user menu is now keyboard accessible
- Radio buttons in forms are now keyboard accessible
- The link to the terms and conditions from social sign in buttons is fixed
- In admin > settings > pages, the editors now have labels that show the language they're in
- Emails are no longer case sensitive, resolving recurring password reset issues
- The widget now renders properly in IE11
- Videos are no longer possible in the invitation editor

### Added

- Cookie consent manager
  - A cookie consent footer is shown when the user has not yet accepted cookies
  - The user can choose to accept all cookies, or open the manager and approve only some use cases
  - The consent settings are automatically derived from Segment
  - When the user starts using the platform, they silently accept cookies
- A new cookie policy page is easier to understand and can no longer be customized through the admin
- Granular permissions
  - In the project permissions, an admin or project moderator can choose which citizens can take which actions (posting/voting/comments/taking survey)
  - Feature flagged as 'granular_permissions', turned off by default
- Ideas excel export now contains links to the ideas
- Ideas and comments can now be exported from within a project, also by project moderators
- Ideas and comments can now be exported for a selection of ideas
- When signing up, a user gets to see which signup fields are optional

### Changed

- Published projects are now shown first in the admin projects overview
- It's now more clear that the brand color can not be changed through the initial input box
- All "Add <something>" buttons in the admin have moved to the top, for consistency
- The widget no longer shows the vote count when there are no votes
- When a project contains no ideas, the project card no longer shows "no ideas yet"

## 2018-10-09

### Fixed

- UTM tags are again present on social sharing
- Start an idea button is no longer shown in the navbar on mobile
- Exceptionally slow initial loading has been fixed
- Sharing on facebook is again able to (quite) consistently scrape the images
- When using the project copy tool in Admin HQ, attachments are now copied over as well

### Added

- Email engine in the admin (feature flagged)
  - Direct emails can be sent to specific groups by admins and moderators
  - Delivered/Opened/Clicked statistics can be seen for every campaign
  - An overview of all automated emails is shown and some can be disabled for the whole platform

## 2018-09-26

### Fixed

- Error messages are no longer cut off when they are longer than the red box
- The timeline dropdown on mobile shows the correct phase names again
- Adding an idea by clicking on the map works again
- Filip peeters is no longer sending out spam reports
- Reordering projects on the projects admin no longer behaves unexpectedly
- Fixes to the idea manager
  - Tabs on the left no longer overlap the idea table
  - Idea status tooltips no longer have an arrow that points too much to the right
  - When the screen in not wide enough, the preview panel on the right is no longer shown
  - Changing an idea status through the idea manager is possible again

### Added

- Social sharing modal is now shown after posting an idea
  - Feature flagged as `ideaflow_social_sharing`
  - Offers sharing buttons for facebook, twitter and email
- File attachments can now be added to
  - Ideas, shown on the idea page. Also works for citizens.
  - Projects, shown in the information page, for admins and moderators
  - Phases, shown under the phase description under the timeline, for admins and moderators
  - Events, shown under the event description, for admins and moderators
  - Pages, shown under the text, for admins
- Some limited rich text options can now be used in email invitation texts

### Changed

- The admin projects page now shows 3 seperate sections for published, draft and archived
- When there are no voting buttons, comment icon and count are now also aligned to the right
- It's now possible to remove your avatar

## 2018-09-07

### Fixed

- Submit idea button is now aligned with idea form
- An error caused by social sign in on French platforms not longer has an English error message
- Checkboxes are now keyboard navigable
- Projects that currently don't accept ideas can no longer be selected when posting an idea
- Deleting an idea no longer results in a blank page
- Deleting a comment no longer results in a blank page
- When sign in fails, the error message no longer says the user doesn't exist
- `null` is no longer shown as a lastname for migrated cl1 users without last name
- Clicking on the table headers in the idea managers again swaps the sorting order as expected
- Typeform Survey now is properly usable on mobile

### Added

- Email notification control
  - Every user can opt-out from all recurring types of e-mails sent out by the platform by editing their profile
  - Emails can be fully disabled per type and per tenant (through S&S ticket)
- An widget that shows platform ideas can now be embedded on external sites
  - The style and content of the widget can be configured through admin > settings > widgets
  - Widget functionality is feature flagged as "widgets", on by default

### Changed

- Initial loading speed of the platform has drastically improved, particulary noticable on mobile
- New tenants have custom signup fields and survey feature enabled by default

## 2018-08-20

### Fixed

- The idea sidepane on the map correctly displays HTML again
- Editing your own comment no longer turns the screen blank
- Page tracking to segment no longer tracks the previous page instead of the current one
- Some browsers no longer break because of missing internationalization support
- The options of a custom field are now shown in the correct order

### Added

- A major overhaul of all citizen-facing pages to have significantly better accessibility (almost WCAG2 Level A compliant)
  - Keyboard navigation supported everywhere
  - Forms and images will work better with screen readers
  - Color constrasts have been increased throughout
  - A warning is shown when the color in admin settings is too low on constrast
  - And a lot of very small changes to increase WCAG2 compliance
- Archived projects are visible by citizens
  - Citizens can filter to see all, active or archived projects
  - Projects and project cards show a badge indicating a project is archived
  - In the admin, active and archived projects are shown separately
- A favicon can now be configured at the hidden location `/admin/favicon`
  - On android in Chrome, the platform can be added to the Android homescreen and will use the favicon as an icon
- Visitors coming through Onze Stad App now are trackable in analytics

### Changed

- All dropdown menus now have the same style
- The style of all form select fields has changed
- Page tracking to segment no longer includes the url as the `name` property (salesmachine)
- Font sizes throughout the citizen-facing side are more consistent

## 2018-08-03

### Fixed

- The landingpage header layout is no longer broken on mobile devices
- Yet another bug related to the landingpage not correctly redirecting the user to the correct locale
- The Page not found page was not found when a page was not found

### Added

- The 'Create an account' call to action button on the landing page now gets tracked

## 2018-08-02

### Fixed

- The browser no longer goes blank when editing a comment
- Redirect to the correct locale in the URL no longer goes incorrectly to `en`

## 2018-07-31

### Fixed

- The locale in the URL no longer gets added twice in certain conditions
- Various fixes to the rich text editor
  - The controls are now translated
  - Line breaks in the editor and the resulting page are now consistent
  - The editor no longer breaks form keyboard accessibility
  - The images can no longer have inconsistent widht/height ratio wich used to happen in some cases
  - The toolbar buttons have a label for accessibility
- A new tenant created in French no longer contains some untranslated content
- The tenant lifecycle stage is now properly included in `group()` calls to segment
- Comment body and various dynamic titles are secured against XSS attacks

### Added

- Ideas published on CitizenLab can now also be pushed to Onze Stad App news stream
- The rich text editor
  - Now support copy/paste of images
- Event descriptions now also support rich text
- When not signed in, the header shows a CTA to create an account
- A new smart group rule allows you to specify members than have participated (vote, comment, idea) in a certain project
- The admin now shows a "Get started" link to the knowledge base on the bottom left
- The Dutch platforms show a "fake door" to Agenda Setting in the admin navigation

### Changed

- The idea card now shows name and date on 2 lines
- The navbar now shows the user name next to the avatar
- The user menu now shows "My ideas" instead of "Profile page"

## 2018-07-12

### Fixed

- New text editor fixes various bugs present in old editor:
  - Typing idea texts on Android phones now works as expected
  - Adding a link to a text field now opens the link in a new window
  - Resizing images now works as expected
  - When saving, the editor no longer causes extra whitespace to appear
- A (too) long list of IE11 fixes: The platform is now fully usable on IE11
- The group count in the smart groups now always shows the correct number
- The admin dashboard is no longer too wide on smaller screens
- The home button on mobile is no longer always active
- Fix for page crash when trying to navigate away from 2nd signup step when one or more required fields are present

### Added

- The language is now shown in the URL at all times (e.g. `/en/ideas`)
- The new text editor enables following extras:
  - It's now possible to upload images through the text editor
  - It's now possible to add youtube videos through the text editor
- `recruiter` has been added to the UTM campaign parameters

### Know issues

- The controls of the text editor are not yet translated
- Posting images through a URL in the text editor is no longer possible
- Images that have been resized by IE11 in the text editor, can subsequently no longer be resized by other browsers

## 2018-06-29

### Fixed

- Facebook now correctly shows the idea image on the very first share
- Signing up with a google account that has no avatar configured now works again
- Listing the projects and ideas for projects that have more than 1 group linked to them now works again

### Added

- Voting Insights [beta]: Get inisghts into who's voting for which content
  - Feature flagged as 'clustering', disabled by default
  - Admin dashboard shows a link to the prototype
- Social sharing buttons on the project info page
- Usage of `utm_` parameters on social sharing to track sharing performance
- Various improvements to meta tags throughout the platform
  - Page title shows the unread notification count
  - More descriptive page titles on home/projects/ideas
  - Engaging generic default texts when no meta title/description are provided
  - Search engines now understand what language and region the platform is targeting
- Optimized idea image size for facebook sharing
- Sharing button for facebook messenger on mobile
- When you receive admin rights, a notification is shown
- `tenantLifecycleStage` property is now present in all tracked events to segment

### Changed

- Meta tags can't be changed through the admin panel anymore
- Social sharing buttons changed aspect to be more visible

## 2018-06-20

### Fixed

- Visual fixes for IE11 (more to come)
  - The text on the homepage doesn't fall outside the text box anymore
  - The buttons on the project page are now in the right place
  - In the projects pages, the footer is no longer behaving like a header
- When trying to add a timeline phase that overlaps with another phase, a more descriptive error is shown
- larsseit font is now always being loaded

### Added

- Smart groups allow admins to automatically and continuously make users part of groups based on conditions
- New user manager allows
  - Navigating through users by group
  - Moving, adding and removing users from/to (manual) groups
  - Editing the group details from within the user manager
  - Creating groups from within the user manager
  - Exporting users to excel by group or by selection
- Custom registration fields now support the new type "number"
- The city website url can now be specified in admin settings, which is used as a link in the footer logo

### Changed

- The checkbox copy at signup has changed and now links to both privacy policy and terms and conditions
- Improved styling of usermenu dropdown (the menu that opens when you click on the avatar in the navigation bar)

### Removed

- The groups page is no longer a separate page, but the functionality is part of the user manager

## 2018-06-11

### Fixed

- Notifications that indicate a status change now show the correct status name
- The admin pages editors support changing content and creating new pages again
- When searching in the invites, filters still work as expected
- The font has changed again to larsseit

### Added

- Accessibility improvements:
  - All images have an 'alt' attributes
  - The whole navbar is now usable with a keyboard
  - Modals can be closed with the escape key
  - The contrast of labels on white backgrounds has increased
- New ideas will now immediately be scraped by facebook
- When inviting a user, you can now pick projects for which the user becomes a moderator

### Changed

- The language switcher is now shown on the top right in the navbar

## 2018-05-27

### Fixed

- Sitemap now has the correct date format
- Empty invitation rows are no longer created when the given excel file contains empty rows
- Hitting enter while editing a project no longer triggers the delete button
- Registration fields on signup and profile editing are now always shown in the correct language
- The dropdown menu for idea sorting no longer gets cut off by the edge of the screen on small screens
- Saving a phase or continuous project no longer fails when participation method is not ideation

### Added

- Language selection now also has a regional component (e.g. Dutch (Belgium) instead of Dutch)
- Added noindex tag on pages that should be shown in Google
- A new 'user created' event is now being tracked from the frontend side
- It's now possible to use HTML in the field description of custom fields (no editor, only for internal usage)

## 2018-05-16

### Fixed

- Phases are now correctly active during the day specified in their end date
- On the new idea page, the continue button is now shown at all resolutions
- On the idea list the order-by dropdown is now correctly displayed at all resolutions.

### Added

- Project moderators can be specified in project permissions, giving them admin and moderation capabilities within that project only
  - Moderators can access all admin settings of their projects
  - Moderators can see they are moderating certain projects through icons
  - Moderators can edit/delete ideas and delete comments in their projects
- A correct meta description tag for SEO is now rendered
- The platforms now render sitemaps at sitemap.xml
- It is now possible to define the default view (map/cards) for every phase individually
- The tenant can now be configured with an extra `lifecycle_stage` property, visible in Admin HQ.
- Downloading ideas and comments xlsx from admin is now tracked with events
- The fragment system, to experiment with custom content per tenant, now also covers custom project descriptions, pages and individual ideas

### Changed

- It is no longer possible to define phases with overlapping dates
- Initial loading speed of the platform has improved

## 2018-04-30

### Fixed

- When posting an idea and only afterward signing in, the content originally typed is no longer lost
- An error is no longer shown on the homepage when using Internet Explorer
- Deleting a user is possible again

### Changed

- The idea manager again shows 10 ideas on one page, instead of 5
- Submit buttons in the admin no longer show 'Error' on the buttons themselves

### Removed

- The project an idea belongs to can no longer be changed through the edit idea form, only through the idea manager

## 2018-04-26

### Added

- Areas can now be created, edited and deleted in the admin settings
- The order of projects can now be changed through drag&drop in the admin projects overview
- Before signing up, the user is requested to accept the terms and conditions
- It's possible to experiment with platform-specific content on the landing page footer, currently through setup & support
- Images are only loaded when they appear on screen, improving page loading speed

### Fixed

- You can no longer click a disabled "add an idea" button on the timeline
- When accessing a removed idea or project, a message is shown

### Known issues

- Posting an idea before logging in is currently broken; the user is redirected to an empty posting form
- Social sharing is not consistently showing all metadata

## 2018-04-18

### Fixed

- Adding an idea at a specific location by clicking on the map is fixed

## 2018-04-09

### Fixed

- An idea with a location now centers on that location
- Map markers far west or east (e.g. Vancouver) are now positioned as expected
- Links in comment now correctly break to a new line when they're too long
- Hitting enter in the idea search box no longer reloads the page
- A survey project no longer shows the amount of ideas on the project card
- The navbar no longer shows empty space above it on mobile
- The report as spam window no longer scrolls in a weird way
- The project listing on the homepage no longer repeats the same project for some non-admin users
- Google/Facebook login errors are captured and shown on an error page
- Some rendering issues were fixed for IE11 and Edge, some remain
- An idea body with very long words no longer overlaps the controls on the right
- Project cards no longer overlap the notification menu

### Added

- A user can now edit and delete its own comments
- An admin can now delete a user's comment and specify the reason, notifying the user by notification
- Invitations
  - Admins can invite users by specifying comma separated email addresses
  - Admins can invite users with extra information by uploading an excel file
  - Invited users can be placed in groups, made admin, and given a specific language
  - Admins can specify a message that will be included in the email to the invited users
  - Admins receive a notification when invited users sign up
- Users receive a notification and email when their idea changes status
- Idea titles are now limited to 80 characters

### Known issues

- Adding an idea through the map does not position it correctly

## 2018-03-23

### Fixed

- Fixed padding being added on top of navigation bar on mobile devices

## 2018-03-22

### Fixed

- Idea creation page would not load when no published projects where present. Instead of the loading indicator the page now shows a message telling the user there are no projects.

## 2018-03-20

### Fixed

- Various visual glitches on IE11 and Edge
- Scrolling behviour on mobile devices is back to normal
- The admin idea manager no longer shows an empty right column by default

### Added

- Experimental raw HTML editing for pages in the admin at `/admin/pages`

## 2018-03-14

### Fixed

- When making a registration field required, the user can't skip the second sign up step
- When adding a registration field of the "date" type, a date in the past can now be chosen
- The project listing on the landing page for logged in users that aren't admin is fixed

### Added

- When something goes wrong while authenticating through social networks, an error page is shown

## 2018-03-05

### Added

- Limited voting in timeline phases
- Facebook app id is included in the meta headers

### Known issues

- When hitting your maimum vote count as a citizen, other idea cards are not properly updating untill you try voting on them
- Changing the participation settings on a continuous project is impossible

## 2018-02-26

### Fixed

- Project pages
  - Fixed header image not being centered
- Project timeline page
  - Fixed currently active phase not being selected by default
  - Fixed 'start an idea' button not being shown insde the empty idea container
  - Fixed 'start an idea' button not linking to the correct idea creation step
- Ideas and Projects filter dropdown
  - Fixed the dropdown items not always being clickable
- Navigation bar
  - Fixed avatar and options menu not showing on mobile devices

### Added

- Responsive admin sidebar
- Top navigation menu stays in place when scrolling in admin section on mobile devices

### Changed

- Project timeline
  - Better word-breaking of phases titles in the timeline

## 2018-02-22

### Fixed

- Idea page
  - Fixed voting buttons not being displayed when page is accessed directly
- Edit profile form page
  - Fixed broken input fields (first name, last name, password, ...)
  - Fixed broken submit button behavior
- Admin project section
  - Fixed default view (map or card) not being saved
  - Fixed save button not being enabled when an image is added or removed
- Project page
  - Fixed header navigation button of the current page not being highlighted in certain scenarios
  - Fixed no phase selected in certain scenarios
  - Fixed mobile timeline phase selection not working
- Idea cards
  - Fixed 'Load more' button being shown when no more ideas
- Project cards
  - Fixed 'Load more' button being shown when no more projects
- Idea page
  - Fixed faulty link to project page
- Add an idea > project selection page
  - Fixed broken layout on mobile devices

### Added

- Landing page
  - Added 'load more' button to project and idea cards
  - Added search, sort and filter by topic to idea cards
- Project card
  - Added ideas count
- Idea card
  - Added author avatar
  - Added comment count and icon
- Idea page
  - Added loading indicator
- Project page
  - Added loading indicator
  - Added border to project header buttons to make them more visible
- Admin page section
  - Added header options in rich-text editors

### Changed

- Navigation bar
  - Removed 'ideas' menu item
  - Converted 'projects' menu item into dropdown
  - Changed style of the 'Start an idea' button
- Landing page
  - Header style changes (larger image dimensions, text centered)
  - Removed 'Projects' title on top of project cards
- Project card
  - Changed project image dimensions
  - Changed typography
- Idea card
  - Removed image placeholder
  - Reduced idea image height
- Filter dropdowns
  - Height, width and alignment changes for mobile version (to ensure the dropdown is fully visible on smaller screens)
- Idea page
  - Improved loading behavior
  - Relocated 'show on map' button to sidebar (above sharing buttons)
  - Automatically scroll to map when 'show on map' button is clicked
  - Larger font sizes and better overall typography for idea and comment text
  - Child comments style changes
  - Child commenting form style change
  - Comment options now only visible on hover on desktop
- Project page
  - Improved loading behavior
  - Timeline style changes to take into account longer project titles
  - Changed copy from 'timeline' to 'process'
  - Changed link from projects/<projectname>/timeline to projects/<projectname>/process
  - Events header button not being shown if there are no events
- Add an idea > project selection page
  - Improved project cards layout
  - Improved mobile page layout

## 2018-01-03

### Fixed

- Updating the bio on the profile page works again
- 2018 can be selected as the year of events/phases
- The project dropdown in the idea posting form no longer shows blank values
- Reset password email

### Added

- Ideas can be edited by admins and by their author
- An idea shows a changelog with its latest updates
- Improved admin idea manager
  - Bulk update project, topics and statuses of ideas
  - Bulk delete ideas
  - Preview the idea content
  - Links through to viewing and editing the idea
- When on a multi-lingual platform, the language can be changed in the footer
- The project pages now show previews of the project events in the footer
- The project card now shows a description preview text, which is changeable through the admin
- Images are automatically optimized after uploading, to reduce the file size

### Changed

- Image dimensions have changed to more optimal dimensions

## 2017-12-13

### Fixed

- The ideas of deleted users are properly shown
- Slider to make users admins is again functional

### Added

- The idea show page shows a project link
- Mentions are operational in comments
- Projects can be deleted in the admin

### Changed

- Ideas and projects sections switched positions on the landing page

## 2017-12-06

### Fixed

- Phases and events date-picker no longer overlaps with the description text
- No longer needed to hard refresh if you visited al old version of the platform
- Inconsistency when saving project permissions has been fixed
- Bullet lists are now working in project description, phases and events
- The notifications show the currect user as the one taking the action

### Added

- Translators can use `orgName` and `orgType` variables everywhere
- Previews of the correct image dimension when uploading images

### Changed

- Lots of styling tweaks to the admin interface
- Behaviour of image uploads has improved

## 2017-11-23

### Fixed

- Loading the customize tab in the admin no longer requires a hard refresh

## 2017-11-22

### Fixed

- When saving a phase in the admin, the spinner stops on success or errors
- Deleting a user no longer breaks the idea listing, idea page and comments
- Better error handling in the signup flow
- Various bug fixes to the projects admin
- The switches that control age, gender, ... now have an effect on the signup flow.
- For new visitors, hard reloading will no longer be required

### Added

- Social Sign In with facebook and google. (Needs to be setup individually per customer)
- Information pages are reachable through the navbar and editable through the admin
- A partner API that allows our partners to list ideas and projects programmatically
- Ideas with a location show a map on the idea show page
- Activation of welcome and reset password e-mails

### Changed

- Changes to mobile menu layout
- Changes to the style of switches
- Better overall mobile experience for citizen-facing site

### Known issues

- If you visited the site before and the page did not load, you need to hard refresh.
- If the "Customize" tab in the admin settings does not load, reload the browser on that page

## 2017-11-01

### Fixed

- Various copy added to the translation system
- Fixed bug where image was not shown after posting an idea
- Loading behaviour of the information pages
- Fixed bug where the app no longer worked after visiting some projects

### Added

- Added groups to the admin
- Added permissions to projects
- Social sharing of ideas on twitter and (if configured for the platform) facebook
- Projects can be linked to certain areas in the admin
- Projects can be filtered by area on the projects page
- Backend events are logged to segment

### Changed

- Improved the styling of the filters
- Project description in the admin has its own tab
- Restored the landing page header with an image and configurable text
- Improved responsiveness for idea show page
- Maximum allowed password length has increased to 72 characters
- Newest projects are list first

## 2017-10-09

### Fixed

- The male/female gender selection is no longer reversed after registration
- On firefox, the initial loading animation is properly scaled
- After signing in, the state of the vote buttons on idea cards is now correct for the current user
- Fixed bug were some text would disappear, because it was not available in the current language
- Fixed bug where adding an idea failed because of a wrongly stored user language
- Fixed bug where removing a language in the admin settings fails
- Graphical glitches on the project pages

### Added

- End-to-end test coverage for the happy flow of most of the citizen-facing app interaction
- Automated browser error logging to be proactive on bugs
- An idea can be removed through the admin

### Changed

- The modal that shows an idea is now fullscreen and has a new animation
- New design for the idea show page
- New design for the comments, with animation and better error handling
- The "Trending" sorting algorithm has changed to be more balanced and give new ideas a better chance
- Slightly improved design of the page that shows the user profile

## 2017-09-22

### Fixed

- Bug where multiple form inputs didn't accept typed input
- Issues blocking the login process
- The success message when commenting no longer blocks you from adding another comment
- Clicking an internal link from the idea modal didn't work
- Responsiveness of filters on the ideas page
- Updating an idea status through the admin failed

### Added

- Initial loading animation on page load
- Initial version of the legal pages (T&C, privacy policy, cookie policy)
- All forms give more detailed error information when something goes wrong
- Full caching and significant speed improvements for all data resources

### Changed

- Refactoring and restyling of the landing page, idea cards and project cards
- Added separate sign in and sign up components
- Cleaned up old and unused code
- The navbar is no longer shown when opening a modal
- Lots of little tweaks to styling, UX and responsiveness

## 2017-09-01

### Fixed

- Saving forms in the admin of Projects will now show success or error messages appropriately
- The link to the guide has been hidden from the admin sidebar until we have a guide to link to

### Added

- Adding an idea from a project page will pre-fill parts of the new idea form
- The landing page now prompts user to add an Idea if there are none
- The landing page will hide the Projects block if there are none

### Changed

- Under-the-hood optimizations to increase the loading speed of the platform

## 2017-08-27

### Fixed

- Changing the logo and background image in admin settings works
- Platform works for users with an unsupported OS language

### Added

- Admin dashboard
- Default topics and idea statuses for newly deployed platforms
- Proper UX for handling voting without being signed in
- Meta tags for SEO and social sharing
- Better error handling in project admin

### Changed

- Projects and user profile pages now use slugs in the URL

## 2017-08-18

### Fixed

- Changing idea status in admin
- Signing up
- Proper rending of menu bar within a project
- Admin settings are properly rendered within the tab container
- Lots of small tweaks to rendering on mobile
- Default sort ideas on trending on the ideas index page

### Added

- Admin section in projects to CRUD phases
- Admin section in projects to CRUD events
- New navbar on mobile
- Responsive version of idea show page

### Changed

- Navbar design updated
- One single login flow experience instead of 2 separate ones (posting idea/direct)
- Admins can only specify light/dark for menu color, not the exact color

### Removed

- Facebook login (Yet to be added to new login flow, will be back soon)

## 2017-08-13

### Fixed

- Voting on cards and in an idea page
- Idea modal loading speed
- Unread notification counter

### Added

- New improved flow for posting an idea
- Admin interface for projects
- New design for idea and project cards
- Consistenly applied modal, with new design, for ideas
- Segment.io integration, though not all events are tracked yet

### Changed

- Idea URls now using slugs for SEO<|MERGE_RESOLUTION|>--- conflicted
+++ resolved
@@ -2,15 +2,13 @@
 
 ## Next
 
-<<<<<<< HEAD
 ### Added
 
 - Limit number of downvotes.
-=======
+
 ### Fixed
 
 - The event cards now rearrange themselves vertically on mobile / small screens. Before they were always arranged horizontally. This fixed the issue of them going off-screen when there is not enough screen space.
->>>>>>> 1d0fa526
 
 ## 2021-10-25
 
