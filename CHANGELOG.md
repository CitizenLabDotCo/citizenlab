--- conflicted
+++ resolved
@@ -2,11 +2,10 @@
 
 ## Next release
 
-<<<<<<< HEAD
 ### Fixed
 
 - Fixes user export with custom fields
-=======
+
 ## 2021-08-30
 
 ### Added
@@ -23,7 +22,6 @@
 
 - Survey options now appear as expected when creating a new survey project
 - Adds a feature flag to disable user biographies from adminHQ
->>>>>>> af0f1106
 
 ## 2021-08-18
 
