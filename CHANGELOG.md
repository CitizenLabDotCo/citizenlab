# Changelog

## Next release

### Fixed

<<<<<<< HEAD
- The default background color of the last "bubble" of the avatars showing on e.g. the landing page top banner is darker, so the contrast with its content (number of remaining users) is clearer.
=======
- Accessibility: the text colors of the currently selected phase in a timeline project are darker to improve color contrast to meet WCAG 2.1 AA requirements.

## 2021-08-20

### Fixed

- Survey options now appear as expected when creating a new survey project
- Adds a feature flag to disable user biographies from adminHQ

## 2021-08-18
>>>>>>> 732e90b8

### Added

- Added Italian to platform
- Support for a new verification method specifically for Ghent, which lets users verify using their rijksregisternummer
- Improved participatory budgeting:
  - Support for new virtual currencies (TOK: tokens, CRE: credits)
  - A minimum budget limit can be configured per project, forcing citizens to fill up their basket to some extent (or specify a specific basket amount when minimum and maximum budget are the same)
  - Copy improvements

## 2021-08-11

### Fixed

- When considering to remove a flag after updating content, all relevant attributes are re-evaluated.
- Issues with viewing notifications and marking them as read.

## 2021-08-09

### Fixed

- The preheader with a missing translation has been removed from user confirmation email
- Locale not updating, when possible, to reflect locale returned from SSO sign-in in registration process
- Fixed invalid SQL queries that were causing various issues throughout the platforms (Part I). (IN-510)

## 2021-08-05

### Added

- Added message logging to monitor tenant creation status (shown in admin HQ).

### Changed

- No default value for the lifecycle stage is prefilled, a value must be explicitly specified.
- Changing the lifecycle stage from/to demo is prohibited.
- Only tenant templates that apply without issues are released.
- On create validation for authors was replaced by publication context, to allow templates to successfully create content without authors.

## 2021-08-04

### Fixed

- Certain characters in Volunteer Cause titles prevented exporting lists of volunteers to Excel from admin/projects/.../volunteering view.
- Limit of 10 events under projects and in back office
- Events widget switch being shown in non-commercial plans

## 2021-07-30

### Added

- Configured dependabot for the frontend, a tool that helps keeping dependencies up to date.
- Added events overview page to navigation menu, which can be enabled or disabled.
- Added events widget to front page, which can be enabled or disabled (commercial feature).

## 2021-07-16

### Added

- Auto-detection of inappropriate content (in beta for certain languages). Flagged content can be inspected on the admin Activity page. The setting can be toggled in the General settings tab.

### Fixed

- On the admin activity page (/admin/moderation), items about proposals now correctly link to proposals (instead of to projects). Also, the copy of the links at the end of the item rows is now correct for different types of content (correct conjugation of 'this post', 'this project', etc. for all languages).

## 2021-07-14

### Added

- Project phases now have their own URLs, which makes it possible to link to a specific phase

### Fixed

- Blocked words for content that can contain HTML
- Searching users after sorting (e.g. by role)

## 2021-07-09

### Changed

- The admin Guide link goes to the support center now instead of to /admin/guide

## 2021-07-02

### Fixed

- Instances where the user name was "unknown author"

### Changed

- Removed the slogan from the homepage footer

## 2021-06-30

### Changed

- Users can no longer leave registration before confirming their account. This should prevent bugs relative to unconfirmed users navigating the platform.

## 2021-06-29

### Fixed

- Map: Fix for ideas that only have coordinates but no address not being shown on the map
- Map: Fix for 'click on the map to add your input' message wrongfully being shown when idea posting is not allowed
- Sign-up flow: Fix for bug that could cause the browser to freeze when the user tried to complete the custom fields step
- Project description: Fix for numbered and unnumbered lists being cut off
- Project Managers can now upload map layers.

### Changed

- Map: When an idea is selected that is hidden behind a cluster the map now zooms in to show that marker
- Map: Idea marker gets centered on map when clicked
- Map: Larger idea box on bigger desktop screens (width > 1440 pixels)
- Idea location: Display idea location in degrees (°) minutes (') seconds ('') when the idea only has coordinates but no address
- Sign-up flow: Show loading spinner when the user clicks on 'skip this step' in the sign-up custom fields step
- Image upload: The default max allowed file size for an image is now 10 Mb instead of 5 Mb

### Added

- 'Go back' button from project to project folder (if appropriate).

## 2021-06-22

### Changed

- Project managers that are assigned to a project and/or its input now lose those assignments when losing project management rights over that project.

### Fixed

- Input manager side modal scroll.

## 2021-06-18

### Fixed

- Privacy policy now opens in new tab.
- Landing page custom section now uses theme colors.
- Buttons and links in project description now open internal links in the same tab, and external links in a new tab.

## 2021-06-16

### Fixed

- Project moderators can no longer see draft projects they don't moderate in the project listing.
- The content and subject of the emails used to share an input (idea/issue/option/contribution/...) do now include the correct input title and URL.
- Sharing new ideas on Facebook goes faster
- Manual campaigns now have the layout content in all available languages.

## 2021-06-11

### Fixed

- Facebook button no longer shows when not configured.

## 2021-06-10

### Fixed

- Creating invites on a platform with many heavy custom registration fields is no longer unworkably slow

## 2021-06-09

### Added

- New citizen-facing map view

## 2021-06-08

### Fixed

- Ordering by ideas by trending is now working.
- Ordering by ideas votes in the input manager is now working.

## 2021-06-07

### Added

- Qualtrics surveys integration.

### Changed

- Project Events are now ordered chronologically from latest to soonest.

### Fixed

- Visibility Labels in the admin projects list are now visible.
- Tagged ideas export is fixed.
- Updating an idea in one locale does not overwrite other locales anymore

## 2021-05-28

### Fixed

- Project Events are now ordered chronologically from soonest to latest.

## 2021-05-27

### Fixed

- Project access rights management are now visible again.

## 2021-05-21

### Added

- Profanity blocker: when posting comments, input, proposals that contain profane words, posting will not be possible and a warning will be shown.

## 2021-05-20

### Fixed

- Excel exports of ideas without author

## 2021-05-19

### Added

- Support for Auth0 as a verification method

## 2021-05-18

### Fixed

- Active users no longer need confirmation

## 2021-05-14

### Fixed

- Fixed an issue causing already registered users to be prompted with the post-registration welcome screen.

## 2021-05-11

### Added

- Added polls to the reporting section of the dashboards

## 2021-05-10

### Changed

- Invited or verified users no longer require confirmation.

## 2021-05-07

### Fixed

- Spreasheet exports throughout the platform are improved.

### Added

- City Admins can now assign any user as the author of an idea when creating or updating.
- Email confirmation now happens in survey and signup page sign up forms.

## 2021-05-06

### Fixed

- Idea export to excel is no longer limited to 250 ideas.

## 2021-05-04

### Fixed

- Fixed issues causing email campaigns not to be sent.

## 2021-05-03

### Changed

- Users are now prompted to confirm their account after creating it, by receiving a confirmation code in their email address.

### Added

- SurveyXact Integration.

## 2021-05-01

### Added

- New module to plug email confirmation to users.

## 2021-04-29

### Fixed

- Editing the banner header in Admin > Settings > General, doesn't cause the other header fields to be cleared anymore

## 2021-04-22

### Fixed

- After the project title error appears, it disappears again after you start correcting the error

## 2021-03-31

### Fixed

- Customizable Banner Fields no longer get emptied/reset when changing another.

### Added

- When a client-side validation error happens for the project title in the admin, there will be an error next to the submit button in addition to the error message next to the input field.

## 2021-03-25

### Fixed

- The input fields for multiple locales provides an error messages when there's an error for at least one of the languages.

## 2021-03-23

### Fixed

- Fix for broken sign-up flow when signing-up through social sign-on

## 2021-03-19

### Fixed

- Admin>Dashboard>Users tab is no longer hidden for admins that manage projects.
- The password input no longer shows the password when hitting ENTER.
- Admin > Settings displays the tabs again

### Changed

- Empty folders are now shown in the landing page, navbar, projects page and sitemap.
- The sitemap no longer shows all projects and folder under each folder.
- Images added to folder descriptions are now compressed, reducing load times in project and folder pages.

### Added

- Allows for sending front-end events to our self-hosted matomo analytics tool

## 2021-03-16

### Changed

- Automatic tagging is functional for all clusters, and enabled for all premium customers

### Added

- Matomo is enabled for all platforms, tracking page views and front-end events (no workshops or back-end events yet)

## 2021-03-11

### Changed

- Tenants are now ordered alphabetically in AdminHQ
- Serbian (Latin) is now a language option.

## 2021-03-10

### Added

- CitizenLab admins can now change the link to the accessibility statement via AdminHQ.
- "Reply-to" field in emails from campaigns can be customized for each platform
- Customizable minimal required password length for each platform

## 2021-03-09

### Fixed

- Fixed a crash that would occur when tring to add tags to an idea

## 2021-03-08

### Fixed

- Phase pages now display the correct count of ideas (not retroactive - will only affect phases modified from today onwards).

## 2021-03-05

### Changed

- Changed the default style of the map
- Proposals/Initiatives are now sorted by most recent by default

### Added

- Custom maps (Project settings > Map): Admins now have the capability to customize the map shown inside of a project. They can do so by uploading geoJson files as layers on the map, and customizing those layers through the back-office UI (e.g. changing colors, marker icons, tooltip text, sort order, map legend, default zoom level, default center point).

### Fixed

- Fixed a crash that could potentially occur when opening an idea page and afterwards going back to the project page

## 2021-03-04

### Added

- In the admin (Settings > Registration tab), admins can now directly set the helper texts on top of the sign-up form (both for step 1 and 2).
- The admin Settings > Homepage and style tab has two new fields: one to allow customization for copy of the banner signed-in users see (on the landing page) and one to set the copy that's shown underneath this banner and above the projects/folders (also on the landing page).
- Copy to clarify sign up/log in possibilities with phone number

### Changed

- The admin Settings > Homepage and style tab has undergone copy improvements and has been rearranged
- The FranceConnect button to login, signup or verify your account now displays the messages required by the vendor.
- Updated the look of the FranceConnect button to login, signup or verify your account to feature the latests changes required by the vendor.

### Fixed

- Downvote button (thumbs down) on input card is displayed for archived projects

## 2021-03-03

### Added

- Users are now notified in app and via email when they're assigned as folder administrators.

## 2021-03-02

### Fixed

- Don't show empty space inside of the idea card when no avatar is present

### Added

- Maori as languages option

### Changed

- Improved layout of project event listings on mobile devices

## 2021-02-26

### Fixed

- France Connect button hover state now complies with the vendor's guidelines.

## 2021-02-24

### Fixed

- The project page no longer shows an eternal spinner when the user has no access to see the project

## 2021-02-18

### Added

- The password fields show an error when the password is too short
- The password fields have a 'show password' button to let people check their password while typing
- The password fields have a strength checker with appropriate informative message on how to increase the strength
- France Connect as a verification method.

### Fixed

- Notifications for started phases are no longer triggered for unpublished projects and folders.

## 2021-02-17

### Changed

- All input fields for multiple locales now use the components with locale switchers, resulting in a cleaner and more compact UI.
- Copy improvements

## 2021-02-12

### Fixed

- Fixed Azure AD login for some Azure setups (Schagen)

### Changed

- When searching for an idea, the search operation no longer searches on the author's name. This was causing severe performance issues and slowness of the paltforms.

## 2021-02-10

### Added

- Automatic tagging

## 2021-02-08

### Fixed

- Fixed a bug preventing registration fields and poll questions from reordering correctly.
- Fixed a bug causing errors in new platforms.

## 2021-02-04

### Fixed

- Fixed a bug causing the projects list in the navbar and projects page to display projects outside of folders when they're contained within them.

## 2021-01-29

### Added

- Ability to redirect URLs through AdminHQ
- Accessibility statement link in the footer

### Fixed

- Fixed issue affecting project managers that blocked access to their managed projects, when these are placed inside a folder.

## 2021-01-28

### Fixed

- A bug in Admin project edit page that did not allow a user to Go Back to the projects list after switching tabs
- Scrolling on the admin users page

## 2021-01-26

### Added

- Folder admin rights. Folder admins or 'managers' can be assigned per folder. They can create projects inside folders they have rights for, and moderate/change the folder and all projects that are inside.
- The 'from' and 'reply-to' emails can be customized by cluster (by our developers, not in Admin HQ). E.g. Benelux notification emails could be sent out by notifications@citizenlab.eu, US emails could be sent out by notifications@citizenlab.us etc., as long as those emails are owned by us. We can choose any email for "reply-to", so also email addresses we don't own. This means "reply-to" could potentially be configured to be an email address of the city, e.g. support@leuven.be. It is currently not possible to customize the reply-to (except for manual campaigns) and from fields for individual tenants.
- When a survey requires the user to be signed-in, we now show the sign in/up form directly on the page when not logged in (instead of the green infobox with a link to the sign-up popup)

### Fixed

- The 'reply-to' field of our emails showed up twice in recipient's email clients, now only once.

### Changed

- Added the recipient first and last name to the 'to' email field in their email client, so not only their email adress is shown.
- The links in the footer can now expand to multiple lines, and therefore accomodate more items (e.g. soon the addition of a link to the accesibility statement)

## 2021-01-21

### Added

- Added right-to-left rendering to emails

## 2021-01-18

### Fixed

- Access rights tab for participatory budget projects
- Admin moderation page access

## 2021-01-15

### Changed

- Copy improvements across different languages

## 2021-01-14

### Added

- Ability to customize the input term for a project

### Changed

- The word 'idea' was removed from as many places as possible from the platform, replaced with more generic copy.

## 2021-01-13

### Changed

- Idea cards redesign
- Project folder page redesign
- Project folders now have a single folder card image instead of 5 folder images in the admin settings
- By default 24 instead of 12 ideas or shown now on the project page

## 2020-12-17

### Fixed

- When creating a project from a template, only templates that are supported by the tenant's locale will show up
- Fixed several layout, interaction and data issues in the manual tagging feature of the Admin Processing page, making it ready for external use.
- Fixed project managers access of the Admin Processing page.

### Added

- Admin activity feed access for project managers
- Added empty state to processing list when no project is selected
- Keyboard shortcut tooltip for navigation buttons of the Admin Processing page

### Changed

- Reduced spacing in sidebar menu, allowing for more items to be displayed
- Style changes on the Admin Processing page

## 2020-12-08

### Fixed

- Issues with password reset and invitation emails
- No more idea duplicates showing up on idea overview pages
- Images no longer disappear from a body of an idea, or description of a project on phase, if placed at the bottom.

### Changed

- Increased color contrast of inactive timeline phases text to meet accesibility standard
- Increased color contrast of event card left-hand event dates to meet accesibility standard
- Increased color contrast of List/Map toggle component to meet accesibility standard

### Added

- Ability to tag ideas manually and automatically in the admin.

## 2020-12-02

### Changed

- By default the last active phase instead of the last phase is now selected when a timeline project has no active phase

### Fixed

- The empty white popup box won't pop up anymore after clicking the map view in non-ideation phases.
- Styling mistakes in the idea page voting and participatory budget boxes.
- The tooltip shown when hovering over a disabled idea posting button in the project page sticky top bar is no longer partially hidden

## 2020-12-01

### Changed

- Ideas are now still editable when idea posting is disabled for a project.

## 2020-11-30

### Added

- Ability to create new and edit existing idea statuses

### Fixed

- The page no longer refreshes when accepting the cookie policy

### Changed

- Segment is no longer used to connect other tools, instead following tools are integrated natively
  - Google Analytics
  - Google Tag Manager
  - Intercom
  - Satismeter
  - Segment, disabled by default
- Error messages for invitations, logins and password resets are now clearer.

## 2020-11-27

### Fixed

- Social authentication with Google when the user has no avatar.

### Changed

- Random user demographics on project copy.

## 2020-11-26

### Added

- Some specific copy for Vitry-sur-Seine

## 2020-11-25

### Fixed

- Sections with extra padding or funky widths in Admin were returned to normal
- Added missing copy from previous release
- Copy improvements in French

### Changed

- Proposal and idea descriptions now require 30 characters instead of the previous 500

## 2020-11-23

### Added

- Some specific copy for Sterling Council

### Fixed

- The Admin UI is no longer exposed to regular (and unauthenticated) users
- Clicking the toggle button of a custom registration field (in Admin > Settings > Registration fields) no longer duplicated the row
- Buttons added in the WYSIWYG editor now have the correct color when hovered
- The cookie policy and accessibility statement are not editable anymore from Admin > Settings > Pages

### Changed

**Project page:**

- Show all events at bottom of page instead of only upcoming events
- Reduced padding of sticky top bar
- Only show sticky top bar when an action button (e.g. 'Post an idea') is present, and you've scrolled past it.

**Project page right-hand sidebar:**

- Show 'See the ideas' button when the project has ended and the last phase was an ideation phase
- Show 'X ideas in the final phase' when the project has ended and the last phase was an ideation phase
- 'X phases' is now clickable and scrolls to the timeline when clicked
- 'X upcoming events' changed to 'X events', and event count now counts all events, not only upcoming events

**Admin project configuration page:**

- Replaced 'Project images' upload widget in back-office (Project > General) with 'Project card image', reduced the max count from 5 to 1 and updated the corresponding tooltip with new recommended image dimensions

**Idea page:**

- The map modal now shows address on top of the map when opened
- Share button copy change from "share idea" to "share"
- Right-hand sidebar is sticky now when its height allows it (= when the viewport is taller than the sidebar)
- Comment box now has an animation when it expands
- Adjusted scroll-to position when pressing 'Add a comment' to make sure the comment box is always fully visible in the viewport.

**Other:**

- Adjusted FileDisplay (downloadable files for a project or idea) link style to show underline by default, and increased contrast of hover color
- Reduced width of DateTimePicker, and always show arrows for time input

## 2020-11-20 (2)

### Fixed

- The project header image is screen reader friendly.
- The similar ideas feature doesn't make backend requests anymore when it's not enabled.

### Changed

- Areas are requested with a max. of 500 now, so more areas are visible in e.g. the admin dashboard.

## 2020-11-18

### Added

- Archived project folder cards on the homepage will now have an "Archived" label, the same way archived projects do\
- Improved support for right-to-left layout
- Experimental processing feature that allows admins and project managers to automatically assign tags to a set of ideas.

### Fixed

- Projects without idea sorting methods are no longer invalid.
- Surveys tab now shows for projects with survey phases.

### Changed

- Moved welcome email from cl2-emails to cl2-back

## 2020-11-16

### Added

- Admins can now select the default sort order for ideas in ideation and participatory budgeting projects, per project

### Changed

- The default sort order of ideas is now "Trending" instead of "Random" for every project if left unchanged
- Improved sign in/up loading speed
- Removed link to survey in the project page sidebar when not logged in. Instead it will show plain none-clickable text (e.g. '1 survey')

### Fixed

- Custom project slugs can now contain alphanumeric Arabic characters
- Project Topics table now updates if a topic is deleted or reordered.
- Empty lines with formatting (like bold or italic) in a Quill editor are now removed if not used as paragraphs.

## 2020-11-10

### Added

#### Integration of trial management into AdminHQ

- The lifecycle of the trials created from AdminHQ and from the website has been unified.
- After 14 days, a trial platform goes to Purgatory (`expired_trial`) and is no longer accessible. Fourteen days later, the expired trial will be removed altogether (at this point, there is no way back).
- The end date of a trial can be modified in AdminHQ (> Edit tenant > Internal tab).

## 2020-11-06

### Added

- Social sharing via WhatsApp
- Ability to edit the project URL
- Fragment to embed a form directly into the new proposal page, for regular users only

### Fixed

- The project about section is visibile in mobile view again
- Maps will no longer overflow on page resizes

## 2020-11-05

### Added

- Reordering of and cleaner interface for managing custom registration field options
- An 'add proposal' button in the proposals admin
- Fragment to user profile page to manage party membership settings (CD&V)
- "User not found" message when visiting a profile for a user that was deleted or could not be found

### Changed

- Proposal title max. length error message
- Moved delete functionality for projects and project folders to the admin overview

### Fixed

- The automatic scroll to the survey on survey project page

## 2020-11-03

### Fixed

- Fixed broken date picker for phase start and end date

## 2020-10-30

### Added

- Initial Right to left layout for Arabic language
- Idea description WYSIWYG editor now supports adding images and/or buttons

## 2020-10-27

### Added

- Support for Arabic

## 2020-10-22

### Added

- Project edit button on project page for admins/project manager
- Copy for Sterling Council

### Fixed

- Links will open in a new tab or stay on the same page depending on their context. Links to places on the platform will open on the same page, unless it breaks the flow (i.e. going to the T&C policy while signing up). Otherwise, they will open in a new tab.

### Changed

- In the project management rights no ambiguous 'no options' message will be shown anymore when you place your cursor in the search field

## 2020-10-16

### Added

- Ability to reorder geographic areas

### Fixed

- Stretched images in 'avatar bubbles'
- Input fields where other people can be @mentioned don't grow too wide anymore
- Linebar charts overlapping elements in the admin dashboard

## 2020-10-14

### Changed

- Project page redesign

## 2020-10-09

### Added

- Map configuration tool in AdminHQ (to configure maps and layers at the project level).

## 2020-10-08

### Added

- Project reports

### Changed

- Small styling fixes
- Smart group support multiple area codes
- Layout refinements for the new idea page
- More compact idea/proposal comment input
- Proposal 'how does it work' redesign

## 2020-10-01

### Changed

- Idea page redesign

## 2020-09-25

### Fixed

- The "Go to platform" button in custom email campaigns now works in Norwegian

### Added

- Granular permissions for proposals
- Possibility to restrict survey access to registered users only
- Logging project published events

### Changed

- Replaced `posting_enabled` in the proposal settings by the posting proposal granular permission
- Granular permissions are always granted to admins

## 2020-09-22

### Added

- Accessibility statement

## 2020-09-17

### Added

- Support for checkbox, number and (free) text values when initializing custom fields through excel invites.

### Changed

- Copy update for German, Romanian, Spanish (CL), and French (BE).

## 2020-09-15

### Added

- Support Enalyzer as a new survey provider
- Registration fields can now be hidden, meaning the user can't see or change them, typically controlled by an outside integration. They can still be used in smart groups.
- Registration fields can now be pre-populated using the invites excel

## 2020-09-08

### Fixed

- Custom buttons (e.g. in project descriptions) have correct styling in Safari.
- Horizontal bar chart overflow in Admin > Dashboard > Users tab
- User graphs for registration fields that are not used are not shown anymore in Admin > Dashboard > Users tab

### Added

- Pricing plan feature flags for smart groups and project access rights

## 2020-09-01

### Fixed

- IE11 no longer gives an error on places that use the intersection observer: project cards, most images, ...

### Added

- New platform setting: 'Abbreviated user names'. When enabled, user names are shown on the platform as first name + initial of last name (Jane D. instead of Jane Doe). This setting is intended for new platforms only. Once this options has been enabled, you MUST NOT change it back.
- You can now export all charts in the admin dashboard as xlsx or svg.
- Translation improvements (email nl...)

### Changed

- The about us (CitizenLab) section has been removed from the cookie policy

## 2020-08-27

### Added

- Support for rich text in field descriptions in the idea form.
- New "Proposed Budget" field in the idea form.

### Changed

- Passwords are checked against a list of common passwords before validation.
- Improving the security around xlsx exports (escaping formulas, enforcing access restrictions, etc.)
- Adding request throttling (rate-limiting) rules.
- Improving the consistency of the focus style.

## 2020-07-30

### Added

- Pricing plans in AdminHQ (Pricing plan limitations are not enforced).
- Showing the number of deviations from the pricing plan defaults in the tenant listing of AdminHQ.

### Changed

- Tidying up the form for creating new tenants in AdminHQ (removing unused features, adding titles and descriptions, reordering features, adding new feature flags, removing fields for non-relevant locales).

## 2020-07-10

### Added

- Project topics

### Changed

- Userid instead of email is used for hidden field in surveys (Leiden)
- New projects have 'draft' status by default

### Fixed

- Topics filter in ideas overview works again

## 2020-07-09 - Workshops

### Fixed

- Speps are scrollable

### Added

- Ability to export the inputs as an exel sheet
- Polish translations
- Portugese (pt-BR) translations

## 2020-06-26

### Fixed

- No longer possible to invite a project manager without selecting a project
- The button on the homepage now also respects the 'disable posting' setting in proposals
- Using project copy or a tenant template that contains a draft initiative no longer fails

### Added

- Romanian

## 2020-06-19

### Fixed

- Polish characters not being rendered correctly

### Added

- Back-office toggle to turn on/off the ability to add new proposals to the platform

## 2020-06-17

### Fixed

- It's no longer needed to manually refresh after deleting your account for a consistent UI
- It's no longer needed to manually refresh after using the admin toggle in the user overview
- The sign-in/up flow now correctly asks the user to verify if the smart group has other rules besides verification
-

demo`is no longer an available option for`organization_type` in admin HQ

- An error is shown when saving a typeform URL with `?email=xxxx` in the URL, which prevented emails to be linked to survey results
- On mobile, the info container in the proposal info page now has the right width
- A general issue with storing cookies if fixed, noticable by missing data in GA, Intercom not showing and the cookie consent repeatedly appearing
- Accessibility fix for the search field
- The `signup_helper_text` setting in admin HQ is again displayed in step 1 of the sign up flow

### Added

- There's a new field in admin HQ to configure custom copy in step 2 of the sign up flow called `custom_fields_signup_helper_text`
- `workshops` can be turned on/off in admin HQ, displayed as a new page in the admin interface

### Changed

- The copy for `project moderator` has changed to `project manager` everywhere
- The info image in the proposals header has changed

## 2020-06-03

### Fixed

- Maps with markers don't lose their center/zoom settings anymore
- English placeholders in idea form are gone for Spanish platforms

## 2020-05-26

### Changed

- Lots of small UI improvements throughout the platform
- Completely overhauled sign up/in flow:
  - Improved UI
  - Opens in a modal on top of existing page
  - Opens when an unauthenticaed user tries to perform an action that requires authentication (e.g. voting)
  - Automatically executes certain actions (e.g. voting) after the sign in/up flow has been completed (note: does not work for social sign-on, only email/password sign-on)
  - Includes a verification step in the sign up flow when the action requires it (e.g. voting is only allowed for verified users)

## 2020-05-20

### Fixed

- Budget field is shown again in idea form for participatory budget projects

## 2020-05-14

### Added

- Idea configurability: disabling/requiring certain fields in the idea form
- The footer has our new logo

### Changed

- Admins will receive a warning and need to confirm before sending a custom email to all users
- A survey project link in the top navigation will link to /info instead of to /survey

## 2020-04-29

### Fixed

- Folders are again shown in the navbar
- Adding an image to the description text now works when creating a project or a phase

### Added

- Support for Polish, Hungarian and Greenlandic

## 2020-04-23

### Fixed

- Long timeline phase names show properly

### Changed

- Redirect to project settings after creating the project
- Links to projects in the navigation menu link to the timeline for timeline projects

## 2020-04-21

### Fixed

- Fixed overlapping issue with idea vote bar on mobile
- Fixed an issue where images were used for which the filename contained special characters

### Added

- The overview (moderation) in the admin now has filters
  - Seen/not seen
  - Type: Comment/Idea/Proposal
  - Project
  - Search
- The idea xlsx export contains extra columns on location, number of comments and number of attachments

### Changed

- The permissions tab in the project settings has reordered content, to be more logical
- In German, the formal 'Sie' form has been replaced with the informal 'Du' form

## 2020-03-31

### Fixed

- Signing up with keyboard keys (Firefox)
- Composing manual emails with text images
- Exporting sheet of volunteers with long cause titles

### Added

- Folder attachments
- Publication status for folders

### Changed

- Show folder projects within admin project page

## 2020-03-20

### Added

- Volunteering as a new participation method

## 2020-03-16

### Fixed

- The project templates in the admin load again

## 2020-03-13

### Fixed

- The folder header image is not overly compressed when making changes to the folder settings
- The loading spinner on the idea page is centered

### Added

- Add images to folders, shown in cards.

### Changed

- Admins can now comment on ideas.

## 2020-03-10

### Fixed

- Fixed consent banner popping up every time you log in as admin
- Fixed back-office initiative status change 'Use latest official updates' radio button not working
- Fixed broken copy in Initiative page right-hand widget

### Added

- Add tooltip explaining what the city will do when the voting threshold is reached for a successful initiative
- Added verification step to the signup flow
- New continuous flow from vote button clicked to vote casted for unauthenticated, unverified users (click vote button -> account creation -> verification -> optional/required custom signup fields -> programmatically cast vote -> successfully voted message appears)
- The rich text editor in the admin now supports buttons

### Changed

- Admin HQ: new and improved list of timezones

## 2020-03-05

### Fixed

- Signup step 2 can no longer be skipped when there are required fields
- Correct tooltip link for support article on invitations
- Correct error messages when not filling in start/end date of a phase

### Added

- Setting to disable downvoting in a phase/project, feature flagged
- When a non-logged in visitor tries to vote on an idea that requires verification, the verification modal automatically appears after registering

## 2020-02-24

### Fixed

- Initiative image not found errors
- Templates generator out of disk space

### Added

- Folders i1
  - When enabled, an admin can create, edit, delete folders and move projects into and out of folders
  - Folders show in the project lists and can be ordered within projects

### Changed

- Initiative explanatory texts show on mobile views
- Existing platforms have a moderator@citizenlab.co admin user with a strong password in LastPass
- In the admin section, projects are no longer presented by publication status (Folders i1)

## 2020-02-19

### Fixed

- Loading more comments on the user profile page works again
- Accessibility improvements
- Adding an image no longer pops up the file dialog twice
- Changed to dedicated IP in mailgun to improve general deliverability of emails

### Added

- Improvements to the PB UI to make sure users confirm their basket at the end
- Ideation configurability i1
  - The idea form can be customized, on a project level, to display custom description texts for every field
- People filling out a poll are now included in the 'participated in' smart group rules
- Make me admin section in Admin HQ

### Changed

- When a platform no longer is available at a url, the application redirects to the CitizenLab website
- New platforms automatically get a moderator@citizenlab.co admin user with a strong password in LastPass

## 2020-01-29

### Fixed

- Rich text editor no longer allows non-video iframe content
- Smart groups that refer to a deleted project now get cleaned up when deleting a project
- All cookie consent buttons are now reachable on IE11
- More accessibility fixes
- The organization name is no longer missing in the password reset email

### Added

- CSAM verification
  - Users can authenticate and verify using BeID or itsme
  - User properties controlled by a verification method are locked in the user profile
  - Base layer of support for other similar verification methods in the future
- The order of project templates can now be changed in Templates HQ

### Changed

- Project templates overview no longer shows the filters

## 2020-01-17

### Fixed

- Further accesibility improvements:
  - Screen reader improvement for translations
  - Some color contrast improvements

### Added

- A hidden topics manager available at https://myfavouriteplatform.citizenlab.co/admin/topics

## 2020-01-15

### Fixed

- In the admin, the project title is now always displayed when editing a project
- Further accesibility improvements:
  - Site map improvements (navigation, clearer for screen readers)
  - Improved colors in several places for users with sight disability
  - Improved HTML to better inform screen reader users
  - Added keyboard functionality of password recovery
  - Improved forms (easier to use for users with motoric disabilities, better and more consistent validation, tips and tricks on mobile initiative form)
  - Improvements for screen reader in different languages (language picker, comment translations)
  - Added title (visible in your tab) for user settings page
  - Improved screen reader experience for comment posting, deleting, upvoting and idea voting

### Added

- The email notification settings on the user profile are now grouped in categories
- Unsubscribing through an email link now works without having to sign in first

### Changed

- The idea manager now shows all ideas by default, instead of filtered by the current user as assignee

## 2020-01-07

### Added

- Go to idea manager when clicking 'idea assigned to you' notification
- 2th iteration of the new admin moderation feature:
  - Not viewed/Viewed filtering
  - The ability to select one or more items and mark them as viewed/not viewed
  - 'Belongs to' table column, which shows the context that a piece of content belongs to (e.g. the idea and project that a comment belongs to)
  - 'Read more' expand mechanism for longer pieces of content
  - Language selector for multilingual content
  - 'Go to' link that will open a new tab and navigate you to the idea/iniative/comment that was posted

### Changed

- Improve layout (and more specifically width) of idea/iniatiatve forms on mobile
- Separate checkboxes for privacy policy and cookie policy
- Make the emails opt-in at registration

### Fixed

- Fix for unreadable password reset error message on Firefox
- Fix for project granular permission radio buttons not working

## 2019-12-12

### Added

- Polls now support questions for which a user can check multiple options, with a configurable maximum
- It's now possible to make a poll anonymous, which hides the user from the response excel export
- New verification method `id_card_lookup`, which supports the generic flow of verifying a user using a predined list of ID card numbers.
  - The copy can be configured in Admin HQ
  - The id cards CSV can be uploaded through Admin HQ

## 2019-12-11

### Added

- Admin moderation iteration 1 (feature flagged, turned on for a selected number of test clients)
- New verification onboarding campaign

### Changed

- Improved timeline composer
- Wysiwyg accessibility improvement

### Fixed

- English notifications when you have French as your language

## 2019-12-06

### Fixed

- Accessibility improvements:
  - Polls
  - Idea/initiative filter boxes
- Uploading a file in admin project page now shows the loading spinner when in progress
- Fixed English copy in notifications when other language selected
- Fixed project copy in Admin HQ not being saved

## 2019-12-05

### Fixed

- Small popups (popovers) no longer go off-screen on smaller screens
- Tooltips are no longer occluded by the checkbox in the idea manager
- The info icon on the initiatives voting box has improved alignment
- Project templates now display when there's only `en` is configured as a tenant locale
- When changing the lifecycle stage of a tenant, the update is now sent right away to segment
- When users accept an inivitation and are in a group, the group count is correctly updated
- Dropdowns in the registration flow can again support empty values
- Accessibility:
  - Various color changes to improve color contrasts
  - Color warning when picking too low contrast
  - Improvements to radio buttons, checkboxes, links and buttons for keyboard accessibility
  - Default built-in pages for new tenants have a better hierarchy for screen readers
- User posted an idea/initiative notification for admins will be in the correct language

## 2019-11-25

### Changed

- Updated translations
- Area filter not shown when no areas are configured
- Overall accessibility improvements for screen readers
- Improved accessibility of the select component, radio button, image upload and tooltip

### Fixed

- When adding a vote that triggers the voting limit on a project/phase, the other idea cards now automatically get updated with disabled vote buttons
- Fix for mobile bottom menu not being clickable when idea page was opened
- Navigating directly between projects via the menu no longer results in faulty idea card collections
- Display toggle (map or list view) of idea and initiative cards works again

## 2019-11-19

### Added

- New ideation project/phase setting called 'Idea location', which enables or disabled the ability to add a location to an idea and show the ideas on a map

### Changed

- Improved accessibility of the image upload component
- COW tooltipy copy
- Sharing modal layout improvement

### Fixed

- Checkboxes have unique ids to correctly identify their corresponding label, which improves screen reader friendliness when you have multiple checkboxes on one page.
- Avatar layout is back to the previous, smaller version

## 2019-11-15

### Fixed

- Fix for 'Click on map to add an idea' functionality not working
- Fix for notifications not showing

## 2019-11-12

### Fixed

- An email with subject `hihi` is no longer sent to admins that had their invite accepted
- Whe clicking the delete button in the file uploader, the page no longer refreshes
- Project templates no longer show with empty copy when the language is missing
- The countdown timer on initiatives now shows the correct value for days
- The radio buttons in the cookie manager are clickable again
- Changing the host of a tenant no longer breaks images embedded in texts
- It's possible again to unassign an idea in the idea manager
- The popup for adding a video or link URL is no longer invisible or unusable in some situations
- Uploading files is no longer failing for various filetypes we want to support
- Keyboard accessibility for modals

### Added

- ID Verification iteration 1
  - Users can verify their account by entering their ID card numbers (currently Chile only)
  - Verification is feature flagged and off by default
  - Smart groups can include the criterium 'is verified'
  - Users are prompted to verify their account when taking an actions that requires verification
- Total population for a tenant can now be entered in Admin HQ
- It's now possible to configure the word used for areas towards citizens from the areas admin
- Improvements to accessibility:
  - Idea and initiative forms: clearer for screen readers, keyboard accessibility, and more accessible input fields
  - Nav bar: clearer for screen readers and improved keyboard navigation
  - Project navigation and phases: clearer for screen readers
  - Sign-in, password reset and recovery pages: labeling of the input fields, clearer for screen readers
  - Participatory budgeting: clearer for screen readers

### Changed

- The organization name is now the default author in an official update

## 2019-10-22

### Fixed

- The sharing title on the idea page is now vertically aligned
- Improvements to the 'bad gateway' message sometimes affecting social sharing
- The map and markers are again visible in the admin dashboard
- First round of accessibility fixes and improvements
  - Dynamics of certain interactions are picked up by screen readers (PB, voting, ...)
  - Overall clarity for screen readers has improved
  - Improvements to information structure: HTML structure, W3C errors, head element with correct titles
  - Keyboard accessibility has generally improved: sign-up problems, login links, PB assignment, ...

### Added

- Initiatives iteration 3
  - Automatic status changes on threshold reached or time expired
  - When updating the status, official feedback needs to be provided simultaneously
  - Users receive emails and notifications related to (their) initiative
  - Initiatives support images in their body text
- Project templates
  - Admins can now create projects starting from a template
  - Templates contain images, a description and a timeline and let admin filter them by tags
  - Admins can share template descriptions with a publically accessible link
- It's now possible to configure the banner overlay color from the customize settings
- A custom email campaign now contains a CTA button by default

### Changed

- Complete copy overhaul of all emails

## 2019-10-03

### Fixed

- PB phase now has a basket button in the project navbar
- The datepicker in the timeline admin now works in IE11

### Changed

- For fragments (small pieces of UI that can be overridden per tenant) to work, they need to be enabled individually in admin HQ.

## 2019-09-25

### Fixed

- It's again possible to change a ideation/PB phase to something else when it contains no ideas
- Older browsers no longer crash when scrolling through comments (intersection observer error)
- Pagination controls are now correctly shown when there's multiple pages of users in the users manager
- The user count of groups in the users manager no longer includes invitees and matches the data shown
- Transition of timeline phases now happen at midnight, properly respecting the tenant timezone
- When looking at the map of an idea or initiative, the map marker is visible again
- The initiatives overview pages now uses the correct header and text colors
- The vote control on an initiative is no longer invisible on a tablet screen size
- The idea page in a budgeting context now shows the idea's budget
- The assign button on an idea card in a budgeting context behaves as expected when not logged in
- Project copy in Admin HQ that includes comments no longer fails
- Changing granular permissions by project moderator no longer fails

### Added

- Polling is now supported as a new participation method in a continuous project or a phase
  - A poll consists of multiple question with predefined answers
  - Users can only submit a poll once
  - Taking a poll can be restricted to certain groups, using granular permissions
  - The poll results can be exported to excel from the project settings
- It's now possible to disable Google Analytics, Google Tag Manager, Facebook Pixel and AdWords for specific tenants through Admin HQ

### Changed

- Large amount of copy improvements throughout to improve consistency and experience
- The ideas overview page is no longer enabled by default for new tenants
- The built-in 'Open idea project' can now be deleted in the project admin

## 2019-08-30

### Fixed

- The map preview box no longer overflows on mobile devices
- You're now correctly directed back to the idea/initiatives page after signing in/up through commenting

### Changed

- The height of the rich text editor is now limited to your screen height, to limit the scrolling when applying styles

## 2019-08-29

### Fixed

- Uploaded animated gifs are no longer displayed with weird artifacts
- Features that depend on NLP are less likely to be missing some parts of the data

### Added

- Citizen initiatives
  - Citizens can post view and post initiatives
  - Admins can manage initiatives, similar to how they manage ideas
  - Current limitation to be aware of, coming very soon:
    - No emails and notifications related to initiatives yet
    - No automated status changes when an initiative reaches enough votes or expires yet

## 2019-08-09

### Fixed

- Fixed a bug that sometimes prevented voting on comments
- When editing a comment, a mention in the comment no longer shows up as html
- In the dashboard, the domicile value 'outside' is now properly translated
- Some fixes were made to improve loading of the dashboard map with data edge cases
- Deleting a phase now still works when users that reveived notifications about the phase have deleted their account
- New releases should no longer require a hard refresh, avoiding landing page crashing issues we had

### Added

- File input on the idea form now works on mobile, if the device supports it

## 2019-07-26

### Fixed

- The project moderator email and notification now link to the admin idea manager instead of citizen side
- The widget no longer shows the `Multiloc`, but the real idea titles for some platforms

### Added

- Speed improvements to data requests to the backend throughout the whole paltform
- Changing the participation method from ideation to information/survey when there are ideas present is now prevented by the UI
- It's now possible to manually reorder archived projects
- There's new in-platform notifications for a status change on an idea you commented or voted on

## 2019-07-18

### Fixed

- It's no longer possible to change the participation method to information or survey if a phase/project already contains ideas
- The 'Share your idea modal' is now properly centered
- It's no longer possible to send out a manual email campaign when the author is not properly defined
- Invite emails are being sent out again
- Imported ideas no longer cause incomplete pages of idea cards
- Invited users who did not accept yet no longer receive any automated digest emails

## 2019-07-08

### Fixed

- When changing images like the project header, it's no longer needed to refresh to see the result
- The comments now display with a shorter date format to work better on smaller screens
- The code snippet from the widget will now work in some website that are strict on valid html
- The number of days in the assignee digest email is no longer 'null'
- The project preview description input is displayed again in the projects admin
- The idea status is no longer hidden when no vote buttons are displayed on the idea page
- Duplicate idea cards no longer appear when loading new pages

### Added

- Performance optimizations on the initial loading of the platform
- Performance optimizations on loading new pages of ideas and projects
- Newly uploaded images are automatically optimized to be smaller in filesize and load faster
- The 'Add an idea' button is now shown in every tab of the projects admin
- It's now possible to add videos to the idea body text
- E-mails are no longer sent out through Vero, but are using the internal cl2-emails server

### Changed

- The automated emails in the admin no longer show the time schedule, to work around the broken translations
- The rights for voting on comments now follow the same rights than commenting itself, instead of following the rights for idea voting
- On smaller desktop screens, 3 columns of idea cards are now shown instead of 2
- When adding an idea from the map, the idea will now be positioned on the exact location that was clicked instead of to the nearest detectable address
- Using the project copy tool in admin HQ is more tolerant about making copies of inconsistent source projects

## 2019-06-19

### Fixed

- Show 3-column instead of 2-column layout for ideas overview page on smaller desktop screens
- Don't hide status label on idea page when voting buttons are not shown

### Changed

- Small improvement in loading speed

## 2019-06-17

## Fixed

- The column titles in comments excel export are aligned with the content
- There's now enough space between voting anc translate links under a comment
- Vote button on an idea no longer stays active when a vote on that idea causes the voting treshold of the project to be reached

## Added

- The admin part of the new citizen initiatives is available (set initiatives feature on `allowed`)
  - Cities can configure how they plan to use initiatives
- A preview of how initiatives will look like city side is available, not yet ready for prime time (set initiatives feature on `allowed` and `enabled`)
- The ideas overview page has a new filtering sidebar, which will be used for other idea and initiative listings in the future
  - On idea status
  - On topic
  - Search
- Comments now load automatically while scrolling down, so the first comments appear faster

## 2019-06-05

### Fixed

- Fix an issue that when showing some ideas in an idea card would make the application crash

## 2019-05-21

### Fixed

- The idea page does no longer retain its previous scroll position when closing and reopening it
- The Similar Ideas box no longer has a problem with long idea titles not fitting inside of the box
- The Similar Ideas box content did not update when directly navigating from one idea page to the next
- The 'What were you looking for?' modal no longer gives an error when trying to open it

### Changed

- You now get redirected to the previously visited page instead of the landing page after you've completed the signup process

## 2019-05-20

### Fixed

- Closing the notification menu after scrolling no longer results in a navbar error
- When accessing the idea manager as a moderator, the assignee filter defaults to 'assigned to me'
- The idea and comment counts on the profile page now update as expected
- It's now possible to use a dropdown input in the 2nd registration step with a screen reader
- An invited user can no longer request a password reset, thereby becoming an inconsistent user that resulted in lots of problems

### Added

- Restyle of the idea page
  - Cleaner new style
  - Opening an idea no longer appears to be a modal
  - Properly styled similar ideas section
  - Showing comment count and avatars of contributors

### Changed

- When clicking the edit button in the idea manager, the edit form now opens in the sidemodal

## 2019-05-15

### Fixed

- Opening the projects dropdown no longer shows all menu items hovered when opened
- Users that can't contribute (post/comment/vote/survey) no longer get an email when a phase starts
- When a project has an ideation and a PB phase, the voting buttons are now shown during the ideation phase
- The admin navigation menu for moderators is now consistent with that for admins
- Moderators that try to access pages only accessible for admins, now get redirected to the dashboard
- The details tab in clustering doesn't cause the info panel to freeze anymore
- When writing an official update, the sbumit button now only becomes active when submission is possible
- The 'no options' copy in a dropdown without anything inside is now correctly translated
- Making a field empty in Admin HQ now correctly saves the empty value
- The active users graph no longer includes users that received an email as being active
- The translation button in an idea is no longer shown when there's only one platform language
- After changing granular permission, a refresh is no longer needed to see the results on ideas
- The sideview in the idea manager now shows the status dropdown in the correct language
- The layout of the sideview in the idea manager is now corrected
- A digest email to idea assignees is no longer sent out when no ideas are assigned to the admin/moderator
- Signing in with VUB Net ID works again
- Loading the insights map can no longer be infinite, it will now show an error message when the request fails

### Added

- The profile page of a user now also shows the comments by that user
- Users can now delete their own profile from their edit profile page
- Similar ideas, clustering and location detection now work in Spanish, German, Danish and Norwegian
- Facebooks bot coming from `tfbnw.net` are now blocked from signing up
- Moderators now also have a global idea manager, showing all the ideas from the projects they're moderating
- Loading the insights map, which can be slow, now shows a loading indicator

### Changed

- Voting buttons are no longer shown when voting is not enabled
- Improved and more granular copy text for several voting and commenting disabled messages

## 2019-04-30

### Fixed

- Time remaning on project card is no longer Capitalized
- Non-admin users no longer get pushed to intercom
- Improvements to the idea manager for IE11
- When filtering on a project in the idea manager, the selected project is highlighted again
- @citizenlab.cl admins can now also access churned platforms
- The user count in the user manager now includes migrated cl1 users
- Sending invitations will no longer fail on duplicate mixed-case email addresses

### Added

- Ideas can now be assigned to moderators and admins in the idea manager
  - Added filter on assignee, set by default to 'assigned to me'
  - Added filter to only show ideas that need feedback
  - When clicking an idea, it now opens in and can be partially edited from a half screen modal
  - Admins and moderators get a weekly digest email with their ideas that need feedback
- Completely new comments UI with support for comment upvotes
  - Comments are visually clearly grouped per parent comment
  - Sub-comments use @mentions to target which other subcomment they reply to
  - Comments can be sorted by time or by votes
- Ideas can now be sorted randomly, which is the new default
- New smart group rule for users that contributed to a specific topic
- New smart group rule for users that contributed to ideas with a specific status
- Clear error message when an invitee does a normal sign up

### Changed

- The idea grid no longer shows a 'post an idea' button when there are no ideas yet

## 2019-04-24

### Fixed

- Project cards now show correct time remaining until midnight

## 2019-04-23

### Fixed

- Closing the notification menu does not cause an error anymore
- The unread notifications count is now displayed correctly on IE11
- Clicking on an invite link will now show an immediate error if the invite is no longer valid

### Changed

- The admin guide is now under the Get Started link and the dashboards is the admin index
- The project cards give feedback CTA was removed
- An idea can now be deleted on the idea page
- The default border radius throughout the platform now is 3px instead of 5px
- The areas filter on the project cards is only shown when there is more than one area

## 2019-04-16

### Fixed

- The comment count of a project remains correct when moving an idea to a different project
- Fixed an issue when copying projects (through the admin HQ) to tenants with conflicting locales
- Only count people who posted/voted/commented/... as participants (this is perceived as a fix in the dashboards)
- Invites are still sent out when some emails correspond to existing users/invitees
- Phase started/upcoming notifications are only sent out for published projects

### Added

- Posting text with a URL will turn the URL part into a link
- Added smart group rules for topic and idea status participants

### Changed

- New configuration for which email campaigns are enabled by default
- Changed project image medium size to 575x575

## 2019-04-02

### Fixed

- The new idea button now shows the tooltip on focus
- The gender graph in clustering is now translated
- Tooltips on the right of the screen no longer fall off
- Text in tooltips no longer overflows the tooltip borders
- When there are no ideas, the 'post an idea' button is no longer shown on a user profile or the ideas overview page
- The project card no longer displays a line on the bottom when there is no meta information available
- Downloading the survey results now consistently triggers a browser download
- The bottom of the left sidebar of the idea manager can now be reached when there are a lot of projects
- The time control in the admin dashboard is now translated
- Various fixes to improve resilience of project copy tool

### Added

- The ideas overview page now has a project filter
- The various pages now support the `$|orgName|` variable, which is replaced by the organization name of the tenant
- Non-CitizenLab admins can no longer access the admin when the lifecycle stage is set to churned
- A new style variable controls the header opacity when signed in
- New email as a reminder to an invitee after 3 days
- New email when a project phase will start in a week
- New email when a new project phase has started
- The ideas link in the navbar is now feature flagged as `ideas_overview`

### Changed

- When filtering projects by multiple areas, all projects that have one of the areas or no area are now shown
- The user search box for adding a moderator now shows a better placeholder text, explaining the goal

## 2019-03-20

### Fixed

- Fixed mobile layout issues with cookie policy, idea image and idea title for small screens (IPhone 5S)
- Posting an idea in a timeline that hasn't started yet (as an admin) now puts the idea in the first phase
- Notifications menu renders properly in IE11
- The CTA on project cards is no longer shown for archived and finished projects
- Invited users that sign up with another authentication provider now automatically redeem their invitation
- When the tenant only has one locale, no language switcher is shown in the official feedback form

### Added

- Capabilities have been added to apply custom styling to the platform header
  - Styling can be changed through a new style tab in admin HQ
  - It's also possible to configure a different platform-wide font
  - Styling changes should only be done by a designer or front-end developer, as there are a lot of things that could go wrong
- The initial loading speed of the platform has increased noticably due to no longer loading things that are not immediately needed right away.
- Tenant templates are now automatically updated from the `.template` platforms every night
- The project copy tool in admin HQ now supports time shifting and automatically tries to solve language conflicts in the data
- New notifications and emails for upcoming (1 week before) and starting phases

### Changed

- Archived ieas are no longer displayed on the general ideas page
- The time remaining on project cards is no longer shown on 2 lines if there's enough space
- New platforms will show the 'manual project sorting' toggle by default
- Some changes were made to modals throughout to make them more consistent and responsiveness
- New ideas now have a minimal character limit of 10 for the title and 30 for the body
- User pages have a more elaborate meta title and description for SEO purposes

## 2019-03-11

### Fixed

- Notifications layout on IE11
- Errors due to loading the page during a deployment

## 2019-03-11

### Fixed

- Similar ideas is now fast enough to enable in production
- NLP insights will no longer keep on loading when creating a new clusgtering graph
- The comment count on project cards now correctly updates on deleted comments
- Various spacing issues with the new landing page on mobile are fixed
- When logging out, the avatars on the project card no longer disappear
- The widget no longer cuts off the title when it's too long
- In admin > settings > pages, all inputs are now correctly displayed using the rich text editor
- The notifications are no longer indented inconsistently
- Exporting typeform survey results now also work when the survey embed url contains `?source=xxxxx`
- When there's a dropdown with a lot of options during signup, these options are no longer unreachable when scrolling down
- The cookie policy no longer displays overlapping text on mobile
- The `isSuperAdmin`, `isProjectModerator` and `highestRole` user properties are now always named using camelCasing

### Added

- Official feedback
  - Admins and moderators can react to ideas with official feedback from the idea page
  - Users contributing to the idea receive a notification and email
  - Feedback can be posted using a free text name
  - Feedback can be updated later on
  - Admin and moderators can no longer write top-level comments
  - Comments by admins or moderators carry an `Official` badge
- When giving product feedback from the footer, a message and email can be provided for negative feedback
- CTA on project card now takes granular permissions into account
- CTA on project card is now also shown on mobile
- Projects for which the final phase has finished are marked as finished on their project card
- Projects on the landing page and all projects page can now be filtered on area through the URL

### Changed

- The avatars on a project card now include all users that posted, voted or commented
- Commenting is no longer possible on ideas not in the active phase

## 2019-03-03

### Fixed

- Manually sorting projects in the admin works as expected

### Added

- Support for Spanish
- The copy of 'x is currently working on' can be customized in admin HQ
- Extra caching layer in cl2-nlp speeds up similar ideas and creating clusters

## 2019-02-28

### Fixed

- In the dashboard, the labels on the users by gender donut chart are no longer cut off
- Adding file attachments with multiple consecutive spaces in the filename no longer fails
- Project copy in admin HQ no longer fails when users have mismatching locales with the new platform

### Added

- New landing page redesign
  - Project cards have a new layout and show the time remaining, a CTA and a metric related to the type of phase
  - The bottom of the landing page displays a new custom info text, configurable in the admin settings
  - New smarter project sorting algorithm, which can be changed to manual ordering in the projects admin
  - Ideas are no longer shown on the landing page
  - The `Show all projects` link is only shown when there are more than 10 projects
- New attributes are added to segment, available in all downstream tools:
  - `isSuperAdmin`: Set to true when the user is an admin with a citizenlab email
  - `isProjectModerator`
  - `highestRole`: Either `super_admin`, `admin`, `project_moderator` or `user`

### Changed

- Intercom now only receives users that are admin or project moderator (excluding citizenlab users)

## 2019-02-20

### Fixed

- User digest email events are sent out again
- The user statistics on the admin dashboard are back to the correct values
- Creating a new project page as an admin does not result in a blank page anymore
- Improved saving behaviour when saving images in a phase's description
- When logged in and visiting a url containing another locale than the one you previously picked, your locale choice is no longer overwritten

### Added

- Project copy feature (in admin HQ) now also supports copying ideas (including comments and votes) and allows you to specify a new slug for the project URL
- Unlogged users locale preference is saved in their browser

## 2019-02-14

### Fixed

- Project/new is no longer a blank page

## 2019-02-13

### Fixed

- Texts written with the rich text editor are shown more consistently in and outside of the editor
- Opening a dropdown of the smart group conditions form now scrolls down the modal
- When changing the sorting method in the ideas overview, the pagination now resets as expected
- Google login no longer uses the deprecated Google+ authentication API

### Added

- Typeform survey for typeform can now be downloaded as xlsx from a tab in the project settings
  - The Segment user token needs to be filled out in Admin HQ
  - New survey responses generate an event in segment
- Survey providers can be feature flagged individually
- New \*.template.citizenlab.co platforms now serve as definitions of the tenant template
- The registration fields overview in admin now shows a badge when fields are required

### Changed

- Surveymonkey is now feature-flagged off by default for new platforms

## 2019-01-30

### Fixed

- Long topic names no longer overlap in the admin dashboards
- Video no longer pops out of the phase description text
- Added event tracking for widget code copy and changing notification settings
- Saving admin settings no longer fails because of a mismatch between platform and user languages
- The password reset message now renders correctly on IE11
- It's easier to delete a selected image in the rich text editor
- The copy in the modal to create a new group now renders correctly in IE11
- Texts used in the the dashboard insights are no longer only shown in English
- Tracking of the 'Did you find what you're looking for?' footer not works correctly

### Added

- Tooltips have been added throughout the whole admin interface
- A new homepage custom text section can be configured in the admin settings, it will appear on the landing page in a future release
- New experimental notifications have been added that notify admins/moderators on every single idea and comment
- New tenant properties are being logged to Google Analytics

## 2019-01-19

### Fixed

- Registration fields of the type 'multiple select' can again be set in the 2nd step of the signup flow
- Creating invitations through an excel file no longer fails when there are multiple users with the same first and last name

## 2019-01-18

### Fixed

- Overflowing text in project header
- Fixed color overlay full opaque for non-updated tenant settings
- Fixed avatar layout in IE11
- Fixed idea page scrolling not working in some cases on iPad
- Pressing the enter key inside of a project settings page will no longer trigger a dialog to delet the project

### Changed

- Reduced the size of the avatars on the landing page header and footer
- Made 'alt' text inside avatar invisible
- Better cross-browser scaling of the background image of the header that's being shown to signed-in users
- Added more spacing underneath Survey, as not to overlap the new feedback buttons
- Increased width of author header inside of a comment to better accomodate long names
- Adjusted avatar hover effect to be inline with design spec￼

## 2019-01-17

### Added

- `header_overlay_opacity` in admin HQ allows to configure how transparent header color is when not signed in
- `custom_onboarding_fallback_message` in admin HQ allows to override the message shown in the header when signed in

## 2019-01-16

### Fixed

- The clustering prototype no longer shows labels behind other content
- Removing a project header image is again possible
- New active platforms get properly submitted to google search console again
- Scrolling issues with an iPad on the idea modal have been resolved
- Signing up through Google is working again
- The line underneath active elements in the project navbar now has the correct length
- A long location does no longer break the lay-out of an event card
- The dashboards are visible again by project moderators
- The admin toggle in the users manager is working again

### Added

- When logged in, a user gets to see a dynamic call to action, asking to
  - Complete their profile
  - Display a custom message configurable through admin HQ
  - Display the default fallback engagement motivator
- The landing page header now shows user avatars
- It's now possible to post an idea from the admin idea manager
- The footer now shows a feedback element for citizens
- A new 'map' dashboard now shows the ideas on their locations detected from the text using NLP
- The clustering prototype now shows the detected keywords when clustering is used

### Changed

- The navbar and landing page have a completely refreshed design
  - The font has changed all over the platform
  - 3 different colors (main, secondary, text) are configurable in Admin HQ
- The clustering prototype has been moved to its own dashboard tab
- Project cards for continuous projects now link to the information page instead of ideas

## 2018-12-26

### Fixed

- The rich text editor now formats more content the same way as they will be shown in the platform

### Added

- Admin onboarding guide
  - Shown as the first page in the admin, guiding users on steps to take
- The idea page now shows similar ideas, based on NLP
  - Feature flagged as `similar_ideas`, turned off by default
  - Experimental, intended to evaluate NLP similarity performance
- A user is now automatically signed out from FranceConnect when signing out of the platform

### Changed

- When a user signs in using FranceConnect, names and some signup fields can no longer be changed manually
- The FranceConnect button now has the official size and dimensions and no T&C
- SEO improvements to the "Powered by CitizenLab" logo

## 2018-12-13

### Fixed

- User digest email campaigns is sent out again
- IE11 UI fixes:
  - Project card text overflow bug
  - Project header text wrapping/centering bug
  - Timeline header broken layout bug
  - Dropdown not correctly positioned bug
- Creating new tenants and changing the host of existing tenants makes automatic DNS changes again

### Added

- SEO improvements: project pages and info pages are now included in sitemap
- Surveys now have Google Forms support

## 2018-12-11-2

### Fixed

- A required registration field of type number no longer blocks users on step 2 of the registration flow

## 2018-12-11

### Fixed

- Loading an idea page with a deleted comment no longer results in an error being shown
- Assigning a first bedget to a PB project as a new user no longer shows an infinite spinner
- Various dropdowns, most famously users group selection dropdown, no longer overlap menu items

## 2018-12-07

### Fixed

- It's again possible to write a comment to a comment on mobile
- When logged in and trying to log in again, the user is now redirected to the homepage
- A deleted user no longer generates a link going nowhere in the comments
- The dropdown menu for granular permissions no longer disappears behind the user search field
- After deleting an idea, the edit and delete buttons are no longer shown in the idea manager
- Long event title no longer pass out of the event box
- Notifications from a user that got deleted now show 'deleted user' instead of nothing

### Added

- Machine translations on the idea page
  - The idea body and every comment not in the user's language shows a button to translate
  - Feature flagged as `machine_translations`
  - Works for all languages
- Show the currency in the amount field for participatory budgeting in the admin
- Built-in registration fields can now be made required in the admin
- FranceConnect now shows a "What is FranceConnect?" link under the button

### Changed

- The picks column in the idea manager no longer shows a euro icon

## 2018-11-28

### Fixed

- IE11 graphical fixes in text editor, status badges and file drag&drop area fixed
- The idea tab is visible again within the admin of a continuous PB project
- The checkbox within 3rd party login buttons is now clickable in Firefox

## 2018-11-27

### Fixed

- When all registration fields are disabled, signing up through invite no longer blocks on the first step
- A moderator that has not yet accepted their invitation, is no longer shown as 'null null' in the moderators list
- Adding an idea by clicking on the map is possible again

### Changed

- When there are no events in a project, the events title is no longer shown
- The logo for Azure AD login (VUB Net ID) is shown as a larger image
- When logging in through a 3rd party login provider, the user needs to confirm that they've already accepted the terms and conditions

## 2018-11-22

### Fixed

- In the clustering prototype, comparing clusters using the CTRL key now also works on Mac
- Widget HTML code can now be copied again
- Long consequent lines of text now get broken up in multiple lines on the idea page
- Admin pages are no longer accessible for normal users
- Reduced problems with edge cases for uploading images and attachments

### Added

- Participatory budgeting (PB)
  - A new participation method in continuous and timeline projects
  - Admins and moderators can set budget on ideas and a maximum budget on the PB phase
  - Citizens can fill their basket with ideas, until they hit the limit
  - Citizens can submit their basket when they're done
  - Admins and moderators can process the results through the idea manager and excel export
- Advanced dashboards: iteration 1
  - The summary tab shows statistics on idea/comment/vote and registration activities
  - The users tab shows information on user demographics and a leaderboard
  - The time filter can be controller with the precision of a day
  - Project, group and topic filters are available when applicable
  - Project moderators can access the summary tabs with enforced project filter
- Social sharing through the modal is now separately trackable from sharing through the idea page
- The ideas excel export now contains the idea status
- A new smart group rule allows for filtering on project moderators and normal users

### Changed

- Project navigation is now shown in new navigation bar on top
- The content of the 'Open idea project' for new tenants has changed
- After posting an idea, the user is redirected towards the idea page of the new idea, instead of the landing page

## 2018-11-07

### Fixed

- The widget HTML snippet can be copied again

## 2018-11-05

### Fixed

- Clicking Terms & Conditions links during sign up now opens in a new tab

### Added

- Azure Active Directory login support, used for VUB Net ID

## 2018-10-25

### Fixed

- Resizing and alignment of images and video in the editor now works as expected
- Language selector is now updating the saved locale of a signed in user
- When clicking "view project" in the project admin in a new tab, the projects loads as expected
- The navbar user menu is now keyboard accessible
- Radio buttons in forms are now keyboard accessible
- The link to the terms and conditions from social sign in buttons is fixed
- In admin > settings > pages, the editors now have labels that show the language they're in
- Emails are no longer case sensitive, resolving recurring password reset issues
- The widget now renders properly in IE11
- Videos are no longer possible in the invitation editor

### Added

- Cookie consent manager
  - A cookie consent footer is shown when the user has not yet accepted cookies
  - The user can choose to accept all cookies, or open the manager and approve only some use cases
  - The consent settings are automatically derived from Segment
  - When the user starts using the platform, they silently accept cookies
- A new cookie policy page is easier to understand and can no longer be customized through the admin
- Granular permissions
  - In the project permissions, an admin or project moderator can choose which citizens can take which actions (posting/voting/comments/taking survey)
  - Feature flagged as 'granular_permissions', turned off by default
- Ideas excel export now contains links to the ideas
- Ideas and comments can now be exported from within a project, also by project moderators
- Ideas and comments can now be exported for a selection of ideas
- When signing up, a user gets to see which signup fields are optional

### Changed

- Published projects are now shown first in the admin projects overview
- It's now more clear that the brand color can not be changed through the initial input box
- All "Add <something>" buttons in the admin have moved to the top, for consistency
- The widget no longer shows the vote count when there are no votes
- When a project contains no ideas, the project card no longer shows "no ideas yet"

## 2018-10-09

### Fixed

- UTM tags are again present on social sharing
- Start an idea button is no longer shown in the navbar on mobile
- Exceptionally slow initial loading has been fixed
- Sharing on facebook is again able to (quite) consistently scrape the images
- When using the project copy tool in Admin HQ, attachments are now copied over as well

### Added

- Email engine in the admin (feature flagged)
  - Direct emails can be sent to specific groups by admins and moderators
  - Delivered/Opened/Clicked statistics can be seen for every campaign
  - An overview of all automated emails is shown and some can be disabled for the whole platform

## 2018-09-26

### Fixed

- Error messages are no longer cut off when they are longer than the red box
- The timeline dropdown on mobile shows the correct phase names again
- Adding an idea by clicking on the map works again
- Filip peeters is no longer sending out spam reports
- Reordering projects on the projects admin no longer behaves unexpectedly
- Fixes to the idea manager
  - Tabs on the left no longer overlap the idea table
  - Idea status tooltips no longer have an arrow that points too much to the right
  - When the screen in not wide enough, the preview panel on the right is no longer shown
  - Changing an idea status through the idea manager is possible again

### Added

- Social sharing modal is now shown after posting an idea
  - Feature flagged as `ideaflow_social_sharing`
  - Offers sharing buttons for facebook, twitter and email
- File attachments can now be added to
  - Ideas, shown on the idea page. Also works for citizens.
  - Projects, shown in the information page, for admins and moderators
  - Phases, shown under the phase description under the timeline, for admins and moderators
  - Events, shown under the event description, for admins and moderators
  - Pages, shown under the text, for admins
- Some limited rich text options can now be used in email invitation texts

### Changed

- The admin projects page now shows 3 seperate sections for published, draft and archived
- When there are no voting buttons, comment icon and count are now also aligned to the right
- It's now possible to remove your avatar

## 2018-09-07

### Fixed

- Submit idea button is now aligned with idea form
- An error caused by social sign in on French platforms not longer has an English error message
- Checkboxes are now keyboard navigable
- Projects that currently don't accept ideas can no longer be selected when posting an idea
- Deleting an idea no longer results in a blank page
- Deleting a comment no longer results in a blank page
- When sign in fails, the error message no longer says the user doesn't exist
- `null` is no longer shown as a lastname for migrated cl1 users without last name
- Clicking on the table headers in the idea managers again swaps the sorting order as expected
- Typeform Survey now is properly usable on mobile

### Added

- Email notification control
  - Every user can opt-out from all recurring types of e-mails sent out by the platform by editing their profile
  - Emails can be fully disabled per type and per tenant (through S&S ticket)
- An widget that shows platform ideas can now be embedded on external sites
  - The style and content of the widget can be configured through admin > settings > widgets
  - Widget functionality is feature flagged as "widgets", on by default

### Changed

- Initial loading speed of the platform has drastically improved, particulary noticable on mobile
- New tenants have custom signup fields and survey feature enabled by default

## 2018-08-20

### Fixed

- The idea sidepane on the map correctly displays HTML again
- Editing your own comment no longer turns the screen blank
- Page tracking to segment no longer tracks the previous page instead of the current one
- Some browsers no longer break because of missing internationalization support
- The options of a custom field are now shown in the correct order

### Added

- A major overhaul of all citizen-facing pages to have significantly better accessibility (almost WCAG2 Level A compliant)
  - Keyboard navigation supported everywhere
  - Forms and images will work better with screen readers
  - Color constrasts have been increased throughout
  - A warning is shown when the color in admin settings is too low on constrast
  - And a lot of very small changes to increase WCAG2 compliance
- Archived projects are visible by citizens
  - Citizens can filter to see all, active or archived projects
  - Projects and project cards show a badge indicating a project is archived
  - In the admin, active and archived projects are shown separately
- A favicon can now be configured at the hidden location `/admin/favicon`
  - On android in Chrome, the platform can be added to the Android homescreen and will use the favicon as an icon
- Visitors coming through Onze Stad App now are trackable in analytics

### Changed

- All dropdown menus now have the same style
- The style of all form select fields has changed
- Page tracking to segment no longer includes the url as the `name` property (salesmachine)
- Font sizes throughout the citizen-facing side are more consistent

## 2018-08-03

### Fixed

- The landingpage header layout is no longer broken on mobile devices
- Yet another bug related to the landingpage not correctly redirecting the user to the correct locale
- The Page not found page was not found when a page was not found

### Added

- The 'Create an account' call to action button on the landing page now gets tracked

## 2018-08-02

### Fixed

- The browser no longer goes blank when editing a comment
- Redirect to the correct locale in the URL no longer goes incorrectly to `en`

## 2018-07-31

### Fixed

- The locale in the URL no longer gets added twice in certain conditions
- Various fixes to the rich text editor
  - The controls are now translated
  - Line breaks in the editor and the resulting page are now consistent
  - The editor no longer breaks form keyboard accessibility
  - The images can no longer have inconsistent widht/height ratio wich used to happen in some cases
  - The toolbar buttons have a label for accessibility
- A new tenant created in French no longer contains some untranslated content
- The tenant lifecycle stage is now properly included in `group()` calls to segment
- Comment body and various dynamic titles are secured against XSS attacks

### Added

- Ideas published on CitizenLab can now also be pushed to Onze Stad App news stream
- The rich text editor
  - Now support copy/paste of images
- Event descriptions now also support rich text
- When not signed in, the header shows a CTA to create an account
- A new smart group rule allows you to specify members than have participated (vote, comment, idea) in a certain project
- The admin now shows a "Get started" link to the knowledge base on the bottom left
- The Dutch platforms show a "fake door" to Agenda Setting in the admin navigation

### Changed

- The idea card now shows name and date on 2 lines
- The navbar now shows the user name next to the avatar
- The user menu now shows "My ideas" instead of "Profile page"

## 2018-07-12

### Fixed

- New text editor fixes various bugs present in old editor:
  - Typing idea texts on Android phones now works as expected
  - Adding a link to a text field now opens the link in a new window
  - Resizing images now works as expected
  - When saving, the editor no longer causes extra whitespace to appear
- A (too) long list of IE11 fixes: The platform is now fully usable on IE11
- The group count in the smart groups now always shows the correct number
- The admin dashboard is no longer too wide on smaller screens
- The home button on mobile is no longer always active
- Fix for page crash when trying to navigate away from 2nd signup step when one or more required fields are present

### Added

- The language is now shown in the URL at all times (e.g. `/en/ideas`)
- The new text editor enables following extras:
  - It's now possible to upload images through the text editor
  - It's now possible to add youtube videos through the text editor
- `recruiter` has been added to the UTM campaign parameters

### Know issues

- The controls of the text editor are not yet translated
- Posting images through a URL in the text editor is no longer possible
- Images that have been resized by IE11 in the text editor, can subsequently no longer be resized by other browsers

## 2018-06-29

### Fixed

- Facebook now correctly shows the idea image on the very first share
- Signing up with a google account that has no avatar configured now works again
- Listing the projects and ideas for projects that have more than 1 group linked to them now works again

### Added

- Voting Insights [beta]: Get inisghts into who's voting for which content
  - Feature flagged as 'clustering', disabled by default
  - Admin dashboard shows a link to the prototype
- Social sharing buttons on the project info page
- Usage of `utm_` parameters on social sharing to track sharing performance
- Various improvements to meta tags throughout the platform
  - Page title shows the unread notification count
  - More descriptive page titles on home/projects/ideas
  - Engaging generic default texts when no meta title/description are provided
  - Search engines now understand what language and region the platform is targeting
- Optimized idea image size for facebook sharing
- Sharing button for facebook messenger on mobile
- When you receive admin rights, a notification is shown
- `tenantLifecycleStage` property is now present in all tracked events to segment

### Changed

- Meta tags can't be changed through the admin panel anymore
- Social sharing buttons changed aspect to be more visible

## 2018-06-20

### Fixed

- Visual fixes for IE11 (more to come)
  - The text on the homepage doesn't fall outside the text box anymore
  - The buttons on the project page are now in the right place
  - In the projects pages, the footer is no longer behaving like a header
- When trying to add a timeline phase that overlaps with another phase, a more descriptive error is shown
- larsseit font is now always being loaded

### Added

- Smart groups allow admins to automatically and continuously make users part of groups based on conditions
- New user manager allows
  - Navigating through users by group
  - Moving, adding and removing users from/to (manual) groups
  - Editing the group details from within the user manager
  - Creating groups from within the user manager
  - Exporting users to excel by group or by selection
- Custom registration fields now support the new type "number"
- The city website url can now be specified in admin settings, which is used as a link in the footer logo

### Changed

- The checkbox copy at signup has changed and now links to both privacy policy and terms and conditions
- Improved styling of usermenu dropdown (the menu that opens when you click on the avatar in the navigation bar)

### Removed

- The groups page is no longer a separate page, but the functionality is part of the user manager

## 2018-06-11

### Fixed

- Notifications that indicate a status change now show the correct status name
- The admin pages editors support changing content and creating new pages again
- When searching in the invites, filters still work as expected
- The font has changed again to larsseit

### Added

- Accessibility improvements:
  - All images have an 'alt' attributes
  - The whole navbar is now usable with a keyboard
  - Modals can be closed with the escape key
  - The contrast of labels on white backgrounds has increased
- New ideas will now immediately be scraped by facebook
- When inviting a user, you can now pick projects for which the user becomes a moderator

### Changed

- The language switcher is now shown on the top right in the navbar

## 2018-05-27

### Fixed

- Sitemap now has the correct date format
- Empty invitation rows are no longer created when the given excel file contains empty rows
- Hitting enter while editing a project no longer triggers the delete button
- Registration fields on signup and profile editing are now always shown in the correct language
- The dropdown menu for idea sorting no longer gets cut off by the edge of the screen on small screens
- Saving a phase or continuous project no longer fails when participation method is not ideation

### Added

- Language selection now also has a regional component (e.g. Dutch (Belgium) instead of Dutch)
- Added noindex tag on pages that should be shown in Google
- A new 'user created' event is now being tracked from the frontend side
- It's now possible to use HTML in the field description of custom fields (no editor, only for internal usage)

## 2018-05-16

### Fixed

- Phases are now correctly active during the day specified in their end date
- On the new idea page, the continue button is now shown at all resolutions
- On the idea list the order-by dropdown is now correctly displayed at all resolutions.

### Added

- Project moderators can be specified in project permissions, giving them admin and moderation capabilities within that project only
  - Moderators can access all admin settings of their projects
  - Moderators can see they are moderating certain projects through icons
  - Moderators can edit/delete ideas and delete comments in their projects
- A correct meta description tag for SEO is now rendered
- The platforms now render sitemaps at sitemap.xml
- It is now possible to define the default view (map/cards) for every phase individually
- The tenant can now be configured with an extra `lifecycle_stage` property, visible in Admin HQ.
- Downloading ideas and comments xlsx from admin is now tracked with events
- The fragment system, to experiment with custom content per tenant, now also covers custom project descriptions, pages and individual ideas

### Changed

- It is no longer possible to define phases with overlapping dates
- Initial loading speed of the platform has improved

## 2018-04-30

### Fixed

- When posting an idea and only afterward signing in, the content originally typed is no longer lost
- An error is no longer shown on the homepage when using Internet Explorer
- Deleting a user is possible again

### Changed

- The idea manager again shows 10 ideas on one page, instead of 5
- Submit buttons in the admin no longer show 'Error' on the buttons themselves

### Removed

- The project an idea belongs to can no longer be changed through the edit idea form, only through the idea manager

## 2018-04-26

### Added

- Areas can now be created, edited and deleted in the admin settings
- The order of projects can now be changed through drag&drop in the admin projects overview
- Before signing up, the user is requested to accept the terms and conditions
- It's possible to experiment with platform-specific content on the landing page footer, currently through setup & support
- Images are only loaded when they appear on screen, improving page loading speed

### Fixed

- You can no longer click a disabled "add an idea" button on the timeline
- When accessing a removed idea or project, a message is shown

### Known issues

- Posting an idea before logging in is currently broken; the user is redirected to an empty posting form
- Social sharing is not consistently showing all metadata

## 2018-04-18

### Fixed

- Adding an idea at a specific location by clicking on the map is fixed

## 2018-04-09

### Fixed

- An idea with a location now centers on that location
- Map markers far west or east (e.g. Vancouver) are now positioned as expected
- Links in comment now correctly break to a new line when they're too long
- Hitting enter in the idea search box no longer reloads the page
- A survey project no longer shows the amount of ideas on the project card
- The navbar no longer shows empty space above it on mobile
- The report as spam window no longer scrolls in a weird way
- The project listing on the homepage no longer repeats the same project for some non-admin users
- Google/Facebook login errors are captured and shown on an error page
- Some rendering issues were fixed for IE11 and Edge, some remain
- An idea body with very long words no longer overlaps the controls on the right
- Project cards no longer overlap the notification menu

### Added

- A user can now edit and delete its own comments
- An admin can now delete a user's comment and specify the reason, notifying the user by notification
- Invitations
  - Admins can invite users by specifying comma separated email addresses
  - Admins can invite users with extra information by uploading an excel file
  - Invited users can be placed in groups, made admin, and given a specific language
  - Admins can specify a message that will be included in the email to the invited users
  - Admins receive a notification when invited users sign up
- Users receive a notification and email when their idea changes status
- Idea titles are now limited to 80 characters

### Known issues

- Adding an idea through the map does not position it correctly

## 2018-03-23

### Fixed

- Fixed padding being added on top of navigation bar on mobile devices

## 2018-03-22

### Fixed

- Idea creation page would not load when no published projects where present. Instead of the loading indicator the page now shows a message telling the user there are no projects.

## 2018-03-20

### Fixed

- Various visual glitches on IE11 and Edge
- Scrolling behviour on mobile devices is back to normal
- The admin idea manager no longer shows an empty right column by default

### Added

- Experimental raw HTML editing for pages in the admin at `/admin/pages`

## 2018-03-14

### Fixed

- When making a registration field required, the user can't skip the second sign up step
- When adding a registration field of the "date" type, a date in the past can now be chosen
- The project listing on the landing page for logged in users that aren't admin is fixed

### Added

- When something goes wrong while authenticating through social networks, an error page is shown

## 2018-03-05

### Added

- Limited voting in timeline phases
- Facebook app id is included in the meta headers

### Known issues

- When hitting your maimum vote count as a citizen, other idea cards are not properly updating untill you try voting on them
- Changing the participation settings on a continuous project is impossible

## 2018-02-26

### Fixed

- Project pages
  - Fixed header image not being centered
- Project timeline page
  - Fixed currently active phase not being selected by default
  - Fixed 'start an idea' button not being shown insde the empty idea container
  - Fixed 'start an idea' button not linking to the correct idea creation step
- Ideas and Projects filter dropdown
  - Fixed the dropdown items not always being clickable
- Navigation bar
  - Fixed avatar and options menu not showing on mobile devices

### Added

- Responsive admin sidebar
- Top navigation menu stays in place when scrolling in admin section on mobile devices

### Changed

- Project timeline
  - Better word-breaking of phases titles in the timeline

## 2018-02-22

### Fixed

- Idea page
  - Fixed voting buttons not being displayed when page is accessed directly
- Edit profile form page
  - Fixed broken input fields (first name, last name, password, ...)
  - Fixed broken submit button behavior
- Admin project section
  - Fixed default view (map or card) not being saved
  - Fixed save button not being enabled when an image is added or removed
- Project page
  - Fixed header navigation button of the current page not being highlighted in certain scenarios
  - Fixed no phase selected in certain scenarios
  - Fixed mobile timeline phase selection not working
- Idea cards
  - Fixed 'Load more' button being shown when no more ideas
- Project cards
  - Fixed 'Load more' button being shown when no more projects
- Idea page
  - Fixed faulty link to project page
- Add an idea > project selection page
  - Fixed broken layout on mobile devices

### Added

- Landing page
  - Added 'load more' button to project and idea cards
  - Added search, sort and filter by topic to idea cards
- Project card
  - Added ideas count
- Idea card
  - Added author avatar
  - Added comment count and icon
- Idea page
  - Added loading indicator
- Project page
  - Added loading indicator
  - Added border to project header buttons to make them more visible
- Admin page section
  - Added header options in rich-text editors

### Changed

- Navigation bar
  - Removed 'ideas' menu item
  - Converted 'projects' menu item into dropdown
  - Changed style of the 'Start an idea' button
- Landing page
  - Header style changes (larger image dimensions, text centered)
  - Removed 'Projects' title on top of project cards
- Project card
  - Changed project image dimensions
  - Changed typography
- Idea card
  - Removed image placeholder
  - Reduced idea image height
- Filter dropdowns
  - Height, width and alignment changes for mobile version (to ensure the dropdown is fully visible on smaller screens)
- Idea page
  - Improved loading behavior
  - Relocated 'show on map' button to sidebar (above sharing buttons)
  - Automatically scroll to map when 'show on map' button is clicked
  - Larger font sizes and better overall typography for idea and comment text
  - Child comments style changes
  - Child commenting form style change
  - Comment options now only visible on hover on desktop
- Project page
  - Improved loading behavior
  - Timeline style changes to take into account longer project titles
  - Changed copy from 'timeline' to 'process'
  - Changed link from projects/<projectname>/timeline to projects/<projectname>/process
  - Events header button not being shown if there are no events
- Add an idea > project selection page
  - Improved project cards layout
  - Improved mobile page layout

## 2018-01-03

### Fixed

- Updating the bio on the profile page works again
- 2018 can be selected as the year of events/phases
- The project dropdown in the idea posting form no longer shows blank values
- Reset password email

### Added

- Ideas can be edited by admins and by their author
- An idea shows a changelog with its latest updates
- Improved admin idea manager
  - Bulk update project, topics and statuses of ideas
  - Bulk delete ideas
  - Preview the idea content
  - Links through to viewing and editing the idea
- When on a multi-lingual platform, the language can be changed in the footer
- The project pages now show previews of the project events in the footer
- The project card now shows a description preview text, which is changeable through the admin
- Images are automatically optimized after uploading, to reduce the file size

### Changed

- Image dimensions have changed to more optimal dimensions

## 2017-12-13

### Fixed

- The ideas of deleted users are properly shown
- Slider to make users admins is again functional

### Added

- The idea show page shows a project link
- Mentions are operational in comments
- Projects can be deleted in the admin

### Changed

- Ideas and projects sections switched positions on the landing page

## 2017-12-06

### Fixed

- Phases and events date-picker no longer overlaps with the description text
- No longer needed to hard refresh if you visited al old version of the platform
- Inconsistency when saving project permissions has been fixed
- Bullet lists are now working in project description, phases and events
- The notifications show the currect user as the one taking the action

### Added

- Translators can use `orgName` and `orgType` variables everywhere
- Previews of the correct image dimension when uploading images

### Changed

- Lots of styling tweaks to the admin interface
- Behaviour of image uploads has improved

## 2017-11-23

### Fixed

- Loading the customize tab in the admin no longer requires a hard refresh

## 2017-11-22

### Fixed

- When saving a phase in the admin, the spinner stops on success or errors
- Deleting a user no longer breaks the idea listing, idea page and comments
- Better error handling in the signup flow
- Various bug fixes to the projects admin
- The switches that control age, gender, ... now have an effect on the signup flow.
- For new visitors, hard reloading will no longer be required

### Added

- Social Sign In with facebook and google. (Needs to be setup individually per customer)
- Information pages are reachable through the navbar and editable through the admin
- A partner API that allows our partners to list ideas and projects programmatically
- Ideas with a location show a map on the idea show page
- Activation of welcome and reset password e-mails

### Changed

- Changes to mobile menu layout
- Changes to the style of switches
- Better overall mobile experience for citizen-facing site

### Known issues

- If you visited the site before and the page did not load, you need to hard refresh.
- If the "Customize" tab in the admin settings does not load, reload the browser on that page

## 2017-11-01

### Fixed

- Various copy added to the translation system
- Fixed bug where image was not shown after posting an idea
- Loading behaviour of the information pages
- Fixed bug where the app no longer worked after visiting some projects

### Added

- Added groups to the admin
- Added permissions to projects
- Social sharing of ideas on twitter and (if configured for the platform) facebook
- Projects can be linked to certain areas in the admin
- Projects can be filtered by area on the projects page
- Backend events are logged to segment

### Changed

- Improved the styling of the filters
- Project description in the admin has its own tab
- Restored the landing page header with an image and configurable text
- Improved responsiveness for idea show page
- Maximum allowed password length has increased to 72 characters
- Newest projects are list first

## 2017-10-09

### Fixed

- The male/female gender selection is no longer reversed after registration
- On firefox, the initial loading animation is properly scaled
- After signing in, the state of the vote buttons on idea cards is now correct for the current user
- Fixed bug were some text would disappear, because it was not available in the current language
- Fixed bug where adding an idea failed because of a wrongly stored user language
- Fixed bug where removing a language in the admin settings fails
- Graphical glitches on the project pages

### Added

- End-to-end test coverage for the happy flow of most of the citizen-facing app interaction
- Automated browser error logging to be proactive on bugs
- An idea can be removed through the admin

### Changed

- The modal that shows an idea is now fullscreen and has a new animation
- New design for the idea show page
- New design for the comments, with animation and better error handling
- The "Trending" sorting algorithm has changed to be more balanced and give new ideas a better chance
- Slightly improved design of the page that shows the user profile

## 2017-09-22

### Fixed

- Bug where multiple form inputs didn't accept typed input
- Issues blocking the login process
- The success message when commenting no longer blocks you from adding another comment
- Clicking an internal link from the idea modal didn't work
- Responsiveness of filters on the ideas page
- Updating an idea status through the admin failed

### Added

- Initial loading animation on page load
- Initial version of the legal pages (T&C, privacy policy, cookie policy)
- All forms give more detailed error information when something goes wrong
- Full caching and significant speed improvements for all data resources

### Changed

- Refactoring and restyling of the landing page, idea cards and project cards
- Added separate sign in and sign up components
- Cleaned up old and unused code
- The navbar is no longer shown when opening a modal
- Lots of little tweaks to styling, UX and responsiveness

## 2017-09-01

### Fixed

- Saving forms in the admin of Projects will now show success or error messages appropriately
- The link to the guide has been hidden from the admin sidebar until we have a guide to link to

### Added

- Adding an idea from a project page will pre-fill parts of the new idea form
- The landing page now prompts user to add an Idea if there are none
- The landing page will hide the Projects block if there are none

### Changed

- Under-the-hood optimizations to increase the loading speed of the platform

## 2017-08-27

### Fixed

- Changing the logo and background image in admin settings works
- Platform works for users with an unsupported OS language

### Added

- Admin dashboard
- Default topics and idea statuses for newly deployed platforms
- Proper UX for handling voting without being signed in
- Meta tags for SEO and social sharing
- Better error handling in project admin

### Changed

- Projects and user profile pages now use slugs in the URL

## 2017-08-18

### Fixed

- Changing idea status in admin
- Signing up
- Proper rending of menu bar within a project
- Admin settings are properly rendered within the tab container
- Lots of small tweaks to rendering on mobile
- Default sort ideas on trending on the ideas index page

### Added

- Admin section in projects to CRUD phases
- Admin section in projects to CRUD events
- New navbar on mobile
- Responsive version of idea show page

### Changed

- Navbar design updated
- One single login flow experience instead of 2 separate ones (posting idea/direct)
- Admins can only specify light/dark for menu color, not the exact color

### Removed

- Facebook login (Yet to be added to new login flow, will be back soon)

## 2017-08-13

### Fixed

- Voting on cards and in an idea page
- Idea modal loading speed
- Unread notification counter

### Added

- New improved flow for posting an idea
- Admin interface for projects
- New design for idea and project cards
- Consistenly applied modal, with new design, for ideas
- Segment.io integration, though not all events are tracked yet

### Changed

- Idea URls now using slugs for SEO<|MERGE_RESOLUTION|>--- conflicted
+++ resolved
@@ -4,9 +4,7 @@
 
 ### Fixed
 
-<<<<<<< HEAD
 - The default background color of the last "bubble" of the avatars showing on e.g. the landing page top banner is darker, so the contrast with its content (number of remaining users) is clearer.
-=======
 - Accessibility: the text colors of the currently selected phase in a timeline project are darker to improve color contrast to meet WCAG 2.1 AA requirements.
 
 ## 2021-08-20
@@ -17,7 +15,6 @@
 - Adds a feature flag to disable user biographies from adminHQ
 
 ## 2021-08-18
->>>>>>> 732e90b8
 
 ### Added
 
