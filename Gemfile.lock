--- conflicted
+++ resolved
@@ -83,14 +83,6 @@
       custom_style
       graphql (~> 1.8.0)
       kaminari (~> 1.2)
-      rails (~> 6.0.0)
-
-PATH
-  remote: engines/clusterings
-  specs:
-    clusterings (0.1.0)
-      apartment (~> 2.2.1)
-      pundit (~> 2.0)
       rails (~> 6.0.0)
 
 PATH
@@ -935,16 +927,9 @@
   bullet
   bunny (>= 2.7.2)
   byebug
-<<<<<<< HEAD
-  carrierwave (~> 2.0.2)
-  carrierwave-base64 (~> 2.6)
-  clusterings!
-  counter_culture (~> 2.1)
-=======
   carrierwave (~> 2.2.0)
   carrierwave-base64 (~> 2.8.1)
   counter_culture (~> 2.8)
->>>>>>> b4eb5592
   custom_maps!
   custom_statuses!
   custom_style!
