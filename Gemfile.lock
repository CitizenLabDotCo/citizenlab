GIT
  remote: https://github.com/CitizenLabDotCo/ice_cube.git
  revision: 4671442d581d185a40933fa06a9c773f22f6070f
  specs:
    ice_cube (0.16.3)

GIT
  remote: https://github.com/CitizenLabDotCo/omniauth-azure-activedirectory.git
  revision: ecdbac5d6ca7b4123c10b0f1d4569bfb7ba0fa8a
  specs:
    omniauth-azure-activedirectory (1.1.0)
      jwt (~> 2.2.2)
      omniauth (~> 1.1)

GIT
  remote: https://github.com/CitizenLabDotCo/openid_connect.git
  revision: 7e5136cb3712ff3a0bd0c476e4f527b25c08ee89
  specs:
    openid_connect (1.1.8)
      activemodel
      attr_required (>= 1.0.0)
      json-jwt (>= 1.5.0)
      rack-oauth2 (>= 1.6.1)
      swd (>= 1.0.0)
      tzinfo
      validate_email
      validate_url
      webfinger (>= 1.0.1)

GIT
  remote: https://github.com/dvandersluis/fast_jsonapi.git
  revision: a7b3fc132eb1c8f6d5d135168f520a5f372501a9
  branch: heterogeneous-collection
  specs:
    fast_jsonapi (1.5)
      activesupport (>= 4.2)

GIT
  remote: https://github.com/influitive/apartment.git
  revision: f266f73e58835f94e4ec7c16f28443fe5eada1ac
  branch: development
  specs:
    apartment (2.2.1)
      activerecord (>= 3.1.2, < 6.1)
      parallel (>= 0.7.1)
      public_suffix (>= 2)
      rack (>= 1.3.6)

GIT
  remote: https://github.com/nsarno/knock
  revision: 9214cd027422df8dc31eb67c60032fbbf8fc100b
  ref: 9214cd027422df8dc31eb67c60032fbbf8fc100b
  branch: master
  specs:
    knock (2.2.0)
      bcrypt (~> 3.1)
      jwt (~> 2.2.1)
      rails (>= 5)

GIT
  remote: https://github.com/que-rb/que
  revision: 77c6b92952b821898c393239ce0e4047b17d7dae
  ref: 77c6b92952b821898c393239ce0e4047b17d7dae
  branch: master
  specs:
    que (1.0.0.beta4)

GIT
  remote: https://github.com/varvet/pundit
  revision: 973b63b396c2a98099caf5eefd1c6841416eddfa
  ref: 973b63b396c2a98099caf5eefd1c6841416eddfa
  branch: master
  specs:
    pundit (2.1.0)
      activesupport (>= 3.0.0)

PATH
  remote: engines/admin_api
  specs:
    admin_api (0.1.0)
      active_model_serializers (~> 0.10.7)
      apartment (~> 2.2.1)
      custom_style
      graphql (~> 1.8.0)
      kaminari (~> 1.2)
      rails (~> 6.0.0)

PATH
  remote: engines/custom_maps
  specs:
    custom_maps (0.1.0)
      apartment (~> 2.2.1)
      pundit (~> 2.0)
      rails (~> 6.0.0)

PATH
  remote: engines/custom_statuses
  specs:
    custom_statuses (0.1.0)
      active_model_serializers (~> 0.10.7)
      pundit (~> 2.0)
      rails (~> 6.0.0)

PATH
  remote: engines/custom_style
  specs:
    custom_style (0.1.0)
      rails (~> 6.0.0)

PATH
  remote: engines/email_campaigns
  specs:
    email_campaigns (0.1.0)
      active_model_serializers (~> 0.10.7)
      apartment (~> 2.2.1)
      ice_cube
      kaminari (~> 1.2)
      liquid (~> 4.0)
      mailgun-ruby (~> 1.2.0)
      pundit (~> 2.0)
      rails (~> 6.0.0)

PATH
  remote: engines/frontend
  specs:
    frontend (0.1.0)
      apartment (~> 2.2.1)
      rails (~> 6.0.0)

PATH
  remote: engines/geographic_dashboard
  specs:
    geographic_dashboard (0.1.0)
      rails (~> 6.0.3, >= 6.0.3.2)

PATH
<<<<<<< HEAD
  remote: engines/idea_custom_fields
  specs:
    idea_custom_fields (0.1.0)
      rails (~> 6.0.3, >= 6.0.3.2)
=======
  remote: engines/granular_permissions
  specs:
    granular_permissions (0.1.0)
      pundit (~> 2.0)
      rails (~> 6.0.3, >= 6.0.3.2)

PATH
>>>>>>> 1021eea4
  remote: engines/id_bogus
  specs:
    id_bogus (0.1.0)
      rails (~> 6.0.0)
      verification

PATH
  remote: engines/id_bosa_fas
  specs:
    id_bosa_fas (0.1.0)
      rails (~> 6.0.0)
      verification

PATH
  remote: engines/id_clave_unica
  specs:
    id_clave_unica (0.1.0)
      omniauth_openid_connect (~> 0.3.3)
      rails (~> 6.0.0)
      verification

PATH
  remote: engines/id_cow
  specs:
    id_cow (0.1.0)
      rails (~> 6.0.0)
      savon (~> 2.12.0)
      verification

PATH
  remote: engines/id_franceconnect
  specs:
    id_franceconnect (0.1.0)
      rails (~> 6.0.0)
      verification

PATH
  remote: engines/id_id_card_lookup
  specs:
    id_id_card_lookup (0.1.0)
      admin_api
      rails (~> 6.0.0)
      savon (~> 2.12.0)
      verification

PATH
  remote: engines/machine_translations
  specs:
    machine_translations (0.1.0)
      active_model_serializers (~> 0.10.7)
      apartment (~> 2.2.1)
      easy_translate
      pundit (~> 2.0)
      rails (~> 6.0.0)

PATH
  remote: engines/matomo
  specs:
    matomo (0.1.0)
      rails (~> 6.0.0)

PATH
  remote: engines/multi_tenancy
  specs:
    multi_tenancy (0.1.0)
      apartment (>= 2.2.1)
      rails (~> 6.0.0)

PATH
  remote: engines/nlp
  specs:
    nlp (0.1.0)
      bunny
      httparty (~> 0.16.2)
      rails (~> 6.0.0)

PATH
  remote: engines/onboarding
  specs:
    onboarding (0.1.0)
      active_model_serializers (~> 0.10.7)
      apartment (~> 2.2.1)
      kaminari (~> 1.2)
      pundit (~> 2.0)
      rails (~> 6.0.0)

PATH
  remote: engines/polls
  specs:
    polls (0.1.0)
      acts_as_list (~> 0.9.17)
      apartment (~> 2.2.1)
      kaminari (~> 1.2)
      pundit (~> 2.0)
      rails (~> 6.0.0)

PATH
  remote: engines/project_folders
  specs:
    project_folders (0.1.0)
      rails (~> 6.0.3, >= 6.0.3.2)

PATH
  remote: engines/project_permissions
  specs:
    project_permissions (0.1.0)
      rails (~> 6.0.3, >= 6.0.3.2)

PATH
  remote: engines/public_api
  specs:
    public_api (0.1.0)
      active_model_serializers (~> 0.10.7)
      apartment (~> 2.2.1)
      kaminari (~> 1.2)
      knock
      pundit (~> 2.0)
      rails (~> 6.0.0)

PATH
  remote: engines/seo
  specs:
    seo (0.1.0)
      aws-sdk-route53
      google-api-client
      httparty
      koala
      rails (~> 6.0.3, >= 6.0.3.2)

PATH
  remote: engines/surveys
  specs:
    surveys (0.1.0)
      active_model_serializers (~> 0.10.7)
      apartment (~> 2.2.1)
      httparty (~> 0.16.2)
      kaminari (~> 1.2)
      pundit (~> 2.0)
      rails (~> 6.0.0)

PATH
  remote: engines/tagging
  specs:
    tagging (0.1.0)
      multi_tenancy
      pundit (~> 2.0)
      rails (~> 6.0.0)

PATH
  remote: engines/verification
  specs:
    verification (0.1.0)
      apartment (~> 2.2.1)
      granular_permissions
      pundit (~> 2.0)
      rails (~> 6.0.0)

PATH
  remote: engines/volunteering
  specs:
    volunteering (0.1.0)
      acts_as_list (~> 0.9.17)
      apartment (~> 2.2.1)
      kaminari (~> 1.2)
      pundit (~> 2.0)
      rails (~> 6.0.0)

PATH
  remote: plugins/citizen_lab
  specs:
    citizen_lab (0.1.0)
      rails (~> 6.0.3, >= 6.0.3.2)

GEM
  remote: https://rubygems.org/
  specs:
    actioncable (6.0.3.2)
      actionpack (= 6.0.3.2)
      nio4r (~> 2.0)
      websocket-driver (>= 0.6.1)
    actionmailbox (6.0.3.2)
      actionpack (= 6.0.3.2)
      activejob (= 6.0.3.2)
      activerecord (= 6.0.3.2)
      activestorage (= 6.0.3.2)
      activesupport (= 6.0.3.2)
      mail (>= 2.7.1)
    actionmailer (6.0.3.2)
      actionpack (= 6.0.3.2)
      actionview (= 6.0.3.2)
      activejob (= 6.0.3.2)
      mail (~> 2.5, >= 2.5.4)
      rails-dom-testing (~> 2.0)
    actionpack (6.0.3.2)
      actionview (= 6.0.3.2)
      activesupport (= 6.0.3.2)
      rack (~> 2.0, >= 2.0.8)
      rack-test (>= 0.6.3)
      rails-dom-testing (~> 2.0)
      rails-html-sanitizer (~> 1.0, >= 1.2.0)
    actiontext (6.0.3.2)
      actionpack (= 6.0.3.2)
      activerecord (= 6.0.3.2)
      activestorage (= 6.0.3.2)
      activesupport (= 6.0.3.2)
      nokogiri (>= 1.8.5)
    actionview (6.0.3.2)
      activesupport (= 6.0.3.2)
      builder (~> 3.1)
      erubi (~> 1.4)
      rails-dom-testing (~> 2.0)
      rails-html-sanitizer (~> 1.1, >= 1.2.0)
    active_model_serializers (0.10.10)
      actionpack (>= 4.1, < 6.1)
      activemodel (>= 4.1, < 6.1)
      case_transform (>= 0.2)
      jsonapi-renderer (>= 0.1.1.beta1, < 0.3)
    activejob (6.0.3.2)
      activesupport (= 6.0.3.2)
      globalid (>= 0.3.6)
    activemodel (6.0.3.2)
      activesupport (= 6.0.3.2)
    activerecord (6.0.3.2)
      activemodel (= 6.0.3.2)
      activesupport (= 6.0.3.2)
    activerecord-import (1.0.6)
      activerecord (>= 3.2)
    activerecord-postgis-adapter (6.0.0)
      activerecord (~> 6.0)
      rgeo-activerecord (~> 6.0)
    activerecord_json_validator (1.3.0)
      activerecord (>= 4.2.0, < 7)
      json-schema (~> 2.8)
    activestorage (6.0.3.2)
      actionpack (= 6.0.3.2)
      activejob (= 6.0.3.2)
      activerecord (= 6.0.3.2)
      marcel (~> 0.3.1)
    activesupport (6.0.3.2)
      concurrent-ruby (~> 1.0, >= 1.0.2)
      i18n (>= 0.7, < 2)
      minitest (~> 5.1)
      tzinfo (~> 1.1)
      zeitwerk (~> 2.2, >= 2.2.2)
    acts_as_list (0.9.17)
      activerecord (>= 3.0)
    addressable (2.7.0)
      public_suffix (>= 2.0.2, < 5.0)
    aes_key_wrap (1.0.1)
    after_commit_action (1.1.0)
      activerecord (>= 3.0.0)
      activesupport (>= 3.0.0)
    akami (1.3.1)
      gyoku (>= 0.4.0)
      nokogiri
    amq-protocol (2.3.0)
    api-pagination (4.8.2)
    ast (2.4.1)
    attr_required (1.0.1)
    awesome_nested_set (3.2.0)
      activerecord (>= 4.0.0, < 7.0)
    aws-eventstream (1.0.3)
    aws-partitions (1.248.0)
    aws-sdk-core (3.82.0)
      aws-eventstream (~> 1.0, >= 1.0.2)
      aws-partitions (~> 1, >= 1.239.0)
      aws-sigv4 (~> 1.1)
      jmespath (~> 1.0)
    aws-sdk-kms (1.26.0)
      aws-sdk-core (~> 3, >= 3.71.0)
      aws-sigv4 (~> 1.1)
    aws-sdk-route53 (1.35.0)
      aws-sdk-core (~> 3, >= 3.71.0)
      aws-sigv4 (~> 1.1)
    aws-sdk-s3 (1.57.0)
      aws-sdk-core (~> 3, >= 3.77.0)
      aws-sdk-kms (~> 1)
      aws-sigv4 (~> 1.1)
    aws-sigv4 (1.1.0)
      aws-eventstream (~> 1.0, >= 1.0.2)
    axlsx (3.0.0.pre)
      htmlentities (~> 4.3, >= 4.3.4)
      mimemagic (~> 0.3)
      nokogiri (~> 1.8, >= 1.8.2)
      rubyzip (~> 1.2, >= 1.2.1)
    bcrypt (3.1.13)
    bindata (2.4.4)
    binding_of_caller (0.8.0)
      debug_inspector (>= 0.0.1)
    bootsnap (1.4.6)
      msgpack (~> 1.0)
    builder (3.2.4)
    bullet (6.1.0)
      activesupport (>= 3.0.0)
      uniform_notifier (~> 1.11)
    bunny (2.14.3)
      amq-protocol (~> 2.3, >= 2.3.0)
    byebug (11.0.1)
    carrierwave (2.0.2)
      activemodel (>= 5.0.0)
      activesupport (>= 5.0.0)
      addressable (~> 2.6)
      image_processing (~> 1.1)
      mimemagic (>= 0.3.0)
      mini_mime (>= 0.1.3)
    carrierwave-base64 (2.8.0)
      carrierwave (>= 0.8.0)
      mime-types (~> 3.0)
      mimemagic (~> 0.3.2)
    case_transform (0.2)
      activesupport
    coderay (1.1.3)
    concurrent-ruby (1.1.6)
    counter_culture (2.2.4)
      activerecord (>= 4.2)
      activesupport (>= 4.2)
      after_commit_action (~> 1.0)
    crack (0.4.3)
      safe_yaml (~> 1.0.0)
    crass (1.0.6)
    css_parser (1.7.0)
      addressable
    dalli (2.7.9)
    database_cleaner (1.7.0)
    debug_inspector (1.0.0)
    declarative (0.0.20)
    declarative-option (0.1.0)
    diff-lcs (1.3)
    docile (1.3.1)
    domain_name (0.5.20190701)
      unf (>= 0.0.5, < 1.0.0)
    easy_translate (0.5.1)
      thread
      thread_safe
    erubi (1.9.0)
    excon (0.71.1)
    factory_bot (5.1.2)
      activesupport (>= 4.2.0)
    factory_bot_rails (5.1.1)
      factory_bot (~> 5.1.0)
      railties (>= 4.2.0)
    faker (2.8.0)
      i18n (>= 1.6, < 1.8)
    faraday (0.15.4)
      multipart-post (>= 1.2, < 3)
    ffi (1.9.25)
    fog-aws (3.5.2)
      fog-core (~> 2.1)
      fog-json (~> 1.1)
      fog-xml (~> 0.1)
      ipaddress (~> 0.8)
    fog-core (2.1.2)
      builder
      excon (~> 0.58)
      formatador (~> 0.2)
      mime-types
    fog-json (1.2.0)
      fog-core
      multi_json (~> 1.10)
    fog-xml (0.1.3)
      fog-core
      nokogiri (>= 1.5.11, < 2.0.0)
    formatador (0.2.5)
    globalid (0.4.2)
      activesupport (>= 4.2.0)
    google-api-client (0.52.0)
      addressable (~> 2.5, >= 2.5.1)
      googleauth (~> 0.9)
      httpclient (>= 2.8.1, < 3.0)
      mini_mime (~> 1.0)
      representable (~> 3.0)
      retriable (>= 2.0, < 4.0)
      rexml
      signet (~> 0.12)
    googleauth (0.10.0)
      faraday (~> 0.12)
      jwt (>= 1.4, < 3.0)
      memoist (~> 0.16)
      multi_json (~> 1.11)
      os (>= 0.9, < 2.0)
      signet (~> 0.12)
    graphql (1.8.17)
    groupdate (4.1.0)
      activesupport (>= 4.2)
    gyoku (1.3.1)
      builder (>= 2.1.2)
    hashdiff (0.3.7)
    hashie (4.1.0)
    htmlentities (4.3.4)
    http-cookie (1.0.3)
      domain_name (~> 0.5)
    httparty (0.16.4)
      mime-types (~> 3.0)
      multi_xml (>= 0.5.2)
    httpclient (2.8.3)
    httpi (2.4.5)
      rack
      socksify
    i18n (1.7.1)
      concurrent-ruby (~> 1.0)
    image_processing (1.9.3)
      mini_magick (>= 4.9.5, < 5)
      ruby-vips (>= 2.0.13, < 3)
    intercom (4.1.1)
    ipaddress (0.8.3)
    jmespath (1.4.0)
    json (2.3.1)
    json-jwt (1.11.0)
      activesupport (>= 4.2)
      aes_key_wrap
      bindata
    json-schema (2.8.1)
      addressable (>= 2.4)
    jsonapi-renderer (0.2.2)
    jwt (2.2.2)
    kaminari (1.2.1)
      activesupport (>= 4.1.0)
      kaminari-actionview (= 1.2.1)
      kaminari-activerecord (= 1.2.1)
      kaminari-core (= 1.2.1)
    kaminari-actionview (1.2.1)
      actionview
      kaminari-core (= 1.2.1)
    kaminari-activerecord (1.2.1)
      activerecord
      kaminari-core (= 1.2.1)
    kaminari-core (1.2.1)
    koala (3.0.0)
      addressable
      faraday
      json (>= 1.8)
    license_finder (6.10.1)
      bundler
      rubyzip (>= 1, < 3)
      thor (~> 1.0.1)
      tomlrb (>= 1.3, < 2.1)
      with_env (= 1.1.0)
      xml-simple (~> 1.1.5)
    liquid (4.0.1)
    listen (3.1.5)
      rb-fsevent (~> 0.9, >= 0.9.4)
      rb-inotify (~> 0.9, >= 0.9.7)
      ruby_dep (~> 1.2)
    loofah (2.6.0)
      crass (~> 1.0.2)
      nokogiri (>= 1.5.9)
    mail (2.7.1)
      mini_mime (>= 0.1.1)
    mailgun-ruby (1.2.0)
      rest-client (~> 2.0.2)
    marcel (0.3.3)
      mimemagic (~> 0.3.2)
    memoist (0.16.2)
    method_source (1.0.0)
    mime-types (3.3.1)
      mime-types-data (~> 3.2015)
    mime-types-data (3.2020.1104)
    mimemagic (0.3.6)
    mini_magick (4.9.5)
    mini_mime (1.0.2)
    mini_portile2 (2.5.0)
    minitest (5.14.1)
    mjml-rails (4.4.0)
    msgpack (1.3.3)
    multi_json (1.14.1)
    multi_xml (0.6.0)
    multipart-post (2.1.1)
    mustache (1.1.0)
    mustermann (1.1.1)
      ruby2_keywords (~> 0.0.1)
    netrc (0.11.0)
    nio4r (2.5.2)
    nokogiri (1.11.1)
      mini_portile2 (~> 2.5.0)
      racc (~> 1.4)
    nori (2.6.0)
    oauth (0.5.4)
    oauth2 (1.4.1)
      faraday (>= 0.8, < 0.16.0)
      jwt (>= 1.0, < 3.0)
      multi_json (~> 1.3)
      multi_xml (~> 0.5)
      rack (>= 1.2, < 3)
    okcomputer (1.18.0)
    omniauth (1.9.1)
      hashie (>= 3.4.6)
      rack (>= 1.6.2, < 3)
    omniauth-facebook (5.0.0)
      omniauth-oauth2 (~> 1.2)
    omniauth-google-oauth2 (0.6.0)
      jwt (>= 2.0)
      omniauth (>= 1.1.1)
      omniauth-oauth2 (>= 1.5)
    omniauth-oauth (1.1.0)
      oauth
      omniauth (~> 1.0)
    omniauth-oauth2 (1.6.0)
      oauth2 (~> 1.1)
      omniauth (~> 1.9)
    omniauth-twitter (1.4.0)
      omniauth-oauth (~> 1.1)
      rack
    omniauth_openid_connect (0.3.3)
      addressable (~> 2.5)
      omniauth (~> 1.9)
      openid_connect (~> 1.1)
    optimist (3.0.1)
    os (1.1.1)
    parallel (1.19.0)
    parser (2.7.2.0)
      ast (~> 2.4.1)
    pg (1.2.3)
    pg_search (2.1.7)
      activerecord (>= 4.2)
      activesupport (>= 4.2)
    premailer (1.11.1)
      addressable
      css_parser (>= 1.6.0)
      htmlentities (>= 4.0.0)
    premailer-rails (1.10.3)
      actionmailer (>= 3)
      premailer (~> 1.7, >= 1.7.9)
    pry (0.13.1)
      coderay (~> 1.1)
      method_source (~> 1.0)
    pry-stack_explorer (0.4.13)
      binding_of_caller (~> 0.7)
      pry (~> 0.13)
    public_suffix (4.0.1)
    puma (4.3.5)
      nio4r (~> 2.0)
    que-web (0.9.3)
      que (~> 1.0.0.beta3)
      sinatra
    racc (1.5.2)
    rack (2.2.3)
    rack-attack (6.3.1)
      rack (>= 1.0, < 3)
    rack-cors (1.1.0)
      rack (>= 2.0.0)
    rack-mini-profiler (1.1.3)
      rack (>= 1.2.0)
    rack-oauth2 (1.10.1)
      activesupport
      attr_required
      httpclient
      json-jwt (>= 1.11.0)
      rack
    rack-protection (2.1.0)
      rack
    rack-test (1.1.0)
      rack (>= 1.0, < 3)
    rails (6.0.3.2)
      actioncable (= 6.0.3.2)
      actionmailbox (= 6.0.3.2)
      actionmailer (= 6.0.3.2)
      actionpack (= 6.0.3.2)
      actiontext (= 6.0.3.2)
      actionview (= 6.0.3.2)
      activejob (= 6.0.3.2)
      activemodel (= 6.0.3.2)
      activerecord (= 6.0.3.2)
      activestorage (= 6.0.3.2)
      activesupport (= 6.0.3.2)
      bundler (>= 1.3.0)
      railties (= 6.0.3.2)
      sprockets-rails (>= 2.0.0)
    rails-dom-testing (2.0.3)
      activesupport (>= 4.2.0)
      nokogiri (>= 1.6)
    rails-html-sanitizer (1.3.0)
      loofah (~> 2.3)
    rails-i18n (6.0.0)
      i18n (>= 0.7, < 2)
      railties (>= 6.0.0, < 7)
    rails_semantic_logger (4.4.3)
      rack
      railties (>= 3.2)
      semantic_logger (~> 4.4)
    railties (6.0.3.2)
      actionpack (= 6.0.3.2)
      activesupport (= 6.0.3.2)
      method_source
      rake (>= 0.8.7)
      thor (>= 0.20.3, < 2.0)
    rainbow (3.0.0)
    rake (13.0.1)
    rb-fsevent (0.10.3)
    rb-inotify (0.9.10)
      ffi (>= 0.5.0, < 2)
    rbtrace (0.4.13)
      ffi (>= 1.0.6)
      msgpack (>= 0.4.3)
      optimist (>= 3.0.0)
    redcarpet (3.5.1)
    regexp_parser (2.0.3)
    representable (3.0.4)
      declarative (< 0.1.0)
      declarative-option (< 0.2.0)
      uber (< 0.2.0)
    rest-client (2.0.2)
      http-cookie (>= 1.0.2, < 2.0)
      mime-types (>= 1.16, < 4.0)
      netrc (~> 0.8)
    retriable (3.1.2)
    rexml (3.2.4)
    rgeo (2.1.1)
    rgeo-activerecord (6.2.1)
      activerecord (>= 5.0)
      rgeo (>= 1.0.0)
    rgeo-geojson (2.1.1)
      rgeo (>= 1.0.0)
    rinku (2.0.5)
    rspec (3.9.0)
      rspec-core (~> 3.9.0)
      rspec-expectations (~> 3.9.0)
      rspec-mocks (~> 3.9.0)
    rspec-core (3.9.1)
      rspec-support (~> 3.9.1)
    rspec-expectations (3.9.1)
      diff-lcs (>= 1.2.0, < 2.0)
      rspec-support (~> 3.9.0)
    rspec-mocks (3.9.1)
      diff-lcs (>= 1.2.0, < 2.0)
      rspec-support (~> 3.9.0)
    rspec-rails (4.0.0)
      actionpack (>= 4.2)
      activesupport (>= 4.2)
      railties (>= 4.2)
      rspec-core (~> 3.9)
      rspec-expectations (~> 3.9)
      rspec-mocks (~> 3.9)
      rspec-support (~> 3.9)
    rspec-support (3.9.2)
    rspec_api_documentation (6.1.0)
      activesupport (>= 3.0.0)
      mustache (~> 1.0, >= 0.99.4)
      rspec (~> 3.0)
    rspec_junit_formatter (0.4.1)
      rspec-core (>= 2, < 4, != 2.12.0)
    rubocop (0.93.1)
      parallel (~> 1.10)
      parser (>= 2.7.1.5)
      rainbow (>= 2.2.2, < 4.0)
      regexp_parser (>= 1.8)
      rexml
      rubocop-ast (>= 0.6.0)
      ruby-progressbar (~> 1.7)
      unicode-display_width (>= 1.4.0, < 2.0)
    rubocop-ast (0.7.1)
      parser (>= 2.7.1.5)
    rubocop-performance (1.8.1)
      rubocop (>= 0.87.0)
      rubocop-ast (>= 0.4.0)
    rubocop-rails (2.8.1)
      activesupport (>= 4.2.0)
      rack (>= 1.1)
      rubocop (>= 0.87.0)
    rubocop-rspec (1.44.0)
      rubocop (~> 0.87)
      rubocop-ast (~> 0.7.1)
    ruby-progressbar (1.10.1)
    ruby-vips (2.0.16)
      ffi (~> 1.9)
    ruby2_keywords (0.0.4)
    rubyXL (3.3.31)
      nokogiri (>= 1.4.4)
      rubyzip (>= 1.1.6)
    ruby_dep (1.5.0)
    rubyzip (1.3.0)
    safe_yaml (1.0.4)
    savon (2.12.1)
      akami (~> 1.2)
      builder (>= 2.1.2)
      gyoku (~> 1.2)
      httpi (~> 2.3)
      nokogiri (>= 1.8.1)
      nori (~> 2.4)
      wasabi (~> 3.4)
    scenic (1.5.1)
      activerecord (>= 4.0.0)
      railties (>= 4.0.0)
    semantic_logger (4.6.0)
      concurrent-ruby (~> 1.0)
    sentry-raven (2.12.3)
      faraday (>= 0.7.6, < 1.0)
    shoulda-matchers (3.1.2)
      activesupport (>= 4.0.0)
    signet (0.12.0)
      addressable (~> 2.3)
      faraday (~> 0.9)
      jwt (>= 1.5, < 3.0)
      multi_json (~> 1.10)
    simple_segment (1.2.0)
    simplecov (0.16.1)
      docile (~> 1.1)
      json (>= 1.8, < 3)
      simplecov-html (~> 0.10.0)
    simplecov-html (0.10.2)
    simplecov-rcov (0.2.3)
      simplecov (>= 0.4.1)
    sinatra (2.1.0)
      mustermann (~> 1.0)
      rack (~> 2.2)
      rack-protection (= 2.1.0)
      tilt (~> 2.0)
    socksify (1.7.1)
    spring (2.0.2)
      activesupport (>= 4.2)
    spring-watcher-listen (2.0.1)
      listen (>= 2.7, < 4.0)
      spring (>= 1.2, < 3.0)
    sprockets (4.0.2)
      concurrent-ruby (~> 1.0)
      rack (> 1, < 3)
    sprockets-rails (3.2.1)
      actionpack (>= 4.0)
      activesupport (>= 4.0)
      sprockets (>= 3.0.0)
    swd (1.1.2)
      activesupport (>= 3)
      attr_required (>= 0.0.5)
      httpclient (>= 2.4)
    test-prof (1.0.2)
    thor (1.0.1)
    thread (0.2.2)
    thread_safe (0.3.6)
    tilt (2.0.10)
    tomlrb (2.0.1)
    tzinfo (1.2.6)
      thread_safe (~> 0.1)
    uber (0.1.0)
    unf (0.1.4)
      unf_ext
    unf_ext (0.0.7.7)
    unicode-display_width (1.7.0)
    uniform_notifier (1.13.0)
    validate_email (0.1.6)
      activemodel (>= 3.0)
      mail (>= 2.2.5)
    validate_url (1.0.8)
      activemodel (>= 3.0.0)
      public_suffix
    wasabi (3.6.1)
      addressable
      httpi (~> 2.0)
      nokogiri (>= 1.4.2)
    webfinger (1.1.0)
      activesupport
      httpclient (>= 2.4)
    webmock (3.4.2)
      addressable (>= 2.3.6)
      crack (>= 0.3.2)
      hashdiff
    websocket-driver (0.7.2)
      websocket-extensions (>= 0.1.0)
    websocket-extensions (0.1.5)
    with_env (1.1.0)
    xml-simple (1.1.8)
    zeitwerk (2.3.1)

PLATFORMS
  ruby

DEPENDENCIES
  active_model_serializers (~> 0.10.8)
  activerecord-import (~> 1.0)
  activerecord-postgis-adapter (~> 6.0.0)
  activerecord_json_validator (~> 1.3.0)
  acts_as_list
  admin_api!
  apartment!
  api-pagination (~> 4.8.2)
  awesome_nested_set (~> 3.2.0)
  aws-sdk-s3 (~> 1)
  axlsx (= 3.0.0.pre)
  bcrypt (~> 3.1.7)
  bootsnap
  bullet
  bunny (>= 2.7.2)
  byebug
  carrierwave (~> 2.0.2)
  carrierwave-base64 (~> 2.6)
  citizen_lab!
  counter_culture (~> 2.1)
  custom_maps!
  custom_statuses!
  custom_style!
  dalli
  database_cleaner
  email_campaigns!
  factory_bot_rails
  faker
  fast_jsonapi!
  fog-aws
  frontend!
  geographic_dashboard!
  granular_permissions!
  groupdate
  ice_cube!
  idea_custom_fields!
  id_bogus!
  id_bosa_fas!
  id_clave_unica!
  id_cow!
  id_franceconnect!
  id_id_card_lookup!
  intercom (~> 4.1)
  kaminari (~> 1.2)
  knock!
  license_finder
  liquid (~> 4.0)
  listen (>= 3.0.5, < 3.2)
  machine_translations!
  mailgun-ruby (~> 1.2.0)
  matomo!
  mini_magick (~> 4.9)
  mjml-rails (~> 4.4)
  multi_tenancy!
  nlp!
  okcomputer
  omniauth
  omniauth-azure-activedirectory!
  omniauth-facebook
  omniauth-google-oauth2
  omniauth-twitter
  omniauth_openid_connect (~> 0.3.3)
  onboarding!
  openid_connect!
  pg
  pg_search (~> 2.1.2)
  polls!
  premailer-rails (~> 1.10.3)
  project_folders!
  project_permissions!
  pry
  pry-stack_explorer
  public_api!
  puma
  pundit!
  que!
  que-web
  rack-attack (~> 6)
  rack-cors
  rack-mini-profiler
  rails (~> 6.0.3.1)
  rails-i18n (~> 6.0.0)
  rails_semantic_logger
  rbtrace
  redcarpet
  rest-client
  rgeo-geojson
  rinku (~> 2)
  rspec-rails
  rspec_api_documentation
  rspec_junit_formatter
  rubocop-ast (~> 0.7.1)
  rubocop-performance
  rubocop-rails
  rubocop-rspec
  rubyXL
  rubyzip (~> 1.3.0)
  scenic
  sentry-raven
  seo!
  shoulda-matchers (~> 3.1)
  simple_segment (~> 1.2)
  simplecov
  simplecov-rcov
  spring
  spring-watcher-listen (~> 2.0.0)
  surveys!
  tagging!
  test-prof (~> 1.0)
  verification!
  volunteering!
  webmock (~> 3.4)

BUNDLED WITH
   1.17.3<|MERGE_RESOLUTION|>--- conflicted
+++ resolved
@@ -134,12 +134,12 @@
       rails (~> 6.0.3, >= 6.0.3.2)
 
 PATH
-<<<<<<< HEAD
   remote: engines/idea_custom_fields
   specs:
     idea_custom_fields (0.1.0)
       rails (~> 6.0.3, >= 6.0.3.2)
-=======
+
+PATH
   remote: engines/granular_permissions
   specs:
     granular_permissions (0.1.0)
@@ -147,7 +147,6 @@
       rails (~> 6.0.3, >= 6.0.3.2)
 
 PATH
->>>>>>> 1021eea4
   remote: engines/id_bogus
   specs:
     id_bogus (0.1.0)
