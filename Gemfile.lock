GIT
  remote: https://github.com/gssbzn/ice_cube.git
  revision: 605394a6449c1b8f7f47baea7c362c3059bd1504
  ref: 605394a
  specs:
    ice_cube (0.16.3)

GIT
  remote: https://github.com/ngty/knock.git
  revision: 97fb32f59b2027c808964b875be2fff22400da1d
  ref: 97fb32f59b2027c808964b875be2fff22400da1d
  specs:
    knock (2.1.1)
      bcrypt (~> 3.1)
      jwt (~> 1.5)
      rails (>= 4.2)

PATH
  remote: engines/admin_api
  specs:
    admin_api (0.1.0)
      active_model_serializers (~> 0.10.7)
      apartment (~> 2.2.0)
      graphql (~> 1.8.0)
      rails (~> 5.2.1)

PATH
  remote: engines/email_campaigns
  specs:
    email_campaigns (0.1.0)
      active_model_serializers (~> 0.10.7)
      apartment (~> 2.2.0)
      apartment-sidekiq
      ice_cube
      kaminari (~> 1.1.1)
      liquid (~> 4.0)
      mailgun-ruby (~> 1.1.6)
      pundit (~> 2.0)
      rails (~> 5.2.1)

PATH
  remote: engines/machine_translations
  specs:
    machine_translations (0.1.0)
      active_model_serializers (~> 0.10.7)
      apartment (~> 2.1.0)
      apartment-sidekiq
      easy_translate
      kaminari (~> 1.1.1)
      pundit (~> 1.1.0)
      rails (~> 5.1.5)

PATH
  remote: engines/nlp
  specs:
    nlp (0.1.0)
      httparty (~> 0.16.2)
      rails (~> 5.2.1)

PATH
  remote: engines/public_api
  specs:
    public_api (0.1.0)
      active_model_serializers (~> 0.10.7)
      apartment (~> 2.2.0)
      kaminari (~> 1.1.1)
      knock (~> 2.1.1)
      pundit (~> 2.0)
      rails (~> 5.2.1)

GEM
  remote: https://rubygems.org/
  specs:
    actioncable (5.2.1.1)
      actionpack (= 5.2.1.1)
      nio4r (~> 2.0)
      websocket-driver (>= 0.6.1)
    actionmailer (5.2.1.1)
      actionpack (= 5.2.1.1)
      actionview (= 5.2.1.1)
      activejob (= 5.2.1.1)
      mail (~> 2.5, >= 2.5.4)
      rails-dom-testing (~> 2.0)
    actionpack (5.2.1.1)
      actionview (= 5.2.1.1)
      activesupport (= 5.2.1.1)
      rack (~> 2.0)
      rack-test (>= 0.6.3)
      rails-dom-testing (~> 2.0)
      rails-html-sanitizer (~> 1.0, >= 1.0.2)
    actionview (5.2.1.1)
      activesupport (= 5.2.1.1)
      builder (~> 3.1)
      erubi (~> 1.4)
      rails-dom-testing (~> 2.0)
      rails-html-sanitizer (~> 1.0, >= 1.0.3)
    active_model_serializers (0.10.8)
      actionpack (>= 4.1, < 6)
      activemodel (>= 4.1, < 6)
      case_transform (>= 0.2)
      jsonapi-renderer (>= 0.1.1.beta1, < 0.3)
    activejob (5.2.1.1)
      activesupport (= 5.2.1.1)
      globalid (>= 0.3.6)
    activemodel (5.2.1.1)
      activesupport (= 5.2.1.1)
    activerecord (5.2.1.1)
      activemodel (= 5.2.1.1)
      activesupport (= 5.2.1.1)
      arel (>= 9.0)
    activerecord-postgis-adapter (5.2.1)
      activerecord (~> 5.1)
      rgeo-activerecord (~> 6.0)
    activerecord_json_validator (1.2.0)
      activerecord (>= 4.2.0, < 6)
      json-schema (~> 2.8)
    activestorage (5.2.1.1)
      actionpack (= 5.2.1.1)
      activerecord (= 5.2.1.1)
      marcel (~> 0.3.1)
    activesupport (5.2.1.1)
      concurrent-ruby (~> 1.0, >= 1.0.2)
      i18n (>= 0.7, < 2)
      minitest (~> 5.1)
      tzinfo (~> 1.1)
    acts_as_list (0.9.17)
      activerecord (>= 3.0)
    addressable (2.5.2)
      public_suffix (>= 2.0.2, < 4.0)
    aes_key_wrap (1.0.1)
    after_commit_action (1.1.0)
      activerecord (>= 3.0.0)
      activesupport (>= 3.0.0)
    amq-protocol (2.3.0)
    apartment (2.2.0)
      activerecord (>= 3.1.2, < 6.0)
      parallel (>= 0.7.1)
      public_suffix (>= 2)
      rack (>= 1.3.6)
    apartment-sidekiq (1.2.0)
      apartment (>= 1.0)
      sidekiq (>= 2.11)
    arel (9.0.0)
    attr_required (1.0.1)
    awesome_nested_set (3.1.4)
      activerecord (>= 4.0.0, < 5.3)
    axlsx (3.0.0.pre)
      htmlentities (~> 4.3, >= 4.3.4)
      mimemagic (~> 0.3)
      nokogiri (~> 1.8, >= 1.8.2)
      rubyzip (~> 1.2, >= 1.2.1)
    bcrypt (3.1.12)
    bindata (2.4.4)
    bson (4.3.0)
    builder (3.2.3)
    bunny (2.12.0)
      amq-protocol (~> 2.3, >= 2.3.0)
    byebug (10.0.2)
    carrierwave (1.2.3)
      activemodel (>= 4.0.0)
      activesupport (>= 4.0.0)
      mime-types (>= 1.16)
    carrierwave-base64 (2.8.0)
      carrierwave (>= 0.8.0)
      mime-types (~> 3.0)
      mimemagic (~> 0.3.2)
    carrierwave-imageoptimizer (1.4.0)
      carrierwave (>= 0.8, < 2.0)
      image_optimizer (~> 1.6)
    case_transform (0.2)
      activesupport
    ci_reporter (2.0.0)
      builder (>= 2.1.2)
    ci_reporter_rspec (1.0.0)
      ci_reporter (~> 2.0)
      rspec (>= 2.14, < 4)
    concurrent-ruby (1.1.3)
    connection_pool (2.2.2)
    counter_culture (2.1.1)
      activerecord (>= 3.0.0)
      activesupport (>= 3.0.0)
      after_commit_action (~> 1.0)
    crack (0.4.3)
      safe_yaml (~> 1.0.0)
    crass (1.0.4)
    css_parser (1.6.0)
      addressable
    database_cleaner (1.7.0)
    diff-lcs (1.3)
    docile (1.3.1)
    domain_name (0.5.20180417)
      unf (>= 0.0.5, < 1.0.0)
<<<<<<< HEAD
    easy_translate (0.5.1)
      thread
      thread_safe
    erubi (1.7.0)
    et-orbi (1.0.9)
      tzinfo
    excon (0.60.0)
    factory_bot (4.8.2)
=======
    erubi (1.7.1)
    excon (0.62.0)
    factory_bot (4.11.1)
>>>>>>> 2e27a08b
      activesupport (>= 3.0.0)
    factory_bot_rails (4.11.1)
      factory_bot (~> 4.11.1)
      railties (>= 3.0.0)
    faker (1.9.1)
      i18n (>= 0.7)
    faraday (0.15.4)
      multipart-post (>= 1.2, < 3)
    ffi (1.9.25)
    fog-aws (3.3.0)
      fog-core (~> 2.1)
      fog-json (~> 1.1)
      fog-xml (~> 0.1)
      ipaddress (~> 0.8)
    fog-core (2.1.2)
      builder
      excon (~> 0.58)
      formatador (~> 0.2)
      mime-types
    fog-json (1.2.0)
      fog-core
      multi_json (~> 1.10)
    fog-xml (0.1.3)
      fog-core
      nokogiri (>= 1.5.11, < 2.0.0)
    formatador (0.2.5)
    globalid (0.4.1)
      activesupport (>= 4.2.0)
    graphql (1.8.11)
    groupdate (4.1.0)
      activesupport (>= 4.2)
    hashdiff (0.3.7)
    hashie (3.5.7)
    htmlentities (4.3.4)
    http-cookie (1.0.3)
      domain_name (~> 0.5)
    httparty (0.16.3)
      mime-types (~> 3.0)
      multi_xml (>= 0.5.2)
    httpclient (2.8.3)
    i18n (1.1.1)
      concurrent-ruby (~> 1.0)
    image_optimizer (1.8.0)
    ipaddress (0.8.3)
    json (2.1.0)
    json-jwt (1.9.4)
      activesupport
      aes_key_wrap
      bindata
    json-schema (2.8.1)
      addressable (>= 2.4)
    jsonapi-renderer (0.2.0)
    jwt (1.5.6)
    kaminari (1.1.1)
      activesupport (>= 4.1.0)
      kaminari-actionview (= 1.1.1)
      kaminari-activerecord (= 1.1.1)
      kaminari-core (= 1.1.1)
    kaminari-actionview (1.1.1)
      actionview
      kaminari-core (= 1.1.1)
    kaminari-activerecord (1.1.1)
      activerecord
      kaminari-core (= 1.1.1)
    kaminari-core (1.1.1)
    liquid (4.0.1)
    listen (3.1.5)
      rb-fsevent (~> 0.9, >= 0.9.4)
      rb-inotify (~> 0.9, >= 0.9.7)
      ruby_dep (~> 1.2)
    loofah (2.2.3)
      crass (~> 1.0.2)
      nokogiri (>= 1.5.9)
    mail (2.7.1)
      mini_mime (>= 0.1.1)
    mailgun-ruby (1.1.11)
      rest-client (~> 2.0.2)
    marcel (0.3.3)
      mimemagic (~> 0.3.2)
    method_source (0.9.2)
    mime-types (3.2.2)
      mime-types-data (~> 3.2015)
    mime-types-data (3.2018.0812)
    mimemagic (0.3.2)
    mini_magick (4.9.2)
    mini_mime (1.0.1)
    mini_portile2 (2.3.0)
    minitest (5.11.3)
    mongo (2.6.2)
      bson (>= 4.3.0, < 5.0.0)
    multi_json (1.13.1)
    multi_xml (0.6.0)
    multipart-post (2.0.0)
    mustache (1.1.0)
    netrc (0.11.0)
    nio4r (2.3.1)
    nokogiri (1.8.5)
      mini_portile2 (~> 2.3.0)
    oauth (0.5.4)
    oauth2 (1.4.1)
      faraday (>= 0.8, < 0.16.0)
      jwt (>= 1.0, < 3.0)
      multi_json (~> 1.3)
      multi_xml (~> 0.5)
      rack (>= 1.2, < 3)
    okcomputer (1.17.3)
    omniauth (1.8.1)
      hashie (>= 3.4.6, < 3.6.0)
      rack (>= 1.6.2, < 3)
    omniauth-azure-activedirectory (1.0.0)
      jwt (~> 1.5)
      omniauth (~> 1.1)
    omniauth-facebook (5.0.0)
      omniauth-oauth2 (~> 1.2)
    omniauth-google-oauth2 (0.5.3)
      jwt (>= 1.5)
      omniauth (>= 1.1.1)
      omniauth-oauth2 (>= 1.5)
    omniauth-oauth (1.1.0)
      oauth
      omniauth (~> 1.0)
    omniauth-oauth2 (1.5.0)
      oauth2 (~> 1.1)
      omniauth (~> 1.2)
    omniauth-twitter (1.4.0)
      omniauth-oauth (~> 1.1)
      rack
    omniauth_openid_connect (0.1)
      addressable (~> 2.5)
      omniauth (~> 1.3)
      openid_connect (~> 0.12.0)
    openid_connect (0.12.0)
      activemodel
      attr_required (>= 1.0.0)
      json (>= 1.4.3)
      json-jwt (>= 1.5.0)
      rack-oauth2 (>= 1.3.1)
      swd (>= 1.0.0)
      tzinfo
      validate_email
      validate_url
      webfinger (>= 1.0.1)
    parallel (1.12.1)
    pg (1.1.3)
    pg_search (2.1.2)
      activerecord (>= 4.2)
      activesupport (>= 4.2)
      arel (>= 6)
    premailer (1.11.1)
      addressable
      css_parser (>= 1.6.0)
      htmlentities (>= 4.0.0)
    premailer-rails (1.10.2)
      actionmailer (>= 3, < 6)
      premailer (~> 1.7, >= 1.7.9)
    public_suffix (3.0.3)
    puma (3.12.0)
    pundit (2.0.0)
      activesupport (>= 3.0.0)
    rack (2.0.6)
    rack-cors (1.0.2)
    rack-oauth2 (1.9.3)
      activesupport
      attr_required
      httpclient
      json-jwt (>= 1.9.0)
      rack
    rack-protection (2.0.4)
      rack
    rack-test (1.1.0)
      rack (>= 1.0, < 3)
    rails (5.2.1.1)
      actioncable (= 5.2.1.1)
      actionmailer (= 5.2.1.1)
      actionpack (= 5.2.1.1)
      actionview (= 5.2.1.1)
      activejob (= 5.2.1.1)
      activemodel (= 5.2.1.1)
      activerecord (= 5.2.1.1)
      activestorage (= 5.2.1.1)
      activesupport (= 5.2.1.1)
      bundler (>= 1.3.0)
      railties (= 5.2.1.1)
      sprockets-rails (>= 2.0.0)
    rails-dom-testing (2.0.3)
      activesupport (>= 4.2.0)
      nokogiri (>= 1.6)
    rails-html-sanitizer (1.0.4)
      loofah (~> 2.2, >= 2.2.2)
    railties (5.2.1.1)
      actionpack (= 5.2.1.1)
      activesupport (= 5.2.1.1)
      method_source
      rake (>= 0.8.7)
      thor (>= 0.19.0, < 2.0)
    rake (12.3.1)
    rb-fsevent (0.10.3)
    rb-inotify (0.9.10)
      ffi (>= 0.5.0, < 2)
    redcarpet (3.4.0)
    redis (4.0.3)
    rest-client (2.0.2)
      http-cookie (>= 1.0.2, < 2.0)
      mime-types (>= 1.16, < 4.0)
      netrc (~> 0.8)
    rgeo (1.1.2)
    rgeo-activerecord (6.0.0)
      activerecord (~> 5.0)
      rgeo (~> 1.0)
    rgeo-geojson (2.1.1)
      rgeo (>= 1.0.0)
    rspec (3.8.0)
      rspec-core (~> 3.8.0)
      rspec-expectations (~> 3.8.0)
      rspec-mocks (~> 3.8.0)
    rspec-core (3.8.0)
      rspec-support (~> 3.8.0)
    rspec-expectations (3.8.2)
      diff-lcs (>= 1.2.0, < 2.0)
      rspec-support (~> 3.8.0)
    rspec-mocks (3.8.0)
      diff-lcs (>= 1.2.0, < 2.0)
      rspec-support (~> 3.8.0)
    rspec-rails (3.8.1)
      actionpack (>= 3.0)
      activesupport (>= 3.0)
      railties (>= 3.0)
      rspec-core (~> 3.8.0)
      rspec-expectations (~> 3.8.0)
      rspec-mocks (~> 3.8.0)
      rspec-support (~> 3.8.0)
    rspec-support (3.8.0)
    rspec_api_documentation (6.1.0)
      activesupport (>= 3.0.0)
      mustache (~> 1.0, >= 0.99.4)
      rspec (~> 3.0)
    rubyXL (3.3.31)
      nokogiri (>= 1.4.4)
      rubyzip (>= 1.1.6)
    ruby_dep (1.5.0)
    rubyzip (1.2.2)
    safe_yaml (1.0.4)
    scenic (1.4.1)
      activerecord (>= 4.0.0)
      railties (>= 4.0.0)
    sentry-raven (2.7.4)
      faraday (>= 0.7.6, < 1.0)
    shoulda-matchers (3.1.2)
      activesupport (>= 4.0.0)
    sidekiq (5.2.3)
      connection_pool (~> 2.2, >= 2.2.2)
      rack-protection (>= 1.5.0)
      redis (>= 3.3.5, < 5)
    simple_segment (0.3.0)
    simplecov (0.16.1)
      docile (~> 1.1)
      json (>= 1.8, < 3)
      simplecov-html (~> 0.10.0)
    simplecov-html (0.10.2)
    simplecov-rcov (0.2.3)
      simplecov (>= 0.4.1)
    skylight (3.1.1)
      skylight-core (= 3.1.1)
    skylight-core (3.1.1)
      activesupport (>= 4.2.0)
    spring (2.0.2)
      activesupport (>= 4.2)
    spring-watcher-listen (2.0.1)
      listen (>= 2.7, < 4.0)
      spring (>= 1.2, < 3.0)
    sprockets (3.7.2)
      concurrent-ruby (~> 1.0)
      rack (> 1, < 3)
    sprockets-rails (3.2.1)
      actionpack (>= 4.0)
      activesupport (>= 4.0)
      sprockets (>= 3.0.0)
    swd (1.1.2)
      activesupport (>= 3)
      attr_required (>= 0.0.5)
      httpclient (>= 2.4)
<<<<<<< HEAD
    thor (0.20.0)
    thread (0.2.2)
=======
    thor (0.20.3)
>>>>>>> 2e27a08b
    thread_safe (0.3.6)
    tzinfo (1.2.5)
      thread_safe (~> 0.1)
    unf (0.1.4)
      unf_ext
    unf_ext (0.0.7.5)
    validate_email (0.1.6)
      activemodel (>= 3.0)
      mail (>= 2.2.5)
    validate_url (1.0.2)
      activemodel (>= 3.0.0)
      addressable
    webfinger (1.1.0)
      activesupport
      httpclient (>= 2.4)
    webmock (3.4.2)
      addressable (>= 2.3.6)
      crack (>= 0.3.2)
      hashdiff
    websocket-driver (0.7.0)
      websocket-extensions (>= 0.1.0)
    websocket-extensions (0.1.3)

PLATFORMS
  ruby

DEPENDENCIES
  active_model_serializers (~> 0.10.8)
  activerecord-postgis-adapter
  activerecord_json_validator (~> 1.2.0)
  acts_as_list
  admin_api!
  apartment (~> 2.2.0)
  apartment-sidekiq (~> 1.2.0)
  awesome_nested_set
  axlsx (= 3.0.0.pre)
  bcrypt (~> 3.1.7)
  bunny (>= 2.7.2)
  byebug
  carrierwave (~> 1.2.2)
  carrierwave-base64 (~> 2.6)
  carrierwave-imageoptimizer
  ci_reporter_rspec
  counter_culture (~> 2.1)
  database_cleaner
  email_campaigns!
  factory_bot_rails
  faker
  fog-aws
  groupdate
  ice_cube!
  kaminari (~> 1.1.1)
  knock (~> 2.1.1)!
  liquid (~> 4.0)
  listen (>= 3.0.5, < 3.2)
  machine_translations!
  mailgun-ruby
  mini_magick
  mongo (~> 2.5)
  nlp!
  okcomputer
  omniauth
  omniauth-azure-activedirectory
  omniauth-facebook
  omniauth-google-oauth2
  omniauth-twitter
  omniauth_openid_connect
  pg
  pg_search (~> 2.1.2)
  premailer-rails
  public_api!
  puma
  pundit (~> 2.0)
  rack-cors
  rails (~> 5.2.1)
  redcarpet
  rest-client
  rgeo-geojson
  rspec-rails
  rspec_api_documentation
  rubyXL
  rubyzip (~> 1.2.1)
  scenic
  sentry-raven
  shoulda-matchers (~> 3.1)
  sidekiq
  simple_segment (~> 0.3)
  simplecov
  simplecov-rcov
  skylight
  spring
  spring-watcher-listen (~> 2.0.0)
  tzinfo-data
  webmock (~> 3.4)

BUNDLED WITH
   1.17.1<|MERGE_RESOLUTION|>--- conflicted
+++ resolved
@@ -38,17 +38,6 @@
       pundit (~> 2.0)
       rails (~> 5.2.1)
 
-PATH
-  remote: engines/machine_translations
-  specs:
-    machine_translations (0.1.0)
-      active_model_serializers (~> 0.10.7)
-      apartment (~> 2.1.0)
-      apartment-sidekiq
-      easy_translate
-      kaminari (~> 1.1.1)
-      pundit (~> 1.1.0)
-      rails (~> 5.1.5)
 
 PATH
   remote: engines/nlp
@@ -190,20 +179,9 @@
     docile (1.3.1)
     domain_name (0.5.20180417)
       unf (>= 0.0.5, < 1.0.0)
-<<<<<<< HEAD
-    easy_translate (0.5.1)
-      thread
-      thread_safe
-    erubi (1.7.0)
-    et-orbi (1.0.9)
-      tzinfo
-    excon (0.60.0)
-    factory_bot (4.8.2)
-=======
     erubi (1.7.1)
     excon (0.62.0)
     factory_bot (4.11.1)
->>>>>>> 2e27a08b
       activesupport (>= 3.0.0)
     factory_bot_rails (4.11.1)
       factory_bot (~> 4.11.1)
@@ -485,12 +463,7 @@
       activesupport (>= 3)
       attr_required (>= 0.0.5)
       httpclient (>= 2.4)
-<<<<<<< HEAD
-    thor (0.20.0)
-    thread (0.2.2)
-=======
     thor (0.20.3)
->>>>>>> 2e27a08b
     thread_safe (0.3.6)
     tzinfo (1.2.5)
       thread_safe (~> 0.1)
@@ -546,7 +519,6 @@
   knock (~> 2.1.1)!
   liquid (~> 4.0)
   listen (>= 3.0.5, < 3.2)
-  machine_translations!
   mailgun-ruby
   mini_magick
   mongo (~> 2.5)
