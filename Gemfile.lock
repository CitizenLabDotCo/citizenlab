--- conflicted
+++ resolved
@@ -704,12 +704,7 @@
       thread_safe (~> 0.1)
     unf (0.1.4)
       unf_ext
-<<<<<<< HEAD
-    unf_ext (0.0.7.5)
-    unicode-display_width (1.7.0)
-=======
     unf_ext (0.0.7.7)
->>>>>>> 9250ca16
     uniform_notifier (1.13.0)
     validate_email (0.1.6)
       activemodel (>= 3.0)
