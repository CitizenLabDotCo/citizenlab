GIT
  remote: https://github.com/CitizenLabDotCo/ice_cube.git
  revision: 4671442d581d185a40933fa06a9c773f22f6070f
  specs:
    ice_cube (0.16.3)

GIT
  remote: https://github.com/CitizenLabDotCo/omniauth-azure-activedirectory.git
  revision: ecdbac5d6ca7b4123c10b0f1d4569bfb7ba0fa8a
  specs:
    omniauth-azure-activedirectory (1.1.0)
      jwt (~> 2.2.2)
      omniauth (~> 1.1)

GIT
  remote: https://github.com/CitizenLabDotCo/openid_connect.git
  revision: 7e5136cb3712ff3a0bd0c476e4f527b25c08ee89
  specs:
    openid_connect (1.1.8)
      activemodel
      attr_required (>= 1.0.0)
      json-jwt (>= 1.5.0)
      rack-oauth2 (>= 1.6.1)
      swd (>= 1.0.0)
      tzinfo
      validate_email
      validate_url
      webfinger (>= 1.0.1)

GIT
  remote: https://github.com/dvandersluis/fast_jsonapi.git
  revision: a7b3fc132eb1c8f6d5d135168f520a5f372501a9
  branch: heterogeneous-collection
  specs:
    fast_jsonapi (1.5)
      activesupport (>= 4.2)

GIT
  remote: https://github.com/influitive/apartment.git
  revision: f266f73e58835f94e4ec7c16f28443fe5eada1ac
  branch: development
  specs:
    apartment (2.2.1)
      activerecord (>= 3.1.2, < 6.1)
      parallel (>= 0.7.1)
      public_suffix (>= 2)
      rack (>= 1.3.6)

GIT
  remote: https://github.com/nsarno/knock
  revision: 9214cd027422df8dc31eb67c60032fbbf8fc100b
  ref: 9214cd027422df8dc31eb67c60032fbbf8fc100b
  branch: master
  specs:
    knock (2.2.0)
      bcrypt (~> 3.1)
      jwt (~> 2.2.1)
      rails (>= 5)

GIT
  remote: https://github.com/que-rb/que
  revision: 77c6b92952b821898c393239ce0e4047b17d7dae
  ref: 77c6b92952b821898c393239ce0e4047b17d7dae
  branch: master
  specs:
    que (1.0.0.beta4)

PATH
  remote: engines/admin_api
  specs:
    admin_api (0.1.0)
      active_model_serializers (~> 0.10.7)
      apartment (~> 2.2.1)
      custom_style
      graphql (~> 1.8.0)
      kaminari (~> 1.2)
      rails (~> 6.0.0)

PATH
  remote: engines/custom_maps
  specs:
    custom_maps (0.1.0)
      apartment (~> 2.2.1)
      pundit (~> 2.0)
      rails (~> 6.0.0)

PATH
  remote: engines/custom_statuses
  specs:
    custom_statuses (0.1.0)
      active_model_serializers (~> 0.10.7)
      pundit (~> 2.0)
      rails (~> 6.0.0)

PATH
  remote: engines/custom_style
  specs:
    custom_style (0.1.0)
      rails (~> 6.0.0)

PATH
  remote: engines/email_campaigns
  specs:
    email_campaigns (0.1.0)
      active_model_serializers (~> 0.10.7)
      apartment (~> 2.2.1)
      ice_cube
      kaminari (~> 1.2)
      liquid (~> 4.0)
      mailgun-ruby (~> 1.2.0)
      pundit (~> 2.0)
      rails (~> 6.0.0)

PATH
  remote: engines/frontend
  specs:
    frontend (0.1.0)
      apartment (~> 2.2.1)
      rails (~> 6.0.0)

PATH
  remote: engines/geographic_dashboard
  specs:
    geographic_dashboard (0.1.0)
      rails (~> 6.0.3, >= 6.0.3.2)

PATH
  remote: engines/machine_translations
  specs:
    machine_translations (0.1.0)
      active_model_serializers (~> 0.10.7)
      apartment (~> 2.2.1)
      easy_translate
      pundit (~> 2.0)
      rails (~> 6.0.0)

PATH
<<<<<<< HEAD
  remote: engines/maps
  specs:
    maps (0.1.0)
      apartment (~> 2.2.1)
      pundit (~> 2.0)
      rails (~> 6.0.0)

PATH
  remote: engines/matomo
  specs:
    matomo (0.1.0)
      rails (~> 6.0.0)

PATH
=======
>>>>>>> e5070916
  remote: engines/multi_tenancy
  specs:
    multi_tenancy (0.1.0)
      apartment (>= 2.2.1)
      rails (~> 6.0.0)

PATH
  remote: engines/nlp
  specs:
    nlp (0.1.0)
      bunny
      httparty (~> 0.16.2)
      rails (~> 6.0.0)

PATH
  remote: engines/onboarding
  specs:
    onboarding (0.1.0)
      active_model_serializers (~> 0.10.7)
      apartment (~> 2.2.1)
      kaminari (~> 1.2)
      pundit (~> 2.0)
      rails (~> 6.0.0)

PATH
  remote: engines/polls
  specs:
    polls (0.1.0)
      acts_as_list (~> 0.9.17)
      apartment (~> 2.2.1)
      kaminari (~> 1.2)
      pundit (~> 2.0)
      rails (~> 6.0.0)

PATH
  remote: engines/project_folders
  specs:
    project_folders (0.1.0)
      rails (~> 6.0.3, >= 6.0.3.2)

PATH
  remote: engines/public_api
  specs:
    public_api (0.1.0)
      active_model_serializers (~> 0.10.7)
      apartment (~> 2.2.1)
      kaminari (~> 1.2)
      knock
      pundit (~> 2.0)
      rails (~> 6.0.0)

PATH
  remote: engines/seo
  specs:
    seo (0.1.0)
      aws-sdk-route53
      google-api-client
      httparty
      koala
      rails (~> 6.0.3, >= 6.0.3.2)

PATH
  remote: engines/surveys
  specs:
    surveys (0.1.0)
      active_model_serializers (~> 0.10.7)
      apartment (~> 2.2.1)
      httparty (~> 0.16.2)
      kaminari (~> 1.2)
      pundit (~> 2.0)
      rails (~> 6.0.0)

PATH
  remote: engines/tagging
  specs:
    tagging (0.1.0)
      multi_tenancy
      pundit (~> 2.0)
      rails (~> 6.0.0)

PATH
  remote: engines/verification
  specs:
    verification (0.1.0)
      apartment (~> 2.2.1)
      pundit (~> 2.0)
      rails (~> 6.0.0)
      savon (~> 2.12.0)

PATH
  remote: engines/volunteering
  specs:
    volunteering (0.1.0)
      acts_as_list (~> 0.9.17)
      apartment (~> 2.2.1)
      kaminari (~> 1.2)
      pundit (~> 2.0)
      rails (~> 6.0.0)

GEM
  remote: https://rubygems.org/
  specs:
    actioncable (6.0.3.2)
      actionpack (= 6.0.3.2)
      nio4r (~> 2.0)
      websocket-driver (>= 0.6.1)
    actionmailbox (6.0.3.2)
      actionpack (= 6.0.3.2)
      activejob (= 6.0.3.2)
      activerecord (= 6.0.3.2)
      activestorage (= 6.0.3.2)
      activesupport (= 6.0.3.2)
      mail (>= 2.7.1)
    actionmailer (6.0.3.2)
      actionpack (= 6.0.3.2)
      actionview (= 6.0.3.2)
      activejob (= 6.0.3.2)
      mail (~> 2.5, >= 2.5.4)
      rails-dom-testing (~> 2.0)
    actionpack (6.0.3.2)
      actionview (= 6.0.3.2)
      activesupport (= 6.0.3.2)
      rack (~> 2.0, >= 2.0.8)
      rack-test (>= 0.6.3)
      rails-dom-testing (~> 2.0)
      rails-html-sanitizer (~> 1.0, >= 1.2.0)
    actiontext (6.0.3.2)
      actionpack (= 6.0.3.2)
      activerecord (= 6.0.3.2)
      activestorage (= 6.0.3.2)
      activesupport (= 6.0.3.2)
      nokogiri (>= 1.8.5)
    actionview (6.0.3.2)
      activesupport (= 6.0.3.2)
      builder (~> 3.1)
      erubi (~> 1.4)
      rails-dom-testing (~> 2.0)
      rails-html-sanitizer (~> 1.1, >= 1.2.0)
    active_model_serializers (0.10.10)
      actionpack (>= 4.1, < 6.1)
      activemodel (>= 4.1, < 6.1)
      case_transform (>= 0.2)
      jsonapi-renderer (>= 0.1.1.beta1, < 0.3)
    activejob (6.0.3.2)
      activesupport (= 6.0.3.2)
      globalid (>= 0.3.6)
    activemodel (6.0.3.2)
      activesupport (= 6.0.3.2)
    activerecord (6.0.3.2)
      activemodel (= 6.0.3.2)
      activesupport (= 6.0.3.2)
    activerecord-import (1.0.6)
      activerecord (>= 3.2)
    activerecord-postgis-adapter (6.0.0)
      activerecord (~> 6.0)
      rgeo-activerecord (~> 6.0)
    activerecord_json_validator (1.3.0)
      activerecord (>= 4.2.0, < 7)
      json-schema (~> 2.8)
    activestorage (6.0.3.2)
      actionpack (= 6.0.3.2)
      activejob (= 6.0.3.2)
      activerecord (= 6.0.3.2)
      marcel (~> 0.3.1)
    activesupport (6.0.3.2)
      concurrent-ruby (~> 1.0, >= 1.0.2)
      i18n (>= 0.7, < 2)
      minitest (~> 5.1)
      tzinfo (~> 1.1)
      zeitwerk (~> 2.2, >= 2.2.2)
    acts_as_list (0.9.17)
      activerecord (>= 3.0)
    addressable (2.7.0)
      public_suffix (>= 2.0.2, < 5.0)
    aes_key_wrap (1.0.1)
    after_commit_action (1.1.0)
      activerecord (>= 3.0.0)
      activesupport (>= 3.0.0)
    akami (1.3.1)
      gyoku (>= 0.4.0)
      nokogiri
    amq-protocol (2.3.0)
    api-pagination (4.8.2)
    ast (2.4.1)
    attr_required (1.0.1)
    awesome_nested_set (3.2.0)
      activerecord (>= 4.0.0, < 7.0)
    aws-eventstream (1.0.3)
    aws-partitions (1.248.0)
    aws-sdk-core (3.82.0)
      aws-eventstream (~> 1.0, >= 1.0.2)
      aws-partitions (~> 1, >= 1.239.0)
      aws-sigv4 (~> 1.1)
      jmespath (~> 1.0)
    aws-sdk-kms (1.26.0)
      aws-sdk-core (~> 3, >= 3.71.0)
      aws-sigv4 (~> 1.1)
    aws-sdk-route53 (1.35.0)
      aws-sdk-core (~> 3, >= 3.71.0)
      aws-sigv4 (~> 1.1)
    aws-sdk-s3 (1.57.0)
      aws-sdk-core (~> 3, >= 3.77.0)
      aws-sdk-kms (~> 1)
      aws-sigv4 (~> 1.1)
    aws-sigv4 (1.1.0)
      aws-eventstream (~> 1.0, >= 1.0.2)
    axlsx (3.0.0.pre)
      htmlentities (~> 4.3, >= 4.3.4)
      mimemagic (~> 0.3)
      nokogiri (~> 1.8, >= 1.8.2)
      rubyzip (~> 1.2, >= 1.2.1)
    bcrypt (3.1.13)
    bindata (2.4.4)
    bootsnap (1.4.6)
      msgpack (~> 1.0)
    builder (3.2.4)
    bullet (6.1.0)
      activesupport (>= 3.0.0)
      uniform_notifier (~> 1.11)
    bunny (2.14.3)
      amq-protocol (~> 2.3, >= 2.3.0)
    byebug (11.0.1)
    carrierwave (2.0.2)
      activemodel (>= 5.0.0)
      activesupport (>= 5.0.0)
      addressable (~> 2.6)
      image_processing (~> 1.1)
      mimemagic (>= 0.3.0)
      mini_mime (>= 0.1.3)
    carrierwave-base64 (2.8.0)
      carrierwave (>= 0.8.0)
      mime-types (~> 3.0)
      mimemagic (~> 0.3.2)
    case_transform (0.2)
      activesupport
    coderay (1.1.3)
    concurrent-ruby (1.1.6)
    counter_culture (2.2.4)
      activerecord (>= 4.2)
      activesupport (>= 4.2)
      after_commit_action (~> 1.0)
    crack (0.4.3)
      safe_yaml (~> 1.0.0)
    crass (1.0.6)
    css_parser (1.7.0)
      addressable
    dalli (2.7.9)
    database_cleaner (1.7.0)
    declarative (0.0.20)
    declarative-option (0.1.0)
    diff-lcs (1.3)
    docile (1.3.1)
    domain_name (0.5.20190701)
      unf (>= 0.0.5, < 1.0.0)
    easy_translate (0.5.1)
      thread
      thread_safe
    erubi (1.9.0)
    excon (0.71.1)
    factory_bot (5.1.2)
      activesupport (>= 4.2.0)
    factory_bot_rails (5.1.1)
      factory_bot (~> 5.1.0)
      railties (>= 4.2.0)
    faker (2.8.0)
      i18n (>= 1.6, < 1.8)
    faraday (0.15.4)
      multipart-post (>= 1.2, < 3)
    ffi (1.9.25)
    fog-aws (3.5.2)
      fog-core (~> 2.1)
      fog-json (~> 1.1)
      fog-xml (~> 0.1)
      ipaddress (~> 0.8)
    fog-core (2.1.2)
      builder
      excon (~> 0.58)
      formatador (~> 0.2)
      mime-types
    fog-json (1.2.0)
      fog-core
      multi_json (~> 1.10)
    fog-xml (0.1.3)
      fog-core
      nokogiri (>= 1.5.11, < 2.0.0)
    formatador (0.2.5)
    globalid (0.4.2)
      activesupport (>= 4.2.0)
    google-api-client (0.52.0)
      addressable (~> 2.5, >= 2.5.1)
      googleauth (~> 0.9)
      httpclient (>= 2.8.1, < 3.0)
      mini_mime (~> 1.0)
      representable (~> 3.0)
      retriable (>= 2.0, < 4.0)
      rexml
      signet (~> 0.12)
    googleauth (0.10.0)
      faraday (~> 0.12)
      jwt (>= 1.4, < 3.0)
      memoist (~> 0.16)
      multi_json (~> 1.11)
      os (>= 0.9, < 2.0)
      signet (~> 0.12)
    graphql (1.8.17)
    groupdate (4.1.0)
      activesupport (>= 4.2)
    gyoku (1.3.1)
      builder (>= 2.1.2)
    hashdiff (0.3.7)
    hashie (4.1.0)
    htmlentities (4.3.4)
    http-cookie (1.0.3)
      domain_name (~> 0.5)
    httparty (0.16.4)
      mime-types (~> 3.0)
      multi_xml (>= 0.5.2)
    httpclient (2.8.3)
    httpi (2.4.4)
      rack
      socksify
    i18n (1.7.1)
      concurrent-ruby (~> 1.0)
    image_processing (1.9.3)
      mini_magick (>= 4.9.5, < 5)
      ruby-vips (>= 2.0.13, < 3)
    intercom (4.1.1)
    ipaddress (0.8.3)
    jmespath (1.4.0)
    json (2.3.1)
    json-jwt (1.11.0)
      activesupport (>= 4.2)
      aes_key_wrap
      bindata
    json-schema (2.8.1)
      addressable (>= 2.4)
    jsonapi-renderer (0.2.2)
    jwt (2.2.2)
    kaminari (1.2.1)
      activesupport (>= 4.1.0)
      kaminari-actionview (= 1.2.1)
      kaminari-activerecord (= 1.2.1)
      kaminari-core (= 1.2.1)
    kaminari-actionview (1.2.1)
      actionview
      kaminari-core (= 1.2.1)
    kaminari-activerecord (1.2.1)
      activerecord
      kaminari-core (= 1.2.1)
    kaminari-core (1.2.1)
    koala (3.0.0)
      addressable
      faraday
      json (>= 1.8)
    license_finder (6.10.1)
      bundler
      rubyzip (>= 1, < 3)
      thor (~> 1.0.1)
      tomlrb (>= 1.3, < 2.1)
      with_env (= 1.1.0)
      xml-simple (~> 1.1.5)
    liquid (4.0.1)
    listen (3.1.5)
      rb-fsevent (~> 0.9, >= 0.9.4)
      rb-inotify (~> 0.9, >= 0.9.7)
      ruby_dep (~> 1.2)
    loofah (2.6.0)
      crass (~> 1.0.2)
      nokogiri (>= 1.5.9)
    mail (2.7.1)
      mini_mime (>= 0.1.1)
    mailgun-ruby (1.2.0)
      rest-client (~> 2.0.2)
    marcel (0.3.3)
      mimemagic (~> 0.3.2)
    memoist (0.16.2)
    method_source (1.0.0)
    mime-types (3.3.1)
      mime-types-data (~> 3.2015)
    mime-types-data (3.2020.1104)
    mimemagic (0.3.3)
    mini_magick (4.9.5)
    mini_mime (1.0.2)
    mini_portile2 (2.5.0)
    minitest (5.14.1)
    mjml-rails (4.4.0)
    msgpack (1.3.3)
    multi_json (1.14.1)
    multi_xml (0.6.0)
    multipart-post (2.1.1)
    mustache (1.1.0)
    mustermann (1.1.1)
      ruby2_keywords (~> 0.0.1)
    netrc (0.11.0)
    nio4r (2.5.2)
    nokogiri (1.11.1)
      mini_portile2 (~> 2.5.0)
      racc (~> 1.4)
    nori (2.6.0)
    oauth (0.5.4)
    oauth2 (1.4.1)
      faraday (>= 0.8, < 0.16.0)
      jwt (>= 1.0, < 3.0)
      multi_json (~> 1.3)
      multi_xml (~> 0.5)
      rack (>= 1.2, < 3)
    okcomputer (1.18.0)
    omniauth (1.9.1)
      hashie (>= 3.4.6)
      rack (>= 1.6.2, < 3)
    omniauth-facebook (5.0.0)
      omniauth-oauth2 (~> 1.2)
    omniauth-google-oauth2 (0.6.0)
      jwt (>= 2.0)
      omniauth (>= 1.1.1)
      omniauth-oauth2 (>= 1.5)
    omniauth-oauth (1.1.0)
      oauth
      omniauth (~> 1.0)
    omniauth-oauth2 (1.6.0)
      oauth2 (~> 1.1)
      omniauth (~> 1.9)
    omniauth-twitter (1.4.0)
      omniauth-oauth (~> 1.1)
      rack
    omniauth_openid_connect (0.3.3)
      addressable (~> 2.5)
      omniauth (~> 1.9)
      openid_connect (~> 1.1)
    optimist (3.0.1)
    os (1.1.1)
    parallel (1.19.0)
    parser (2.7.2.0)
      ast (~> 2.4.1)
    pg (1.2.3)
    pg_search (2.1.7)
      activerecord (>= 4.2)
      activesupport (>= 4.2)
    premailer (1.11.1)
      addressable
      css_parser (>= 1.6.0)
      htmlentities (>= 4.0.0)
    premailer-rails (1.10.3)
      actionmailer (>= 3)
      premailer (~> 1.7, >= 1.7.9)
    pry (0.13.1)
      coderay (~> 1.1)
      method_source (~> 1.0)
    public_suffix (4.0.1)
    puma (4.3.5)
      nio4r (~> 2.0)
    pundit (2.0.0)
      activesupport (>= 3.0.0)
    que-web (0.9.3)
      que (~> 1.0.0.beta3)
      sinatra
    racc (1.5.2)
    rack (2.2.3)
    rack-attack (6.3.1)
      rack (>= 1.0, < 3)
    rack-cors (1.1.0)
      rack (>= 2.0.0)
    rack-mini-profiler (1.1.3)
      rack (>= 1.2.0)
    rack-oauth2 (1.10.1)
      activesupport
      attr_required
      httpclient
      json-jwt (>= 1.11.0)
      rack
    rack-protection (2.1.0)
      rack
    rack-test (1.1.0)
      rack (>= 1.0, < 3)
    rails (6.0.3.2)
      actioncable (= 6.0.3.2)
      actionmailbox (= 6.0.3.2)
      actionmailer (= 6.0.3.2)
      actionpack (= 6.0.3.2)
      actiontext (= 6.0.3.2)
      actionview (= 6.0.3.2)
      activejob (= 6.0.3.2)
      activemodel (= 6.0.3.2)
      activerecord (= 6.0.3.2)
      activestorage (= 6.0.3.2)
      activesupport (= 6.0.3.2)
      bundler (>= 1.3.0)
      railties (= 6.0.3.2)
      sprockets-rails (>= 2.0.0)
    rails-dom-testing (2.0.3)
      activesupport (>= 4.2.0)
      nokogiri (>= 1.6)
    rails-html-sanitizer (1.3.0)
      loofah (~> 2.3)
    rails-i18n (6.0.0)
      i18n (>= 0.7, < 2)
      railties (>= 6.0.0, < 7)
    rails_semantic_logger (4.4.3)
      rack
      railties (>= 3.2)
      semantic_logger (~> 4.4)
    railties (6.0.3.2)
      actionpack (= 6.0.3.2)
      activesupport (= 6.0.3.2)
      method_source
      rake (>= 0.8.7)
      thor (>= 0.20.3, < 2.0)
    rainbow (3.0.0)
    rake (13.0.1)
    rb-fsevent (0.10.3)
    rb-inotify (0.9.10)
      ffi (>= 0.5.0, < 2)
    rbtrace (0.4.13)
      ffi (>= 1.0.6)
      msgpack (>= 0.4.3)
      optimist (>= 3.0.0)
    redcarpet (3.5.1)
    regexp_parser (2.0.3)
    representable (3.0.4)
      declarative (< 0.1.0)
      declarative-option (< 0.2.0)
      uber (< 0.2.0)
    rest-client (2.0.2)
      http-cookie (>= 1.0.2, < 2.0)
      mime-types (>= 1.16, < 4.0)
      netrc (~> 0.8)
    retriable (3.1.2)
    rexml (3.2.4)
    rgeo (2.1.1)
    rgeo-activerecord (6.2.1)
      activerecord (>= 5.0)
      rgeo (>= 1.0.0)
    rgeo-geojson (2.1.1)
      rgeo (>= 1.0.0)
    rinku (2.0.5)
    rspec (3.9.0)
      rspec-core (~> 3.9.0)
      rspec-expectations (~> 3.9.0)
      rspec-mocks (~> 3.9.0)
    rspec-core (3.9.1)
      rspec-support (~> 3.9.1)
    rspec-expectations (3.9.1)
      diff-lcs (>= 1.2.0, < 2.0)
      rspec-support (~> 3.9.0)
    rspec-mocks (3.9.1)
      diff-lcs (>= 1.2.0, < 2.0)
      rspec-support (~> 3.9.0)
    rspec-rails (4.0.0)
      actionpack (>= 4.2)
      activesupport (>= 4.2)
      railties (>= 4.2)
      rspec-core (~> 3.9)
      rspec-expectations (~> 3.9)
      rspec-mocks (~> 3.9)
      rspec-support (~> 3.9)
    rspec-support (3.9.2)
    rspec_api_documentation (6.1.0)
      activesupport (>= 3.0.0)
      mustache (~> 1.0, >= 0.99.4)
      rspec (~> 3.0)
    rspec_junit_formatter (0.4.1)
      rspec-core (>= 2, < 4, != 2.12.0)
    rubocop (0.93.1)
      parallel (~> 1.10)
      parser (>= 2.7.1.5)
      rainbow (>= 2.2.2, < 4.0)
      regexp_parser (>= 1.8)
      rexml
      rubocop-ast (>= 0.6.0)
      ruby-progressbar (~> 1.7)
      unicode-display_width (>= 1.4.0, < 2.0)
    rubocop-ast (0.7.1)
      parser (>= 2.7.1.5)
    rubocop-performance (1.8.1)
      rubocop (>= 0.87.0)
      rubocop-ast (>= 0.4.0)
    rubocop-rails (2.8.1)
      activesupport (>= 4.2.0)
      rack (>= 1.1)
      rubocop (>= 0.87.0)
    rubocop-rspec (1.44.0)
      rubocop (~> 0.87)
      rubocop-ast (~> 0.7.1)
    ruby-progressbar (1.10.1)
    ruby-vips (2.0.16)
      ffi (~> 1.9)
    ruby2_keywords (0.0.4)
    rubyXL (3.3.31)
      nokogiri (>= 1.4.4)
      rubyzip (>= 1.1.6)
    ruby_dep (1.5.0)
    rubyzip (1.3.0)
    safe_yaml (1.0.4)
    savon (2.12.0)
      akami (~> 1.2)
      builder (>= 2.1.2)
      gyoku (~> 1.2)
      httpi (~> 2.3)
      nokogiri (>= 1.8.1)
      nori (~> 2.4)
      wasabi (~> 3.4)
    scenic (1.5.1)
      activerecord (>= 4.0.0)
      railties (>= 4.0.0)
    semantic_logger (4.6.0)
      concurrent-ruby (~> 1.0)
    sentry-raven (2.12.3)
      faraday (>= 0.7.6, < 1.0)
    shoulda-matchers (3.1.2)
      activesupport (>= 4.0.0)
    signet (0.12.0)
      addressable (~> 2.3)
      faraday (~> 0.9)
      jwt (>= 1.5, < 3.0)
      multi_json (~> 1.10)
    simple_segment (1.2.0)
    simplecov (0.16.1)
      docile (~> 1.1)
      json (>= 1.8, < 3)
      simplecov-html (~> 0.10.0)
    simplecov-html (0.10.2)
    simplecov-rcov (0.2.3)
      simplecov (>= 0.4.1)
    sinatra (2.1.0)
      mustermann (~> 1.0)
      rack (~> 2.2)
      rack-protection (= 2.1.0)
      tilt (~> 2.0)
    socksify (1.7.1)
    spring (2.0.2)
      activesupport (>= 4.2)
    spring-watcher-listen (2.0.1)
      listen (>= 2.7, < 4.0)
      spring (>= 1.2, < 3.0)
    sprockets (4.0.2)
      concurrent-ruby (~> 1.0)
      rack (> 1, < 3)
    sprockets-rails (3.2.1)
      actionpack (>= 4.0)
      activesupport (>= 4.0)
      sprockets (>= 3.0.0)
    swd (1.1.2)
      activesupport (>= 3)
      attr_required (>= 0.0.5)
      httpclient (>= 2.4)
    thor (1.0.1)
    thread (0.2.2)
    thread_safe (0.3.6)
    tilt (2.0.10)
    tomlrb (2.0.1)
    tzinfo (1.2.6)
      thread_safe (~> 0.1)
    uber (0.1.0)
    unf (0.1.4)
      unf_ext
    unf_ext (0.0.7.7)
    unicode-display_width (1.7.0)
    uniform_notifier (1.13.0)
    validate_email (0.1.6)
      activemodel (>= 3.0)
      mail (>= 2.2.5)
    validate_url (1.0.8)
      activemodel (>= 3.0.0)
      public_suffix
    wasabi (3.5.0)
      httpi (~> 2.0)
      nokogiri (>= 1.4.2)
    webfinger (1.1.0)
      activesupport
      httpclient (>= 2.4)
    webmock (3.4.2)
      addressable (>= 2.3.6)
      crack (>= 0.3.2)
      hashdiff
    websocket-driver (0.7.2)
      websocket-extensions (>= 0.1.0)
    websocket-extensions (0.1.5)
    with_env (1.1.0)
    xml-simple (1.1.8)
    zeitwerk (2.3.1)

PLATFORMS
  ruby

DEPENDENCIES
  active_model_serializers (~> 0.10.8)
  activerecord-import (~> 1.0)
  activerecord-postgis-adapter (~> 6.0.0)
  activerecord_json_validator (~> 1.3.0)
  acts_as_list
  admin_api!
  apartment!
  api-pagination (~> 4.8.2)
  awesome_nested_set (~> 3.2.0)
  aws-sdk-s3 (~> 1)
  axlsx (= 3.0.0.pre)
  bcrypt (~> 3.1.7)
  bootsnap
  bullet
  bunny (>= 2.7.2)
  byebug
  carrierwave (~> 2.0.2)
  carrierwave-base64 (~> 2.6)
  counter_culture (~> 2.1)
  custom_maps!
  custom_statuses!
  custom_style!
  dalli
  database_cleaner
  email_campaigns!
  factory_bot_rails
  faker
  fast_jsonapi!
  fog-aws
  frontend!
  geographic_dashboard!
  groupdate
  ice_cube!
  intercom (~> 4.1)
  kaminari (~> 1.2)
  knock!
  license_finder
  liquid (~> 4.0)
  listen (>= 3.0.5, < 3.2)
  machine_translations!
  mailgun-ruby (~> 1.2.0)
<<<<<<< HEAD
  maps!
  matomo!
=======
>>>>>>> e5070916
  mini_magick (~> 4.9)
  mjml-rails (~> 4.4)
  multi_tenancy!
  nlp!
  okcomputer
  omniauth
  omniauth-azure-activedirectory!
  omniauth-facebook
  omniauth-google-oauth2
  omniauth-twitter
  omniauth_openid_connect (~> 0.3.3)
  onboarding!
  openid_connect!
  pg
  pg_search (~> 2.1.2)
  polls!
  premailer-rails (~> 1.10.3)
  project_folders!
  pry
  public_api!
  puma
  pundit (~> 2.0)
  que!
  que-web
  rack-attack (~> 6)
  rack-cors
  rack-mini-profiler
  rails (~> 6.0.3.1)
  rails-i18n (~> 6.0.0)
  rails_semantic_logger
  rbtrace
  redcarpet
  rest-client
  rgeo-geojson
  rinku (~> 2)
  rspec-rails
  rspec_api_documentation
  rspec_junit_formatter
  rubocop-ast (~> 0.7.1)
  rubocop-performance
  rubocop-rails
  rubocop-rspec
  rubyXL
  rubyzip (~> 1.3.0)
  scenic
  sentry-raven
  seo!
  shoulda-matchers (~> 3.1)
  simple_segment (~> 1.2)
  simplecov
  simplecov-rcov
  spring
  spring-watcher-listen (~> 2.0.0)
  surveys!
  tagging!
  verification!
  volunteering!
  webmock (~> 3.4)

BUNDLED WITH
   1.17.3<|MERGE_RESOLUTION|>--- conflicted
+++ resolved
@@ -135,23 +135,6 @@
       rails (~> 6.0.0)
 
 PATH
-<<<<<<< HEAD
-  remote: engines/maps
-  specs:
-    maps (0.1.0)
-      apartment (~> 2.2.1)
-      pundit (~> 2.0)
-      rails (~> 6.0.0)
-
-PATH
-  remote: engines/matomo
-  specs:
-    matomo (0.1.0)
-      rails (~> 6.0.0)
-
-PATH
-=======
->>>>>>> e5070916
   remote: engines/multi_tenancy
   specs:
     multi_tenancy (0.1.0)
@@ -878,11 +861,6 @@
   listen (>= 3.0.5, < 3.2)
   machine_translations!
   mailgun-ruby (~> 1.2.0)
-<<<<<<< HEAD
-  maps!
-  matomo!
-=======
->>>>>>> e5070916
   mini_magick (~> 4.9)
   mjml-rails (~> 4.4)
   multi_tenancy!
