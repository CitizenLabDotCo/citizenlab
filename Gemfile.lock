GIT
  remote: https://github.com/CitizenLabDotCo/ice_cube.git
  revision: 4671442d581d185a40933fa06a9c773f22f6070f
  specs:
    ice_cube (0.16.3)

GIT
  remote: https://github.com/CitizenLabDotCo/omniauth-azure-activedirectory.git
  revision: 756be9d4fd93faedd56f5e11ba309b89c07f8bbf
  specs:
    omniauth-azure-activedirectory (1.1.0)
      jwt (~> 2.0)
      omniauth (~> 1.1)

GIT
  remote: https://github.com/CitizenLabDotCo/openid_connect.git
  revision: 7e5136cb3712ff3a0bd0c476e4f527b25c08ee89
  specs:
    openid_connect (1.1.8)
      activemodel
      attr_required (>= 1.0.0)
      json-jwt (>= 1.5.0)
      rack-oauth2 (>= 1.6.1)
      swd (>= 1.0.0)
      tzinfo
      validate_email
      validate_url
      webfinger (>= 1.0.1)

GIT
  remote: https://github.com/dvandersluis/fast_jsonapi.git
  revision: a7b3fc132eb1c8f6d5d135168f520a5f372501a9
  branch: heterogeneous-collection
  specs:
    fast_jsonapi (1.5)
      activesupport (>= 4.2)

GIT
  remote: https://github.com/influitive/apartment.git
  revision: f266f73e58835f94e4ec7c16f28443fe5eada1ac
  branch: development
  specs:
    apartment (2.2.1)
      activerecord (>= 3.1.2, < 6.1)
      parallel (>= 0.7.1)
      public_suffix (>= 2)
      rack (>= 1.3.6)

GIT
  remote: https://github.com/nsarno/knock
  revision: 9214cd027422df8dc31eb67c60032fbbf8fc100b
  ref: 9214cd027422df8dc31eb67c60032fbbf8fc100b
  branch: master
  specs:
    knock (2.2.0)
      bcrypt (~> 3.1)
      jwt (~> 2.2.1)
      rails (>= 5)

GIT
  remote: https://github.com/que-rb/que
  revision: 77c6b92952b821898c393239ce0e4047b17d7dae
  ref: 77c6b92952b821898c393239ce0e4047b17d7dae
  branch: master
  specs:
    que (1.0.0.beta4)

PATH
  remote: engines/admin_api
  specs:
    admin_api (0.1.0)
      active_model_serializers (~> 0.10.7)
      apartment (~> 2.2.1)
      graphql (~> 1.8.0)
      kaminari (~> 1.2)
      rails (~> 6.0.0)

PATH
  remote: engines/email_campaigns
  specs:
    email_campaigns (0.1.0)
      active_model_serializers (~> 0.10.7)
      apartment (~> 2.2.1)
      ice_cube
      kaminari (~> 1.2)
      liquid (~> 4.0)
      mailgun-ruby (~> 1.2.0)
      pundit (~> 2.0)
      rails (~> 6.0.0)

PATH
  remote: engines/frontend
  specs:
    frontend (0.1.0)
      apartment (~> 2.2.1)
      rails (~> 6.0.0)

PATH
  remote: engines/machine_translations
  specs:
    machine_translations (0.1.0)
      active_model_serializers (~> 0.10.7)
      apartment (~> 2.2.1)
      easy_translate
      pundit (~> 2.0)
      rails (~> 6.0.0)

PATH
  remote: engines/maps
  specs:
    maps (0.1.0)
      apartment (~> 2.2.1)
      pundit (~> 2.0)
      rails (~> 6.0.0)

PATH
  remote: engines/multi_tenancy
  specs:
    multi_tenancy (0.1.0)
      apartment (>= 2.2.1)
      apartment-sidekiq (~> 1.2.0)
      rails (~> 6.0.0)

PATH
  remote: engines/nlp
  specs:
    nlp (0.1.0)
      httparty (~> 0.16.2)
      rails (~> 6.0.0)

PATH
  remote: engines/onboarding
  specs:
    onboarding (0.1.0)
      active_model_serializers (~> 0.10.7)
      apartment (~> 2.2.1)
      kaminari (~> 1.2)
      pundit (~> 2.0)
      rails (~> 6.0.0)

PATH
  remote: engines/polls
  specs:
    polls (0.1.0)
      acts_as_list (~> 0.9.17)
      apartment (~> 2.2.1)
      kaminari (~> 1.2)
      pundit (~> 2.0)
      rails (~> 6.0.0)

PATH
  remote: engines/project_folders
  specs:
    project_folders (0.1.0)
      rails (~> 6.0.3, >= 6.0.3.2)

PATH
  remote: engines/public_api
  specs:
    public_api (0.1.0)
      active_model_serializers (~> 0.10.7)
      apartment (~> 2.2.1)
      kaminari (~> 1.2)
      knock
      pundit (~> 2.0)
      rails (~> 6.0.0)

PATH
  remote: engines/surveys
  specs:
    surveys (0.1.0)
      active_model_serializers (~> 0.10.7)
      apartment (~> 2.2.1)
      httparty (~> 0.16.2)
      kaminari (~> 1.2)
      pundit (~> 2.0)
      rails (~> 6.0.0)

PATH
  remote: engines/tagging
  specs:
    tagging (0.1.0)
      rails (~> 6.0.0)

PATH
  remote: engines/verification
  specs:
    verification (0.1.0)
      apartment (~> 2.2.1)
      pundit (~> 2.0)
      rails (~> 6.0.0)
      savon (~> 2.12.0)

PATH
  remote: engines/volunteering
  specs:
    volunteering (0.1.0)
      acts_as_list (~> 0.9.17)
      apartment (~> 2.2.1)
      kaminari (~> 1.2)
      pundit (~> 2.0)
      rails (~> 6.0.0)

GEM
  remote: https://rubygems.org/
  specs:
    actioncable (6.0.3.2)
      actionpack (= 6.0.3.2)
      nio4r (~> 2.0)
      websocket-driver (>= 0.6.1)
    actionmailbox (6.0.3.2)
      actionpack (= 6.0.3.2)
      activejob (= 6.0.3.2)
      activerecord (= 6.0.3.2)
      activestorage (= 6.0.3.2)
      activesupport (= 6.0.3.2)
      mail (>= 2.7.1)
    actionmailer (6.0.3.2)
      actionpack (= 6.0.3.2)
      actionview (= 6.0.3.2)
      activejob (= 6.0.3.2)
      mail (~> 2.5, >= 2.5.4)
      rails-dom-testing (~> 2.0)
    actionpack (6.0.3.2)
      actionview (= 6.0.3.2)
      activesupport (= 6.0.3.2)
      rack (~> 2.0, >= 2.0.8)
      rack-test (>= 0.6.3)
      rails-dom-testing (~> 2.0)
      rails-html-sanitizer (~> 1.0, >= 1.2.0)
    actiontext (6.0.3.2)
      actionpack (= 6.0.3.2)
      activerecord (= 6.0.3.2)
      activestorage (= 6.0.3.2)
      activesupport (= 6.0.3.2)
      nokogiri (>= 1.8.5)
    actionview (6.0.3.2)
      activesupport (= 6.0.3.2)
      builder (~> 3.1)
      erubi (~> 1.4)
      rails-dom-testing (~> 2.0)
      rails-html-sanitizer (~> 1.1, >= 1.2.0)
    active_model_serializers (0.10.10)
      actionpack (>= 4.1, < 6.1)
      activemodel (>= 4.1, < 6.1)
      case_transform (>= 0.2)
      jsonapi-renderer (>= 0.1.1.beta1, < 0.3)
    activejob (6.0.3.2)
      activesupport (= 6.0.3.2)
      globalid (>= 0.3.6)
    activemodel (6.0.3.2)
      activesupport (= 6.0.3.2)
    activerecord (6.0.3.2)
      activemodel (= 6.0.3.2)
      activesupport (= 6.0.3.2)
    activerecord-import (1.0.6)
      activerecord (>= 3.2)
    activerecord-postgis-adapter (6.0.0)
      activerecord (~> 6.0)
      rgeo-activerecord (~> 6.0)
    activerecord_json_validator (1.3.0)
      activerecord (>= 4.2.0, < 7)
      json-schema (~> 2.8)
    activestorage (6.0.3.2)
      actionpack (= 6.0.3.2)
      activejob (= 6.0.3.2)
      activerecord (= 6.0.3.2)
      marcel (~> 0.3.1)
    activesupport (6.0.3.2)
      concurrent-ruby (~> 1.0, >= 1.0.2)
      i18n (>= 0.7, < 2)
      minitest (~> 5.1)
      tzinfo (~> 1.1)
      zeitwerk (~> 2.2, >= 2.2.2)
    acts_as_list (0.9.17)
      activerecord (>= 3.0)
    addressable (2.7.0)
      public_suffix (>= 2.0.2, < 5.0)
    aes_key_wrap (1.0.1)
    after_commit_action (1.1.0)
      activerecord (>= 3.0.0)
      activesupport (>= 3.0.0)
    akami (1.3.1)
      gyoku (>= 0.4.0)
      nokogiri
    amq-protocol (2.3.0)
    api-pagination (4.8.2)
    ast (2.4.1)
    attr_required (1.0.1)
    awesome_nested_set (3.2.0)
      activerecord (>= 4.0.0, < 7.0)
    aws-eventstream (1.0.3)
    aws-partitions (1.248.0)
    aws-sdk-core (3.82.0)
      aws-eventstream (~> 1.0, >= 1.0.2)
      aws-partitions (~> 1, >= 1.239.0)
      aws-sigv4 (~> 1.1)
      jmespath (~> 1.0)
    aws-sdk-kms (1.26.0)
      aws-sdk-core (~> 3, >= 3.71.0)
      aws-sigv4 (~> 1.1)
    aws-sdk-s3 (1.57.0)
      aws-sdk-core (~> 3, >= 3.77.0)
      aws-sdk-kms (~> 1)
      aws-sigv4 (~> 1.1)
    aws-sigv4 (1.1.0)
      aws-eventstream (~> 1.0, >= 1.0.2)
    axlsx (3.0.0.pre)
      htmlentities (~> 4.3, >= 4.3.4)
      mimemagic (~> 0.3)
      nokogiri (~> 1.8, >= 1.8.2)
      rubyzip (~> 1.2, >= 1.2.1)
    bcrypt (3.1.13)
    bindata (2.4.4)
    bootsnap (1.4.6)
      msgpack (~> 1.0)
    builder (3.2.4)
    bullet (6.1.0)
      activesupport (>= 3.0.0)
      uniform_notifier (~> 1.11)
    bunny (2.14.3)
      amq-protocol (~> 2.3, >= 2.3.0)
    byebug (11.0.1)
    carrierwave (2.0.2)
      activemodel (>= 5.0.0)
      activesupport (>= 5.0.0)
      addressable (~> 2.6)
      image_processing (~> 1.1)
      mimemagic (>= 0.3.0)
      mini_mime (>= 0.1.3)
    carrierwave-base64 (2.8.0)
      carrierwave (>= 0.8.0)
      mime-types (~> 3.0)
      mimemagic (~> 0.3.2)
    case_transform (0.2)
      activesupport
    coderay (1.1.3)
    concurrent-ruby (1.1.6)
    counter_culture (2.2.4)
      activerecord (>= 4.2)
      activesupport (>= 4.2)
      after_commit_action (~> 1.0)
    crack (0.4.3)
      safe_yaml (~> 1.0.0)
    crass (1.0.6)
    css_parser (1.7.0)
      addressable
    dalli (2.7.9)
    database_cleaner (1.7.0)
    diff-lcs (1.3)
    docile (1.3.1)
    domain_name (0.5.20190701)
      unf (>= 0.0.5, < 1.0.0)
    easy_translate (0.5.1)
      thread
      thread_safe
    erubi (1.9.0)
    excon (0.71.1)
    factory_bot (5.1.2)
      activesupport (>= 4.2.0)
    factory_bot_rails (5.1.1)
      factory_bot (~> 5.1.0)
      railties (>= 4.2.0)
    faker (2.8.0)
      i18n (>= 1.6, < 1.8)
    faraday (0.15.4)
      multipart-post (>= 1.2, < 3)
    ffi (1.9.25)
    fog-aws (3.5.2)
      fog-core (~> 2.1)
      fog-json (~> 1.1)
      fog-xml (~> 0.1)
      ipaddress (~> 0.8)
    fog-core (2.1.2)
      builder
      excon (~> 0.58)
      formatador (~> 0.2)
      mime-types
    fog-json (1.2.0)
      fog-core
      multi_json (~> 1.10)
    fog-xml (0.1.3)
      fog-core
      nokogiri (>= 1.5.11, < 2.0.0)
    formatador (0.2.5)
    globalid (0.4.2)
      activesupport (>= 4.2.0)
    graphql (1.8.17)
    groupdate (4.1.0)
      activesupport (>= 4.2)
    gyoku (1.3.1)
      builder (>= 2.1.2)
    hashdiff (0.3.7)
    hashie (4.1.0)
    htmlentities (4.3.4)
    http-cookie (1.0.3)
      domain_name (~> 0.5)
    httparty (0.16.4)
      mime-types (~> 3.0)
      multi_xml (>= 0.5.2)
    httpclient (2.8.3)
    httpi (2.4.4)
      rack
      socksify
    i18n (1.7.1)
      concurrent-ruby (~> 1.0)
    image_processing (1.9.3)
      mini_magick (>= 4.9.5, < 5)
      ruby-vips (>= 2.0.13, < 3)
    intercom (4.1.1)
    ipaddress (0.8.3)
    jmespath (1.4.0)
    json (2.3.1)
    json-jwt (1.11.0)
      activesupport (>= 4.2)
      aes_key_wrap
      bindata
    json-schema (2.8.1)
      addressable (>= 2.4)
    jsonapi-renderer (0.2.2)
    jwt (2.2.2)
    kaminari (1.2.1)
      activesupport (>= 4.1.0)
      kaminari-actionview (= 1.2.1)
      kaminari-activerecord (= 1.2.1)
      kaminari-core (= 1.2.1)
    kaminari-actionview (1.2.1)
      actionview
      kaminari-core (= 1.2.1)
    kaminari-activerecord (1.2.1)
      activerecord
      kaminari-core (= 1.2.1)
    kaminari-core (1.2.1)
    liquid (4.0.1)
    listen (3.1.5)
      rb-fsevent (~> 0.9, >= 0.9.4)
      rb-inotify (~> 0.9, >= 0.9.7)
      ruby_dep (~> 1.2)
    loofah (2.6.0)
      crass (~> 1.0.2)
      nokogiri (>= 1.5.9)
    mail (2.7.1)
      mini_mime (>= 0.1.1)
    mailgun-ruby (1.2.0)
      rest-client (~> 2.0.2)
    marcel (0.3.3)
      mimemagic (~> 0.3.2)
    method_source (1.0.0)
    mime-types (3.3.1)
      mime-types-data (~> 3.2015)
    mime-types-data (3.2020.1104)
    mimemagic (0.3.3)
    mini_magick (4.9.5)
    mini_mime (1.0.2)
    mini_portile2 (2.4.0)
    minitest (5.14.1)
    mjml-rails (4.4.0)
    msgpack (1.3.3)
    multi_json (1.14.1)
    multi_xml (0.6.0)
    multipart-post (2.1.1)
    mustache (1.1.0)
    mustermann (1.1.1)
      ruby2_keywords (~> 0.0.1)
    netrc (0.11.0)
    nio4r (2.5.2)
    nokogiri (1.10.9)
      mini_portile2 (~> 2.4.0)
    nori (2.6.0)
    oauth (0.5.4)
    oauth2 (1.4.1)
      faraday (>= 0.8, < 0.16.0)
      jwt (>= 1.0, < 3.0)
      multi_json (~> 1.3)
      multi_xml (~> 0.5)
      rack (>= 1.2, < 3)
    okcomputer (1.18.0)
    omniauth (1.9.1)
      hashie (>= 3.4.6)
      rack (>= 1.6.2, < 3)
    omniauth-facebook (5.0.0)
      omniauth-oauth2 (~> 1.2)
    omniauth-google-oauth2 (0.6.0)
      jwt (>= 2.0)
      omniauth (>= 1.1.1)
      omniauth-oauth2 (>= 1.5)
    omniauth-oauth (1.1.0)
      oauth
      omniauth (~> 1.0)
    omniauth-oauth2 (1.6.0)
      oauth2 (~> 1.1)
      omniauth (~> 1.9)
    omniauth-twitter (1.4.0)
      omniauth-oauth (~> 1.1)
      rack
    omniauth_openid_connect (0.3.3)
      addressable (~> 2.5)
      omniauth (~> 1.9)
      openid_connect (~> 1.1)
    optimist (3.0.1)
    parallel (1.19.0)
    parser (2.7.2.0)
      ast (~> 2.4.1)
    pg (1.2.3)
    pg_search (2.1.7)
      activerecord (>= 4.2)
      activesupport (>= 4.2)
    premailer (1.11.1)
      addressable
      css_parser (>= 1.6.0)
      htmlentities (>= 4.0.0)
    premailer-rails (1.10.3)
      actionmailer (>= 3)
      premailer (~> 1.7, >= 1.7.9)
    pry (0.13.1)
      coderay (~> 1.1)
      method_source (~> 1.0)
    public_suffix (4.0.1)
    puma (4.3.5)
      nio4r (~> 2.0)
    pundit (2.0.0)
      activesupport (>= 3.0.0)
    que-web (0.9.3)
      que (~> 1.0.0.beta3)
      sinatra
    rack (2.2.3)
    rack-attack (6.3.1)
      rack (>= 1.0, < 3)
    rack-cors (1.1.0)
      rack (>= 2.0.0)
    rack-mini-profiler (1.1.3)
      rack (>= 1.2.0)
    rack-oauth2 (1.10.1)
      activesupport
      attr_required
      httpclient
      json-jwt (>= 1.11.0)
      rack
    rack-protection (2.1.0)
      rack
    rack-test (1.1.0)
      rack (>= 1.0, < 3)
    rails (6.0.3.2)
      actioncable (= 6.0.3.2)
      actionmailbox (= 6.0.3.2)
      actionmailer (= 6.0.3.2)
      actionpack (= 6.0.3.2)
      actiontext (= 6.0.3.2)
      actionview (= 6.0.3.2)
      activejob (= 6.0.3.2)
      activemodel (= 6.0.3.2)
      activerecord (= 6.0.3.2)
      activestorage (= 6.0.3.2)
      activesupport (= 6.0.3.2)
      bundler (>= 1.3.0)
      railties (= 6.0.3.2)
      sprockets-rails (>= 2.0.0)
    rails-dom-testing (2.0.3)
      activesupport (>= 4.2.0)
      nokogiri (>= 1.6)
    rails-html-sanitizer (1.3.0)
      loofah (~> 2.3)
    rails-i18n (6.0.0)
      i18n (>= 0.7, < 2)
      railties (>= 6.0.0, < 7)
    rails_semantic_logger (4.4.3)
      rack
      railties (>= 3.2)
      semantic_logger (~> 4.4)
    railties (6.0.3.2)
      actionpack (= 6.0.3.2)
      activesupport (= 6.0.3.2)
      method_source
      rake (>= 0.8.7)
      thor (>= 0.20.3, < 2.0)
    rainbow (3.0.0)
    rake (13.0.1)
    rb-fsevent (0.10.3)
    rb-inotify (0.9.10)
      ffi (>= 0.5.0, < 2)
    rbtrace (0.4.13)
      ffi (>= 1.0.6)
      msgpack (>= 0.4.3)
      optimist (>= 3.0.0)
    redcarpet (3.4.0)
<<<<<<< HEAD
=======
    redis (4.2.2)
    regexp_parser (1.8.2)
>>>>>>> c938364b
    rest-client (2.0.2)
      http-cookie (>= 1.0.2, < 2.0)
      mime-types (>= 1.16, < 4.0)
      netrc (~> 0.8)
    rexml (3.2.4)
    rgeo (2.1.1)
    rgeo-activerecord (6.2.1)
      activerecord (>= 5.0)
      rgeo (>= 1.0.0)
    rgeo-geojson (2.1.1)
      rgeo (>= 1.0.0)
    rinku (2.0.5)
    rspec (3.9.0)
      rspec-core (~> 3.9.0)
      rspec-expectations (~> 3.9.0)
      rspec-mocks (~> 3.9.0)
    rspec-core (3.9.1)
      rspec-support (~> 3.9.1)
    rspec-expectations (3.9.1)
      diff-lcs (>= 1.2.0, < 2.0)
      rspec-support (~> 3.9.0)
    rspec-mocks (3.9.1)
      diff-lcs (>= 1.2.0, < 2.0)
      rspec-support (~> 3.9.0)
    rspec-rails (4.0.0)
      actionpack (>= 4.2)
      activesupport (>= 4.2)
      railties (>= 4.2)
      rspec-core (~> 3.9)
      rspec-expectations (~> 3.9)
      rspec-mocks (~> 3.9)
      rspec-support (~> 3.9)
    rspec-support (3.9.2)
    rspec_api_documentation (6.1.0)
      activesupport (>= 3.0.0)
      mustache (~> 1.0, >= 0.99.4)
      rspec (~> 3.0)
    rspec_junit_formatter (0.4.1)
      rspec-core (>= 2, < 4, != 2.12.0)
    rubocop (0.93.1)
      parallel (~> 1.10)
      parser (>= 2.7.1.5)
      rainbow (>= 2.2.2, < 4.0)
      regexp_parser (>= 1.8)
      rexml
      rubocop-ast (>= 0.6.0)
      ruby-progressbar (~> 1.7)
      unicode-display_width (>= 1.4.0, < 2.0)
    rubocop-ast (0.7.1)
      parser (>= 2.7.1.5)
    rubocop-performance (1.8.1)
      rubocop (>= 0.87.0)
      rubocop-ast (>= 0.4.0)
    rubocop-rails (2.8.1)
      activesupport (>= 4.2.0)
      rack (>= 1.1)
      rubocop (>= 0.87.0)
    rubocop-rspec (1.44.0)
      rubocop (~> 0.87)
      rubocop-ast (~> 0.7.1)
    ruby-progressbar (1.10.1)
    ruby-vips (2.0.16)
      ffi (~> 1.9)
    ruby2_keywords (0.0.4)
    rubyXL (3.3.31)
      nokogiri (>= 1.4.4)
      rubyzip (>= 1.1.6)
    ruby_dep (1.5.0)
    rubyzip (1.3.0)
    safe_yaml (1.0.4)
    savon (2.12.0)
      akami (~> 1.2)
      builder (>= 2.1.2)
      gyoku (~> 1.2)
      httpi (~> 2.3)
      nokogiri (>= 1.8.1)
      nori (~> 2.4)
      wasabi (~> 3.4)
    scenic (1.5.1)
      activerecord (>= 4.0.0)
      railties (>= 4.0.0)
    semantic_logger (4.6.0)
      concurrent-ruby (~> 1.0)
    sentry-raven (2.12.3)
      faraday (>= 0.7.6, < 1.0)
    shoulda-matchers (3.1.2)
      activesupport (>= 4.0.0)
    simple_segment (1.2.0)
    simplecov (0.16.1)
      docile (~> 1.1)
      json (>= 1.8, < 3)
      simplecov-html (~> 0.10.0)
    simplecov-html (0.10.2)
    simplecov-rcov (0.2.3)
      simplecov (>= 0.4.1)
    sinatra (2.1.0)
      mustermann (~> 1.0)
      rack (~> 2.2)
      rack-protection (= 2.1.0)
      tilt (~> 2.0)
    skylight (4.2.0)
      skylight-core (= 4.2.0)
    skylight-core (4.2.0)
      activesupport (>= 4.2.0)
    socksify (1.7.1)
    spring (2.0.2)
      activesupport (>= 4.2)
    spring-watcher-listen (2.0.1)
      listen (>= 2.7, < 4.0)
      spring (>= 1.2, < 3.0)
    sprockets (4.0.2)
      concurrent-ruby (~> 1.0)
      rack (> 1, < 3)
    sprockets-rails (3.2.1)
      actionpack (>= 4.0)
      activesupport (>= 4.0)
      sprockets (>= 3.0.0)
    swd (1.1.2)
      activesupport (>= 3)
      attr_required (>= 0.0.5)
      httpclient (>= 2.4)
    thor (1.0.1)
    thread (0.2.2)
    thread_safe (0.3.6)
    tilt (2.0.10)
    tzinfo (1.2.6)
      thread_safe (~> 0.1)
    unf (0.1.4)
      unf_ext
    unf_ext (0.0.7.7)
    unicode-display_width (1.7.0)
    uniform_notifier (1.13.0)
    validate_email (0.1.6)
      activemodel (>= 3.0)
      mail (>= 2.2.5)
    validate_url (1.0.8)
      activemodel (>= 3.0.0)
      public_suffix
    wasabi (3.5.0)
      httpi (~> 2.0)
      nokogiri (>= 1.4.2)
    webfinger (1.1.0)
      activesupport
      httpclient (>= 2.4)
    webmock (3.4.2)
      addressable (>= 2.3.6)
      crack (>= 0.3.2)
      hashdiff
    websocket-driver (0.7.2)
      websocket-extensions (>= 0.1.0)
    websocket-extensions (0.1.5)
    zeitwerk (2.3.1)

PLATFORMS
  ruby

DEPENDENCIES
  active_model_serializers (~> 0.10.8)
  activerecord-import (~> 1.0)
  activerecord-postgis-adapter (~> 6.0.0)
  activerecord_json_validator (~> 1.3.0)
  acts_as_list
  admin_api!
  apartment!
  api-pagination (~> 4.8.2)
  awesome_nested_set (~> 3.2.0)
  aws-sdk-s3 (~> 1)
  axlsx (= 3.0.0.pre)
  bcrypt (~> 3.1.7)
  bootsnap
  bullet
  bunny (>= 2.7.2)
  byebug
  carrierwave (~> 2.0.2)
  carrierwave-base64 (~> 2.6)
  counter_culture (~> 2.1)
  dalli
  database_cleaner
  email_campaigns!
  factory_bot_rails
  faker
  fast_jsonapi!
  fog-aws
  frontend!
  groupdate
  ice_cube!
  intercom (~> 4.1)
  kaminari (~> 1.2)
  knock!
  liquid (~> 4.0)
  listen (>= 3.0.5, < 3.2)
  machine_translations!
  mailgun-ruby (~> 1.2.0)
  maps!
  mini_magick (~> 4.9)
  mjml-rails (~> 4.4)
  multi_tenancy!
  nlp!
  okcomputer
  omniauth
  omniauth-azure-activedirectory!
  omniauth-facebook
  omniauth-google-oauth2
  omniauth-twitter
  omniauth_openid_connect (~> 0.3.3)
  onboarding!
  openid_connect!
  pg
  pg_search (~> 2.1.2)
  polls!
  premailer-rails (~> 1.10.3)
  project_folders!
  pry
  public_api!
  puma
  pundit (~> 2.0)
  que!
  que-web
  rack-attack (~> 6)
  rack-cors
  rack-mini-profiler
  rails (~> 6.0.3.1)
  rails-i18n (~> 6.0.0)
  rails_semantic_logger
  rbtrace
  redcarpet
  rest-client
  rgeo-geojson
  rinku (~> 2)
  rspec-rails
  rspec_api_documentation
  rspec_junit_formatter
  rubocop-ast (~> 0.7.1)
  rubocop-performance
  rubocop-rails
  rubocop-rspec
  rubyXL
  rubyzip (~> 1.3.0)
  scenic
  sentry-raven
  shoulda-matchers (~> 3.1)
  simple_segment (~> 1.2)
  simplecov
  simplecov-rcov
  skylight
  spring
  spring-watcher-listen (~> 2.0.0)
  surveys!
  tagging!
  verification!
  volunteering!
  webmock (~> 3.4)

BUNDLED WITH
   1.17.3<|MERGE_RESOLUTION|>--- conflicted
+++ resolved
@@ -583,11 +583,6 @@
       msgpack (>= 0.4.3)
       optimist (>= 3.0.0)
     redcarpet (3.4.0)
-<<<<<<< HEAD
-=======
-    redis (4.2.2)
-    regexp_parser (1.8.2)
->>>>>>> c938364b
     rest-client (2.0.2)
       http-cookie (>= 1.0.2, < 2.0)
       mime-types (>= 1.16, < 4.0)
