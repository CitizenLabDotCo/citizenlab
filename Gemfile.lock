GIT
  remote: https://github.com/CitizenLabDotCo/ice_cube.git
  revision: 4671442d581d185a40933fa06a9c773f22f6070f
  specs:
    ice_cube (0.16.3)

GIT
  remote: https://github.com/CitizenLabDotCo/omniauth-azure-activedirectory.git
  revision: ecdbac5d6ca7b4123c10b0f1d4569bfb7ba0fa8a
  specs:
    omniauth-azure-activedirectory (1.1.0)
      jwt (~> 2.2.2)
      omniauth (~> 1.1)

GIT
  remote: https://github.com/CitizenLabDotCo/openid_connect.git
  revision: 7e5136cb3712ff3a0bd0c476e4f527b25c08ee89
  specs:
    openid_connect (1.1.8)
      activemodel
      attr_required (>= 1.0.0)
      json-jwt (>= 1.5.0)
      rack-oauth2 (>= 1.6.1)
      swd (>= 1.0.0)
      tzinfo
      validate_email
      validate_url
      webfinger (>= 1.0.1)

GIT
  remote: https://github.com/dvandersluis/fast_jsonapi.git
  revision: a7b3fc132eb1c8f6d5d135168f520a5f372501a9
  branch: heterogeneous-collection
  specs:
    fast_jsonapi (1.5)
      activesupport (>= 4.2)

GIT
  remote: https://github.com/influitive/apartment.git
  revision: f266f73e58835f94e4ec7c16f28443fe5eada1ac
  branch: development
  specs:
    apartment (2.2.1)
      activerecord (>= 3.1.2, < 6.1)
      parallel (>= 0.7.1)
      public_suffix (>= 2)
      rack (>= 1.3.6)

GIT
  remote: https://github.com/nsarno/knock
  revision: 9214cd027422df8dc31eb67c60032fbbf8fc100b
  ref: 9214cd027422df8dc31eb67c60032fbbf8fc100b
  branch: master
  specs:
    knock (2.2.0)
      bcrypt (~> 3.1)
      jwt (~> 2.2.1)
      rails (>= 5)

GIT
  remote: https://github.com/que-rb/que
  revision: 77c6b92952b821898c393239ce0e4047b17d7dae
  ref: 77c6b92952b821898c393239ce0e4047b17d7dae
  branch: master
  specs:
    que (1.0.0.beta4)

PATH
  remote: engines/admin_api
  specs:
    admin_api (0.1.0)
      active_model_serializers (~> 0.10.7)
      apartment (~> 2.2.1)
      custom_style
      graphql (~> 1.8.0)
      kaminari (~> 1.2)
      rails (~> 6.0.0)

PATH
<<<<<<< HEAD
  remote: engines/custom_statuses
  specs:
    custom_statuses (0.1.0)
      active_model_serializers (~> 0.10.7)
      apartment (~> 2.2.1)
      pundit (~> 2.0)
=======
  remote: engines/custom_style
  specs:
    custom_style (0.1.0)
>>>>>>> 8ebe2ac5
      rails (~> 6.0.0)

PATH
  remote: engines/email_campaigns
  specs:
    email_campaigns (0.1.0)
      active_model_serializers (~> 0.10.7)
      apartment (~> 2.2.1)
      ice_cube
      kaminari (~> 1.2)
      liquid (~> 4.0)
      mailgun-ruby (~> 1.2.0)
      pundit (~> 2.0)
      rails (~> 6.0.0)

PATH
  remote: engines/frontend
  specs:
    frontend (0.1.0)
      apartment (~> 2.2.1)
      rails (~> 6.0.0)

PATH
  remote: engines/machine_translations
  specs:
    machine_translations (0.1.0)
      active_model_serializers (~> 0.10.7)
      apartment (~> 2.2.1)
      easy_translate
      pundit (~> 2.0)
      rails (~> 6.0.0)

PATH
  remote: engines/maps
  specs:
    maps (0.1.0)
      apartment (~> 2.2.1)
      pundit (~> 2.0)
      rails (~> 6.0.0)

PATH
  remote: engines/multi_tenancy
  specs:
    multi_tenancy (0.1.0)
      apartment (>= 2.2.1)
      rails (~> 6.0.0)

PATH
  remote: engines/nlp
  specs:
    nlp (0.1.0)
      bunny
      httparty (~> 0.16.2)
      rails (~> 6.0.0)

PATH
  remote: engines/onboarding
  specs:
    onboarding (0.1.0)
      active_model_serializers (~> 0.10.7)
      apartment (~> 2.2.1)
      kaminari (~> 1.2)
      pundit (~> 2.0)
      rails (~> 6.0.0)

PATH
  remote: engines/polls
  specs:
    polls (0.1.0)
      acts_as_list (~> 0.9.17)
      apartment (~> 2.2.1)
      kaminari (~> 1.2)
      pundit (~> 2.0)
      rails (~> 6.0.0)

PATH
  remote: engines/project_folders
  specs:
    project_folders (0.1.0)
      rails (~> 6.0.3, >= 6.0.3.2)

PATH
  remote: engines/public_api
  specs:
    public_api (0.1.0)
      active_model_serializers (~> 0.10.7)
      apartment (~> 2.2.1)
      kaminari (~> 1.2)
      knock
      pundit (~> 2.0)
      rails (~> 6.0.0)

PATH
  remote: engines/seo
  specs:
    seo (0.1.0)
      aws-sdk-route53
      google-api-client
      httparty
      koala
      rails (~> 6.0.3, >= 6.0.3.2)

PATH
  remote: engines/surveys
  specs:
    surveys (0.1.0)
      active_model_serializers (~> 0.10.7)
      apartment (~> 2.2.1)
      httparty (~> 0.16.2)
      kaminari (~> 1.2)
      pundit (~> 2.0)
      rails (~> 6.0.0)

PATH
  remote: engines/tagging
  specs:
    tagging (0.1.0)
      multi_tenancy
      pundit (~> 2.0)
      rails (~> 6.0.0)

PATH
  remote: engines/verification
  specs:
    verification (0.1.0)
      apartment (~> 2.2.1)
      pundit (~> 2.0)
      rails (~> 6.0.0)
      savon (~> 2.12.0)

PATH
  remote: engines/volunteering
  specs:
    volunteering (0.1.0)
      acts_as_list (~> 0.9.17)
      apartment (~> 2.2.1)
      kaminari (~> 1.2)
      pundit (~> 2.0)
      rails (~> 6.0.0)

GEM
  remote: https://rubygems.org/
  specs:
    actioncable (6.0.3.2)
      actionpack (= 6.0.3.2)
      nio4r (~> 2.0)
      websocket-driver (>= 0.6.1)
    actionmailbox (6.0.3.2)
      actionpack (= 6.0.3.2)
      activejob (= 6.0.3.2)
      activerecord (= 6.0.3.2)
      activestorage (= 6.0.3.2)
      activesupport (= 6.0.3.2)
      mail (>= 2.7.1)
    actionmailer (6.0.3.2)
      actionpack (= 6.0.3.2)
      actionview (= 6.0.3.2)
      activejob (= 6.0.3.2)
      mail (~> 2.5, >= 2.5.4)
      rails-dom-testing (~> 2.0)
    actionpack (6.0.3.2)
      actionview (= 6.0.3.2)
      activesupport (= 6.0.3.2)
      rack (~> 2.0, >= 2.0.8)
      rack-test (>= 0.6.3)
      rails-dom-testing (~> 2.0)
      rails-html-sanitizer (~> 1.0, >= 1.2.0)
    actiontext (6.0.3.2)
      actionpack (= 6.0.3.2)
      activerecord (= 6.0.3.2)
      activestorage (= 6.0.3.2)
      activesupport (= 6.0.3.2)
      nokogiri (>= 1.8.5)
    actionview (6.0.3.2)
      activesupport (= 6.0.3.2)
      builder (~> 3.1)
      erubi (~> 1.4)
      rails-dom-testing (~> 2.0)
      rails-html-sanitizer (~> 1.1, >= 1.2.0)
    active_model_serializers (0.10.10)
      actionpack (>= 4.1, < 6.1)
      activemodel (>= 4.1, < 6.1)
      case_transform (>= 0.2)
      jsonapi-renderer (>= 0.1.1.beta1, < 0.3)
    activejob (6.0.3.2)
      activesupport (= 6.0.3.2)
      globalid (>= 0.3.6)
    activemodel (6.0.3.2)
      activesupport (= 6.0.3.2)
    activerecord (6.0.3.2)
      activemodel (= 6.0.3.2)
      activesupport (= 6.0.3.2)
    activerecord-import (1.0.6)
      activerecord (>= 3.2)
    activerecord-postgis-adapter (6.0.0)
      activerecord (~> 6.0)
      rgeo-activerecord (~> 6.0)
    activerecord_json_validator (1.3.0)
      activerecord (>= 4.2.0, < 7)
      json-schema (~> 2.8)
    activestorage (6.0.3.2)
      actionpack (= 6.0.3.2)
      activejob (= 6.0.3.2)
      activerecord (= 6.0.3.2)
      marcel (~> 0.3.1)
    activesupport (6.0.3.2)
      concurrent-ruby (~> 1.0, >= 1.0.2)
      i18n (>= 0.7, < 2)
      minitest (~> 5.1)
      tzinfo (~> 1.1)
      zeitwerk (~> 2.2, >= 2.2.2)
    acts_as_list (0.9.17)
      activerecord (>= 3.0)
    addressable (2.7.0)
      public_suffix (>= 2.0.2, < 5.0)
    aes_key_wrap (1.0.1)
    after_commit_action (1.1.0)
      activerecord (>= 3.0.0)
      activesupport (>= 3.0.0)
    akami (1.3.1)
      gyoku (>= 0.4.0)
      nokogiri
    amq-protocol (2.3.0)
    api-pagination (4.8.2)
    ast (2.4.1)
    attr_required (1.0.1)
    awesome_nested_set (3.2.0)
      activerecord (>= 4.0.0, < 7.0)
    aws-eventstream (1.0.3)
    aws-partitions (1.248.0)
    aws-sdk-core (3.82.0)
      aws-eventstream (~> 1.0, >= 1.0.2)
      aws-partitions (~> 1, >= 1.239.0)
      aws-sigv4 (~> 1.1)
      jmespath (~> 1.0)
    aws-sdk-kms (1.26.0)
      aws-sdk-core (~> 3, >= 3.71.0)
      aws-sigv4 (~> 1.1)
    aws-sdk-route53 (1.35.0)
      aws-sdk-core (~> 3, >= 3.71.0)
      aws-sigv4 (~> 1.1)
    aws-sdk-s3 (1.57.0)
      aws-sdk-core (~> 3, >= 3.77.0)
      aws-sdk-kms (~> 1)
      aws-sigv4 (~> 1.1)
    aws-sigv4 (1.1.0)
      aws-eventstream (~> 1.0, >= 1.0.2)
    axlsx (3.0.0.pre)
      htmlentities (~> 4.3, >= 4.3.4)
      mimemagic (~> 0.3)
      nokogiri (~> 1.8, >= 1.8.2)
      rubyzip (~> 1.2, >= 1.2.1)
    bcrypt (3.1.13)
    bindata (2.4.4)
    bootsnap (1.4.6)
      msgpack (~> 1.0)
    builder (3.2.4)
    bullet (6.1.0)
      activesupport (>= 3.0.0)
      uniform_notifier (~> 1.11)
    bunny (2.14.3)
      amq-protocol (~> 2.3, >= 2.3.0)
    byebug (11.0.1)
    carrierwave (2.0.2)
      activemodel (>= 5.0.0)
      activesupport (>= 5.0.0)
      addressable (~> 2.6)
      image_processing (~> 1.1)
      mimemagic (>= 0.3.0)
      mini_mime (>= 0.1.3)
    carrierwave-base64 (2.8.0)
      carrierwave (>= 0.8.0)
      mime-types (~> 3.0)
      mimemagic (~> 0.3.2)
    case_transform (0.2)
      activesupport
    coderay (1.1.3)
    concurrent-ruby (1.1.6)
    counter_culture (2.2.4)
      activerecord (>= 4.2)
      activesupport (>= 4.2)
      after_commit_action (~> 1.0)
    crack (0.4.3)
      safe_yaml (~> 1.0.0)
    crass (1.0.6)
    css_parser (1.7.0)
      addressable
    dalli (2.7.9)
    database_cleaner (1.7.0)
    declarative (0.0.20)
    declarative-option (0.1.0)
    diff-lcs (1.3)
    docile (1.3.1)
    domain_name (0.5.20190701)
      unf (>= 0.0.5, < 1.0.0)
    easy_translate (0.5.1)
      thread
      thread_safe
    erubi (1.9.0)
    excon (0.71.1)
    factory_bot (5.1.2)
      activesupport (>= 4.2.0)
    factory_bot_rails (5.1.1)
      factory_bot (~> 5.1.0)
      railties (>= 4.2.0)
    faker (2.8.0)
      i18n (>= 1.6, < 1.8)
    faraday (0.15.4)
      multipart-post (>= 1.2, < 3)
    ffi (1.9.25)
    fog-aws (3.5.2)
      fog-core (~> 2.1)
      fog-json (~> 1.1)
      fog-xml (~> 0.1)
      ipaddress (~> 0.8)
    fog-core (2.1.2)
      builder
      excon (~> 0.58)
      formatador (~> 0.2)
      mime-types
    fog-json (1.2.0)
      fog-core
      multi_json (~> 1.10)
    fog-xml (0.1.3)
      fog-core
      nokogiri (>= 1.5.11, < 2.0.0)
    formatador (0.2.5)
    globalid (0.4.2)
      activesupport (>= 4.2.0)
    google-api-client (0.52.0)
      addressable (~> 2.5, >= 2.5.1)
      googleauth (~> 0.9)
      httpclient (>= 2.8.1, < 3.0)
      mini_mime (~> 1.0)
      representable (~> 3.0)
      retriable (>= 2.0, < 4.0)
      rexml
      signet (~> 0.12)
    googleauth (0.10.0)
      faraday (~> 0.12)
      jwt (>= 1.4, < 3.0)
      memoist (~> 0.16)
      multi_json (~> 1.11)
      os (>= 0.9, < 2.0)
      signet (~> 0.12)
    graphql (1.8.17)
    groupdate (4.1.0)
      activesupport (>= 4.2)
    gyoku (1.3.1)
      builder (>= 2.1.2)
    hashdiff (0.3.7)
    hashie (4.1.0)
    htmlentities (4.3.4)
    http-cookie (1.0.3)
      domain_name (~> 0.5)
    httparty (0.16.4)
      mime-types (~> 3.0)
      multi_xml (>= 0.5.2)
    httpclient (2.8.3)
    httpi (2.4.4)
      rack
      socksify
    i18n (1.7.1)
      concurrent-ruby (~> 1.0)
    image_processing (1.9.3)
      mini_magick (>= 4.9.5, < 5)
      ruby-vips (>= 2.0.13, < 3)
    intercom (4.1.1)
    ipaddress (0.8.3)
    jmespath (1.4.0)
    json (2.3.1)
    json-jwt (1.11.0)
      activesupport (>= 4.2)
      aes_key_wrap
      bindata
    json-schema (2.8.1)
      addressable (>= 2.4)
    jsonapi-renderer (0.2.2)
    jwt (2.2.2)
    kaminari (1.2.1)
      activesupport (>= 4.1.0)
      kaminari-actionview (= 1.2.1)
      kaminari-activerecord (= 1.2.1)
      kaminari-core (= 1.2.1)
    kaminari-actionview (1.2.1)
      actionview
      kaminari-core (= 1.2.1)
    kaminari-activerecord (1.2.1)
      activerecord
      kaminari-core (= 1.2.1)
    kaminari-core (1.2.1)
    koala (3.0.0)
      addressable
      faraday
      json (>= 1.8)
    license_finder (6.10.1)
      bundler
      rubyzip (>= 1, < 3)
      thor (~> 1.0.1)
      tomlrb (>= 1.3, < 2.1)
      with_env (= 1.1.0)
      xml-simple (~> 1.1.5)
    liquid (4.0.1)
    listen (3.1.5)
      rb-fsevent (~> 0.9, >= 0.9.4)
      rb-inotify (~> 0.9, >= 0.9.7)
      ruby_dep (~> 1.2)
    loofah (2.6.0)
      crass (~> 1.0.2)
      nokogiri (>= 1.5.9)
    mail (2.7.1)
      mini_mime (>= 0.1.1)
    mailgun-ruby (1.2.0)
      rest-client (~> 2.0.2)
    marcel (0.3.3)
      mimemagic (~> 0.3.2)
    memoist (0.16.2)
    method_source (1.0.0)
    mime-types (3.3.1)
      mime-types-data (~> 3.2015)
    mime-types-data (3.2020.1104)
    mimemagic (0.3.3)
    mini_magick (4.9.5)
    mini_mime (1.0.2)
    mini_portile2 (2.5.0)
    minitest (5.14.1)
    mjml-rails (4.4.0)
    msgpack (1.3.3)
    multi_json (1.14.1)
    multi_xml (0.6.0)
    multipart-post (2.1.1)
    mustache (1.1.0)
    mustermann (1.1.1)
      ruby2_keywords (~> 0.0.1)
    netrc (0.11.0)
    nio4r (2.5.2)
    nokogiri (1.11.1)
      mini_portile2 (~> 2.5.0)
      racc (~> 1.4)
    nori (2.6.0)
    oauth (0.5.4)
    oauth2 (1.4.1)
      faraday (>= 0.8, < 0.16.0)
      jwt (>= 1.0, < 3.0)
      multi_json (~> 1.3)
      multi_xml (~> 0.5)
      rack (>= 1.2, < 3)
    okcomputer (1.18.0)
    omniauth (1.9.1)
      hashie (>= 3.4.6)
      rack (>= 1.6.2, < 3)
    omniauth-facebook (5.0.0)
      omniauth-oauth2 (~> 1.2)
    omniauth-google-oauth2 (0.6.0)
      jwt (>= 2.0)
      omniauth (>= 1.1.1)
      omniauth-oauth2 (>= 1.5)
    omniauth-oauth (1.1.0)
      oauth
      omniauth (~> 1.0)
    omniauth-oauth2 (1.6.0)
      oauth2 (~> 1.1)
      omniauth (~> 1.9)
    omniauth-twitter (1.4.0)
      omniauth-oauth (~> 1.1)
      rack
    omniauth_openid_connect (0.3.3)
      addressable (~> 2.5)
      omniauth (~> 1.9)
      openid_connect (~> 1.1)
    optimist (3.0.1)
    os (1.1.1)
    parallel (1.19.0)
    parser (2.7.2.0)
      ast (~> 2.4.1)
    pg (1.2.3)
    pg_search (2.1.7)
      activerecord (>= 4.2)
      activesupport (>= 4.2)
    premailer (1.11.1)
      addressable
      css_parser (>= 1.6.0)
      htmlentities (>= 4.0.0)
    premailer-rails (1.10.3)
      actionmailer (>= 3)
      premailer (~> 1.7, >= 1.7.9)
    pry (0.13.1)
      coderay (~> 1.1)
      method_source (~> 1.0)
    public_suffix (4.0.1)
    puma (4.3.5)
      nio4r (~> 2.0)
    pundit (2.0.0)
      activesupport (>= 3.0.0)
    que-web (0.9.3)
      que (~> 1.0.0.beta3)
      sinatra
    racc (1.5.2)
    rack (2.2.3)
    rack-attack (6.3.1)
      rack (>= 1.0, < 3)
    rack-cors (1.1.0)
      rack (>= 2.0.0)
    rack-mini-profiler (1.1.3)
      rack (>= 1.2.0)
    rack-oauth2 (1.10.1)
      activesupport
      attr_required
      httpclient
      json-jwt (>= 1.11.0)
      rack
    rack-protection (2.1.0)
      rack
    rack-test (1.1.0)
      rack (>= 1.0, < 3)
    rails (6.0.3.2)
      actioncable (= 6.0.3.2)
      actionmailbox (= 6.0.3.2)
      actionmailer (= 6.0.3.2)
      actionpack (= 6.0.3.2)
      actiontext (= 6.0.3.2)
      actionview (= 6.0.3.2)
      activejob (= 6.0.3.2)
      activemodel (= 6.0.3.2)
      activerecord (= 6.0.3.2)
      activestorage (= 6.0.3.2)
      activesupport (= 6.0.3.2)
      bundler (>= 1.3.0)
      railties (= 6.0.3.2)
      sprockets-rails (>= 2.0.0)
    rails-dom-testing (2.0.3)
      activesupport (>= 4.2.0)
      nokogiri (>= 1.6)
    rails-html-sanitizer (1.3.0)
      loofah (~> 2.3)
    rails-i18n (6.0.0)
      i18n (>= 0.7, < 2)
      railties (>= 6.0.0, < 7)
    rails_semantic_logger (4.4.3)
      rack
      railties (>= 3.2)
      semantic_logger (~> 4.4)
    railties (6.0.3.2)
      actionpack (= 6.0.3.2)
      activesupport (= 6.0.3.2)
      method_source
      rake (>= 0.8.7)
      thor (>= 0.20.3, < 2.0)
    rainbow (3.0.0)
    rake (13.0.1)
    rb-fsevent (0.10.3)
    rb-inotify (0.9.10)
      ffi (>= 0.5.0, < 2)
    rbtrace (0.4.13)
      ffi (>= 1.0.6)
      msgpack (>= 0.4.3)
      optimist (>= 3.0.0)
    redcarpet (3.5.1)
    regexp_parser (2.0.3)
    representable (3.0.4)
      declarative (< 0.1.0)
      declarative-option (< 0.2.0)
      uber (< 0.2.0)
    rest-client (2.0.2)
      http-cookie (>= 1.0.2, < 2.0)
      mime-types (>= 1.16, < 4.0)
      netrc (~> 0.8)
    retriable (3.1.2)
    rexml (3.2.4)
    rgeo (2.1.1)
    rgeo-activerecord (6.2.1)
      activerecord (>= 5.0)
      rgeo (>= 1.0.0)
    rgeo-geojson (2.1.1)
      rgeo (>= 1.0.0)
    rinku (2.0.5)
    rspec (3.9.0)
      rspec-core (~> 3.9.0)
      rspec-expectations (~> 3.9.0)
      rspec-mocks (~> 3.9.0)
    rspec-core (3.9.1)
      rspec-support (~> 3.9.1)
    rspec-expectations (3.9.1)
      diff-lcs (>= 1.2.0, < 2.0)
      rspec-support (~> 3.9.0)
    rspec-mocks (3.9.1)
      diff-lcs (>= 1.2.0, < 2.0)
      rspec-support (~> 3.9.0)
    rspec-rails (4.0.0)
      actionpack (>= 4.2)
      activesupport (>= 4.2)
      railties (>= 4.2)
      rspec-core (~> 3.9)
      rspec-expectations (~> 3.9)
      rspec-mocks (~> 3.9)
      rspec-support (~> 3.9)
    rspec-support (3.9.2)
    rspec_api_documentation (6.1.0)
      activesupport (>= 3.0.0)
      mustache (~> 1.0, >= 0.99.4)
      rspec (~> 3.0)
    rspec_junit_formatter (0.4.1)
      rspec-core (>= 2, < 4, != 2.12.0)
    rubocop (0.93.1)
      parallel (~> 1.10)
      parser (>= 2.7.1.5)
      rainbow (>= 2.2.2, < 4.0)
      regexp_parser (>= 1.8)
      rexml
      rubocop-ast (>= 0.6.0)
      ruby-progressbar (~> 1.7)
      unicode-display_width (>= 1.4.0, < 2.0)
    rubocop-ast (0.7.1)
      parser (>= 2.7.1.5)
    rubocop-performance (1.8.1)
      rubocop (>= 0.87.0)
      rubocop-ast (>= 0.4.0)
    rubocop-rails (2.8.1)
      activesupport (>= 4.2.0)
      rack (>= 1.1)
      rubocop (>= 0.87.0)
    rubocop-rspec (1.44.0)
      rubocop (~> 0.87)
      rubocop-ast (~> 0.7.1)
    ruby-progressbar (1.10.1)
    ruby-vips (2.0.16)
      ffi (~> 1.9)
    ruby2_keywords (0.0.4)
    rubyXL (3.3.31)
      nokogiri (>= 1.4.4)
      rubyzip (>= 1.1.6)
    ruby_dep (1.5.0)
    rubyzip (1.3.0)
    safe_yaml (1.0.4)
    savon (2.12.0)
      akami (~> 1.2)
      builder (>= 2.1.2)
      gyoku (~> 1.2)
      httpi (~> 2.3)
      nokogiri (>= 1.8.1)
      nori (~> 2.4)
      wasabi (~> 3.4)
    scenic (1.5.1)
      activerecord (>= 4.0.0)
      railties (>= 4.0.0)
    semantic_logger (4.6.0)
      concurrent-ruby (~> 1.0)
    sentry-raven (2.12.3)
      faraday (>= 0.7.6, < 1.0)
    shoulda-matchers (3.1.2)
      activesupport (>= 4.0.0)
    signet (0.12.0)
      addressable (~> 2.3)
      faraday (~> 0.9)
      jwt (>= 1.5, < 3.0)
      multi_json (~> 1.10)
    simple_segment (1.2.0)
    simplecov (0.16.1)
      docile (~> 1.1)
      json (>= 1.8, < 3)
      simplecov-html (~> 0.10.0)
    simplecov-html (0.10.2)
    simplecov-rcov (0.2.3)
      simplecov (>= 0.4.1)
    sinatra (2.1.0)
      mustermann (~> 1.0)
      rack (~> 2.2)
      rack-protection (= 2.1.0)
      tilt (~> 2.0)
    socksify (1.7.1)
    spring (2.0.2)
      activesupport (>= 4.2)
    spring-watcher-listen (2.0.1)
      listen (>= 2.7, < 4.0)
      spring (>= 1.2, < 3.0)
    sprockets (4.0.2)
      concurrent-ruby (~> 1.0)
      rack (> 1, < 3)
    sprockets-rails (3.2.1)
      actionpack (>= 4.0)
      activesupport (>= 4.0)
      sprockets (>= 3.0.0)
    swd (1.1.2)
      activesupport (>= 3)
      attr_required (>= 0.0.5)
      httpclient (>= 2.4)
    thor (1.0.1)
    thread (0.2.2)
    thread_safe (0.3.6)
    tilt (2.0.10)
    tomlrb (2.0.1)
    tzinfo (1.2.6)
      thread_safe (~> 0.1)
    uber (0.1.0)
    unf (0.1.4)
      unf_ext
    unf_ext (0.0.7.7)
    unicode-display_width (1.7.0)
    uniform_notifier (1.13.0)
    validate_email (0.1.6)
      activemodel (>= 3.0)
      mail (>= 2.2.5)
    validate_url (1.0.8)
      activemodel (>= 3.0.0)
      public_suffix
    wasabi (3.5.0)
      httpi (~> 2.0)
      nokogiri (>= 1.4.2)
    webfinger (1.1.0)
      activesupport
      httpclient (>= 2.4)
    webmock (3.4.2)
      addressable (>= 2.3.6)
      crack (>= 0.3.2)
      hashdiff
    websocket-driver (0.7.2)
      websocket-extensions (>= 0.1.0)
    websocket-extensions (0.1.5)
    with_env (1.1.0)
    xml-simple (1.1.8)
    zeitwerk (2.3.1)

PLATFORMS
  ruby

DEPENDENCIES
  active_model_serializers (~> 0.10.8)
  activerecord-import (~> 1.0)
  activerecord-postgis-adapter (~> 6.0.0)
  activerecord_json_validator (~> 1.3.0)
  acts_as_list
  admin_api!
  apartment!
  api-pagination (~> 4.8.2)
  awesome_nested_set (~> 3.2.0)
  aws-sdk-s3 (~> 1)
  axlsx (= 3.0.0.pre)
  bcrypt (~> 3.1.7)
  bootsnap
  bullet
  bunny (>= 2.7.2)
  byebug
  carrierwave (~> 2.0.2)
  carrierwave-base64 (~> 2.6)
  counter_culture (~> 2.1)
<<<<<<< HEAD
  custom_statuses!
=======
  custom_style!
>>>>>>> 8ebe2ac5
  dalli
  database_cleaner
  email_campaigns!
  factory_bot_rails
  faker
  fast_jsonapi!
  fog-aws
  frontend!
  groupdate
  ice_cube!
  intercom (~> 4.1)
  kaminari (~> 1.2)
  knock!
  license_finder
  liquid (~> 4.0)
  listen (>= 3.0.5, < 3.2)
  machine_translations!
  mailgun-ruby (~> 1.2.0)
  maps!
  mini_magick (~> 4.9)
  mjml-rails (~> 4.4)
  multi_tenancy!
  nlp!
  okcomputer
  omniauth
  omniauth-azure-activedirectory!
  omniauth-facebook
  omniauth-google-oauth2
  omniauth-twitter
  omniauth_openid_connect (~> 0.3.3)
  onboarding!
  openid_connect!
  pg
  pg_search (~> 2.1.2)
  polls!
  premailer-rails (~> 1.10.3)
  project_folders!
  pry
  public_api!
  puma
  pundit (~> 2.0)
  que!
  que-web
  rack-attack (~> 6)
  rack-cors
  rack-mini-profiler
  rails (~> 6.0.3.1)
  rails-i18n (~> 6.0.0)
  rails_semantic_logger
  rbtrace
  redcarpet
  rest-client
  rgeo-geojson
  rinku (~> 2)
  rspec-rails
  rspec_api_documentation
  rspec_junit_formatter
  rubocop-ast (~> 0.7.1)
  rubocop-performance
  rubocop-rails
  rubocop-rspec
  rubyXL
  rubyzip (~> 1.3.0)
  scenic
  sentry-raven
  seo!
  shoulda-matchers (~> 3.1)
  simple_segment (~> 1.2)
  simplecov
  simplecov-rcov
  spring
  spring-watcher-listen (~> 2.0.0)
  surveys!
  tagging!
  verification!
  volunteering!
  webmock (~> 3.4)

BUNDLED WITH
   1.17.3<|MERGE_RESOLUTION|>--- conflicted
+++ resolved
@@ -77,18 +77,18 @@
       rails (~> 6.0.0)
 
 PATH
-<<<<<<< HEAD
   remote: engines/custom_statuses
   specs:
     custom_statuses (0.1.0)
       active_model_serializers (~> 0.10.7)
       apartment (~> 2.2.1)
       pundit (~> 2.0)
-=======
+      rails (~> 6.0.0)
+
+PATH
   remote: engines/custom_style
   specs:
     custom_style (0.1.0)
->>>>>>> 8ebe2ac5
       rails (~> 6.0.0)
 
 PATH
@@ -834,11 +834,8 @@
   carrierwave (~> 2.0.2)
   carrierwave-base64 (~> 2.6)
   counter_culture (~> 2.1)
-<<<<<<< HEAD
   custom_statuses!
-=======
   custom_style!
->>>>>>> 8ebe2ac5
   dalli
   database_cleaner
   email_campaigns!
