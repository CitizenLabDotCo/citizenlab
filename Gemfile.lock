GIT
  remote: https://github.com/CitizenLabDotCo/knock.git
  revision: 2a73aac587e3358a701b731ae0fd1fb2660f8569
  specs:
    knock (2.1.1)
      bcrypt (~> 3.1)
      jwt (~> 2.1)
      rails (>= 4.2)

GIT
  remote: https://github.com/CitizenLabDotCo/omniauth-azure-activedirectory.git
  revision: 11de479589a43efac3d0703de3f6e651443701c5
  specs:
    omniauth-azure-activedirectory (1.1.0)
      jwt (~> 2.0)
      omniauth (~> 1.1)

GIT
  remote: https://github.com/CitizenLabDotCo/openid_connect.git
  revision: 7e5136cb3712ff3a0bd0c476e4f527b25c08ee89
  specs:
    openid_connect (1.1.8)
      activemodel
      attr_required (>= 1.0.0)
      json-jwt (>= 1.5.0)
      rack-oauth2 (>= 1.6.1)
      swd (>= 1.0.0)
      tzinfo
      validate_email
      validate_url
      webfinger (>= 1.0.1)

GIT
  remote: https://github.com/dvandersluis/fast_jsonapi.git
  revision: a7b3fc132eb1c8f6d5d135168f520a5f372501a9
  branch: heterogeneous-collection
  specs:
    fast_jsonapi (1.5)
      activesupport (>= 4.2)

GIT
  remote: https://github.com/gssbzn/ice_cube.git
  revision: 605394a6449c1b8f7f47baea7c362c3059bd1504
  ref: 605394a
  specs:
    ice_cube (0.16.3)

PATH
  remote: engines/admin_api
  specs:
    admin_api (0.1.0)
      active_model_serializers (~> 0.10.7)
      apartment (~> 2.2.0)
      graphql (~> 1.8.0)
      rails (~> 5.2.1)

PATH
  remote: engines/email_campaigns
  specs:
    email_campaigns (0.1.0)
      active_model_serializers (~> 0.10.7)
      apartment (~> 2.2.0)
      apartment-sidekiq
      ice_cube
      kaminari (~> 1.1.1)
      liquid (~> 4.0)
      mailgun-ruby (~> 1.1.6)
      pundit (~> 2.0)
      rails (~> 5.2.1)

PATH
  remote: engines/frontend
  specs:
    frontend (0.1.0)
      apartment (~> 2.2.0)
      apartment-sidekiq
      rails (~> 5.2.1)

PATH
  remote: engines/machine_translations
  specs:
    machine_translations (0.1.0)
      active_model_serializers (~> 0.10.7)
      apartment (~> 2.2.0)
      easy_translate
      pundit (~> 2.0)
      rails (~> 5.2.1)

PATH
  remote: engines/nlp
  specs:
    nlp (0.1.0)
      httparty (~> 0.16.2)
      rails (~> 5.2.1)

PATH
  remote: engines/onboarding
  specs:
    onboarding (0.1.0)
      active_model_serializers (~> 0.10.7)
      apartment (~> 2.2.0)
      apartment-sidekiq
      kaminari (~> 1.1.1)
      pundit (~> 2.0)
      rails (~> 5.2.1)

PATH
  remote: engines/polls
  specs:
    polls (0.1.0)
      acts_as_list (~> 0.9.17)
      apartment (~> 2.2.0)
      kaminari (~> 1.1.1)
      pundit (~> 2.0)
      rails (~> 5.2.1)

PATH
  remote: engines/public_api
  specs:
    public_api (0.1.0)
      active_model_serializers (~> 0.10.7)
      apartment (~> 2.2.0)
      kaminari (~> 1.1.1)
      knock
      pundit (~> 2.0)
      rails (~> 5.2.1)

PATH
  remote: engines/surveys
  specs:
    surveys (0.1.0)
      active_model_serializers (~> 0.10.7)
      apartment (~> 2.2.0)
      apartment-sidekiq
      httparty (~> 0.16.2)
      kaminari (~> 1.1.1)
      pundit (~> 2.0)
      rails (~> 5.2.1)

PATH
  remote: engines/verification
  specs:
    verification (0.1.0)
      apartment (~> 2.2.0)
      pundit (~> 2.0)
      rails (~> 5.2.1)
      savon (~> 2.12.0)

GEM
  remote: https://rubygems.org/
  specs:
    actioncable (5.2.2)
      actionpack (= 5.2.2)
      nio4r (~> 2.0)
      websocket-driver (>= 0.6.1)
    actionmailer (5.2.2)
      actionpack (= 5.2.2)
      actionview (= 5.2.2)
      activejob (= 5.2.2)
      mail (~> 2.5, >= 2.5.4)
      rails-dom-testing (~> 2.0)
    actionpack (5.2.2)
      actionview (= 5.2.2)
      activesupport (= 5.2.2)
      rack (~> 2.0)
      rack-test (>= 0.6.3)
      rails-dom-testing (~> 2.0)
      rails-html-sanitizer (~> 1.0, >= 1.0.2)
    actionview (5.2.2)
      activesupport (= 5.2.2)
      builder (~> 3.1)
      erubi (~> 1.4)
      rails-dom-testing (~> 2.0)
      rails-html-sanitizer (~> 1.0, >= 1.0.3)
    active_model_serializers (0.10.8)
      actionpack (>= 4.1, < 6)
      activemodel (>= 4.1, < 6)
      case_transform (>= 0.2)
      jsonapi-renderer (>= 0.1.1.beta1, < 0.3)
    activejob (5.2.2)
      activesupport (= 5.2.2)
      globalid (>= 0.3.6)
    activemodel (5.2.2)
      activesupport (= 5.2.2)
    activerecord (5.2.2)
      activemodel (= 5.2.2)
      activesupport (= 5.2.2)
      arel (>= 9.0)
    activerecord-postgis-adapter (5.2.1)
      activerecord (~> 5.1)
      rgeo-activerecord (~> 6.0)
    activerecord_json_validator (1.2.0)
      activerecord (>= 4.2.0, < 6)
      json-schema (~> 2.8)
    activestorage (5.2.2)
      actionpack (= 5.2.2)
      activerecord (= 5.2.2)
      marcel (~> 0.3.1)
    activesupport (5.2.2)
      concurrent-ruby (~> 1.0, >= 1.0.2)
      i18n (>= 0.7, < 2)
      minitest (~> 5.1)
      tzinfo (~> 1.1)
    acts_as_list (0.9.17)
      activerecord (>= 3.0)
    addressable (2.6.0)
      public_suffix (>= 2.0.2, < 4.0)
    aes_key_wrap (1.0.1)
    after_commit_action (1.1.0)
      activerecord (>= 3.0.0)
      activesupport (>= 3.0.0)
    akami (1.3.1)
      gyoku (>= 0.4.0)
      nokogiri
    amq-protocol (2.3.0)
    apartment (2.2.0)
      activerecord (>= 3.1.2, < 6.0)
      parallel (>= 0.7.1)
      public_suffix (>= 2)
      rack (>= 1.3.6)
    apartment-sidekiq (1.2.0)
      apartment (>= 1.0)
      sidekiq (>= 2.11)
    api-pagination (4.8.2)
    arel (9.0.0)
    attr_required (1.0.1)
    awesome_nested_set (3.1.4)
      activerecord (>= 4.0.0, < 5.3)
    aws-eventstream (1.0.1)
    aws-partitions (1.142.0)
    aws-sdk-core (3.46.2)
      aws-eventstream (~> 1.0)
      aws-partitions (~> 1.0)
      aws-sigv4 (~> 1.0)
      jmespath (~> 1.0)
    aws-sdk-kms (1.13.0)
      aws-sdk-core (~> 3, >= 3.39.0)
      aws-sigv4 (~> 1.0)
    aws-sdk-s3 (1.30.1)
      aws-sdk-core (~> 3, >= 3.39.0)
      aws-sdk-kms (~> 1)
      aws-sigv4 (~> 1.0)
    aws-sigv4 (1.0.3)
    axlsx (3.0.0.pre)
      htmlentities (~> 4.3, >= 4.3.4)
      mimemagic (~> 0.3)
      nokogiri (~> 1.8, >= 1.8.2)
      rubyzip (~> 1.2, >= 1.2.1)
    bcrypt (3.1.12)
    bindata (2.4.4)
    bootsnap (1.4.4)
      msgpack (~> 1.0)
    builder (3.2.3)
    bunny (2.12.0)
      amq-protocol (~> 2.3, >= 2.3.0)
    byebug (10.0.2)
    carrierwave (1.2.3)
      activemodel (>= 4.0.0)
      activesupport (>= 4.0.0)
      mime-types (>= 1.16)
    carrierwave-base64 (2.8.0)
      carrierwave (>= 0.8.0)
      mime-types (~> 3.0)
      mimemagic (~> 0.3.2)
    case_transform (0.2)
      activesupport
    concurrent-ruby (1.1.5)
    connection_pool (2.2.2)
    counter_culture (2.1.1)
      activerecord (>= 3.0.0)
      activesupport (>= 3.0.0)
      after_commit_action (~> 1.0)
    crack (0.4.3)
      safe_yaml (~> 1.0.0)
    crass (1.0.5)
    css_parser (1.6.0)
      addressable
    dalli (2.7.9)
    database_cleaner (1.7.0)
    diff-lcs (1.3)
    docile (1.3.1)
    domain_name (0.5.20180417)
      unf (>= 0.0.5, < 1.0.0)
    easy_translate (0.5.1)
      thread
      thread_safe
    erubi (1.8.0)
    excon (0.62.0)
    factory_bot (4.11.1)
      activesupport (>= 3.0.0)
    factory_bot_rails (4.11.1)
      factory_bot (~> 4.11.1)
      railties (>= 3.0.0)
    faker (1.9.1)
      i18n (>= 0.7)
    faraday (0.15.4)
      multipart-post (>= 1.2, < 3)
    ffi (1.9.25)
    fog-aws (3.3.0)
      fog-core (~> 2.1)
      fog-json (~> 1.1)
      fog-xml (~> 0.1)
      ipaddress (~> 0.8)
    fog-core (2.1.2)
      builder
      excon (~> 0.58)
      formatador (~> 0.2)
      mime-types
    fog-json (1.2.0)
      fog-core
      multi_json (~> 1.10)
    fog-xml (0.1.3)
      fog-core
      nokogiri (>= 1.5.11, < 2.0.0)
    formatador (0.2.5)
    globalid (0.4.2)
      activesupport (>= 4.2.0)
    graphql (1.8.11)
    groupdate (4.1.0)
      activesupport (>= 4.2)
    gyoku (1.3.1)
      builder (>= 2.1.2)
    hashdiff (0.3.7)
    hashie (3.6.0)
    htmlentities (4.3.4)
    http-cookie (1.0.3)
      domain_name (~> 0.5)
    httparty (0.16.3)
      mime-types (~> 3.0)
      multi_xml (>= 0.5.2)
    httpclient (2.8.3)
    httpi (2.4.4)
      rack
      socksify
    i18n (1.7.0)
      concurrent-ruby (~> 1.0)
    ipaddress (0.8.3)
    jmespath (1.4.0)
    json (2.1.0)
<<<<<<< HEAD
    json-jwt (1.10.2)
=======
    json-jwt (1.11.0)
>>>>>>> b2db56f5
      activesupport (>= 4.2)
      aes_key_wrap
      bindata
    json-schema (2.8.1)
      addressable (>= 2.4)
    jsonapi-renderer (0.2.0)
    jwt (2.1.0)
    kaminari (1.1.1)
      activesupport (>= 4.1.0)
      kaminari-actionview (= 1.1.1)
      kaminari-activerecord (= 1.1.1)
      kaminari-core (= 1.1.1)
    kaminari-actionview (1.1.1)
      actionview
      kaminari-core (= 1.1.1)
    kaminari-activerecord (1.1.1)
      activerecord
      kaminari-core (= 1.1.1)
    kaminari-core (1.1.1)
    liquid (4.0.1)
    listen (3.1.5)
      rb-fsevent (~> 0.9, >= 0.9.4)
      rb-inotify (~> 0.9, >= 0.9.7)
      ruby_dep (~> 1.2)
    loofah (2.4.0)
      crass (~> 1.0.2)
      nokogiri (>= 1.5.9)
    mail (2.7.1)
      mini_mime (>= 0.1.1)
    mailgun-ruby (1.1.11)
      rest-client (~> 2.0.2)
    marcel (0.3.3)
      mimemagic (~> 0.3.2)
    method_source (0.9.2)
    mime-types (3.2.2)
      mime-types-data (~> 3.2015)
    mime-types-data (3.2018.0812)
    mimemagic (0.3.3)
    mini_magick (4.9.5)
    mini_mime (1.0.1)
    mini_portile2 (2.4.0)
    minitest (5.13.0)
    msgpack (1.3.0)
    multi_json (1.13.1)
    multi_xml (0.6.0)
    multipart-post (2.0.0)
    mustache (1.1.0)
    netrc (0.11.0)
    nio4r (2.3.1)
    nokogiri (1.10.7)
      mini_portile2 (~> 2.4.0)
    nori (2.6.0)
    oauth (0.5.4)
    oauth2 (1.4.1)
      faraday (>= 0.8, < 0.16.0)
      jwt (>= 1.0, < 3.0)
      multi_json (~> 1.3)
      multi_xml (~> 0.5)
      rack (>= 1.2, < 3)
    okcomputer (1.17.3)
    omniauth (1.9.0)
      hashie (>= 3.4.6, < 3.7.0)
      rack (>= 1.6.2, < 3)
    omniauth-facebook (5.0.0)
      omniauth-oauth2 (~> 1.2)
    omniauth-google-oauth2 (0.6.0)
      jwt (>= 2.0)
      omniauth (>= 1.1.1)
      omniauth-oauth2 (>= 1.5)
    omniauth-oauth (1.1.0)
      oauth
      omniauth (~> 1.0)
    omniauth-oauth2 (1.6.0)
      oauth2 (~> 1.1)
      omniauth (~> 1.9)
    omniauth-twitter (1.4.0)
      omniauth-oauth (~> 1.1)
      rack
    omniauth_openid_connect (0.3.3)
      addressable (~> 2.5)
      omniauth (~> 1.9)
      openid_connect (~> 1.1)
    parallel (1.12.1)
    pg (1.1.3)
    pg_search (2.1.2)
      activerecord (>= 4.2)
      activesupport (>= 4.2)
      arel (>= 6)
    premailer (1.11.1)
      addressable
      css_parser (>= 1.6.0)
      htmlentities (>= 4.0.0)
    premailer-rails (1.10.2)
      actionmailer (>= 3, < 6)
      premailer (~> 1.7, >= 1.7.9)
    public_suffix (3.0.3)
    puma (3.12.0)
    pundit (2.0.0)
      activesupport (>= 3.0.0)
    rack (2.0.7)
    rack-cors (1.0.6)
      rack (>= 1.6.0)
    rack-mini-profiler (1.0.2)
      rack (>= 1.2.0)
    rack-oauth2 (1.10.0)
      activesupport
      attr_required
      httpclient
      json-jwt (>= 1.9.0)
      rack
    rack-protection (2.0.4)
      rack
    rack-test (1.1.0)
      rack (>= 1.0, < 3)
    rails (5.2.2)
      actioncable (= 5.2.2)
      actionmailer (= 5.2.2)
      actionpack (= 5.2.2)
      actionview (= 5.2.2)
      activejob (= 5.2.2)
      activemodel (= 5.2.2)
      activerecord (= 5.2.2)
      activestorage (= 5.2.2)
      activesupport (= 5.2.2)
      bundler (>= 1.3.0)
      railties (= 5.2.2)
      sprockets-rails (>= 2.0.0)
    rails-dom-testing (2.0.3)
      activesupport (>= 4.2.0)
      nokogiri (>= 1.6)
    rails-html-sanitizer (1.3.0)
      loofah (~> 2.3)
    rails-i18n (5.1.3)
      i18n (>= 0.7, < 2)
      railties (>= 5.0, < 6)
    rails_semantic_logger (4.4.1)
      rails (>= 3.2)
      semantic_logger (~> 4.4)
    railties (5.2.2)
      actionpack (= 5.2.2)
      activesupport (= 5.2.2)
      method_source
      rake (>= 0.8.7)
      thor (>= 0.19.0, < 2.0)
    rake (12.3.2)
    rb-fsevent (0.10.3)
    rb-inotify (0.9.10)
      ffi (>= 0.5.0, < 2)
    redcarpet (3.4.0)
    redis (4.0.3)
    rest-client (2.0.2)
      http-cookie (>= 1.0.2, < 2.0)
      mime-types (>= 1.16, < 4.0)
      netrc (~> 0.8)
    rgeo (1.1.2)
    rgeo-activerecord (6.0.0)
      activerecord (~> 5.0)
      rgeo (~> 1.0)
    rgeo-geojson (2.1.1)
      rgeo (>= 1.0.0)
    rinku (2.0.5)
    rspec (3.8.0)
      rspec-core (~> 3.8.0)
      rspec-expectations (~> 3.8.0)
      rspec-mocks (~> 3.8.0)
    rspec-core (3.8.0)
      rspec-support (~> 3.8.0)
    rspec-expectations (3.8.2)
      diff-lcs (>= 1.2.0, < 2.0)
      rspec-support (~> 3.8.0)
    rspec-mocks (3.8.0)
      diff-lcs (>= 1.2.0, < 2.0)
      rspec-support (~> 3.8.0)
    rspec-rails (3.8.1)
      actionpack (>= 3.0)
      activesupport (>= 3.0)
      railties (>= 3.0)
      rspec-core (~> 3.8.0)
      rspec-expectations (~> 3.8.0)
      rspec-mocks (~> 3.8.0)
      rspec-support (~> 3.8.0)
    rspec-support (3.8.0)
    rspec_api_documentation (6.1.0)
      activesupport (>= 3.0.0)
      mustache (~> 1.0, >= 0.99.4)
      rspec (~> 3.0)
    rspec_junit_formatter (0.4.1)
      rspec-core (>= 2, < 4, != 2.12.0)
    rubyXL (3.3.31)
      nokogiri (>= 1.4.4)
      rubyzip (>= 1.1.6)
    ruby_dep (1.5.0)
    rubyzip (1.3.0)
    safe_yaml (1.0.4)
    savon (2.12.0)
      akami (~> 1.2)
      builder (>= 2.1.2)
      gyoku (~> 1.2)
      httpi (~> 2.3)
      nokogiri (>= 1.8.1)
      nori (~> 2.4)
      wasabi (~> 3.4)
    scenic (1.4.1)
      activerecord (>= 4.0.0)
      railties (>= 4.0.0)
    semantic_logger (4.5.0)
      concurrent-ruby (~> 1.0)
    sentry-raven (2.7.4)
      faraday (>= 0.7.6, < 1.0)
    shoulda-matchers (3.1.2)
      activesupport (>= 4.0.0)
    sidekiq (5.2.3)
      connection_pool (~> 2.2, >= 2.2.2)
      rack-protection (>= 1.5.0)
      redis (>= 3.3.5, < 5)
    simple_segment (0.3.0)
    simplecov (0.16.1)
      docile (~> 1.1)
      json (>= 1.8, < 3)
      simplecov-html (~> 0.10.0)
    simplecov-html (0.10.2)
    simplecov-rcov (0.2.3)
      simplecov (>= 0.4.1)
    skylight (3.1.1)
      skylight-core (= 3.1.1)
    skylight-core (3.1.1)
      activesupport (>= 4.2.0)
    socksify (1.7.1)
    spring (2.0.2)
      activesupport (>= 4.2)
    spring-watcher-listen (2.0.1)
      listen (>= 2.7, < 4.0)
      spring (>= 1.2, < 3.0)
    sprockets (3.7.2)
      concurrent-ruby (~> 1.0)
      rack (> 1, < 3)
    sprockets-rails (3.2.1)
      actionpack (>= 4.0)
      activesupport (>= 4.0)
      sprockets (>= 3.0.0)
    swd (1.1.2)
      activesupport (>= 3)
      attr_required (>= 0.0.5)
      httpclient (>= 2.4)
    thor (0.20.3)
    thread (0.2.2)
    thread_safe (0.3.6)
    tzinfo (1.2.5)
      thread_safe (~> 0.1)
    unf (0.1.4)
      unf_ext
    unf_ext (0.0.7.5)
    validate_email (0.1.6)
      activemodel (>= 3.0)
      mail (>= 2.2.5)
    validate_url (1.0.8)
      activemodel (>= 3.0.0)
      public_suffix
    wasabi (3.5.0)
      httpi (~> 2.0)
      nokogiri (>= 1.4.2)
    webfinger (1.1.0)
      activesupport
      httpclient (>= 2.4)
    webmock (3.4.2)
      addressable (>= 2.3.6)
      crack (>= 0.3.2)
      hashdiff
    websocket-driver (0.7.0)
      websocket-extensions (>= 0.1.0)
    websocket-extensions (0.1.3)

PLATFORMS
  ruby

DEPENDENCIES
  active_model_serializers (~> 0.10.8)
  activerecord-postgis-adapter
  activerecord_json_validator (~> 1.2.0)
  acts_as_list
  admin_api!
  apartment (~> 2.2.0)
  apartment-sidekiq (~> 1.2.0)
  api-pagination (~> 4.8.2)
  awesome_nested_set
  aws-sdk-s3 (~> 1)
  axlsx (= 3.0.0.pre)
  bcrypt (~> 3.1.7)
  bootsnap
  bunny (>= 2.7.2)
  byebug
  carrierwave (~> 1.2.2)
  carrierwave-base64 (~> 2.6)
  counter_culture (~> 2.1)
  dalli
  database_cleaner
  email_campaigns!
  factory_bot_rails
  faker
  fast_jsonapi!
  fog-aws
  frontend!
  groupdate
  ice_cube!
  kaminari (~> 1.1.1)
  knock!
  liquid (~> 4.0)
  listen (>= 3.0.5, < 3.2)
  machine_translations!
  mailgun-ruby
  mini_magick (~> 4.9)
  nlp!
  okcomputer
  omniauth
  omniauth-azure-activedirectory!
  omniauth-facebook
  omniauth-google-oauth2
  omniauth-twitter
  omniauth_openid_connect (~> 0.3.3)
  onboarding!
  openid_connect!
  pg
  pg_search (~> 2.1.2)
  polls!
  premailer-rails
  public_api!
  puma
  pundit (~> 2.0)
  rack-cors
  rack-mini-profiler
  rails (~> 5.2.1)
  rails-i18n (~> 5.1)
  rails_semantic_logger
  redcarpet
  rest-client
  rgeo-geojson
  rinku (~> 2)
  rspec-rails
  rspec_api_documentation
  rspec_junit_formatter
  rubyXL
  rubyzip (~> 1.3.0)
  scenic
  sentry-raven
  shoulda-matchers (~> 3.1)
  sidekiq
  simple_segment (~> 0.3)
  simplecov
  simplecov-rcov
  skylight
  spring
  spring-watcher-listen (~> 2.0.0)
  surveys!
  verification!
  webmock (~> 3.4)

BUNDLED WITH
   1.17.3<|MERGE_RESOLUTION|>--- conflicted
+++ resolved
@@ -337,11 +337,7 @@
     ipaddress (0.8.3)
     jmespath (1.4.0)
     json (2.1.0)
-<<<<<<< HEAD
-    json-jwt (1.10.2)
-=======
     json-jwt (1.11.0)
->>>>>>> b2db56f5
       activesupport (>= 4.2)
       aes_key_wrap
       bindata
