pipeline {
  agent any
  stages {
    stage('Build') {
      steps {
        echo 'Building containers'
        sh 'docker-compose build'
        sh 'docker-compose up -d postgres redis'
        sleep 10
        echo 'Setting up database'
        sh 'docker-compose run --user "$(id -u):$(id -g)" --rm -e RAILS_ENV=test web bundle exec rake db:create db:migrate'
      }
    }
    stage('Test') {
      steps {
        echo 'testing rspec'
        sh 'docker-compose run --user "$(id -u):$(id -g)" --rm web bundle exec rake spec'
        sh 'docker-compose run --user "$(id -u):$(id -g)" --rm web bundle exec rake docs:generate'
        step([
            $class: 'RcovPublisher',
            reportDir: "coverage/rcov",
            targets: [
                [metric: "CODE_COVERAGE", healthy: 75, unhealthy: 50, unstable: 30]
            ]
        ])
        sh 'cp -r doc/api/* /var/www/apidocs'
      }
    }
    stage('Push docker image tagged latest') {
      when { branch 'master' }
      steps {
        echo 'Building containers'
        script {
          sh 'rm -rf public/uploads/*'
          docker.withRegistry("https://index.docker.io/v1/",'docker-hub-credentials') {
            def image = docker.build('citizenlabdotco/cl2-back:production-benelux')
            image.push('production-benelux')
          }
        }
      }
    }
<<<<<<< HEAD
    stage('Deploy to staging') {
      when { branch 'master' }
      steps {
        sshagent (credentials: ['local-ssh-user']) {
          sh 'ssh -o StrictHostKeyChecking=no -l ubuntu 35.157.143.6 "docker pull citizenlabdotco/cl2-back:latest && docker run --env-file cl2-deployment/.env-staging citizenlabdotco/cl2-back:latest rake db:migrate cl2back:clean_tenant_settings"'
          sh 'ssh -o StrictHostKeyChecking=no -l ubuntu 35.157.143.6 "cd cl2-deployment && docker stack deploy --compose-file docker-compose-staging.yml cl2-back-stg --with-registry-auth"'
=======
    stage('Deploy to Benelux production cluster') {
      steps {
        sshagent (credentials: ['local-ssh-user']) {
          sh 'ssh -o StrictHostKeyChecking=no -l ubuntu 52.57.124.157 "docker pull citizenlabdotco/cl2-back:production-benelux && docker run --env-file cl2-deployment/.env-production-benelux citizenlabdotco/cl2-back:production-benelux rake db:migrate"'
          sh 'ssh -o StrictHostKeyChecking=no -l ubuntu 52.57.124.157 "cd cl2-deployment && docker stack deploy --compose-file docker-compose-production-benelux.yml cl2-prd-bnlx-stack --with-registry-auth"'
>>>>>>> 73259648
        }
      }
    }
    stage('Push docker image tagged production-benelux') {
      when { branch 'production' }
      steps {
        echo 'Building containers'
        script {
          sh 'rm -rf public/uploads/*'
          docker.withRegistry("https://index.docker.io/v1/",'docker-hub-credentials') {
            def image = docker.build('citizenlabdotco/cl2-back:production-benelux')
            image.push('production-benelux')
          }
        }
      }
    }
    stage('Deploy to Benelux production cluster') {
      when { branch 'production' }
      steps {
        sshagent (credentials: ['local-ssh-user']) {
          sh 'ssh -o StrictHostKeyChecking=no -l ubuntu 52.57.124.157 "docker pull citizenlabdotco/cl2-back:production-benelux && docker run --env-file cl2-deployment/.env-production-benelux citizenlabdotco/cl2-back:production-benelux rake db:migrate cl2back:clean_tenant_settings"'
          sh 'ssh -o StrictHostKeyChecking=no -l ubuntu 52.57.124.157 "cd cl2-deployment && docker stack deploy --compose-file docker-compose-production-benelux.yml cl2-prd-bnlx-stack --with-registry-auth"'
        }
      }
    }
  }

  post {
    always {
      junit 'spec/reports/**/*.xml'
      sh 'docker-compose down --volumes'
      cleanWs()
    }
    success {
      slackSend color: '#50c122', message: ":tada: SUCCESS: ${env.JOB_NAME} build #${env.BUILD_NUMBER} deplyed to benelux production cluster!\nMore info at ${env.BUILD_URL}"
    }
    failure {
      slackSend color: '#e93b1c', message: ":boom: FAILURE: ${env.JOB_NAME} build #${env.BUILD_NUMBER} failed\nSee what went wrong at ${env.BUILD_URL}"
    }
    unstable {
      slackSend color: '#d59a35', message: ":thinking_face: succeeded, but flagged UNSTABLE: ${env.JOB_NAME} build #${env.BUILD_NUMBER} passed all tests!\nThis probably means there were some warnings or pending tests.\nMore info at ${env.BUILD_URL}"
    }
  }
}<|MERGE_RESOLUTION|>--- conflicted
+++ resolved
@@ -39,20 +39,12 @@
         }
       }
     }
-<<<<<<< HEAD
     stage('Deploy to staging') {
       when { branch 'master' }
       steps {
         sshagent (credentials: ['local-ssh-user']) {
           sh 'ssh -o StrictHostKeyChecking=no -l ubuntu 35.157.143.6 "docker pull citizenlabdotco/cl2-back:latest && docker run --env-file cl2-deployment/.env-staging citizenlabdotco/cl2-back:latest rake db:migrate cl2back:clean_tenant_settings"'
           sh 'ssh -o StrictHostKeyChecking=no -l ubuntu 35.157.143.6 "cd cl2-deployment && docker stack deploy --compose-file docker-compose-staging.yml cl2-back-stg --with-registry-auth"'
-=======
-    stage('Deploy to Benelux production cluster') {
-      steps {
-        sshagent (credentials: ['local-ssh-user']) {
-          sh 'ssh -o StrictHostKeyChecking=no -l ubuntu 52.57.124.157 "docker pull citizenlabdotco/cl2-back:production-benelux && docker run --env-file cl2-deployment/.env-production-benelux citizenlabdotco/cl2-back:production-benelux rake db:migrate"'
-          sh 'ssh -o StrictHostKeyChecking=no -l ubuntu 52.57.124.157 "cd cl2-deployment && docker stack deploy --compose-file docker-compose-production-benelux.yml cl2-prd-bnlx-stack --with-registry-auth"'
->>>>>>> 73259648
         }
       }
     }
