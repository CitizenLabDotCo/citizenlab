--- conflicted
+++ resolved
@@ -470,11 +470,7 @@
       subject: 'Der Status deines Vorschlags wurde geändert'
       preheader: 'Der Status deines Vorschlags wurde geändert'
     user_digest:
-<<<<<<< HEAD
-      subject: "Your activity on the participation platform of %{organizationName}"
-=======
       subject: "Wöchentliches Update der %{organizationName}'s Beteiligungsplattform"
->>>>>>> 9a7c7303
       commented: "%{authorFirstName} kommentierte:"
       preheader: "Wöchentliche Übersicht über %{organizationName}"
       title_your_weekly_report: "Entdecke, was letzte Woche passiert ist"
