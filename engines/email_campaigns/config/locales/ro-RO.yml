--- conflicted
+++ resolved
@@ -470,11 +470,7 @@
       subject: 'Statusul propunerii dvs. s-a schimbat'
       preheader: 'Statusul propunerii dvs. s-a schimbat'
     user_digest:
-<<<<<<< HEAD
-      subject: "Your activity on the participation platform of %{organizationName}"
-=======
       subject: "Actualizarea săptămânală a platformei de participare a %{organizationName}"
->>>>>>> 9a7c7303
       commented: "%{authorFirstName} a comentat:"
       preheader: "Prezentare săptămânală a %{organizationName}"
       title_your_weekly_report: "Descoperiți ce s-a întâmplat săptămâna trecută"
