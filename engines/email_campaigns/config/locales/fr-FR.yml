--- conflicted
+++ resolved
@@ -470,11 +470,7 @@
       subject: 'Le statut de votre proposition a été modifié'
       preheader: 'Le statut de votre proposition a été modifié'
     user_digest:
-<<<<<<< HEAD
-      subject: "Your activity on the participation platform of %{organizationName}"
-=======
       subject: "Mise à jour hebdomadaire de la plate-forme de participation de %{organizationName}"
->>>>>>> 9a7c7303
       commented: "%{authorFirstName} a commenté :"
       preheader: "Aperçu hebdomadaire de %{organizationName}"
       title_your_weekly_report: "Découvrez ce qui s'est passé la semaine dernière"
