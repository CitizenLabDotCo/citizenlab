--- conflicted
+++ resolved
@@ -470,11 +470,7 @@
       subject: 'Status Twojej propozycji uległ zmianie'
       preheader: 'Status Twojej propozycji uległ zmianie'
     user_digest:
-<<<<<<< HEAD
-      subject: "Your activity on the participation platform of %{organizationName}"
-=======
       subject: "Tygodniowa aktualizacja platformy uczestnictwa %{organizationName}"
->>>>>>> 9a7c7303
       commented: "%{authorFirstName} skomentował:"
       preheader: "Tygodniowy przegląd %{organizationName}"
       title_your_weekly_report: "Dowiedz się, co wydarzyło się w zeszłym tygodniu"
