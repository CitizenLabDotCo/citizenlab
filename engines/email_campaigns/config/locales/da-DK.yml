da:
  email_campaigns:
    campaign_type_description:
      "manual": Officielle beskeder
      "admin_rights_received": Administratorrettigheder modtaget
      "comment_deleted_by_admin": Sletning af min kommentar
      "comment_marked_as_spam": Rapportering af kommentar-spam
      "comment_on_your_comment": Et svar på min kommentar
      "comment_on_your_idea": En kommentar på min idé
      "comment_on_your_initiative": En kommentar på mit borgerforslag
      "first_idea_published": Publicering af min første idé
      "idea_assigned_to_you": Tildeling af en idé til mig
      "idea_marked_as_spam": Rapportering af idé-spam
      "idea_published": Publicering af min idé
      "initiative_assigned_to_you": Tildeling af et borgerforslag til mig
      "initiative_marked_as_spam": Rapportering af borgerforslag-spam
      "initiative_published": Publicering af mit borgerforslag
      "invite_received": Invitation
      "invite_reminder": Invitationspåmindelse
      "mention_in_official_feedback": Nævnelse i en opdatering
      "new_comment_for_admin": Ny kommentar i et projekt jeg modererer
      "new_comment_on_commented_idea": Ny kommentar på en idé jeg har kommenteret på
      "new_comment_on_commented_initiative": Ny kommentar på et borgerforslag jeg har kommenteret på
      "new_comment_on_voted_idea": Ny kommentar på en idé jeg har stemt på
      "new_comment_on_voted_initiative": Ny kommentar på et borgerforslag jeg har stemt på
      "new_idea_for_admin": Ny idé i et projekt jeg modererer
      "new_initiative_for_admin": Nyt borgerforslag
      "official_feedback_on_commented_idea": Opdatering på en idé jeg har kommenteret på
      "official_feedback_on_commented_initiative": Opdatering på et borgerforslag jeg har kommenteret på
      "official_feedback_on_voted_idea": Opdatering på en idé jeg har stemt på
      "official_feedback_on_voted_initiative": Opdatering på et borgerforslag jeg har stemt på
      "official_feedback_on_your_idea": Opdatering på min idé
      "official_feedback_on_your_initiative": Opdatering på mit borgerforslag
      "password_reset": Nulstilling af adgangskode
      "project_moderation_rights_received": Rettigheder til projektmoderering modtaget
      "project_phase_started": Ny projektfase
      "project_phase_upcoming": Kommende ny projektfase
      "status_change_of_commented_idea": Statusændring af en idé jeg har kommenteret på
      "status_change_of_commented_initiative": Statusændring af et borgerforslag jeg har kommenteret på
      "status_change_of_voted_idea": Statusændring af en idé jeg har stemt på
      "status_change_of_voted_initiative": Statusændring af et borgerforslag jeg har stemt på
      "status_change_of_your_idea": Statusændring af min idé
      "status_change_of_your_initiative": Statusændring af mit borgerforslag
      "threshold_reached_for_admin": Borgerforslag har nået stemmegrænsen
      "welcome": Efter registrering
      "admin_digest": Ugentlig oversigt for administratorer
      "moderator_digest": Ugentlig oversigt for projektledere
      "assignee_digest": Ugentlig oversigt over tildelte ideer
      "user_digest": Ugentlig oversigt
      "your_proposed_initiatives_digest": Ugentlig oversigt over dine borgerforslag
    admin_campaign_type_description:
      "manual": Official message - all users
      "admin_rights_received": Admin rights received - admins
      "comment_deleted_by_admin": Deletion of your comment - all users
      "comment_marked_as_spam": Comment spam report - admins and project managers
      "comment_on_your_comment": Reply on your comment - all users
      "comment_on_your_idea": Comment on your idea - all users
      "comment_on_your_initiative": Comment on your proposal - all users
      "first_idea_published": Publication of your first idea - all users
      "idea_assigned_to_you": Assignment of an idea - admins and project managers
      "idea_marked_as_spam": Idea spam report - admins and project managers
      "idea_published": Publication of your idea - all users
      "initiative_assigned_to_you": Assignment of a proposal - admins
      "initiative_marked_as_spam": Proposal spam report - admins
      "initiative_published": Publication of your proposal - all users
      "invite_received": Invitation - all users
      "invite_reminder": Invitation reminder - all users
      "mention_in_comment": Mention in a comment - all users
      "mention_in_official_feedback": Mention in an update - all users
      "new_comment_for_admin": New comment - admins and project managers
      "new_comment_on_commented_idea": New comment on an idea you commented on - all users
      "new_comment_on_commented_initiative": New comment on a proposal you commented on - all users
      "new_comment_on_voted_idea": New comment on an idea you voted for - all users
      "new_comment_on_voted_initiative": New comment on a proposal you voted for - all users
      "new_idea_for_admin": New idea - admins and project managers
      "new_initiative_for_admin": New proposal - admins
      "official_feedback_on_commented_idea": Update on an idea you commented on - all users
      "official_feedback_on_commented_initiative": Update on a proposal you commented on - all users
      "official_feedback_on_voted_idea": Update on an idea you voted on - all users
      "official_feedback_on_voted_initiative": Update on a proposal you voted on - all users
      "official_feedback_on_your_idea": Update on your idea - all users
      "official_feedback_on_your_initiative": Update on your proposal - all users
      "password_reset": Password reset - all users
      "project_moderation_rights_received": Project moderation rights received - project managers
      "project_phase_started": New project phase - all users
      "project_phase_upcoming": Upcoming new project phase - admins and project managers
      "status_change_of_commented_idea": Status change of an idea you commented on - all users
      "status_change_of_commented_initiative": Status change of a proposal you commented on - all users
      "status_change_of_voted_idea": Status change of an idea you voted on - all users
      "status_change_of_voted_initiative": Status change of a proposal you voted on - all users
      "status_change_of_your_idea": Status change of your idea - all users
      "status_change_of_your_initiative": Status change of your proposal - all users
      "threshold_reached_for_admin": Proposal reached the voting threshold - admins
      "welcome": New user - admins
      "admin_digest": Weekly overview - admins
      "moderator_digest": Weekly overview - project managers
      "assignee_digest": Weekly overview of assigned ideas - admins and project managers
      "user_digest": Weekly overview - all users
      "your_proposed_initiatives_digest": Weekly overview of your own proposals - all users
    footer:
      "link_privacy_policy": "Anonymitetspolitik"
      "link_terms_conditions": "Betingelser og vilkår"
      "link_unsubscribe": "Afmeld abonnement"
      "powered_by": "Drevet af"
      "statement": "Denne e-mail blev sendt til dig fra CitizenLab på vegne af %{organizationName}, fordi du har registreret en bruger på %{organizationLink}. Du kan %{unsubscribeLink}, hvis du ikke ønsker at modtage disse e-mails i fremtiden."
      "unsubscribe_text": "afmeld abonnement"
    comment_deleted_by_admin:
      reason: 'Grunden til at din kommentar blev slettet er:'
      cta_view: 'Se denne ide'
      event_description: '%{organizationName} slettede kommentaren, som du skrev til en idé.'
      main_header: '%{organizationName} slettede din kommentar'
      other_reason: '%{otherReason}'
      inappropriate_reason: 'Din kommentar blev betragtet som værende upassende'
      irrelevant_reason: 'Din kommentar blev betragtet som værende irrelevant i sammenhængen'
      no_reason: 'Der blev ikke givet en årsag'
      subject: 'Din kommentar er blevet slettet på %{organizationName}s platform'
      preheader: 'Din kommentar er blevet slettet'
    admin_digest:
      subject: 'Din ugentlige administrationsrapport for %{time}'
      preheader: 'Administratoroversigt for %{organizationName}'
      title_your_weekly_report: '%{firstName}, din ugentlige rapport'
      text_introduction: 'Vi har lavet en liste til dig med de ideér, der har genereret mest aktivitet indenfor den seneste uge. Find ud af hvad der sker på din platform!'
      cta_visit_the_platform: 'Besøg din platform'
      new_users: 'Nye brugere'
      new_ideas: 'Nye ideer'
      new_comments: 'Nye kommentarer'
      title_activity_past_week: 'Seneste uges aktivitet'
      title_no_activity_past_week: 'Der var ingen aktivitet i sidste uge'
      title_initiatives_past_week: 'Nye borgerforslag for den sidste uge'
      title_successful_initiatives_past_week: 'Borgerforslag der har nået stemmegrænsen i sidste uge'
      yesterday_by_author: 'I går af %{author}'
      today_by_author: 'I dag af %{author}'
      x_days_ago_by_author: '%{x} dage siden af %{author}'
    admin_rights_received:
      cta_moderate_platform: 'Moderér din platform'
      message_you_became_administrator: 'Du har fået administratorrettigheder til deltagelsesplatformen for %{organizationName}.'
      preheader: 'Du har fået administratorrettigheder til deltagelsesplatformen for %{organizationName}'
      subject: 'Du er blevet administrator af %{organizationName}s platform'
      text_create_participatory_process: 'Som administrator kan du oprette og konfigurere nye deltagelsesprojekter. Du kan tilføje nye faser ved hjælp af tidslinjen. Hver af disse faser kan have sin egen adfærd med hensyn til idépostering, kommentering og afstemning.'
      text_moderate_analyse_input: 'Når projekterne er lanceret, kommer de første idéer ind. Du vil modtage ugentlige rapporter med alle kerneaktiviteter, så du hele tiden er på forkant. Idéoversigten hjælper dig med at moderere input og samarbejde om at behandle det.'
      text_platform_setup: 'Som administrator kan du oprette din deltagelsesplatform. Vælg logo, billeder og farver, skriv en personlig besked på din hjemmeside, send invitationer og definer, hvad du vil vide om dine brugere, ...'
      title_create_participatory_process: 'Design deltagelsesprocessen'
      title_moderate_analyse_input: 'Moderér og analyser input'
      title_platform_setup: 'Sæt din platform op'
      title_what_can_you_do_administrator: 'Hvad kan du lave som administrator?'
      title_you_became_administrator: 'Du er blevet administrator'
    comment_marked_as_spam:
      by_author: 'af %{authorName}'
      commented: '%{authorName} kommenterede:'
      cta_review_comment: 'Gennemgå kommentar'
      days_ago: '%{numberOfDays} dage siden'
      event_description: 'Følgende kommentar blev sendt på <strong> ''%{post}'' </strong> blev rapporteret:'
      inappropriate_content: 'Kommentaren er upassende eller stødende.'
      preheader: 'Reagér på denne kommentar, som blev rapporteret som spam'
      reported_this_because: '%{reporterFirstName} rapporterede dette fordi:'
      subject: '%{organizationName}: %{firstName} %{lastName} rapporterede denne kommentar som spam'
      title_comment_spam_report: '%{firstName} %{lastName} rapporterede denne kommentar som spam'
      today: I dag
      wrong_content: 'Kommentaren er ikke relevant.'
      yesterday: I går
    comment_on_your_initiative:
      commented: '%{authorFirstName} skrev:'
      cta_reply_to: 'Svar til %{commentAuthor}'
      event_description: '%{authorNameFull} angav en reaktion på dit borgerforslag "%{initiativeTitle}". Klik på nedenstående knap, for at fortsætte med %{authorName}.'
      main_header: '%{commentAuthor} kommenterede dit borgerforslag'
      subject: 'Du har modtaget en kommentar på %{organizationName}s platform'
      preheader: '%{authorName} efterlod en kommentar til dit borgerforslag for %{organizationName}'
    idea_assigned_to_you:
      by_author: 'af %{authorName}'
      cta_reply_to: 'Giv feedback til %{authorName}'
      event_description_idea: 'Du er blevet tildelt en idé. Giv feedback ved at skrive en officiel opdatering eller ved at ændre idéens status.'
      main_header: '%{firstName}, du har en ny tildeling'
      subject: 'Du har en tildeling på platformen for %{organizationName}'
      preheader_idea: 'Du er blevet tildelt %{authorName}s idé'
    assignee_digest:
      subject: 'Ideer der kræver din tilbagemelding: %{numberIdeas}'
      preheader: 'Repræsentantsammenfatning for %{organizationName}'
      title_your_weekly_report: '%{firstName}, borgerinput venter på din feedback'
      cta_manage_your_input: 'Administrer dine input'
      assigned_ideas: 'Idéer mangler din feedback'
      title_assignment_past_week: 'Seneste idéer, der er tildelt dig'
      title_no_assignment_past_week: 'Ingen nye idéer er tildelt dig i den sidste uge'
      yesterday_by_author: 'I går af %{author}'
      today_by_author: 'I dag af %{author}'
      x_days_ago_by_author: '%{x} dage siden af %{author}'
      idea_section: Idéer
      initiative_section: Borgerforslag
      title_initiatives_past_week: 'Nye borgerforslag tildelt dig'
      title_successful_initiatives_past_week: 'Borgerforslag tildelt dig, som har nået tærskelgrænsen'
    idea_marked_as_spam:
      by_author: 'af %{authorName}'
      cta_review_idea: 'Bedøm idé'
      report_inappropriate_offensive_content: 'Jeg fandt dette indhold upassende eller stødende'
      report_not_an_idea: 'Dette indhold er ikke en idé og hører ikke til her'
      subject: 'Du har en spam-rapport på %{organizationName}s platform'
      preheader: 'Reagér på denne spamrapport'
      reported_this_because: '%{reporterFirstName} rapporterede dette fordi:'
      title_spam_report: '%{firstName} %{lastName} rapporterede spam'
    initiative_marked_as_spam:
      by_author: 'af %{authorName}'
      cta_review_idea: 'Anmeld borgerforslag'
      report_inappropriate_offensive_content: 'Jeg fandt dette indhold upassende eller stødende.'
      report_not_an_idea: 'Dette indhold er ikke en idé og hører ikke til her.'
      subject: 'Du har en spam-rapport på platformen for %{organizationName}'
      preheader: 'Tag handling ud fra denne spamrapport'
      reported_this_because: '%{reporterFirstName} rapporterede dette fordi:'
      title_spam_report: '%{firstName} %{lastName} rapporterede spam'
    initiative_assigned_to_you:
      by_author: 'af %{authorName}'
      cta_reply_to: 'Giv feedback til %{authorName}'
      event_description_initiative: 'Et borgerforslag er blevet tildelt dig. Giv feedback ved at skrive en opdatering eller ved at ændre dens status.'
      main_header: '%{firstName}, du har en ny tildeling'
      subject: 'Du har en ny tildeling på platformen for %{organizationName}'
      preheader_initiative: 'Du er blevet tildelt %{authorName}s borgerforslag'
    invite_reminder:
      cta_accept_invitation: 'Acceptér din invitation'
      invitation_header: 'Din invitation er afventende'
      preheader: '%{organizationName} sendte dig en invitation til at deltage på deres deltagelsesplatform for nogle dage siden.'
      subject: 'Afventende invitation for deltagelsesplatformen for %{organizationName}'
    invite_received:
      added_a_message: '%{organizationName} skrev dette:'
      cta_accept_invitation: 'Acceptér din invitation'
      invitation_header: 'Du er inviteret!'
      invitation_header_message: '%{organizationName} inviterede dig til deres deltagelsesplatform.'
      preheader: '%{organizationName} sendte dig en invitation til at deltage i deres deltagelsesplatform.'
      subject: 'Du er inviteret til at deltage i platformen for %{organizationName}'
    initiative_published:
      action_add_image: '%{addImageLink} for at øge synlighed'
      action_published_initiative: 'Udgivet borgerforslag'
      action_send_email: 'Send dine kontakter en %{sendEmailLink}'
      action_share_fb: 'Fortæl dine venner på %{fbLink}'
      action_share_link: 'Del det via enhver kanal ved at kopiere %{link}'
      action_share_twitter: 'Informer dine følgere på %{twitterLink}'
      cta_view_initiative: 'Gå til dit borgerforslag'
      link: link
      main_header: 'Du udgav et borgerforslag! Lad os finde noget støtte til det.'
      message_next_steps: '%{userFirstName}, dit borgerforslag blev udgivet på deltagelsesplatformen for %{organizationName}. Du bliver underrettet når personer interagerer med dit borgerforslag. Find ud af dine næste trin nedenfor.'
      message_get_votes: 'Nå stemmetærsklen:'
      preheader: 'Tak for at du deler dit borgerforslag, %{initiativeTitle}, for %{organizationName}. Det næste skridt er at få support for dit borgerforslag ved at dele den med hele dit netværk.'
      send_email: e-mail
      subject: 'Dit borgerforslag blev publiceret på platformen for %{organizationName}'
    mention_in_official_feedback:
      by_author: 'af %{authorName}'
      commented: '%{organizationName} skrev:'
      cta_reply_to: 'Svar til %{organizationName}'
      event_description: '%{organizationName} har nævnt dig i sin kommentar til ideen ''%{post}''. Klik på linket herunder for at gå ind i samtalen med %{organizationName}'
      main_header: 'Du er blevet nævnt'
      subject: '%{organizationName} har nævnt dig i en kommentar'
      preheader: '%{commentAuthor} nævnte dig i sin kommentar'
    new_comment_on_commented_idea:
      commented: '%{commentAuthor} skrev:'
      cta_reply_to: 'Svar %{commentAuthor}'
      event_description: '%{commentAuthorFull} skrev også en kommentar til idéen "%{ideaTitle}" på %{organizationName}s deltagelsesplatform. Klik på nedenstående knap for at starte en samtale med %{commentAuthor}.'
      main_header: '%{commentAuthor} skrev en kommentar til den samme idé'
      subject: 'Der er endnu en kommentar på idéen, du har kommenteret på'
      preheader: '%{commentAuthor} har også kommenteret på en idé til %{organizationName}'
    mention_in_comment:
      by_author: 'af %{authorName}'
      commented: '%{commentAuthor} skrev:'
      cta_reply_to: 'Svar %{commentAuthor}'
      event_description: '%{commentAuthorFull} har nævnt dig i sin kommentar til idéen ''%{post}''. Klik på linket herunder for at starte en samtale med %{commentAuthor}'
      main_header: 'Folk taler om dig'
      subject: 'Nogen nævnte dit navn på %{organizationName}s platform'
      preheader: '%{commentAuthor} nævnte dig i en kommentar'
    moderator_digest:
      subject: 'Din ugentlige projektlederrapport fra %{time}'
      preheader: 'Projektledersammendrag for %{organizationName}'
      title_your_weekly_report: '%{firstName}, din ugentlige rapport'
      text_introduction: 'Vi har samlet en liste over de idéer, der har genereret mest aktivitet i den seneste uge. Find ud af hvad der sker i dit projekt!'
      cta_moderate: 'Moderér aktiviteten på dit projekt'
      new_users: 'Nye brugere'
      new_ideas: 'Nye idéer'
      new_comments: 'Nye kommentarer'
      title_activity_past_week: 'Seneste uges aktivitet'
      title_no_activity_past_week: 'Ingen aktivitet i den seneste uge'
      yesterday_by_author: 'I går af %{author}'
      today_by_author: 'I dag af %{author}'
      x_days_ago_by_author: '%{x} dage siden af %{author}'
    new_comment_on_commented_initiative:
      commented: '%{commentAuthor} skrev:'
      cta_reply_to: 'Svar til %{commentAuthor}'
      event_description: '%{commentAuthorFull} skrev også en kommentar til borgerforslag "%{initiativeTitle}" på deltagelsesplatformen for %{organizationName}. Klik på nedenstående knap, for at starte en samtale med %{commentAuthor}.'
      main_header: '%{commentAuthor} skrev en kommentar til samme borgerforslag'
      subject: 'Der er en anden kommentar til det borgerforslag, du kommenterede'
      preheader: '%{commentAuthor} har også kommenteret til et borgerforslag til %{organizationName}'
    new_comment_for_admin:
      by_author: 'af %{authorName}'
      commented: '%{authorFirstName} kommenterede:'
      cta_reply_to: 'Se %{commentAuthor}s kommentar'
      days_ago: '%{numberOfDays} dage siden'
      event_description: '%{authorName} skrev en kommentar til din platform. Deltag i diskussionen og hold samtalen i gang!'
      main_header: '%{firstName}, en ny kommentar er blevet slået op på din platform'
      subject: 'Der er en ny kommentar på %{organizationName}s platform'
      preheader: '%{authorName} kommenterede'
      today: I dag
      yesterday: I går
    comment_on_your_idea:
      by_author: 'af %{authorName}'
      commented: '%{authorFirstName} skrev:'
      cta_reply_to: 'Svar til %{commentAuthor}'
      event_description: '%{authorNameFull} angav en reaktion til din idé "%{ideaTitle}". Klik på nedenstående knap, for at fortsætte samtalen med %{authorName}.'
      main_header: '%{authorName} kommenterede på din idé'
      subject: 'Du har modtaget en kommentar på %{organizationName}s platform'
      preheader: '%{authorName} efterlod en kommentar på din idé for %{organizationName}'
    new_comment_on_voted_initiative:
      commented: '%{commentAuthor} skrev:'
      cta_reply_to: 'Se dette borgerforslag'
      event_description: '%{commentAuthor} har kommenteret borgerforslag ''%{initiativeTitle}'', som du har stemt på. Deltag i diskussion på %{organizationName}s platform!'
      main_header: '%{firstName}, der er en ny kommentar til det borgerforslag, du har stemt på'
      subject: 'Der er en ny kommentar til det borgerforslag, du har stemt på'
      preheader: '%{commentAuthor} kommenterede til det borgerforslag, du har stemt på %{organizationName}s platform'
    new_comment_on_voted_idea:
      commented: '%{commentAuthor} kommenterede:'
      cta_reply_to: 'Svar %{commentAuthor}'
      days_ago: '%{numberOfDays} dage siden'
      event_description: '%{commentAuthor} har kommenteret på idéen ''%{ideaTitle}'', som du har stemt på. Deltag i diskussion på %{organizationName}s platform!'
      main_header: '%{firstName}, der er en ny kommentar på den ide du har stemt på!'
      subject: 'Der er en ny kommentar på den idé, du har stemt på! '
      preheader: '%{commentAuthor} kommenterede på den idé, du har stemt på på %{organizationName}s platform'
      today: I dag
      yesterday: I går
    new_initiative_for_admin:
      by_author: 'af %{authorName}'
      commented: '%{authorFirstName} skrev:'
      cta_reply_to: 'Giv feedback til %{authorName}'
      event_description: '%{authorName} har offentliggjort et nyt borgerforslag på din platform. Se den nu, giv feedback på den, eller ændr dens status!'
      main_header: '%{firstName}, der er blevet offentliggjort et nyt borgerforslag på din platform'
      subject: 'Nogen offentliggjorde et nyt borgerforslag på platformen til %{organizationName}'
      preheader: '%{authorName} offentliggjorde et nyt borgerforslag på din platform'
    new_idea_for_admin:
      by_author: 'af %{authorName}'
      commented: '%{authorFirstName} kommenterede:'
      cta_reply_to: 'Giv feedback til %{authorName}'
      days_ago: '%{numberOfDays} dage siden'
      event_description: '%{authorName} har offentliggjort en ny idé på din platform. Se den nu, giv feedback på den, eller skift idéens status !'
      main_header: '%{firstName}, der er blevet offentliggjort en ny idé på din platform'
      subject: 'Nogen offentliggjorde en ny idé på %{organizationName}s platform'
      preheader: '%{authorName} offentliggjorde en ny idé på din platform'
      today: I dag
      yesterday: I går
    comment_on_your_comment:
      cta_reply_to: 'Svar til %{firstName}'
      event_description: '%{authorNameFull} skrev et svar til din kommentar på "%{post}" på deltagelsesplatformen. Klik på nedenstående knap, for at fortsætte samtalen med %{authorName}.'
      subject: 'Du har modtaget et svar på din kommentar på platformen for %{organizationName}'
      main_header: '%{authorName} reagerede på din kommentar'
      preheader: '%{authorName} svarede på din kommentar på %{organizationName}s platform'
      replied: '%{authorFirstName} svarede:'
    official_feedback_on_commented_initiative:
      by_author: 'af %{authorName}'
      updated: '%{officialName} skrev:'
      cta_view: 'Gå til dette borgerforslag'
      event_description: '%{officialName} har en opdatering om borgerforslag ''%{initiativeTitle}''. Klik på knappen nedenfor for at gå ind i samtalen med %{organizationName}.'
      main_header: 'Der er en opdatering om et borgerforslag, du har kommenteret på'
      subject: 'Et borgerforslag, du kommenterede, har fået en opdatering på platformen til %{organizationName}'
      preheader: '%{officialName} gav feedback på et borgerforslag du kommenterede på'
    official_feedback_on_voted_idea:
      by_author: 'af %{authorName}'
      updated: '%{officialName} skrev:'
      cta_view: 'Gå til denne idé'
      event_description: '%{officialName} har en opdatering af ideen ''%{ideaTitle}''. Klik på knappen nedenfor for at gå ind i samtalen med %{officialName}.'
      subject: 'En ide du har stemt på, er blevet opdateret på %{organizationName} platformen'
      preheader: '%{officialName} har opdateret en ide, du har stemt på'
      main_header: ""
    official_feedback_on_commented_idea:
      by_author: 'af %{authorName}'
      updated: '%{officialName} skrev:'
      cta_view: 'Gå til denne idé'
      event_description: '%{officialName} har en opdatering af idéen ''%{ideaTitle}''. Klik på knappen nedenfor for at starte en dialog med %{officialName}.'
      main_header: 'Der er en opdatering til en idé, du har kommenteret på'
      subject: 'En idé, du har kommenteret på, har fået en officiel opdatering på %{organizationName}s platform'
      preheader: '%{officialName} har lavet en officiel opdatering på en idé, du har kommenteret på.'
    official_feedback_on_your_idea:
      by_author: 'af %{authorName}'
      updated: '%{officialName} skrev:'
      cta_view: 'Gå til din idé'
      event_description: '%{officialName} har en opdatering af din idé ''%{ideaTitle}''. Klik på knappen nedenfor for at starte en dialog med %{officialName}.'
      main_header: 'Du har modtaget en opdatering fra %{organizationName}'
      subject: 'Du har modtaget en opdatering fra %{organizationName}'
      preheader: '%{officialName} kom med en officiel opdatering på din ide'
    official_feedback_on_voted_initiative:
      by_author: 'af %{authorName}'
      updated: '%{officialName} skrev:'
      cta_view: 'Gå til dette borgerforslag'
      event_description: '%{officialName} har en opdatering om borgerforslag ''%{initiativeTitle}''. Klik på knappen nedenfor for at gå ind i samtalen med %{organizationName}.'
      main_header: 'Der er en opdatering om et borgerforslag, du stemte på'
      subject: 'Et borgerforslag, du stemte på, har fået en opdatering på platformen til %{organizationName}'
      preheader: '%{officialName} gav feedback på et borgerforslag, du har stemt på'
    official_feedback_on_your_initiative:
      updated: '%{officialName} skrev:'
      cta_view: 'Gå til dit borgerforslag'
      event_description: '%{officialName} har en opdatering på dit borgerforslag ''%{initiativeTitle}''. Klik på knappen nedenfor for at gå ind i samtalen med %{organizationName}.'
      main_header: 'Du har modtaget en opdatering fra %{officialName}'
      subject: 'Du har modtaget en opdatering på platformen til %{organizationName}'
      preheader: '%{officialName} kom med en officiel opdatering på dit borgerforslag'
    project_moderation_rights_received:
      cta_moderate_project: 'Moderér dette projekt'
      message_you_became_moderator: 'En administrator af %{organizationName}s deltagelsesplatform har lige gjort dig til projektleder for følgende projekt:'
      no_ideas: 'Ingen idéer endnu'
      preheader: 'En administrator af %{organizationName}s deltagelsesplatform har lige gjort dig til projektleder for følgende projekt'
      subject: 'Du blev projektleder på platformen for %{organizationName}'
      text_design_participatory_process: 'Som projektmoderator har du mulighed for at konfigurere hvordan brugere interagerer med dit projekt. Du kan tilføje nye faser ved at bruge tidslinjen. Hver af disse faser kan have sin egen adfærd med hensyn til idéopslag, kommentering og afstemning.'
      text_moderate_analyse_input: 'Når projektet er lanceret, vil dine første idéer komme ind. Du vil modtage ugentlige rapporter med alle vigtige aktiviteter, så du kan bevare overblikket over tingene. Idéoversigten i din projektlederoversigt vil hjælpe dig med at forstå hvilke idéer der får flest ja- og nej-stemmer.'
      text_share_project_information: 'For at øge kvaliteten af de idéer du modtager, er det vigtigt at dele tilstrækkeligt med information: tilføj en projektbeskrivelse, vedhæft billeder (inkl. skitser og planer) og fortæl om alle relaterede begivenheder der foregår. Husk: god information kommer forud for god deltagelse!'
      title_design_participatory_process: 'Design deltagelsesprocessen'
      title_moderate_analyse_input: 'Moderér og analyser input'
      title_share_project_information: 'Angiv projektinformation'
      title_what_can_you_do_moderator: 'Hvad kan du gøre som projektmoderator'
      title_you_became_moderator: 'Du er blevet projektleder'
      x_ideas: '%{numberOfIdeas} ideer'
    password_reset:
      cta_reset_password: 'Nulstil din adgangskode'
      message_you_reset_your_password: 'Du anmodede om en nulstilling af din adgangskode på %{organizationName}s deltagelsesplatform. Klik på nedenstående knap, for at vælge en ny og sikker adgangskode. Linket udløber om 1 time.'
      preheader: 'Her er linket du har anmodet om for nulstilling af din adgangskode'
      subject: '%{organizationName}: Nulstil din adgangskode'
      title_reset_your_password: 'Vælg en ny adgangskode'
    project_phase_started:
      cta_view_phase: 'Forstå den nye fase'
      event_description: 'Dette projekt er trådt ind i en ny fase på %{organizationName}s platform. Klik på linket nedenfor for at få mere at vide.'
      main_header: 'En ny fase er startet på "%{projectName}"'
      new_phase: 'Projektet nåede fasen "%{phaseTitle}"'
      subject: '%{projectName} er trådt ind i en ny fase'
      preheader: 'Der er startet en ny fase for %{projectName}'
    project_phase_upcoming:
      cta_view_phase: 'Opsæt denne nye fase'
      event_description: 'Projektet "%{projectName}" vil snart gå ind i en ny fase. Sørg for at alt er opsat for denne fase: Er beskrivelsen tilstrækkelig? Overføres de indeholdte idéer til denne fase? Ønsker du at informere dine borgere omkring specifikationerne af denne fase, gennem en tilpasset e-mailkampagne?'
      main_header: '%{firstName}, et projekt træder snart ind i en ny fase'
      new_phase: 'Projektet træder ind i fasen ''%{phaseTitle}'''
      subject: 'Få alt gjort klar til den nye fase i %{projectName}'
      preheader: 'Der starter snart en ny fase for %{projectName}'
    status_change_of_commented_idea:
      status_change: 'Den nye status for denne idé er ''%{ideaStatus}'''
      cta_view_idea: 'Gå til denne idé'
      event_description: '%{organizationName} opdaterede status for idéen ''%{ideaTitle}'' på deres digitale deltagelsesplatform.'
      main_header: 'En idé, du har kommenteret på, har en ny status'
      subject: 'Status på en idé, du har kommenteret på, er blevet ændret'
      preheader: '%{organizationName} ændrede status på en idé, du har kommenteret på'
    status_change_of_your_idea:
      status_change: 'Den nye status for din idé er ''%{ideaStatus}'''
      cta_view_idea: 'Gå til din idé'
      event_description: '%{organizationName} opdaterede status for din idé ''%{ideaTitle}'' på deres digitale deltagelsesplatform.'
      main_header: 'Din idé har en ny status'
      subject: 'Status på din idé er blevet ændret'
      preheader: '%{organizationName} ændrede status på din idé'
    status_change_of_voted_idea:
      status_change: 'Den nye status for denne idé er ''%{ideaStatus}'''
      cta_view_idea: 'Gå til idé'
      event_description: '%{organizationName} opdaterede status for idéen ''%{ideaTitle}'' på deres digitale deltagelsesplatform.'
      main_header: 'En idé, du stemte på, har en ny status'
      subject: 'Status på en idé, du har stemt på, er blevet ændret'
      preheader: '%{organizationName} ændrede status på en idé, du har stemt på'
    status_change_of_voted_initiative:
      status_change: 'Den nye status for dette borgerforslag er ''%{initiativeStatus}'''
      cta_view_initiative: 'Gå til dette borgerforslag'
      event_description: 'Status for borgerforslag ''%{initiativeTitle}'' er blevet opdateret på den digitale deltagelsesplatform for %{organizationName}.'
      main_header: 'Et borgerforslag, du stemte på, har en ny status'
      subject: 'Statussen for et borgerforslag, du har stemt på, er blevet ændret'
      preheader: 'Statussen for et borgerforslag, du har stemt på, er blevet ændret'
    status_change_of_commented_initiative:
      status_change: 'Den nye status for dette borgerforslag er ''%{initiativeStatus}'''
      cta_view_initiative: 'Gå til dette borgerforslag'
      event_description: 'Status for borgerforslag ''%{initiativeTitle}'' er blevet opdateret på den digitale deltagelsesplatform for %{organizationName}.'
      main_header: 'Et borgerforslag, du kommenterede, har en ny status'
      subject: 'Status for et borgerforslag, du kommenterede, er ændret'
      preheader: 'Status for et borgerforslag, du kommenterede, er ændret'
    status_change_of_your_initiative:
      status_change: 'Den nye status for dit borgerforslag er ''%{initiativeStatus}'''
      cta_view_initiative: 'Gå til dit borgerforslag'
      event_description: 'Status for borgerforslag ''%{initiativeTitle}'' er blevet opdateret på den digitale deltagelsesplatform for %{organizationName}.'
      main_header: 'Dit borgerforslag har en ny status'
      subject: 'Status for dit borgerforslag er ændret'
      preheader: 'Status for dit borgerforslag er ændret'
    user_digest:
<<<<<<< HEAD
      subject: "Your activity on the participation platform of %{organizationName}"
=======
      subject: "Ugenlig opdatering af deltagelsesplatformen for %{organizationName}"
>>>>>>> 9a7c7303
      commented: "%{authorFirstName} kommenterede:"
      preheader: "Ugentlig oversigt for %{organizationName}"
      title_your_weekly_report: "Find ud af hvad der skete i sidste uge"
      intro_text: "Here's a summary of what happened on the participation platform of %{organizationName}."
      cta_go_to_the_platform: "Besøg platformen"
      title_no_activity_past_week: "Ingen aktivitet i den seneste uge"
      title_proposals: "Proposals started"
      proposals_started_text: "Proposals are ideas that need to gain traction and support from others (people like you!) in order to move forward. Below is a list of proposals that have been put forward in the last week. Click on any of them to take a look and offer your support and feedback!"
      title_successful_proposals: "Proposals that reached the threshold"
      successful_proposals_text: "These proposals have gotten enough support to move to the next stage! Click on the proposal to learn more about what happens next."
      today_by_author: "I dag af %{author}"
      yesterday_by_author: "I går af %{author}"
      x_days_ago_by_author: "%{x} dage siden af %{author}"
      trending_ideas: "Trending ideas"
      trending_ideas_text: "Interested in what’s been happening on the platform? Here are the three most trending ideas and what people are saying about them."
      no_notifications: "No notifications"
      one_notification: "1 notification"
      multiple_notifications: "%{notifCount} notifications"
      no_unread_notifications: "You've got no unread notifications. However, we invite you to visit the platform to discover what’s happening."
      unread_notifications: "You've got unread notifications. We invite you to visit the platform to discover what’s happening."
    threshold_reached_for_admin:
      by_author: 'af %{authorName}'
      cta_process_initiative: 'Før dette initiativ til de næste trin'
      event_description: 'Et initiativ har nået stemmetærskelgrænsen på din platform. Klik nedestående knap for at gå til de næste trin!'
      main_header: 'Et initiativ har nået stemmetærskelgrænsen!'
      subject: 'Et initiativ har nået stemmetærskelgrænsen på din platform'
      preheader: 'Sørg for, at du gennemfører de næste trin'
    first_idea_published:
      action_add_image: '%{addImageLink} for at øge synlighed'
      action_comment: '%{textComment} på eksisterende idéer'
      action_published_idea: 'Publiceret idé'
      action_send_email: 'Send dine kontakter en %{sendEmailLink}'
      action_share_fb: 'Fortæl dine venner på %{fbLink}'
      action_share_link: 'Del dette via enhver kanal ved at kopiere %{link}'
      action_share_twitter: 'Fortæl dine følgere på %{twitterLink}'
      add_image: 'Tilføj et billede'
      cta_view_idea: 'Gå til din idé'
      event_description: '%{firstName}, tillykke med din første idé på %{organizationName}s deltagelsesplatform. Du bliver underrettet, når personer interagerer med din idé. Find ud af hvad dine næste trin er.'
      link: link
      main_header: '%{firstName}, du har lige opslået din første idé!'
      message_get_votes: 'Nå flere personer med din idé:'
      preheader: '%{firstName}, tillykke med at have opslået din første idé på %{organizationName}s platform. Nu er det tid til at finde opbakning til din idé.'
      see_you: 'Vi ses snart på platformen!'
      send_email: e-mail
      subject: 'Din første idé på platformen for %{organizationName}'
    welcome:
      cta_join_platform: 'Udforsk platformen'
      subject: 'Velkommen til platformen for %{organizationName}'
      main_header: Velkommen!
      message_welcome: 'Tillykke, du har tilmeldt dig deltagelsesplatformen for %{organizationName}. Del din viden, ideer og holdninger, og udforsk platformen. Husk, at du også kan tilføje et profilbillede og en kort beskrivelse, hvor du fortæller, hvem du er.'
      preheader: 'Her er det du kan gøre på %{organizationName} platformen'
    idea_published:
      action_add_image: '%{addImageLink} for at øge synlighed'
      action_published_idea: 'Publiceret idé'
      action_send_email: 'Send dine kontakter en %{sendEmailLink}'
      action_share_fb: 'Fortæl dine venner på %{fbLink}'
      action_share_link: 'Del dette via enhver kanal ved at kopiere %{link}'
      action_share_twitter: 'Fortæl dine følgere på %{twitterLink}'
      add_image: 'Tilføj et billede'
      cta_view_idea: 'Gå til din idé'
      event_description: '%{firstName}, din idé blev udgivet på %{organizationName}s deltagelsesplatform. Du bliver underrettet når en person interagerer med din idé. Find ud af, hvilke næste skridt du kan tage nedenfor.'
      link: link
      main_header: 'Du slog en idé op! Lad os sikre, at den bliver læst.'
      message_get_votes: 'Nå flere personer med dine idéer:'
      preheader: '%{firstName}, tillykke med at du har opslået din idé på %{organizationName}s platform. Nu er det tid til at finde opbakning til din idé.'
      see_you: 'Vi ses snart på platformen!'
      send_email: e-mail
      subject: 'Din idé på %{organizationName}s platform '
      message_next_steps: ""
    your_proposed_initiatives_digest:
      subject: 'Ugentlige opdateringer af dit borgerforslag'
      preheader: 'Hvad skete der med dit borgerforslag i sidste uge?'
      title_your_weekly_report: 'Hvordan klarer dit borgerforslag sig?'
      text_introduction: 'Find nøgletalene nedenfor, og gå til dit borgerforslag side, for at handle og indsamle nok støtte rettidigt.'
      cta_see_your_initiative: 'Gå til dit borgerforslag'
      total_votes: 'Antal stemmer'
      new_votes: 'Nye stemmer'
      remaining_votes: 'Resterende stemmer'
      remaining_days: 'Resterende dage'
<|MERGE_RESOLUTION|>--- conflicted
+++ resolved
@@ -470,11 +470,7 @@
       subject: 'Status for dit borgerforslag er ændret'
       preheader: 'Status for dit borgerforslag er ændret'
     user_digest:
-<<<<<<< HEAD
-      subject: "Your activity on the participation platform of %{organizationName}"
-=======
       subject: "Ugenlig opdatering af deltagelsesplatformen for %{organizationName}"
->>>>>>> 9a7c7303
       commented: "%{authorFirstName} kommenterede:"
       preheader: "Ugentlig oversigt for %{organizationName}"
       title_your_weekly_report: "Find ud af hvad der skete i sidste uge"
