--- conflicted
+++ resolved
@@ -27,11 +27,8 @@
       ActiveRecord::Base.transaction do
         # These have to be deleted manually since EmailCampaigns::Campaign
         # does not have Trackable and RecipientConfigurable included.
-<<<<<<< HEAD
+
         EmailCampaigns::CampaignsGroup.where(campaign_id: unsupported_ids).destroy_all
-=======
-        EmailCampaigns::CampaignsGroup.where(id: unsupported_ids).destroy_all
->>>>>>> e53631a6
         EmailCampaigns::Delivery.where(campaign_id: unsupported_ids).destroy_all
         EmailCampaigns::Campaign.where(id: unsupported_ids).destroy_all
       end
