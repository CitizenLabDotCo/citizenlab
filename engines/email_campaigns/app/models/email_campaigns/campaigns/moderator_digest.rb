module EmailCampaigns
  class Campaigns::ModeratorDigest < Campaign
    include Disableable
    include Consentable
    include Schedulable
    include RecipientConfigurable
    include Trackable
    include LifecycleStageRestrictable
    allow_lifecycle_stages only: ['active']

    recipient_filter :user_filter_moderator_only
    before_send :is_content_worth_sending?

    N_TOP_IDEAS = ENV.fetch("N_MODERATOR_DIGEST_IDEAS", 12).to_i


    def self.default_schedule
      IceCube::Schedule.new(Time.find_zone(Tenant.settings('core','timezone')).local(2018)) do |s|
        s.add_recurrence_rule(
          IceCube::Rule.weekly(1).day(:monday).hour_of_day(10)
        )
      end
    end

    def self.consentable_roles
      ['project_moderator']
    end

    def generate_commands recipient:, time: nil
      recipient.moderatable_project_ids.map do |project_id|
        project = Project.find project_id
        statistics = statistics project
        if has_nonzero_statistics statistics
          top_ideas = top_ideas project
          idea_ids = top_ideas.map{|top_idea| top_idea[:id]}
          {
            event_payload: {
              statistics: statistics,
              top_ideas: top_ideas,
              has_new_ideas: (top_ideas.size > 0)
            },
            tracked_content: {
              idea_ids: idea_ids
            }
          }
        else
          nil
        end
      end.compact
    end


    private

    def user_filter_moderator_only users_scope, options={}
      users_scope.where("roles @> '[{\"type\":\"project_moderator\"}]'")
    end

    def is_content_worth_sending? _
      # TODO figure out which moderator and project we're talking about
      true
    end

    def statistics project
      ps = ParticipantsService.new
      participants_increase = ps.projects_participants([project], since: (Time.now - days_ago)).size
      participants_past_increase = ps.projects_participants([project], since: (Time.now - (days_ago * 2))).size - participants_increase
<<<<<<< HEAD
      ideas = Idea.published.where project_id: project.id
      comments = Comment.where(post_id: ideas.map(&:id))
=======
      ideas = Idea.published.where(project_id: project.id).load
      comments = Comment.where(idea_id: ideas.map(&:id))
>>>>>>> 070df680
      votes = Vote.where(votable_id: (ideas.map(&:id) + comments.map(&:id)))
      {
        activities: {
          new_ideas: stat_increase(
            ideas.map(&:published_at).compact
            ),
          new_votes: stat_increase(
            votes.map(&:created_at).compact
            ),
          new_comments: stat_increase(
            comments.map(&:created_at).compact
            ),
          total_ideas: ideas.size
        },
        users: {
          new_visitors: stat_increase(
            []
            ),
          new_participants: {
            increase: participants_increase,
            past_increase: participants_past_increase
          },
          total_participants: ps.projects_participants([project]).size
        }
      }
    end

    def has_nonzero_statistics statistics
      !( (statistics.dig(:activities,:new_ideas,:increase) == 0) &&
         (statistics.dig(:activities,:new_ideas,:increase) == 0) &&
         (statistics.dig(:activities,:new_comments,:increase) == 0) &&
         (statistics.dig(:users,:new_visitors,:increase) == 0) &&
         (statistics.dig(:users,:new_users,:increase) == 0) &&
         (statistics.dig(:users,:active_users,:increase) == 0)
         )
    end

    def days_ago
      t_1, t_2 = ic_schedule.first 2
      t_2 ||= t_1 + 7.days
      ((t_2 - t_1) / 1.day).days
    end

    def stat_increase ts
      second_last_agos = ts.select{|t| t > (Time.now - (days_ago * 2))}
      last_agos = second_last_agos.select{|t| t > (Time.now - days_ago)}
      {
        increase: last_agos.size,
        past_increase: second_last_agos.size
      }
    end

    def top_ideas project
      # take N_TOP_IDEAS
      top_ideas = Idea.published.where project_id: project.id
      top_ideas = top_ideas.all.select do |idea|
        idea_activity_count(idea) > 0 || idea.published_at > Time.now - days_ago
      end
      top_ideas = top_ideas.sort_by do |idea| 
        idea_activity_count idea
      end.reverse.take N_TOP_IDEAS
      # payload
      top_ideas.map{ |idea|
        new_votes = idea.votes.where('created_at > ?', Time.now - days_ago)
        {
          id: idea.id,
          title_multiloc: idea.title_multiloc,
          url: Frontend::UrlService.new.model_to_url(idea),
          published_at: idea.published_at.iso8601,
          author_name: idea.author_name,
          upvotes_count: idea.upvotes_count,
          upvotes_increment: new_votes.where(mode: 'up').count,
          downvotes_count: idea.downvotes_count,
          downvotes_increment: new_votes.where(mode: 'down').count,
          comments_count: idea.comments_count,
          comments_increment: idea.comments.where('created_at > ?', Time.now - days_ago).count
        }
      }
    end

    def idea_activity_count idea
      new_vote_count = idea.votes.where('created_at > ?', Time.now - days_ago).count
      new_comments_count = idea.comments.where('created_at > ?', Time.now - days_ago).count
      new_vote_count + new_comments_count
    end

  end
end<|MERGE_RESOLUTION|>--- conflicted
+++ resolved
@@ -65,13 +65,8 @@
       ps = ParticipantsService.new
       participants_increase = ps.projects_participants([project], since: (Time.now - days_ago)).size
       participants_past_increase = ps.projects_participants([project], since: (Time.now - (days_ago * 2))).size - participants_increase
-<<<<<<< HEAD
-      ideas = Idea.published.where project_id: project.id
-      comments = Comment.where(post_id: ideas.map(&:id))
-=======
       ideas = Idea.published.where(project_id: project.id).load
       comments = Comment.where(idea_id: ideas.map(&:id))
->>>>>>> 070df680
       votes = Vote.where(votable_id: (ideas.map(&:id) + comments.map(&:id)))
       {
         activities: {
