--- conflicted
+++ resolved
@@ -32,11 +32,8 @@
     it "enqueues an internal delivery job" do
       travel_to campaign.ic_schedule.start_time do
         expect{service.send_on_schedule(Time.now)}
-<<<<<<< HEAD
           .to have_enqueued_job(ActionMailer::MailDeliveryJob)
-=======
           .to have_enqueued_job(PublishGenericEventToRabbitJob)
->>>>>>> 650b2923
           .exactly(1).times
       end
     end
