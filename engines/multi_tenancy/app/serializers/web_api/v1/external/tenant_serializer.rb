# frozen_string_literal: true
<<<<<<< HEAD

class WebApi::V1::External::TenantSerializer < ActiveModel::Serializer
  attributes :id, :name, :host, :settings, :style, :logo, :header_bg
=======
>>>>>>> 3378e669


# This serializer is defined directly in the +WebApi+ namespace instead of the
# +MultiTenancy+ namespace (`MultiTenancy::WebApi::...`) because +Notification+
# (and maybe other places) is using dynamic dispatching to pick the right
# serializer:
#   serializer = "WebApi::V1::External::#{self.class.name}Serializer".constantize
# So this serializer needs to be defined alongside the other serializer of the
# core application.
module WebApi
  module V1
    module External
      class TenantSerializer < ActiveModel::Serializer
        attributes :id, :name, :host, :settings, :style, :logo, :header_bg
        delegate :host, :settings, :style, to: :configuration

        def logo
          configuration.logo && configuration.logo.versions.map { |k, v| [k.to_s, v.url] }.to_h
        end

        def header_bg
          configuration.header_bg && configuration.header_bg.versions.map { |k, v| [k.to_s, v.url] }.to_h
        end

        def configuration
          @configuration ||= instance_options[:app_configuration] || object.configuration
        end
      end
    end
  end
end<|MERGE_RESOLUTION|>--- conflicted
+++ resolved
@@ -1,10 +1,4 @@
 # frozen_string_literal: true
-<<<<<<< HEAD
-
-class WebApi::V1::External::TenantSerializer < ActiveModel::Serializer
-  attributes :id, :name, :host, :settings, :style, :logo, :header_bg
-=======
->>>>>>> 3378e669
 
 
 # This serializer is defined directly in the +WebApi+ namespace instead of the
