{
  "description": "Schema for validating the visual style configuration for a tenant",
  "type": "object",
  "additionalProperties": false,
  "properties": {
    "invertedNavbarColors": {
<<<<<<< HEAD
      "description": "Does the navbar have inverted colors (light text on a dark background)?",
      "type": "boolean"
    },
    "navbarBackgroundColor": {
      "description": "The background color of a navigation item that's not active (not being visited)",
      "type": "string"
=======
      "description": "true if the navbar has light text on a dark background, otherwise false",
      "$ref": "#/definitions/color"
    },
    "navbarBackgroundColor": {
      "description": "The background color of a normal navigation item",
      "$ref": "#/definitions/color"
>>>>>>> 14b777ae
    },
    "navbarActiveItemBackgroundColor": {
      "description": "The background color of a navigation item that is currently active (being visited)",
      "$ref": "#/definitions/color"
    },
    "navbarActiveItemBorderColor": {
      "description": "The border color of a navigation item that is currently active (being visited)",
      "$ref": "#/definitions/color"
    },
    "navbarTextColor": {
      "description": "The color of the text used for all text in the navbar",
      "$ref": "#/definitions/color"
    },
    "navbarHighlightedItemBackgroundColor": {
<<<<<<< HEAD
      "description": "The background color of a navigation item in the navbar that needs to attract extra attention (e.g. the sign-up button)",
      "type": "string"
    },
    "navbarBorderColor": {
      "description": "The color of the full-width bottom border of the navbar",
      "type": "string"
    },
    "landingHeaderOverlayColor": {
      "description": "The overlay color of the landing page signed-out and signed-in headers",
      "type": "string"
=======
      "description": "The background color of a navigation item in the navbar that needs to attract extra attention",
      "$ref": "#/definitions/color"
    },
    "navbarBorderColor": {
      "description": "The color of the bottom border of the navbar",
      "$ref": "#/definitions/color"
    },
    "landingHeaderOverlayColor": {
      "description": "The overlay color of the landing page signed-out and signed-in header",
      "$ref": "#/definitions/color"
>>>>>>> 14b777ae
    },
    "landingHeaderTitleFontSize": {
      "description": "The font size of the landing page signed-out header title in pixels",
      "type": "integer"
    },
    "landingHeaderTitleFontWeight": {
      "description": "The font weight of the landing page signed-out header title",
      "$ref": "#/definitions/weight"
    },
    "landingHeaderOverlayOpacity": {
      "description": "How opaque should the header overlay color be? From 0 (no color) to 100 (full color)",
      "$ref": "#/definitions/opacity"
    },
    "customFontName": {
      "description": "The name of the configured custom font for the platform",
      "type": "string"
    },
    "customFontAdobeId": {
      "description": "The Adobe Fonts ID of the configured custom font",
      "type": "string"
    },
    "projectNavbarBackgroundColor": {
      "description": "The background color of the project page navbar (shown underneath the main navbar)",
      "type": "string"
    },
    "projectNavbarTextColor": {
      "description": "The text color, icon color and bottom border of the project page navbar items (shown underneath the main navbar)",
      "type": "string"
    },
    "projectNavbarIdeaButtonBackgroundColor": {
      "description": "The background color of the project navbar 'Post an idea' button",
      "type": "string"
    },
    "projectNavbarIdeaButtonTextColor": {
      "description": "The text color of the project navbar 'Post an idea' button",
      "type": "string"
    }
  },
  "definitions": {
    "opacity": {
      "type": "integer",
      "minimum": 0,
      "maximum": 100
    },
    "color": {
      "anyOf": [
        {"title": "hex", "type": "string", "pattern": "^#[0-9a-f]{3}([0-9a-f]{3})?$"},
        {"title": "rgb", "type": "string", "pattern": "^rgb\(\s*(0|[1-9]\d?|1\d\d?|2[0-4]\d|25[0-5])%?\s*,\s*(0|[1-9]\d?|1\d\d?|2[0-4]\d|25[0-5])%?\s*,\s*(0|[1-9]\d?|1\d\d?|2[0-4]\d|25[0-5])%?\s*\)$"},
        {"title": "rgba", "type": "string", "pattern": "^rgba\(\s*(0|[1-9]\d?|1\d\d?|2[0-4]\d|25[0-5])%?\s*,\s*(0|[1-9]\d?|1\d\d?|2[0-4]\d|25[0-5])%?\s*,\s*(0|[1-9]\d?|1\d\d?|2[0-4]\d|25[0-5])%?\s*,\s*((0.[1-9])|[01])\s*\)$"},
        {"title": "hsl", "type": "string", "pattern": "^hsl\(\s*(0|[1-9]\d?|[12]\d\d|3[0-5]\d)\s*,\s*((0|[1-9]\d?|100)%)\s*,\s*((0|[1-9]\d?|100)%)\s*\)$"},
        {"title": "other", "type": "string", "enum": ["none", "transparent", "inherit"]}
      ]
    },
    "weight": {
      "anyOf": [
        {"title": "number", "type": "number", "minimum": 1, "maximum": 1000},
        {"title": "keyword", "enum": ["normal","bold","lighter","bolder","inherit","initial","unset"]}
      ]
    }
  }
}<|MERGE_RESOLUTION|>--- conflicted
+++ resolved
@@ -4,21 +4,12 @@
   "additionalProperties": false,
   "properties": {
     "invertedNavbarColors": {
-<<<<<<< HEAD
       "description": "Does the navbar have inverted colors (light text on a dark background)?",
       "type": "boolean"
     },
     "navbarBackgroundColor": {
       "description": "The background color of a navigation item that's not active (not being visited)",
-      "type": "string"
-=======
-      "description": "true if the navbar has light text on a dark background, otherwise false",
       "$ref": "#/definitions/color"
-    },
-    "navbarBackgroundColor": {
-      "description": "The background color of a normal navigation item",
-      "$ref": "#/definitions/color"
->>>>>>> 14b777ae
     },
     "navbarActiveItemBackgroundColor": {
       "description": "The background color of a navigation item that is currently active (being visited)",
@@ -33,29 +24,16 @@
       "$ref": "#/definitions/color"
     },
     "navbarHighlightedItemBackgroundColor": {
-<<<<<<< HEAD
       "description": "The background color of a navigation item in the navbar that needs to attract extra attention (e.g. the sign-up button)",
-      "type": "string"
+      "$ref": "#/definitions/color"
     },
     "navbarBorderColor": {
       "description": "The color of the full-width bottom border of the navbar",
-      "type": "string"
+      "$ref": "#/definitions/color"
     },
     "landingHeaderOverlayColor": {
       "description": "The overlay color of the landing page signed-out and signed-in headers",
-      "type": "string"
-=======
-      "description": "The background color of a navigation item in the navbar that needs to attract extra attention",
       "$ref": "#/definitions/color"
-    },
-    "navbarBorderColor": {
-      "description": "The color of the bottom border of the navbar",
-      "$ref": "#/definitions/color"
-    },
-    "landingHeaderOverlayColor": {
-      "description": "The overlay color of the landing page signed-out and signed-in header",
-      "$ref": "#/definitions/color"
->>>>>>> 14b777ae
     },
     "landingHeaderTitleFontSize": {
       "description": "The font size of the landing page signed-out header title in pixels",
@@ -79,19 +57,19 @@
     },
     "projectNavbarBackgroundColor": {
       "description": "The background color of the project page navbar (shown underneath the main navbar)",
-      "type": "string"
+      "$ref": "#/definitions/color"
     },
     "projectNavbarTextColor": {
       "description": "The text color, icon color and bottom border of the project page navbar items (shown underneath the main navbar)",
-      "type": "string"
+      "$ref": "#/definitions/color"
     },
     "projectNavbarIdeaButtonBackgroundColor": {
       "description": "The background color of the project navbar 'Post an idea' button",
-      "type": "string"
+      "$ref": "#/definitions/color"
     },
     "projectNavbarIdeaButtonTextColor": {
       "description": "The text color of the project navbar 'Post an idea' button",
-      "type": "string"
+      "$ref": "#/definitions/color"
     }
   },
   "definitions": {
