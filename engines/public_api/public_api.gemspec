--- conflicted
+++ resolved
@@ -15,13 +15,8 @@
 
   s.add_dependency "rails", "~> 5.1.4"
   s.add_dependency "pundit", "~> 1.1.0"
-<<<<<<< HEAD
-  s.add_dependency "kaminari", "~> 1.1"
-  s.add_dependency "active_model_serializers", "~> 0.10.0"
-=======
   s.add_dependency "kaminari", "~> 1.0.1"
   s.add_dependency "active_model_serializers", "~> 0.10.7"
->>>>>>> 264375aa
   s.add_dependency "knock", "~> 2.1.1"
   s.add_dependency "apartment", "~> 2.1.0"
 
