module ProjectFolders
  module WebApi::V1::ProjectsControllerDecorator

    # Mixin that adds folder capabilities to +ProjectsController+.
    #
    # It makes the modification of the folder attribute of a project possible
    # (via POST / PUT / PATCH).
    #
<<<<<<< HEAD
    # It assumes that +ProjectsController+ provides a +:save_project+ ActiveSupport
    # callback that is triggered when a project is saved (modification / creation).
    # Also, when +save_project+ is run:
    # - its +project+ method should return the +ActiveRecord+ instance of the
    # project.
    # - its +project_saved+ should return if the save operation has been successful
    # (only for +:after+ callbacks).
=======
    # It assumes that +ProjectsController+ defines an ActiveSupport callback
    # named +save_project+ and that when run the callback block returns a
    # pair with:
    # - a +Boolean+ that indicates if the project was successfully saved
    # - the project record (+Project+).

    def self.included(base)
      base.class_eval do
        set_callback :save_project, :around, :set_folder!
      end
    end

    def set_folder!
      project_saved, project = yield
      return unless project_saved
      return unless params.require(:project).key? :folder_id
      folder_id = params.dig(:project, :folder_id)
      project.set_folder!(folder_id)
    end

>>>>>>> d651b3c4
  end
end

WebApi::V1::ProjectsController.include(ProjectFolders::WebApi::V1::ProjectsControllerDecorator)<|MERGE_RESOLUTION|>--- conflicted
+++ resolved
@@ -6,15 +6,6 @@
     # It makes the modification of the folder attribute of a project possible
     # (via POST / PUT / PATCH).
     #
-<<<<<<< HEAD
-    # It assumes that +ProjectsController+ provides a +:save_project+ ActiveSupport
-    # callback that is triggered when a project is saved (modification / creation).
-    # Also, when +save_project+ is run:
-    # - its +project+ method should return the +ActiveRecord+ instance of the
-    # project.
-    # - its +project_saved+ should return if the save operation has been successful
-    # (only for +:after+ callbacks).
-=======
     # It assumes that +ProjectsController+ defines an ActiveSupport callback
     # named +save_project+ and that when run the callback block returns a
     # pair with:
@@ -23,19 +14,15 @@
 
     def self.included(base)
       base.class_eval do
-        set_callback :save_project, :around, :set_folder!
+        set_callback :save_project, :before, :set_folder
       end
     end
 
-    def set_folder!
-      project_saved, project = yield
-      return unless project_saved
-      return unless params.require(:project).key? :folder_id
+    def set_folder
       folder_id = params.dig(:project, :folder_id)
-      project.set_folder!(folder_id)
+      parent_id = AdminPublication.find_by(publication_type: 'ProjectFolders::Folder', publication_id: folder_id)&.id
+      @project.admin_publication.assign_attributes(parent_id: parent_id)
     end
-
->>>>>>> d651b3c4
   end
 end
 
