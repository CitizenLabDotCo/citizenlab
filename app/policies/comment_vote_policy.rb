--- conflicted
+++ resolved
@@ -38,17 +38,5 @@
   def destroy?
     create?
   end
-
-<<<<<<< HEAD
-  private
-
-  def can_create_comment?
-    "#{record.votable.post_type}CommentPolicy".constantize.new(
-      user, 
-      Comment.new(author: user, post: record.votable.post)
-      ).create?
-  end
-
-=======
->>>>>>> aa64a3d2
+  
 end