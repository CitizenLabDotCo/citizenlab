class ProjectPolicy < ApplicationPolicy
  class Scope
    attr_reader :user, :scope

    def initialize(user, scope)
      @user  = user
      @scope = scope
    end

    def resolve
      if user&.admin?
        scope.all
      else
        normal_user_result = scope.left_outer_joins(:admin_publication)
          .where(admin_publications: {publication_status: ['published', 'archived']})
        if user&.project_moderator?
          Project.where(id: user.moderatable_project_ids + filter_for_normal_user(normal_user_result, user))
        elsif user
          filter_for_normal_user normal_user_result, user
        else
          normal_user_result.where visible_to: 'public'
        end
      end
    end

    def moderatable
      if user&.admin?
        scope.all
      elsif user
        scope.where(id: user.moderatable_project_ids)
      else
        scope.none
      end
    end


    private

    def filter_for_normal_user scope, user
      scope
        .where("projects.visible_to = 'public' OR \
          (projects.visible_to = 'groups' AND EXISTS(SELECT 1 FROM groups_projects WHERE project_id = projects.id AND group_id IN (?)))", user.group_ids)
    end
  end

  # The normal scope: Given this user, which resources can she access?
  # The inverse scope: Given this resource, which users can access it?
  class InverseScope
    attr_reader :record, :scope

    def initialize(record, scope)
      @record = record
      @scope = scope
    end

    def resolve
      if record.visible_to == 'public' && record.admin_publication.publication_status != 'draft'
        scope.all
      elsif record.visible_to == 'groups' && record.admin_publication.publication_status != 'draft'
        scope.in_any_group(record.groups).or(scope.admin).or(scope.project_moderator(record.id))
      else
        scope.admin.or(scope.project_moderator(record.id))
      end
    end
  end


  def index_xlsx?
    moderate?
  end

  def create?
    user&.active? && user.admin?
  end

  def show?
    moderate? || (
      %w(published archived).include?(record.admin_publication.publication_status) && (
        record.visible_to == 'public' || (
          user &&
          record.visible_to == 'groups' &&
          (record.groups.ids & user.group_ids).any?
        )
      )
    )
  end

  def by_slug?
    show?
  end

  def update?
    moderate?
  end

  def reorder?
    update?
  end

  def destroy?
    user&.active? && user.admin?
  end


  def shared_permitted_attributes
    shared = [
      :slug,
      :header_bg,
      :visible_to,
      :participation_method,
      :posting_enabled,
      :commenting_enabled,
      :voting_enabled,
      :voting_method,
      :voting_limited_max,
      :survey_embed_url,
      :survey_service,
      :max_budget,
      :presentation_mode,
      :default_assignee_id,
      :poll_anonymous,
<<<<<<< HEAD
=======
      :folder_id,
      :ideas_order,
>>>>>>> 9ed4245d
      admin_publication_attributes: [:publication_status],
      title_multiloc: CL2_SUPPORTED_LOCALES,
      description_multiloc: CL2_SUPPORTED_LOCALES,
      description_preview_multiloc: CL2_SUPPORTED_LOCALES,
      area_ids: []
    ]
    shared += [:downvoting_enabled] if Tenant.current.has_feature? 'disable_downvoting'
    shared
  end

  def permitted_attributes_for_create
    attrs = shared_permitted_attributes
    attrs.unshift(:process_type)
    attrs
  end

  def permitted_attributes_for_update
    attrs = shared_permitted_attributes
    attrs
  end

  def permitted_attributes_for_reorder
    [:ordering]
  end

  # Helper method that is not part of the pundit conventions but is used
  # publicly
  def moderate?
    user&.active? && (user.admin? || (record.id && user.project_moderator?(record.id)))
  end
end<|MERGE_RESOLUTION|>--- conflicted
+++ resolved
@@ -119,11 +119,7 @@
       :presentation_mode,
       :default_assignee_id,
       :poll_anonymous,
-<<<<<<< HEAD
-=======
-      :folder_id,
       :ideas_order,
->>>>>>> 9ed4245d
       admin_publication_attributes: [:publication_status],
       title_multiloc: CL2_SUPPORTED_LOCALES,
       description_multiloc: CL2_SUPPORTED_LOCALES,
