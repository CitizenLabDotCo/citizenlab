/*
 *
 * PagesShowPage
 *
 */

import * as React from 'react';
import * as Rx from 'rxjs/Rx';
import { includes, without } from 'lodash';

import { injectTFunc } from 'components/T/utils';
import Helmet from 'react-helmet';
import T from 'components/T';
import { IPageData, pageBySlugStream, LEGAL_PAGES } from 'services/pages';
import { PageLink, getPageLink } from 'services/pageLink';

import { FormattedMessage, injectIntl, InjectedIntlProps } from 'react-intl';
import messages from './messages';

import ContentContainer from 'components/ContentContainer';
import styled from 'styled-components';
import NotFound from 'containers/NotFoundPage';
import Spinner from 'components/UI/Spinner';
import Icon from 'components/UI/Icon';
import { Link } from 'react-router';

const TextContainer = styled.div`
  margin: 30px 0;
  padding: 3rem;
  background-color: white;
`;

const SpinnerContainer = styled.div`
  margin: 30px 0;
  padding: 3rem;
  background-color: white;
  display: flex;
  justify-content: center;
`;

const PagesNavWrapper = styled.div`
  background: #e5e5e5;
  padding: 10rem 0;
  width: 100vw;
`;

const PagesNav = styled.nav`
  align-items: stretch;
  display: flex;
  flex-direction: column;
  justify-content: space-between;
  list-style: none;
  margin: 0 auto;
  max-width: 970px;
  padding: 0;
  width: 95%;
`;

const StyledLink = styled(Link)`
  align-items: center;
  background: white;
  border-radius: 5px;
  border: 1px solid ${props => props.theme.colors.separation};
  color: ${props => props.theme.colors.darkClGreen};
  display: flex;
  justify-content: space-between;
  margin-bottom: .5rem;
  padding: 2rem 4rem;
`;

const LinkIcon = styled(Icon)`
  height: 1em;
`;


type Props = {
  params: {
    slug: string;
  }
  tFunc: ({}) => string;
};

type State = {
  page: IPageData | null,
  loading: boolean;
  pageLinks: {data: PageLink}[];
};

class PagesShowPage extends React.PureComponent<Props & InjectedIntlProps, State> {
  pageObserver: Rx.Subscription | null = null;
  legalPages = without(LEGAL_PAGES, 'information');

<<<<<<< HEAD
  constructor() {
    super();
=======
  constructor(props: Props) {
    super(props as any);
    this.pageObserver = null;
>>>>>>> 20906f62
    this.state = {
      page: null,
      loading: true,
      pageLinks: [],
    };
  }

  componentDidMount() {
    this.pageObserver = this.getPageStream(this.props.params.slug);
  }

  componentWillReceiveProps(newProps) {
    if (newProps.params.slug !== this.props.params.slug) {
      if (this.pageObserver) {
        this.pageObserver.unsubscribe();
      }
      this.pageObserver = this.getPageStream(newProps.params.slug);
    }
  }

  componentWillUnmount() {
    this.pageObserver && this.pageObserver.unsubscribe();
  }

  getPageStream = (slug) => {
    return pageBySlugStream(slug).observable
    .switchMap((pageResponse) => {

      // Page not found
      if (!pageResponse) {
        return Rx.Observable.of({ pageResponse: { data: null }, pageLinks: [] });
      }

      // Page has no links
      if (pageResponse.data.relationships.page_links.data.length === 0) {
        return Rx.Observable.of({ pageResponse, pageLinks: [] });
      }

      // Page with links
      const linksRequests = pageResponse.data.relationships.page_links.data.map(link => {
        return getPageLink(link.id).observable.first();
      });

      return Rx.Observable.combineLatest(linksRequests)
      .map((pageLinks) => {
        return { pageLinks, pageResponse };
      });
    })
    .subscribe(({ pageLinks, pageResponse }) => {
      if (pageResponse) {
        this.setState({
          pageLinks,
          page: pageResponse.data,
          loading: false,
        });
      } else {
        this.setState({
          loading: false,
        });
      }
    });
  }

  render() {
    const { page, loading, pageLinks } = this.state;
    const { tFunc } = this.props;

    if (loading) {
      return (
        <ContentContainer>
          <SpinnerContainer>
            <Spinner color="#84939E" />
          </SpinnerContainer>
        </ContentContainer>
      );
    }

    if (!page) {
      return <NotFound />;
    }

    return page && (
      <div>
        <ContentContainer>
          <Helmet>
            <title>
              {tFunc(page.attributes.title_multiloc)}
            </title>
          </Helmet>
          <TextContainer>
            <h1>
              {tFunc(page.attributes.title_multiloc)}
            </h1>
            <T value={page.attributes.body_multiloc} />
          </TextContainer>
        </ContentContainer>
        {pageLinks && pageLinks.length > 0 &&
          <PagesNavWrapper>
            <PagesNav>
              {pageLinks.map((link) => (
                <StyledLink to={`/pages/${link.data.attributes.linked_page_slug}`} key={link.data.id}>
                  <T value={link.data.attributes.linked_page_title_multiloc} />
                  <LinkIcon name="chevron-right" />
                </StyledLink>
              ))}
            </PagesNav>
          </PagesNavWrapper>
        }
      </div>
    );
  }
}

export default injectIntl(injectTFunc(PagesShowPage));<|MERGE_RESOLUTION|>--- conflicted
+++ resolved
@@ -90,14 +90,8 @@
   pageObserver: Rx.Subscription | null = null;
   legalPages = without(LEGAL_PAGES, 'information');
 
-<<<<<<< HEAD
-  constructor() {
-    super();
-=======
   constructor(props: Props) {
     super(props as any);
-    this.pageObserver = null;
->>>>>>> 20906f62
     this.state = {
       page: null,
       loading: true,
