--- conflicted
+++ resolved
@@ -90,14 +90,8 @@
   pageObserver: Rx.Subscription | null = null;
   legalPages = without(LEGAL_PAGES, 'information');
 
-<<<<<<< HEAD
-  constructor() {
-    super();
-=======
   constructor(props: Props) {
     super(props as any);
-    this.pageObserver = null;
->>>>>>> fb745808
     this.state = {
       page: null,
       loading: true,
