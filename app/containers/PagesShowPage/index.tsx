import React from 'react';
import { adopt } from 'react-adopt';
import { withRouter, WithRouterProps } from 'react-router';
import Link from 'utils/cl-router/Link';
import { isNilOrError } from 'utils/helperUtils';

// components
import Helmet from 'react-helmet';
import ContentContainer from 'components/ContentContainer';
import Spinner from 'components/UI/Spinner';
import Icon from 'components/UI/Icon';
import Footer from 'components/Footer';
import Fragment from 'components/Fragment';

// services
import { PageLink } from 'services/pageLink';

// resources
import GetLocale, { GetLocaleChildProps } from 'resources/GetLocale';
import GetTenantLocales, { GetTenantLocalesChildProps } from 'resources/GetTenantLocales';
import GetPage, { GetPageChildProps } from 'resources/GetPage';
import GetPageLinks, { GetPageLinksChildProps } from 'resources/GetPageLinks';

// i18n
import { InjectedIntlProps } from 'react-intl';
import { FormattedMessage, injectIntl } from 'utils/cl-intl';
import { getLocalized } from 'utils/i18n';
import T from 'components/T';
import messages from './messages';

// styling
import styled from 'styled-components';
import { darken } from 'polished';
<<<<<<< HEAD
import { media, colors } from 'utils/styleUtils';
=======
import { media, quillEditedContent } from 'utils/styleUtils';
>>>>>>> b8edb718

const Container = styled.div`
  min-height: calc(100vh - ${props => props.theme.menuHeight}px - 1px);
  display: flex;
  flex-direction: column;
  background: ${colors.background};

  ${media.smallerThanMaxTablet`
    min-height: calc(100vh - ${props => props.theme.mobileMenuHeight}px - ${props => props.theme.mobileTopBarHeight}px);
  `}
`;

const Loading = styled.div`
  width: 100%;
  height: calc(100vh - ${props => props.theme.menuHeight}px - 1px);
  display: flex;
  align-items: center;
  justify-content: center;

  ${media.smallerThanMaxTablet`
    height: calc(100vh - ${props => props.theme.mobileMenuHeight}px - ${props => props.theme.mobileTopBarHeight}px);
  `}
`;

const StyledContentContainer = styled(ContentContainer) `
  max-width: calc(${(props) => props.theme.maxPageWidth}px - 100px);
  margin-left: auto;
  margin-right: auto;
`;

const PageContent = styled.div`
  flex-shrink: 0;
  flex-grow: 1;
  background: #fff;
  padding-top: 60px;
  padding-bottom: 60px;
`;

const PageTitle = styled.h1`
  color: #333;
  font-size: 34px;
  line-height: 40px;
  font-weight: 500;
  text-align: left;
  margin: 0;
  padding: 0;
  padding-top: 0px;
  padding-bottom: 40px;

  ${media.smallerThanMaxTablet`
    font-size: 28px;
    line-height: 34px;
  `}
`;

const PageDescription = styled.div`
  color: #333;
  font-size: 18px;
  font-weight: 300;
  line-height: 26px;

  h1 {
    font-size: 30px;
    line-height: 35px;
    font-weight: 600;
  }

  h2 {
    font-size: 27px;
    line-height: 33px;
    font-weight: 600;
  }

  h3 {
    font-size: 24px;
    line-height: 30px;
    font-weight: 600;
  }

  h4 {
    font-size: 21px;
    line-height: 27px;
    font-weight: 600;
  }

  p {
    margin-bottom: 35px;
  }

  strong {
    font-weight: 600;
  }

  a {
    color: ${colors.clBlueDark};
    text-decoration: underline;

    &:hover {
      color: ${darken(0.15, colors.clBlueDark)};
    }
  }

  img {
    max-width: 100%;
  }

  ${quillEditedContent()}
`;

const PagesNavWrapper = styled.div`
  width: 100%;
`;

const PagesNav = styled.nav`
  width: 100%;
  display: flex;
  flex-direction: column;
  align-items: stretch;
  justify-content: space-between;
  list-style: none;
  margin: 0 auto;
  padding-top: 90px;
  padding-bottom: 80px;
`;

const StyledLink = styled(Link) `
  color: #666;
  font-size: 18px;
  font-weight: 400;
  display: flex;
  align-items: center;
  justify-content: space-between;
  margin-bottom: 15px;
  padding: 20px 23px;
  border-radius: 5px;
  border: solid 1px #e4e4e4;
  background: #fff;
  transition: all 100ms ease-out;

  &:hover {
    color: #000;
    border-color: #999;
  }
`;

<<<<<<< HEAD
const LinkIcon = styled(Icon)`
  width: 11px;
=======
const LinkIcon = styled(Icon) `
>>>>>>> b8edb718
  height: 1em;
`;

interface InputProps { }

interface DataProps {
  locale: GetLocaleChildProps;
  tenantLocales: GetTenantLocalesChildProps;
  page: GetPageChildProps;
  pageLinks: GetPageLinksChildProps;
}

interface Props extends InputProps, DataProps { }

interface State { }

class PagesShowPage extends React.PureComponent<Props & WithRouterProps & InjectedIntlProps, State> {
  render() {
    const { formatMessage } = this.props.intl;
    const { locale, tenantLocales, page, pageLinks } = this.props;

    if (isNilOrError(locale) || isNilOrError(tenantLocales) || isNilOrError(page)) {
      return (
        <Loading>
          <Spinner size="32px" />
        </Loading>
      );
    }

    if (!isNilOrError(locale) && !isNilOrError(tenantLocales) && !isNilOrError(page)) {
      let seoTitle = formatMessage(messages.notFoundTitle);
      let seoDescription = formatMessage(messages.notFoundDescription);
      let blockIndexing = true;
      let pageTitle = <FormattedMessage {...messages.notFoundTitle} />;
      let pageDescription = <FormattedMessage {...messages.notFoundDescription} />;

      if (!isNilOrError(page)) {
        seoTitle = getLocalized(page.attributes.title_multiloc, locale, tenantLocales);
        seoDescription = '';
        blockIndexing = false;
        pageTitle = <T value={page.attributes.title_multiloc} />;
        pageDescription = <T value={page.attributes.body_multiloc} />;
      }

      return (
        <Container>
          <Helmet>
            <title>{seoTitle}</title>
            <meta name="description" content={seoDescription} />
            {blockIndexing && <meta name="robots" content="noindex" />}
          </Helmet>

          <PageContent>
            <StyledContentContainer>
              <Fragment name={!isNilOrError(page) ? `pages/${page && page.id}/content` : ''}>
                <PageTitle>
                  {pageTitle}
                </PageTitle>
                <PageDescription>
                  {pageDescription}
                </PageDescription>
              </Fragment>
            </StyledContentContainer>
          </PageContent>

          {!isNilOrError(pageLinks) &&
            <PagesNavWrapper>
              <PagesNav>
                <StyledContentContainer>
                  {pageLinks.filter(pageLink => !isNilOrError(pageLink)).map((pageLink: PageLink) => (
                    <StyledLink to={`/pages/${pageLink.attributes.linked_page_slug}`} key={pageLink.id}>
                      <T value={pageLink.attributes.linked_page_title_multiloc} />
                      <LinkIcon name="chevron-right" />
                    </StyledLink>
                  ))}
                </StyledContentContainer>
              </PagesNav>
            </PagesNavWrapper>
          }

          <Footer showCityLogoSection={false} />
        </Container>
      );
    }

    return null;
  }
}

const Data = adopt<DataProps, InputProps & WithRouterProps & InjectedIntlProps>({
  locale: <GetLocale />,
  tenantLocales: <GetTenantLocales />,
  page: ({ params, render }) => <GetPage slug={params.slug}>{render}</GetPage>,
  pageLinks: ({ page, render }) => <GetPageLinks pageId={(!isNilOrError(page) ? page.id : null)}>{render}</GetPageLinks>,
});

export default withRouter(injectIntl((inputProps: InputProps & WithRouterProps & InjectedIntlProps) => (
  <Data {...inputProps}>
    {dataProps => <PagesShowPage {...inputProps} {...dataProps} />}
  </Data>
)));<|MERGE_RESOLUTION|>--- conflicted
+++ resolved
@@ -31,11 +31,7 @@
 // styling
 import styled from 'styled-components';
 import { darken } from 'polished';
-<<<<<<< HEAD
-import { media, colors } from 'utils/styleUtils';
-=======
-import { media, quillEditedContent } from 'utils/styleUtils';
->>>>>>> b8edb718
+import { media, colors, quillEditedContent } from 'utils/styleUtils';
 
 const Container = styled.div`
   min-height: calc(100vh - ${props => props.theme.menuHeight}px - 1px);
@@ -181,12 +177,8 @@
   }
 `;
 
-<<<<<<< HEAD
 const LinkIcon = styled(Icon)`
   width: 11px;
-=======
-const LinkIcon = styled(Icon) `
->>>>>>> b8edb718
   height: 1em;
 `;
 
