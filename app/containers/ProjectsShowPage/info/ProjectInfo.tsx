--- conflicted
+++ resolved
@@ -179,12 +179,7 @@
 interface Props extends InputProps, DataProps {}
 
 const ProjectInfo = (props: Props & InjectedIntlProps) => {
-<<<<<<< HEAD
-  const { project, projectImages, projectFiles, authUser, intl: { formatMessage } } = props;
-=======
-  const { project, projectImages, intl: { formatMessage } } = props;
-
->>>>>>> 1846c0c3
+  const { project, projectImages, projectFiles, intl: { formatMessage } } = props;
   if (isNilOrError(project)) return null;
 
   const projectUrl = location.href;
