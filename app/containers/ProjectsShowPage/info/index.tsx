import React from 'react';
import { isNilOrError } from 'utils/helperUtils';
import { withRouter, WithRouterProps } from 'react-router';

// components
import Header from '../Header';
import ContentContainer from 'components/ContentContainer';
import ProjectInfo from './ProjectInfo';
import EventsPreview from '../EventsPreview';
import ProjectArchivedIndicator from 'components/ProjectArchivedIndicator';

// resources
import GetProject from 'resources/GetProject';

<<<<<<< HEAD
export interface InputProps {}
=======
// style
import styled from 'styled-components';
import { colors } from 'utils/styleUtils';

const StyledProjectArchivedIndicator = styled(ProjectArchivedIndicator)`
  padding-top: 30px;
`;

const StyledContentContainer = styled(ContentContainer)`
  background: ${colors.background};
`;

interface InputProps {}
>>>>>>> f042f5df

export default withRouter<InputProps>((props: WithRouterProps) => (
  <GetProject slug={props.params.slug}>
    {project => {
      if (isNilOrError(project)) return null;

      return (
        <>
          <Header projectSlug={props.params.slug} />
          <StyledProjectArchivedIndicator projectId={project.id} />
          <StyledContentContainer>
            <ProjectInfo projectId={project.id} />
          </StyledContentContainer>
          <EventsPreview projectId={project.id} />
        </>
      );
    }}
  </GetProject>
));<|MERGE_RESOLUTION|>--- conflicted
+++ resolved
@@ -12,9 +12,6 @@
 // resources
 import GetProject from 'resources/GetProject';
 
-<<<<<<< HEAD
-export interface InputProps {}
-=======
 // style
 import styled from 'styled-components';
 import { colors } from 'utils/styleUtils';
@@ -27,8 +24,7 @@
   background: ${colors.background};
 `;
 
-interface InputProps {}
->>>>>>> f042f5df
+export interface InputProps {}
 
 export default withRouter<InputProps>((props: WithRouterProps) => (
   <GetProject slug={props.params.slug}>
