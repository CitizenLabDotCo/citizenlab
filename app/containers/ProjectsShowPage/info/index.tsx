import React from 'react';
import { withRouter, WithRouterProps } from 'react-router';

// components
import Header from '../Header';
import ContentContainer from 'components/ContentContainer';
import ProjectInfo from './ProjectInfo';
import EventsPreview from '../EventsPreview';

// resources
import GetProject from 'resources/GetProject';

interface InputProps {}

<<<<<<< HEAD
export default withRouter<InputProps>((props: WithRouterProps) => (
  <GetProject slug={props.params.slug}>
    {project => {
=======
export default withRouter((inputProps: InputProps & WithRouterProps) => (
  <GetProject slug={inputProps.params.slug}>
    {({ project }) => {
      const { slug } = inputProps.params;

>>>>>>> 7a8c9035
      if (!project) return null;

      return (
        <>
          <Header projectSlug={props.params.slug} />

          <ContentContainer>
            <ProjectInfo projectId={project.id} />
          </ContentContainer>

          <EventsPreview projectId={project.id} />
        </>
      );
    }}
  </GetProject>
));<|MERGE_RESOLUTION|>--- conflicted
+++ resolved
@@ -1,4 +1,5 @@
 import React from 'react';
+import { isNullOrError } from 'utils/helperUtils';
 import { withRouter, WithRouterProps } from 'react-router';
 
 // components
@@ -12,18 +13,10 @@
 
 interface InputProps {}
 
-<<<<<<< HEAD
 export default withRouter<InputProps>((props: WithRouterProps) => (
   <GetProject slug={props.params.slug}>
     {project => {
-=======
-export default withRouter((inputProps: InputProps & WithRouterProps) => (
-  <GetProject slug={inputProps.params.slug}>
-    {({ project }) => {
-      const { slug } = inputProps.params;
-
->>>>>>> 7a8c9035
-      if (!project) return null;
+      if (isNullOrError(project)) return null;
 
       return (
         <>
