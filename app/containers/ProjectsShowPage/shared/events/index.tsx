--- conflicted
+++ resolved
@@ -39,39 +39,12 @@
   const project = useProject({ projectId });
   const events = useEvents(projectId);
 
-<<<<<<< HEAD
-  if (!isNilOrError(project) && !isNilOrError(events)) {
-    const upcomingEvents = events.filter((event) => {
-      const eventTime = pastPresentOrFuture([
-        event.attributes.start_at,
-        event.attributes.end_at,
-      ]);
-      return eventTime === 'present' || eventTime === 'future';
-    });
-
-    if (upcomingEvents && upcomingEvents.length > 0) {
-      return (
-        <Container id="project-events" className={className || ''}>
-          <ContentContainer maxWidth={maxPageWidth}>
-            <SectionContainer>
-              <ProjectPageSectionTitle>
-                <FormattedMessage {...messages.upcomingEvents} />
-              </ProjectPageSectionTitle>
-              {upcomingEvents.map((event) => (
-                <EventCard key={event.id} event={event} />
-              ))}
-            </SectionContainer>
-          </ContentContainer>
-        </Container>
-      );
-    }
-=======
   if (!isNilOrError(project) && !isNilOrError(events) && events.length > 0) {
     const sortedEvents = sortBy(events, [(event) => event.attributes.start_at]);
 
     return (
       <Container id="project-events" className={className || ''}>
-        <ContentContainer>
+        <ContentContainer maxWidth={maxPageWidth}>
           <SectionContainer>
             <ProjectPageSectionTitle>
               <FormattedMessage {...messages.events} />
@@ -83,7 +56,6 @@
         </ContentContainer>
       </Container>
     );
->>>>>>> 9a61fae9
   }
 
   return null;
