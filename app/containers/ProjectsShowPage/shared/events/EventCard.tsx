import React, { memo } from 'react';
import moment from 'moment';
import { isEmpty, every } from 'lodash-es';
import { isNilOrError } from 'utils/helperUtils';

// components
import { Icon } from 'cl2-component-library';
import FileAttachments from 'components/UI/FileAttachments';

// hooks
import useResourceFiles from 'hooks/useResourceFiles';
import useWindowSize from 'hooks/useWindowSize';

// services
import { IEventData } from 'services/events';

// i18n
import T from 'components/T';
import { FormattedMessage } from 'utils/cl-intl';
import messages from 'containers/ProjectsShowPage/messages';

// utils
import { getIsoDate } from 'utils/dateUtils';

// style
import styled, { useTheme } from 'styled-components';
import {
  media,
  colors,
  fontSizes,
  defaultCardStyle,
  viewportWidths,
} from 'utils/styleUtils';
import QuillEditedContent from 'components/UI/QuillEditedContent';

const Container = styled.div`
  width: 100%;
  padding: 23px;
  display: flex;
  flex-direction: row;
  ${defaultCardStyle};
  box-shadow: none;
  border: solid 1px #ccc;

  ${media.smallerThanMinTablet`
    flex-direction: column;
  `}
`;

const EventDateBlocks = styled.div`
  flex: 0 0 80px;
  width: 80px;
  display: flex;
  flex-direction: column;
  align-items: center;
  justify-content: stretch;

  ${media.smallerThanMinTablet`
    flex: 1;
    width: auto;
    flex-direction: row;
    margin-bottom: 20px;
  `}
`;

const Separator = styled.div`
  height: 18px;

  ${media.smallerThanMinTablet`
    width: 15px;
    height: auto;
  `}
`;

const EventDateBlockWrapper = styled.div`
  flex: 0 0 80px;
  width: 80px;
  display: flex;
  flex-direction: column;
  justify-content: stretch;

  &.second {
    margin-top: 15px;
  }

  ${media.smallerThanMinTablet`
    flex: 1;
    width: auto;
    margin: 0;

    &.second {
      margin: 0;
      margin-left: 20px;
    }
  `}
`;

const EventDateBlockLabel = styled.div`
  color: ${colors.label};
  font-size: 12px;
  line-height: normal;
  font-weight: 600;
  text-transform: uppercase;
  margin-bottom: 4px;
`;

const EventDateBlock = styled.div`
  flex: 0 0 80px;
  width: 80px;
  display: flex;
  flex-direction: column;
  justify-content: stretch;

  ${media.smallerThanMinTablet`
    flex: 1;
    width: auto;
  `}
`;

const EventDate = styled.div`
  display: flex;
  flex-direction: column;
  align-items: center;
  justify-content: stretch;
  padding-top: 9px;
  padding-bottom: 9px;
  border-radius: ${(props: any) => props.theme.borderRadius};
  border-bottom-left-radius: 0;
  border-bottom-right-radius: 0;
<<<<<<< HEAD
  background: ${transparentize(0.9, colors.label)};
  border: solid 1px ${transparentize(0.5, colors.label)};
=======
  background: #fff;
  border: solid 1px ${colors.label};
>>>>>>> a3c25553
  border-bottom: none;
`;

const EventMonth = styled.div`
  color: ${(props: any) => props.theme.colorText};
  font-size: 14px;
  line-height: normal;
  font-weight: 500;
  text-transform: uppercase;
`;

const EventDay = styled.div`
  color: ${(props: any) => props.theme.colorText};
  font-size: 18px;
  line-height: normal;
  font-weight: 400;
`;

const EventYear = styled.div`
  color: #fff;
  font-size: 16px;
  line-height: normal;
  font-weight: 400;
  display: flex;
  align-items: center;
  justify-content: center;
  padding: 7px;
  border-radius: ${(props: any) => props.theme.borderRadius};
  border-top-left-radius: 0;
  border-top-right-radius: 0;
  background: ${colors.label};
`;

const EventInformation = styled.div`
  flex: 1;
  display: flex;
  flex-direction: column;
  margin-left: 30px;

  ${media.smallerThanMinTablet`
    border: none;
    margin: 0px;
  `}
`;

const EventMeta = styled.div`
  display: flex;
  flex-direction: column;
  align-items: stretch;
  margin-bottom: 5px;
`;

const EventMetaItem = styled.div`
  display: flex;
  align-items: center;

  &.hasTopMargin {
    margin-top: 10px;
  }
`;

const EventMetaItemText = styled.div`
  color: ${(props: any) => props.theme.colorText};
  font-size: ${fontSizes.base}px;
  font-weight: 300;
  line-height: normal;
  display: flex;
  flex-direction: column;
`;

const EventTitle = styled.h3`
  color: ${(props: any) => props.theme.colorText};
  font-size: ${fontSizes.xl}px;
  font-weight: 500;
  line-height: normal;
  padding: 0;
  margin: 0;
  margin-bottom: 20px;
`;

const EventDescription = styled.div``;

const EventLocationWrapper = styled.div`
  width: 300px;
  flex: 0 0 300px;
  padding: 20px;
  display: flex;
  align-items: center;
  border-left: 1px solid #ccc;
  margin-left: 60px;
`;

const EventLocation = styled.div`
  display: flex;
  flex-direction: row;
  align-items: center;
  margin-left: 20px;
  margin-right: 10px;

  ${media.smallerThanMaxTablet`
    margin: 0;
    margin-bottom: 20px;
  `}
`;

const MapIcon = styled(Icon)`
  flex: 0 0 24px;
  width: 24px;
  height: 24px;
  fill: ${colors.label};
  margin-right: 6px;
`;

const EventLocationAddress = styled.div`
  color: ${colors.label};
  font-size: ${fontSizes.base}px;
  font-weight: 400;
  line-height: normal;
  display: flex;
  align-items: center;
  overflow-wrap: break-word;
  word-wrap: break-word;
  word-break: break-word;
`;

interface InputProps {
  event: IEventData;
  className?: string;
}

interface Props extends InputProps {}

const EventCard = memo<Props>(({ event, className }) => {
  const theme: any = useTheme();
  const eventFiles = useResourceFiles({
    resourceType: 'event',
    resourceId: event.id,
  });
  const windowSize = useWindowSize();
  const smallerThanLargeTablet = windowSize
    ? windowSize.windowWidth <= viewportWidths.largeTablet
    : false;

  if (!isNilOrError(event)) {
    const startAtMoment = moment(event.attributes.start_at);
    const endAtMoment = moment(event.attributes.end_at);
    const startAtIsoDate = getIsoDate(event.attributes.start_at);
    const endAtIsoDate = getIsoDate(event.attributes.end_at);
    const startAtDay = startAtMoment.format('DD');
    const endAtDay = endAtMoment.format('DD');
    const startAtMonth = startAtMoment.format('MMM');
    const endAtMonth = endAtMoment.format('MMM');
    const startAtYear = startAtMoment.format('YYYY');
    const endAtYear = endAtMoment.format('YYYY');
    const isMultiDayEvent = startAtIsoDate !== endAtIsoDate;
    const isMultiMonth = startAtMonth !== endAtMonth;
    const isMultiYear = startAtYear !== endAtYear;
    const hasLocation = !every(event.attributes.location_multiloc, isEmpty);
    const eventDateTime = isMultiDayEvent
      ? `${startAtMoment.format('lll')} - ${endAtMoment.format('lll')}`
      : `${startAtMoment.format('ll')} • ${startAtMoment.format(
          'LT'
        )} - ${endAtMoment.format('LT')}`;

    return (
      <Container className={className || ''}>
        <EventDateBlocks>
          <EventDateBlockWrapper className={isMultiYear ? 'first' : ''}>
            {isMultiYear && (
              <EventDateBlockLabel>
                <FormattedMessage {...messages.startsAt} />
              </EventDateBlockLabel>
            )}
            <EventDateBlock>
              <EventDate>
                <EventMonth>{startAtMonth}</EventMonth>
                <EventDay>{startAtDay}</EventDay>
                {isMultiDayEvent && !isMultiYear && (
                  <>
                    <Separator>-</Separator>
                    {isMultiMonth && <EventMonth>{endAtMonth}</EventMonth>}
                    <EventDay>{endAtDay}</EventDay>
                  </>
                )}
              </EventDate>
              <EventYear>
                <span>{startAtYear}</span>
              </EventYear>
            </EventDateBlock>
          </EventDateBlockWrapper>

          {isMultiDayEvent && isMultiYear && (
            <EventDateBlockWrapper className={isMultiYear ? 'second' : ''}>
              {isMultiYear && (
                <EventDateBlockLabel>
                  <FormattedMessage {...messages.endsAt} />
                </EventDateBlockLabel>
              )}
              <EventDateBlock>
                <EventDate>
                  <EventMonth>{endAtMonth}</EventMonth>
                  <EventDay>{endAtDay}</EventDay>
                </EventDate>
                <EventYear>
                  <span>{endAtYear}</span>
                </EventYear>
              </EventDateBlock>
            </EventDateBlockWrapper>
          )}
        </EventDateBlocks>

        <EventInformation>
          <EventMeta>
            <EventMetaItem>
              <EventMetaItemText>{eventDateTime}</EventMetaItemText>
            </EventMetaItem>
          </EventMeta>

          <EventTitle>
            <T value={event.attributes.title_multiloc} />
          </EventTitle>

          {smallerThanLargeTablet && hasLocation && (
            <EventLocation>
              <MapIcon name="mapmarker" />
              <EventLocationAddress>
                <T value={event.attributes.location_multiloc} />
              </EventLocationAddress>
            </EventLocation>
          )}

          <EventDescription>
            <QuillEditedContent textColor={theme.colorText}>
              <T
                value={event.attributes.description_multiloc}
                supportHtml={true}
              />
            </QuillEditedContent>
          </EventDescription>

          {!isNilOrError(eventFiles) && eventFiles.length > 0 && (
            <FileAttachments files={eventFiles} />
          )}
        </EventInformation>

        {!smallerThanLargeTablet && hasLocation && (
          <EventLocationWrapper>
            <EventLocation>
              <MapIcon name="mapmarker" />
              <EventLocationAddress>
                <T value={event.attributes.location_multiloc} />
              </EventLocationAddress>
            </EventLocation>
          </EventLocationWrapper>
        )}
      </Container>
    );
  }

  return null;
});

export default EventCard;<|MERGE_RESOLUTION|>--- conflicted
+++ resolved
@@ -127,13 +127,8 @@
   border-radius: ${(props: any) => props.theme.borderRadius};
   border-bottom-left-radius: 0;
   border-bottom-right-radius: 0;
-<<<<<<< HEAD
-  background: ${transparentize(0.9, colors.label)};
-  border: solid 1px ${transparentize(0.5, colors.label)};
-=======
   background: #fff;
   border: solid 1px ${colors.label};
->>>>>>> a3c25553
   border-bottom: none;
 `;
 
