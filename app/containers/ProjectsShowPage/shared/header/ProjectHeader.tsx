import React, { memo } from 'react';
import { isNilOrError } from 'utils/helperUtils';
import { canModerate } from 'services/permissions/rules/projectPermissions';

// components
import ContentContainer from 'components/ContentContainer';
import ProjectInfo from './ProjectInfo';
import ProjectArchivedIndicator from 'components/ProjectArchivedIndicator';
import { Button } from 'cl2-component-library';
import Image from 'components/UI/Image';

// hooks
import useLocale from 'hooks/useLocale';
import useProject from 'hooks/useProject';
import useAuthUser from 'hooks/useAuthUser';

// i18n
import { injectIntl } from 'utils/cl-intl';
import { InjectedIntlProps } from 'react-intl';
import messages from 'containers/ProjectsShowPage/messages';

// style
import styled from 'styled-components';
import { media, isRtl } from 'utils/styleUtils';
import { maxPageWidth } from 'containers/ProjectsShowPage/styles';

const Container = styled.div`
  padding-top: 30px;
  padding-bottom: 65px;
  background: #fff;
  position: relative;
  z-index: 2;

  ${media.smallerThanMinTablet`
    padding-top: 30px;
    padding-bottom: 35px;
  `}
`;

const EditButton = styled(Button)`
  display: table;
  margin: 0 0 10px auto;

  ${isRtl`
    margin: 0 0 auto 10px;
  `}
`;

const HeaderImage = styled(Image)`
  width: 100%;
  height: 240px;
  margin-bottom: 30px;
  border-radius: ${(props: any) => props.theme.borderRadius};
  overflow: hidden;

  ${media.smallerThanMinTablet`
    height: 160px;
    margin-bottom: 20px;
  `}
`;

const StyledProjectArchivedIndicator = styled(ProjectArchivedIndicator)<{
  hasHeaderImage: boolean;
}>`
  margin-top: ${(props) => (props.hasHeaderImage ? '-20px' : '0px')};
  margin-bottom: 25px;

  ${media.smallerThanMinTablet`
    display: none;
  `}
`;

interface Props {
  projectId: string;
  className?: string;
}

const ProjectHeader = memo<Props & InjectedIntlProps>(
  ({ projectId, className, intl: { formatMessage } }) => {
    const locale = useLocale();
    const project = useProject({ projectId });
    const authUser = useAuthUser();

    if (!isNilOrError(locale) && !isNilOrError(project)) {
      const projectHeaderImageLargeUrl = project?.attributes?.header_bg?.large;
      const userCanEditProject =
<<<<<<< HEAD
        !isNilOrError(authUser) && canModerate(project.id, { data: authUser });
      const projectImage = getProjectImage(projectHeaderImageLargeUrl);
=======
        !isNilOrError(authUser) &&
        canModerate(project.id, { data: authUser.data });
>>>>>>> 94a52e1a

      return (
        <Container className={className || ''}>
          <ContentContainer maxWidth={maxPageWidth}>
            {userCanEditProject && (
              <EditButton
                icon="edit"
                locale={locale}
                linkTo={`/admin/projects/${project.id}/edit`}
                buttonStyle="secondary"
                padding="5px 8px"
              >
                {formatMessage(messages.editProject)}
              </EditButton>
            )}
            {projectHeaderImageLargeUrl && (
              <HeaderImage
                id="e2e-project-header-image"
                src={projectHeaderImageLargeUrl}
                cover={true}
                fadeIn={false}
                isLazy={false}
                placeholderBg="transparent"
                alt=""
              />
            )}
            <StyledProjectArchivedIndicator
              projectId={projectId}
              hasHeaderImage={!!projectHeaderImageLargeUrl}
            />
            <ProjectInfo projectId={projectId} />
          </ContentContainer>
        </Container>
      );
    }

    return null;
  }
);

export default injectIntl(ProjectHeader);<|MERGE_RESOLUTION|>--- conflicted
+++ resolved
@@ -84,13 +84,7 @@
     if (!isNilOrError(locale) && !isNilOrError(project)) {
       const projectHeaderImageLargeUrl = project?.attributes?.header_bg?.large;
       const userCanEditProject =
-<<<<<<< HEAD
         !isNilOrError(authUser) && canModerate(project.id, { data: authUser });
-      const projectImage = getProjectImage(projectHeaderImageLargeUrl);
-=======
-        !isNilOrError(authUser) &&
-        canModerate(project.id, { data: authUser.data });
->>>>>>> 94a52e1a
 
       return (
         <Container className={className || ''}>
