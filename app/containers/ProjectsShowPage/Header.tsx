import React, { PureComponent } from 'react';
import { adopt } from 'react-adopt';
import { isNilOrError } from 'utils/helperUtils';

// components
import ContentContainer from 'components/ContentContainer';
import ProjectNavbar from './ProjectNavbar';
import IdeaButton from 'components/IdeaButton';

// resources
import GetProject, { GetProjectChildProps } from 'resources/GetProject';
import GetEvents, { GetEventsChildProps } from 'resources/GetEvents';

// i18n
import T from 'components/T';
import { FormattedMessage } from 'utils/cl-intl';
import messages from './messages';

// style
import styled from 'styled-components';
import { media, fontSizes } from 'utils/styleUtils';

const Container = styled.div`
  width: 100%;
  height: 350px;
  display: flex;
  align-items: center;
  justify-content: center;
  padding-left: 20px;
  padding-right: 20px;
  position: relative;
<<<<<<< HEAD
  z-index: 3;
=======
  background: #767676;
>>>>>>> 30e00e86

  ${media.smallerThanMinTablet`
    height: 200px;
  `}
`;

const HeaderContent = styled(ContentContainer)`
  display: flex;
  flex-direction: column;
  align-items: center;
  justify-content: center;
  margin-top: -40px;

  ${media.smallerThanMinTablet`
    margin-top: 0px;
  `}
`;

const ArchivedLabelWrapper = styled.div`
  display: flex;
  justify-content: center;
`;

const ArchivedLabel = styled.span`
  color: #fff;
  font-size: ${fontSizes.small}px;
  font-weight: 500;
  text-transform: uppercase;
  border-radius: 5px;
  padding: 6px 12px;
  background: rgba(255, 255, 255, .45);
  margin-top: 15px;
`;

const HeaderTitle = styled.h2`
  color: #fff;
  font-size: 42px;
  line-height: 52px;
  font-weight: 500;
  text-align: center;
  overflow-wrap: break-word;
  word-wrap: break-word;
  word-break: break-word;
  margin: 0;
  padding: 0;

  ${media.smallerThanMinTablet`
    font-weight: 600;
    font-size: ${fontSizes.xxxl}px;
    line-height: 36px;
  `}
`;

const HeaderOverlay = styled.div`
  background: #000;
  opacity: 0.5;
  position: absolute;
  top: 0;
  bottom: 0;
  left: 0;
  right: 0;
`;

const HeaderImage: any = styled.div`
  background-image: url(${(props: any) => props.src});
  background-repeat: no-repeat;
  background-position: center center;
  background-size: cover;
  position: absolute;
  top: 0;
  bottom: 0;
  left: 0;
  right: 0;
`;

const StyledIdeaButton = styled(IdeaButton)`
  margin-top: 20px;

  ${media.biggerThanMinTablet`
    display: none;
  `}
`;

interface InputProps {
  projectSlug: string;
  phaseId?: string | null;
}

interface DataProps {
  project: GetProjectChildProps;
  events: GetEventsChildProps;
}

interface Props extends InputProps, DataProps {}

interface State {}

class ProjectsShowPage extends PureComponent<Props, State> {
  render() {
    const { projectSlug, phaseId, project } = this.props;

    if (!isNilOrError(project)) {
      const projectHeaderImageLarge = (project.attributes.header_bg.large || null);
      const projectType = project.attributes.process_type;
      const projectPublicationStatus = project.attributes.publication_status;
      const projectMethod = project.attributes.participation_method;

      return (
        <>
          <ProjectNavbar projectSlug={projectSlug} phaseId={phaseId} />
          <Container className={projectType}>
            <HeaderImage src={projectHeaderImageLarge} />
            <HeaderOverlay />
            <HeaderContent className={projectType}>
              <HeaderTitle>
                <T value={project.attributes.title_multiloc} />
              </HeaderTitle>
              {projectPublicationStatus === 'archived' &&
                <ArchivedLabelWrapper>
                  <ArchivedLabel>
                    <FormattedMessage {...messages.archived} />
                  </ArchivedLabel>
<<<<<<< HEAD
                }
                {/* Continuous Ideation Idea Button */}
                {projectType === 'continuous' && projectMethod === 'ideation' &&
                  <StyledIdeaButton
                    projectId={project.id}
                  />
                }
              </HeaderContent>
            </ContentContainer>
=======
                </ArchivedLabelWrapper>
              }
            </HeaderContent>
>>>>>>> 30e00e86
          </Container>
        </>
      );
    }

    return null;
  }
}

const Data = adopt<DataProps, InputProps>({
  project: ({ projectSlug, render }) => <GetProject slug={projectSlug}>{render}</GetProject>,
  events: ({ project, render }) => <GetEvents projectId={(!isNilOrError(project) ? project.id : null)}>{render}</GetEvents>
});

export default (inputProps: InputProps) => (
  <Data {...inputProps}>
    {dataProps => <ProjectsShowPage {...inputProps} {...dataProps} />}
  </Data>
);<|MERGE_RESOLUTION|>--- conflicted
+++ resolved
@@ -29,11 +29,8 @@
   padding-left: 20px;
   padding-right: 20px;
   position: relative;
-<<<<<<< HEAD
   z-index: 3;
-=======
   background: #767676;
->>>>>>> 30e00e86
 
   ${media.smallerThanMinTablet`
     height: 200px;
@@ -147,16 +144,17 @@
           <Container className={projectType}>
             <HeaderImage src={projectHeaderImageLarge} />
             <HeaderOverlay />
-            <HeaderContent className={projectType}>
-              <HeaderTitle>
-                <T value={project.attributes.title_multiloc} />
-              </HeaderTitle>
-              {projectPublicationStatus === 'archived' &&
-                <ArchivedLabelWrapper>
-                  <ArchivedLabel>
-                    <FormattedMessage {...messages.archived} />
-                  </ArchivedLabel>
-<<<<<<< HEAD
+            <ContentContainer>
+              <HeaderContent className={projectType}>
+                <HeaderTitle>
+                  <T value={project.attributes.title_multiloc} />
+                </HeaderTitle>
+                {projectPublicationStatus === 'archived' &&
+                  <ArchivedLabelWrapper>
+                    <ArchivedLabel>
+                      <FormattedMessage {...messages.archived} />
+                    </ArchivedLabel>
+                  </ArchivedLabelWrapper>
                 }
                 {/* Continuous Ideation Idea Button */}
                 {projectType === 'continuous' && projectMethod === 'ideation' &&
@@ -166,11 +164,6 @@
                 }
               </HeaderContent>
             </ContentContainer>
-=======
-                </ArchivedLabelWrapper>
-              }
-            </HeaderContent>
->>>>>>> 30e00e86
           </Container>
         </>
       );
