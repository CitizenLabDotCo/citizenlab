import React from 'react';
import { withRouter, WithRouterProps } from 'react-router';

// components
import Meta from './Meta';
import Footer from 'components/Footer';
<<<<<<< HEAD
import Spinner from 'components/UI/Spinner';
import Button from 'components/UI/Button';

// i18n
import { FormattedMessage } from 'utils/cl-intl';
import messages from './messages';

// services
import { localeStream } from 'services/locale';
import { currentTenantStream } from 'services/tenant';
import { projectBySlugStream, IProject } from 'services/projects';
import { phasesStream } from 'services/phases';
import { eventsStream } from 'services/events';
=======
>>>>>>> 487e9892

// style
import styled from 'styled-components';
import { media, fontSizes, colors } from 'utils/styleUtils';

const Container = styled.div`
  width: 100%;
  min-height: calc(100vh - ${props => props.theme.menuHeight}px - 1px);
  display: flex;
  flex-direction: column;
  align-items: center;
  background: #f9f9fa;

  ${media.smallerThanMaxTablet`
    min-height: calc(100vh - ${props => props.theme.mobileMenuHeight}px - ${props => props.theme.mobileTopBarHeight}px);
  `}
`;

const Content = styled.div`
  flex: 1;
  width: 100%;
`;

<<<<<<< HEAD
const ProjectNotFoundWrapper = styled.div`
  height: calc(100vh - ${props => props.theme.menuHeight}px - 1px);
  display: flex;
  flex-direction: column;
  align-items: center;
  padding: 4rem;
  font-size: ${fontSizes.large}px;
  color: ${colors.label};
`;


type Props = {
  params: {
    slug: string;
  };
};

type State = {
  project: IProject | null,
  hasEvents: boolean,
  loaded: boolean
};

export default class ProjectsShowPage extends React.PureComponent<Props, State> {
  slug$: Rx.BehaviorSubject<string>;
  subscriptions: Rx.Subscription[];

  constructor(props: Props) {
    super(props);
    this.state = {
      project: null,
      hasEvents: false,
      loaded: false
    };
    this.slug$ = new Rx.BehaviorSubject(null as any);
    this.subscriptions = [];
  }

  componentDidMount() {
    this.slug$.next(this.props.params.slug);

    const locale$ = localeStream().observable;
    const currentTenant$ = currentTenantStream().observable;
    const slug$ = this.slug$
                    .distinctUntilChanged()
                    .do(() => this.setState({ loaded: false }))
                    .filter(slug => isString(slug));

    this.subscriptions = [
      Rx.Observable.combineLatest(
        locale$,
        currentTenant$,
        slug$
      ).switchMap(([_locale, _currentTenant, slug]) => {
        return projectBySlugStream(slug).observable;
      }).switchMap((project) => {
        const phases$ = project && project.data ? phasesStream(project.data.id).observable : Rx.Observable.of(null);
        const events$ = project && project.data ? eventsStream(project.data.id).observable : Rx.Observable.of(null);

        return Rx.Observable.combineLatest(
          phases$,
          events$
        ).map(([_phases, events]) => ({ events, project }));
      }).subscribe(({ events, project }) => {
        const hasEvents = !!(events && events.data && events.data.length > 0);
        this.setState({ project, hasEvents, loaded: true });
      })
    ];
  }
=======
interface Props {}
>>>>>>> 487e9892

interface State {}

class ProjectsShowPage extends React.PureComponent<Props & WithRouterProps, State> {
  render() {
    const { children } = this.props;
    const { slug } = this.props.params;
<<<<<<< HEAD
    const { loaded, project } = this.state;
=======
>>>>>>> 487e9892

    return (
      <>
        <Meta projectSlug={slug} />
        <Container>
<<<<<<< HEAD
          {!loaded &&
            <Loading>
              <Spinner size="32px" color="#666" />
            </Loading>
          }
          {loaded && !project &&
            <ProjectNotFoundWrapper>
              <p><FormattedMessage {...messages.noProjectFoundHere} /></p>
              <Button
                linkTo="/projects"
                text={<FormattedMessage {...messages.goBackToList} />}
                icon="arrow-back"
                circularCorners={false}
              />
            </ProjectNotFoundWrapper>
          }
          {loaded && project &&
            <>
              <Content>
                {children}
              </Content>
              <Footer showCityLogoSection={false} />
            </>
          }
=======
          <Content>
            {children}
          </Content>
          <Footer showCityLogoSection={false} />
>>>>>>> 487e9892
        </Container>
      </>
    );
  }
}

export default withRouter(ProjectsShowPage);<|MERGE_RESOLUTION|>--- conflicted
+++ resolved
@@ -4,22 +4,15 @@
 // components
 import Meta from './Meta';
 import Footer from 'components/Footer';
-<<<<<<< HEAD
 import Spinner from 'components/UI/Spinner';
 import Button from 'components/UI/Button';
+
+// Data loading
+import GetProject, { GetProjectChildProps } from 'resources/GetProject';
 
 // i18n
 import { FormattedMessage } from 'utils/cl-intl';
 import messages from './messages';
-
-// services
-import { localeStream } from 'services/locale';
-import { currentTenantStream } from 'services/tenant';
-import { projectBySlugStream, IProject } from 'services/projects';
-import { phasesStream } from 'services/phases';
-import { eventsStream } from 'services/events';
-=======
->>>>>>> 487e9892
 
 // style
 import styled from 'styled-components';
@@ -43,7 +36,6 @@
   width: 100%;
 `;
 
-<<<<<<< HEAD
 const ProjectNotFoundWrapper = styled.div`
   height: calc(100vh - ${props => props.theme.menuHeight}px - 1px);
   display: flex;
@@ -54,91 +46,23 @@
   color: ${colors.label};
 `;
 
+interface Props {}
 
-type Props = {
-  params: {
-    slug: string;
-  };
-};
+interface State {
+  hasEvents: boolean;
+  loaded: boolean;
+}
 
-type State = {
-  project: IProject | null,
-  hasEvents: boolean,
-  loaded: boolean
-};
-
-export default class ProjectsShowPage extends React.PureComponent<Props, State> {
-  slug$: Rx.BehaviorSubject<string>;
-  subscriptions: Rx.Subscription[];
-
-  constructor(props: Props) {
-    super(props);
-    this.state = {
-      project: null,
-      hasEvents: false,
-      loaded: false
-    };
-    this.slug$ = new Rx.BehaviorSubject(null as any);
-    this.subscriptions = [];
-  }
-
-  componentDidMount() {
-    this.slug$.next(this.props.params.slug);
-
-    const locale$ = localeStream().observable;
-    const currentTenant$ = currentTenantStream().observable;
-    const slug$ = this.slug$
-                    .distinctUntilChanged()
-                    .do(() => this.setState({ loaded: false }))
-                    .filter(slug => isString(slug));
-
-    this.subscriptions = [
-      Rx.Observable.combineLatest(
-        locale$,
-        currentTenant$,
-        slug$
-      ).switchMap(([_locale, _currentTenant, slug]) => {
-        return projectBySlugStream(slug).observable;
-      }).switchMap((project) => {
-        const phases$ = project && project.data ? phasesStream(project.data.id).observable : Rx.Observable.of(null);
-        const events$ = project && project.data ? eventsStream(project.data.id).observable : Rx.Observable.of(null);
-
-        return Rx.Observable.combineLatest(
-          phases$,
-          events$
-        ).map(([_phases, events]) => ({ events, project }));
-      }).subscribe(({ events, project }) => {
-        const hasEvents = !!(events && events.data && events.data.length > 0);
-        this.setState({ project, hasEvents, loaded: true });
-      })
-    ];
-  }
-=======
-interface Props {}
->>>>>>> 487e9892
-
-interface State {}
-
-class ProjectsShowPage extends React.PureComponent<Props & WithRouterProps, State> {
+class ProjectsShowPage extends React.PureComponent<Props & WithRouterProps & GetProjectChildProps, State> {
   render() {
-    const { children } = this.props;
+    const { children, project, projectLoadingError } = this.props;
     const { slug } = this.props.params;
-<<<<<<< HEAD
-    const { loaded, project } = this.state;
-=======
->>>>>>> 487e9892
 
     return (
       <>
         <Meta projectSlug={slug} />
         <Container>
-<<<<<<< HEAD
-          {!loaded &&
-            <Loading>
-              <Spinner size="32px" color="#666" />
-            </Loading>
-          }
-          {loaded && !project &&
+          {projectLoadingError &&
             <ProjectNotFoundWrapper>
               <p><FormattedMessage {...messages.noProjectFoundHere} /></p>
               <Button
@@ -149,7 +73,7 @@
               />
             </ProjectNotFoundWrapper>
           }
-          {loaded && project &&
+          {project &&
             <>
               <Content>
                 {children}
@@ -157,16 +81,19 @@
               <Footer showCityLogoSection={false} />
             </>
           }
-=======
-          <Content>
-            {children}
-          </Content>
-          <Footer showCityLogoSection={false} />
->>>>>>> 487e9892
+          {!projectLoadingError && !project &&
+            <Spinner />
+          }
         </Container>
       </>
     );
   }
 }
 
-export default withRouter(ProjectsShowPage);+export default withRouter((props: WithRouterProps) => (
+  <GetProject slug={props.params.slug}>
+    {({ project, projectLoadingError }) => (
+      <ProjectsShowPage {...props} {...{ project, projectLoadingError }} />
+    )}
+  </GetProject>
+));