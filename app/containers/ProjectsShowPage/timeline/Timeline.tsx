--- conflicted
+++ resolved
@@ -63,14 +63,9 @@
 `;
 
 const PhaseNumberWrapper = styled.div`
-<<<<<<< HEAD
   flex: 0 0 32px;
   width: 32px;
   height: 32px;
-=======
-  width: 30px;
-  height: 30px;
->>>>>>> d9c0cc63
   display: flex;
   align-items: center;
   justify-content: center;
