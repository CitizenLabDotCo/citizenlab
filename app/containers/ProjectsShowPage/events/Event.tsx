import React from 'react';
import * as moment from 'moment';
import { isEmpty, every } from 'lodash';
import 'moment-timezone';
import { isNilOrError } from 'utils/helperUtils';

// components
import Icon from 'components/UI/Icon';

// services
import { IEventData } from 'services/events';

// i18n
import { FormattedMessage } from 'utils/cl-intl';
import messages from '../messages';

// utils
import { pastPresentOrFuture, getIsoDate } from 'utils/dateUtils';

// style
import styled from 'styled-components';
import { media, colors, fontSizes, quillEditedContent } from 'utils/styleUtils';
import T from 'components/T';

const Container = styled.div`
  width: 100%;
  padding: 20px;
  margin: 20px auto;
  display: flex;
  flex-direction: row;
  border-radius: 5px;
  border: solid 1px #e4e4e4;
  background: #fff;

  ${media.smallerThanMaxTablet`
    flex-direction: column;
  `}
`;

const EventDateInfo = styled.div`
  flex: 0 0 80px;
  display: flex;
  flex-direction: column;

  ${media.smallerThanMaxTablet`
    width: 100%;
    flex: 1 1 auto;
    order: 1;
  `}
`;

const EventDates = styled.div`
  display: flex;
  flex-direction: column;
  padding-top: 15px;
  padding-bottom: 15px;
  border-radius: 5px;
  border-bottom-left-radius: 0;
  border-bottom-right-radius: 0;
  background: #DF3300;

  &.past {
    background: #939393;
  }

  ${media.smallerThanMaxTablet`

  `}
`;

const EventDate = styled.div`
  color: #fff;
  font-size: ${fontSizes.xxl}px;
  line-height: 27px;
  font-weight: 500;
  display: flex;
  flex-direction: column;
  align-items: center;
  justify-content: center;
`;

const EventDatesSeparator = styled.div`
  color: #fff;
  font-size: ${fontSizes.xxl}px;
  line-height: 27px;
  font-weight: 500;
  text-align: center;
  padding-top: 5px;
  padding-bottom: 5px;
`;

const EventYear = styled.div`
  color: #fff;
  font-size: ${fontSizes.base}px;
  font-weight: 300;
  display: flex;
  align-items: center;
  justify-content: center;
  padding: 10px;
  border-radius: 5px;
  border-top-left-radius: 0;
  border-top-right-radius: 0;
  background: #373737;

  &.past {
    background: ${colors.label};
  }
`;

const EventInformation = styled.div`
  flex: 1;
  display: flex;
  flex-direction: column;
  margin-top: 15px;
  margin-bottom: 15px;
  margin-left: 40px;

  &.past {
    opacity: 0.6;
  }

  ${media.smallerThanMaxTablet`
    flex-direction: column;
    order: 3;
    border: none;
    padding-right: 0;
    margin-left: 0;
  `}
`;

const EventTime = styled.div`
  color: #666;
  font-size: ${fontSizes.medium}px;
  font-weight: 300;
`;

const EventTitle = styled.div`
  color: #333;
  font-size: ${fontSizes.xl}px;
  line-height: 23px;
  margin-top: 10px;
  margin-bottom: 20px;
  font-weight: 500;
`;

const EventDescription = styled.div`
<<<<<<< HEAD
  color: ${colors.label};
  font-size: 16px;
=======
  color: ${colors.clGrey};
  font-size: ${fontSizes.base}px;
>>>>>>> 88c36d76
  font-weight: 300;
  line-height: 21px;

  strong {
    font-weight: 600;
  }

  ${quillEditedContent()}
`;

const EventLocationWrapper = styled.div`
  flex: 0 0 300px;
  padding: 20px;
  display: flex;
  align-items: center;
  border-left: 1px solid #e0e0e0;
  margin-left: 60px;

  &.past {
    opacity: 0.6;
  }

  ${media.smallerThanMaxTablet`
    flex: 1;
    order: 2;
    align-items: left;
    padding: 0;
    margin: 0;
    margin-top: 30px;
    margin-bottom: 15px;
    border: none;
  `}
`;

const EventLocation = styled.div`
  display: flex;
  flex-direction: row;
  align-items: center;
  margin-left: 40px;
  margin-right: 30px;

  ${media.smallerThanMaxTablet`
    margin: 0;
  `}
`;

const MapIcon = styled(Icon)`
  height: 28px;
  fill: #666;
  margin-right: 20px;
`;

const EventLocationInner = styled.div`
  display: flex;
  flex-direction: column;
`;

const EventLocationLabel = styled.div`
  color: #666;
  font-size: ${fontSizes.base}px;
  font-weight: 300;
  line-height: 21px;
  margin-bottom: 2px;
`;

const EventLocationAddress = styled.div`
  color: #666;
  font-size: ${fontSizes.base}px;
  font-weight: 400;
  line-height: 21px;
  display: flex;
  align-items: center;
`;

interface InputProps {
  event: IEventData;
  className?: string;
}
interface Props extends InputProps {}

interface State {}

export default class Event extends React.PureComponent<Props, State> {
  render() {
    const { event, className } = this.props;

    if (!isNilOrError(event)) {
      const startAtMoment = moment(event.attributes.start_at);
      const endAtMoment = moment(event.attributes.end_at);
      const startAtIsoDate = getIsoDate(event.attributes.start_at);
      const endAtIsoDate = getIsoDate(event.attributes.end_at);
      const startAtDay = startAtMoment.format('DD');
      const endAtDay = endAtMoment.format('DD');
      const startAtMonth = startAtMoment.format('MMM');
      const endAtMonth = endAtMoment.format('MMM');
      const startAtYear = startAtMoment.format('YYYY');
      const isMultiDayEvent = (startAtIsoDate !== endAtIsoDate);
      const startAtTime = (isMultiDayEvent ? startAtMoment.format('D MMM LT') : startAtMoment.format('LT'));
      const endAtTime = (isMultiDayEvent ? endAtMoment.format('D MMM LT') : endAtMoment.format('LT'));
      const eventStatus = pastPresentOrFuture([event.attributes.start_at, event.attributes.end_at]);
      const hasLocation = !every(event.attributes.location_multiloc, isEmpty);

      return (
        <Container className={`${className} ${eventStatus}`}>
          <EventDateInfo>
            <EventDates className={eventStatus}>
              <EventDate>
                <span>{startAtDay}</span>
                <span>{startAtMonth}</span>
              </EventDate>

              {isMultiDayEvent && (
                <>
                  <EventDatesSeparator>
                    -
                  </EventDatesSeparator>
                  <EventDate>
                    <span>{endAtDay}</span>
                    <span>{endAtMonth}</span>
                  </EventDate>
                </>
              )}
            </EventDates>

            <EventYear className={eventStatus}>
              <span>{startAtYear}</span>
            </EventYear>
          </EventDateInfo>

          <EventInformation className={eventStatus}>
            <EventTime>
              {startAtTime} - {endAtTime}
            </EventTime>

            <EventTitle>
              <T value={event.attributes.title_multiloc} />
            </EventTitle>

            <EventDescription>
              <T value={event.attributes.description_multiloc} supportHtml={true} />
            </EventDescription>
          </EventInformation>

          {hasLocation &&
            <EventLocationWrapper className={eventStatus}>
              <EventLocation>
                <MapIcon name="mapmarker" />

                <EventLocationInner>
                  <EventLocationLabel>
                    <FormattedMessage {...messages.location} />
                  </EventLocationLabel>
                  <EventLocationAddress>
                    <T value={event.attributes.location_multiloc} />
                  </EventLocationAddress>
                </EventLocationInner>
              </EventLocation>
            </EventLocationWrapper>
          }
        </Container>
      );
    }

    return null;
  }
}<|MERGE_RESOLUTION|>--- conflicted
+++ resolved
@@ -144,13 +144,8 @@
 `;
 
 const EventDescription = styled.div`
-<<<<<<< HEAD
   color: ${colors.label};
-  font-size: 16px;
-=======
-  color: ${colors.clGrey};
   font-size: ${fontSizes.base}px;
->>>>>>> 88c36d76
   font-weight: 300;
   line-height: 21px;
 
