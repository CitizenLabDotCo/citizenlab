import { defineMessages } from 'react-intl';

export default defineMessages({
  header: {
    id: 'app.containers.Projects.header',
    defaultMessage: 'Projects',
  },
  project: {
    id: 'app.containers.Projects.project',
    defaultMessage: 'Project',
  },
  projectInformation: {
    id: 'app.containers.Projects.projectInformation',
    defaultMessage: 'Project information',
  },
  information: {
    id: 'app.containers.Projects.information',
    defaultMessage: 'Information',
  },
  events: {
    id: 'app.containers.Projects.events',
    defaultMessage: 'Events',
  },
  metaTitle: {
    id: 'app.containers.Projects.metaTitle',
    defaultMessage: 'Project  • {projectTitle}',
  },
  navInformation: {
    id: 'app.containers.Projects.navInformation',
    defaultMessage: 'Information',
  },
  navIdeas: {
    id: 'app.containers.Projects.navIdeas',
    defaultMessage: 'Ideas',
  },
  navTimeline: {
    id: 'app.containers.Projects.navTimeline',
    defaultMessage: 'Timeline',
  },
  navProcess: {
    id: 'app.containers.Projects.navProcess',
    defaultMessage: 'Process',
  },
  navEvents: {
    id: 'app.containers.Projects.navEvents',
    defaultMessage: 'Events',
  },
  pastEvents: {
    id: 'app.containers.Projects.pastEvents',
    defaultMessage: 'Past events',
  },
  noPastEvents: {
    id: 'app.containers.Projects.noPastEvents',
    defaultMessage: 'There are no past events',
  },
  upcomingEvents: {
    id: 'app.containers.Projects.upcomingEvents',
    defaultMessage: 'Upcoming events',
  },
  noUpcomingEvents: {
    id: 'app.containers.Projects.noUpcomingEvents',
    defaultMessage: 'There are no upcoming events at this time',
  },
  allEvents: {
    id: 'app.containers.Projects.allEvents',
    defaultMessage: 'All events',
  },
  location: {
    id: 'app.containers.Projects.location',
    defaultMessage: 'Location:',
  },
  noPhaseSelected: {
    id: 'app.containers.Projects.noPhaseSelected',
    defaultMessage: 'No phase selected',
  },
  phaseNumber: {
    id: 'app.containers.Projects.phaseNumber',
    defaultMessage: 'Phase {phaseNumber}',
  },
  endsOn: {
    id: 'app.containers.Projects.endsOn',
    defaultMessage: 'Ends on {date}',
  },
  startsOn: {
    id: 'app.containers.Projects.startsOn',
    defaultMessage: 'Starts on {date}',
  },
  endedOn: {
    id: 'app.containers.Projects.endedOn',
    defaultMessage: 'Ended on {date}',
  },
  displayMap: {
    id: 'app.containers.Projects.displayMap',
    defaultMessage: 'Map view',
  },
  displayCards: {
    id: 'app.containers.Projects.displayCards',
    defaultMessage: 'Card view',
  },
  aboutThisPhase: {
    id: 'app.containers.Projects.aboutThisPhase',
    defaultMessage: 'About this phase',
  },
  ideasTitle: {
    id: 'app.containers.Projects.ideasTitle',
    defaultMessage: 'Ideas',
  },
  navSurvey: {
    id: 'app.containers.Projects.navSurvey',
    defaultMessage: 'Survey',
  },
  noProjectFoundHere: {
    id: 'app.containers.Projects.noProjectFoundHere',
    defaultMessage: 'There is no project here.',
  },
  goBackToList: {
    id: 'app.containers.Projects.goBackToList',
    defaultMessage: 'Go to the projects overview',
  },
  archived: {
    id: 'app.containers.Projects.archived',
    defaultMessage: 'Archived',
  },
<<<<<<< HEAD
  phaseAttachments: {
    id: 'app.containers.Projects.phaseAttachments',
    defaultMessage: 'Attachments',
  },
  eventAttachments: {
    id: 'app.containers.Projects.eventAttachments',
    defaultMessage: 'Attachments',
  },

=======
  selectedPhase: {
    id: 'app.containers.Projects.selectedPhase',
    defaultMessage: 'Selected phase',
  },
>>>>>>> ef59083a
});<|MERGE_RESOLUTION|>--- conflicted
+++ resolved
@@ -121,7 +121,6 @@
     id: 'app.containers.Projects.archived',
     defaultMessage: 'Archived',
   },
-<<<<<<< HEAD
   phaseAttachments: {
     id: 'app.containers.Projects.phaseAttachments',
     defaultMessage: 'Attachments',
@@ -130,11 +129,8 @@
     id: 'app.containers.Projects.eventAttachments',
     defaultMessage: 'Attachments',
   },
-
-=======
   selectedPhase: {
     id: 'app.containers.Projects.selectedPhase',
     defaultMessage: 'Selected phase',
   },
->>>>>>> ef59083a
 });