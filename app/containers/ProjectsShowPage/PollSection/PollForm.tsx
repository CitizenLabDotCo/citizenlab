import React, { PureComponent } from 'react';
import { isNilOrError, toggleElementInArray } from 'utils/helperUtils';

import { IParticipationContextType } from 'typings';

import Button from 'components/UI/Button';

import { IPollQuestion } from 'services/pollQuestions';
import { addPollResponse } from 'services/pollResponses';

import styled from 'styled-components';
import { fontSizes, defaultCardStyle } from 'utils/styleUtils';

// i18n
import { FormattedMessage } from 'utils/cl-intl';
import messages from './messages';
import PollSingleChoice from './PollSingleChoice';
import PollMultipleChoice from './PollMultipleChoice';

const PollContainer = styled.div`
  color: ${({ theme }) => theme.colorText};
  display: flex;
  flex-direction: column;
  align-items: center;
  justify-content: center;
`;

export const QuestionContainer = styled.div`
  width: 100%;
  padding: 20px;
<<<<<<< HEAD
  ${defaultCardStyle};
=======
  background: #fff;
  box-shadow: 0px 2px 2px -1px rgba(152, 162, 179, 0.3),
    0px 1px 5px -2px rgba(152, 162, 179, 0.3);
  border-radius: ${(props: any) => props.theme.borderRadius};
>>>>>>> 31b691b0
`;

export const Question = styled.h3`
  display: flex;
  align-items: center;
`;

export const QuestionNumber = styled.span`
  flex: 0 0 25px;
  width: 25px;
  height: 25px;
  font-size: ${fontSizes.base}px;
  line-height: normal;
  font-weight: 600;
  display: flex;
  align-items: center;
  justify-content: center;
  background-color: #f2f2f2;
  border-radius: ${(props: any) => props.theme.borderRadius};
  margin-right: 13px;
`;

export const Label = styled.label`
  display: flex;
  align-items: center;
  flex-direction: row;
  margin-bottom: 25px;
`;

export const QuestionText = styled.span`
  font-size: ${fontSizes.large}px;
  font-weight: 600;
`;

interface Props {
  questions: IPollQuestion[];
  projectId: string;
  id: string | null;
  type: IParticipationContextType;
  disabled: boolean;
}

interface State {
  answers: {
    [questionId: string]: string[];
  };
}

export class PollForm extends PureComponent<Props, State> {
  constructor(props) {
    super(props);
    this.state = {
      answers: {},
    };
  }

  changeAnswerSingle = (questionId: string, optionId: string) => () => {
    this.setState((state) => ({
      answers: { ...state.answers, [questionId]: [optionId] },
    }));
  };

  changeAnswerMultiple = (questionId: string, optionId: string) => () => {
    this.setState((state) => {
      const oldAnswer = state.answers[questionId] || [];

      toggleElementInArray(oldAnswer, optionId);

      return { answers: { ...state.answers, [questionId]: oldAnswer } };
    });
  };

  sendAnswer = () => {
    const { id, type, projectId } = this.props;
    const { answers } = this.state;
    if (this.validate() && id) {
      addPollResponse(id, type, Object.values(answers).flat(), projectId);
    }
  };

  validate = () => {
    const { answers } = this.state;
    const { questions, disabled } = this.props;
    // you can submit the form...
    return (
      !disabled && // when it's not disabled and...
      // each question has at least one answer, and this answer is a string (representing the option) and...
      questions.every(
        (question) => typeof (answers[question.id] || [])[0] === 'string'
      ) &&
      // for multiple options questions...
      questions
        .filter(
          (question) => question.attributes.question_type === 'multiple_options'
        )
        // the number of answers must not be greater than the maximum of answer allowed.
        .every(
          (question) =>
            question.attributes.max_options &&
            answers[question.id].length <= question.attributes.max_options
        )
    );
  };

  //

  render() {
    const { answers } = this.state;
    const { questions, disabled } = this.props;

    if (!isNilOrError(questions) && questions.length > 0) {
      const isValid = this.validate();

      return (
        <>
          <PollContainer className="e2e-poll-form">
            {questions.map((question, questionIndex) =>
              question.attributes.question_type === 'single_option' ? (
                <PollSingleChoice
                  key={questionIndex}
                  question={question}
                  index={questionIndex}
                  value={(answers[question.id] || [])[0]}
                  disabled={disabled}
                  onChange={this.changeAnswerSingle}
                />
              ) : (
                <PollMultipleChoice
                  key={questionIndex}
                  question={question}
                  index={questionIndex}
                  value={answers[question.id]}
                  disabled={disabled}
                  onChange={this.changeAnswerMultiple}
                />
              )
            )}
          </PollContainer>
          <Button
            onClick={this.sendAnswer}
            size="2"
            fullWidth={true}
            disabled={!isValid}
            className="e2e-send-poll"
          >
            <FormattedMessage {...messages.sendAnswer} />
          </Button>
        </>
      );
    }

    return null;
  }
}

export default PollForm;<|MERGE_RESOLUTION|>--- conflicted
+++ resolved
@@ -28,14 +28,7 @@
 export const QuestionContainer = styled.div`
   width: 100%;
   padding: 20px;
-<<<<<<< HEAD
   ${defaultCardStyle};
-=======
-  background: #fff;
-  box-shadow: 0px 2px 2px -1px rgba(152, 162, 179, 0.3),
-    0px 1px 5px -2px rgba(152, 162, 179, 0.3);
-  border-radius: ${(props: any) => props.theme.borderRadius};
->>>>>>> 31b691b0
 `;
 
 export const Question = styled.h3`
