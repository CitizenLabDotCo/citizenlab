--- conflicted
+++ resolved
@@ -53,16 +53,7 @@
 
 export const QuestionText = styled.span`
   font-size: ${fontSizes.large}px;
-<<<<<<< HEAD
-  font-weight: 700;
-  color: ${({ theme }) => theme.colorText};
-=======
   font-weight: 600;
-`;
-
-const StyledRadio = styled(Radio)`
-  margin-left: 35px;
->>>>>>> 7802f92e
 `;
 
 interface Props {
