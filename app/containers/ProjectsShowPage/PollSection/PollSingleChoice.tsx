import React from 'react';
import GetPollOptions, {
  GetPollOptionsChildProps,
} from 'resources/GetPollOptions';
import { adopt } from 'react-adopt';
import { IPollQuestion } from 'services/pollQuestions';
import styled from 'styled-components';
<<<<<<< HEAD
import { Radio } from 'cl2-component-library';
import { QuestionContainer, Question, QuestionNumber, QuestionText } from './PollForm';
=======
import Radio from 'components/UI/Radio';
import {
  QuestionContainer,
  Question,
  QuestionNumber,
  QuestionText,
} from './PollForm';
>>>>>>> 31b691b0
import { isNilOrError } from 'utils/helperUtils';
import T from 'components/T';

const StyledFieldSet = styled.fieldset`
  width: 100%;
  border: none;
  padding: 0;
  margin: 0;
  margin-bottom: 18px;
`;

const StyledRadio = styled(Radio)`
  margin-left: 35px;
`;

interface InputProps {
  question: IPollQuestion;
  index: number;
  value: string | undefined;
  disabled: boolean;
  onChange: (questionId: string, optionId: string) => () => void;
}

interface DataProps {
  options: GetPollOptionsChildProps;
}

interface Props extends InputProps, DataProps {}

const PollSingleChoice = ({
  question,
  index,
  options,
  value,
  disabled,
  onChange,
}: Props) => {
  return (
    <StyledFieldSet key={question.id}>
      {isNilOrError(options) || options.length === 0 ? null : (
        <QuestionContainer className="e2e-poll-question">
          <Question>
            <QuestionNumber>{index + 1}</QuestionNumber>
            <QuestionText>
              <T value={question.attributes.title_multiloc} />
            </QuestionText>
          </Question>
          {options.map((option) => (
            <StyledRadio
              className="e2e-poll-option"
              key={option.id}
              onChange={onChange(question.id, option.id)}
              currentValue={value}
              value={option.id}
              name={question.id}
              id={option.id}
              label={<T value={option.attributes.title_multiloc} />}
              disabled={disabled}
            />
          ))}
        </QuestionContainer>
      )}
    </StyledFieldSet>
  );
};

const Data = adopt<DataProps, InputProps>({
  options: ({ question, render }) => (
    <GetPollOptions questionId={question.id}>{render}</GetPollOptions>
  ),
});

export default (inputProps: InputProps) => (
  <Data {...inputProps}>
    {(dataprops) => <PollSingleChoice {...inputProps} {...dataprops} />}
  </Data>
);<|MERGE_RESOLUTION|>--- conflicted
+++ resolved
@@ -5,18 +5,13 @@
 import { adopt } from 'react-adopt';
 import { IPollQuestion } from 'services/pollQuestions';
 import styled from 'styled-components';
-<<<<<<< HEAD
 import { Radio } from 'cl2-component-library';
-import { QuestionContainer, Question, QuestionNumber, QuestionText } from './PollForm';
-=======
-import Radio from 'components/UI/Radio';
 import {
   QuestionContainer,
   Question,
   QuestionNumber,
   QuestionText,
 } from './PollForm';
->>>>>>> 31b691b0
 import { isNilOrError } from 'utils/helperUtils';
 import T from 'components/T';
 
