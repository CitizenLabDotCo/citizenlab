import React, { memo, useState } from 'react';

// module
import { InsertConfigurationOptions, ITab } from 'typings';
import { insertConfiguration } from 'utils/moduleUtils';

// components
import HelmetIntl from 'components/HelmetIntl';
import TabbedResource from 'components/admin/TabbedResource';
<<<<<<< HEAD
=======
import Outlet from 'components/Outlet';
>>>>>>> 302a61fb

// i18n
import messages from './messages';
import { InjectedIntlProps } from 'react-intl';
import { injectIntl } from 'utils/cl-intl';

<<<<<<< HEAD
// hooks
import useFeatureFlag from 'hooks/useFeatureFlag';
import { ITab } from 'typings';

=======
>>>>>>> 302a61fb
export interface Props {
  children: JSX.Element;
}

const IdeasPage = memo(
  ({ intl: { formatMessage }, children }: Props & InjectedIntlProps) => {
    const [tabs, setTabs] = useState<ITab[]>([
      {
        label: formatMessage(messages.tabManage),
        name: 'manage',
        url: '/admin/ideas',
      },
    ]);

    const resource = {
      title: formatMessage(messages.inputManagerPageTitle),
      subtitle: formatMessage(messages.inputManagerPageSubtitle),
    };

<<<<<<< HEAD
    const getTabs = () => {
      const tabs: ITab[] = [
        {
          label: formatMessage(messages.tabManage),
          url: '/admin/ideas',
        },
      ];

      if (ideaStatusCustomisationEnabled) {
        tabs.push({
          label: formatMessage(messages.tabStatuses),
          url: '/admin/ideas/statuses',
          active: location.pathname.includes('/admin/ideas/statuses'),
        });
      }

      return tabs;
    };
=======
    const handleData = (data: InsertConfigurationOptions<ITab>) =>
      setTabs(insertConfiguration(data));
>>>>>>> 302a61fb

    return (
      <>
        <Outlet id="app.containers.Admin.ideas.tabs" onData={handleData} />
        <TabbedResource resource={resource} tabs={tabs}>
          <HelmetIntl
            title={messages.inputManagerMetaTitle}
            description={messages.inputManagerMetaDescription}
          />
          {children}
        </TabbedResource>
      </>
    );
  }
);

export default injectIntl(IdeasPage);<|MERGE_RESOLUTION|>--- conflicted
+++ resolved
@@ -7,23 +7,13 @@
 // components
 import HelmetIntl from 'components/HelmetIntl';
 import TabbedResource from 'components/admin/TabbedResource';
-<<<<<<< HEAD
-=======
 import Outlet from 'components/Outlet';
->>>>>>> 302a61fb
 
 // i18n
 import messages from './messages';
 import { InjectedIntlProps } from 'react-intl';
 import { injectIntl } from 'utils/cl-intl';
 
-<<<<<<< HEAD
-// hooks
-import useFeatureFlag from 'hooks/useFeatureFlag';
-import { ITab } from 'typings';
-
-=======
->>>>>>> 302a61fb
 export interface Props {
   children: JSX.Element;
 }
@@ -43,29 +33,8 @@
       subtitle: formatMessage(messages.inputManagerPageSubtitle),
     };
 
-<<<<<<< HEAD
-    const getTabs = () => {
-      const tabs: ITab[] = [
-        {
-          label: formatMessage(messages.tabManage),
-          url: '/admin/ideas',
-        },
-      ];
-
-      if (ideaStatusCustomisationEnabled) {
-        tabs.push({
-          label: formatMessage(messages.tabStatuses),
-          url: '/admin/ideas/statuses',
-          active: location.pathname.includes('/admin/ideas/statuses'),
-        });
-      }
-
-      return tabs;
-    };
-=======
     const handleData = (data: InsertConfigurationOptions<ITab>) =>
       setTabs(insertConfiguration(data));
->>>>>>> 302a61fb
 
     return (
       <>
