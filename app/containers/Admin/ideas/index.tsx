--- conflicted
+++ resolved
@@ -33,13 +33,8 @@
       subtitle: formatMessage(messages.inputManagerPageSubtitle),
     };
 
-<<<<<<< HEAD
-    const handleData = (insertTabOptions: InsertConfigurationOptions<ITab>) =>
-      setTabs(insertConfiguration(insertTabOptions));
-=======
     const handleData = (data: InsertConfigurationOptions<ITab>) =>
       setTabs(insertConfiguration(data));
->>>>>>> 98bcedb4
 
     return (
       <>
