--- conflicted
+++ resolved
@@ -43,11 +43,7 @@
     projectsRoutes(injectReducer),
     areasRoutes(injectReducer),
     pagesRoutes(injectReducer),
-<<<<<<< HEAD
     settingsRoutes(),
-=======
-    settingsRoutes(injectReducer),
     groupsRoutes(injectReducer),
->>>>>>> 34596832
   ],
 });