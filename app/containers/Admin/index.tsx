<<<<<<< HEAD
import * as React from 'react';
import * as Rx from 'rxjs/Rx';
import { globalState, IAdminFullWidth, IAdminNoPadding, IGlobalStateService } from 'services/globalState';

// components
=======
import React from 'react';
import { Subscription } from 'rxjs/Subscription';
import { globalState, IAdminFullWidth, IGlobalStateService } from 'services/globalState';
>>>>>>> 5a0197e8
import Sidebar from './sideBar/';
import { Helmet } from 'react-helmet';
import styled from 'styled-components';
import { colors } from 'utils/styleUtils';

const Container = styled.div`
  display: flex;
  flex-direction: row;
  flex-wrap: nowrap;
`;

const RightColumn = styled.div`
  background: ${colors.background};
  display: flex;
  flex-direction: column;
  flex: 1;
  max-width: 1200px;
  min-height: calc(100vh - ${props => props.theme.menuHeight}px - 1px);
  padding: 45px 51px 0px 51px;

  &.fullWidth {
    max-width: none;
  }

  &.noPadding {
    padding: 0;
    max-width: none;
  }
`;

type Props = {};

type State = {
  adminFullWidth: boolean;
  adminNoPadding: boolean;
};

export default class AdminPage extends React.PureComponent<Props, State> {
<<<<<<< HEAD
  FullWidth: IGlobalStateService<IAdminFullWidth>;
  NoPadding: IGlobalStateService<IAdminNoPadding>;
  subscriptions: Rx.Subscription[];
=======
  globalState: IGlobalStateService<IAdminFullWidth>;
  subscriptions: Subscription[];
>>>>>>> 5a0197e8

  constructor(props: Props) {
    super(props);
    this.state = {
      adminFullWidth: false,
      adminNoPadding: false,
    };
    this.FullWidth = globalState.init('AdminFullWidth', { enabled: false });
    this.NoPadding = globalState.init('AdminNoPadding', { enabled: false });
  }

  componentDidMount() {
    const FullWidth$ = this.FullWidth.observable;
    const NoPadding$ = this.NoPadding.observable;

    this.subscriptions = [
      FullWidth$.subscribe(({ enabled }) => this.setState({ adminFullWidth: enabled })),
      NoPadding$.subscribe(({ enabled }) => this.setState({ adminNoPadding: enabled })),
    ];
  }

  componentWillUnmount() {
    this.subscriptions.forEach(subscription => subscription.unsubscribe());
  }

  render() {
    const { children } = this.props;

    // Merging classes
    const classes: string[] = [];
    if (this.state.adminFullWidth) classes.push('fullWidth');
    if (this.state.adminNoPadding) classes.push('noPadding');

    return (
      <>
<<<<<<< HEAD
        <Container className={this.props['className']}>
=======
        <Helmet>
          <meta name="robots" content="noindex" />
        </Helmet>
        <Container className={className}>
>>>>>>> 5a0197e8
          <Sidebar />
          <RightColumn className={classes.join(' ')}>
            {children}
          </RightColumn>
        </Container>
      </>
    );
  }
}<|MERGE_RESOLUTION|>--- conflicted
+++ resolved
@@ -1,16 +1,9 @@
-<<<<<<< HEAD
 import * as React from 'react';
 import * as Rx from 'rxjs/Rx';
 import { globalState, IAdminFullWidth, IAdminNoPadding, IGlobalStateService } from 'services/globalState';
 
 // components
-=======
-import React from 'react';
-import { Subscription } from 'rxjs/Subscription';
-import { globalState, IAdminFullWidth, IGlobalStateService } from 'services/globalState';
->>>>>>> 5a0197e8
 import Sidebar from './sideBar/';
-import { Helmet } from 'react-helmet';
 import styled from 'styled-components';
 import { colors } from 'utils/styleUtils';
 
@@ -47,14 +40,9 @@
 };
 
 export default class AdminPage extends React.PureComponent<Props, State> {
-<<<<<<< HEAD
   FullWidth: IGlobalStateService<IAdminFullWidth>;
   NoPadding: IGlobalStateService<IAdminNoPadding>;
   subscriptions: Rx.Subscription[];
-=======
-  globalState: IGlobalStateService<IAdminFullWidth>;
-  subscriptions: Subscription[];
->>>>>>> 5a0197e8
 
   constructor(props: Props) {
     super(props);
@@ -90,14 +78,7 @@
 
     return (
       <>
-<<<<<<< HEAD
         <Container className={this.props['className']}>
-=======
-        <Helmet>
-          <meta name="robots" content="noindex" />
-        </Helmet>
-        <Container className={className}>
->>>>>>> 5a0197e8
           <Sidebar />
           <RightColumn className={classes.join(' ')}>
             {children}
