--- conflicted
+++ resolved
@@ -1,13 +1,8 @@
 import React, { memo, useState, useEffect } from 'react';
 import { withRouter, WithRouterProps } from 'react-router';
 import { globalState } from 'services/globalState';
-<<<<<<< HEAD
 
 // permissions
-=======
-import { isAdmin, isModerator } from 'services/permissions/roles';
-import { IUserData } from 'services/users';
->>>>>>> 9c06ab01
 import useAuthUser from 'hooks/useAuthUser';
 import { hasPermission } from 'services/permissions';
 import HasPermission from 'components/HasPermission';
@@ -115,7 +110,6 @@
       };
     }, []);
 
-<<<<<<< HEAD
     const userCanViewAdmin = () =>
       hasPermission({
         action: 'access',
@@ -126,26 +120,14 @@
       if (
         authUser === null ||
         (authUser !== undefined && !userCanViewAdmin())
-=======
-    useEffect(() => {
-      if (
-        authUser === null ||
-        (!isNilOrError(authUser) && !userCanViewAdmin(authUser))
->>>>>>> 9c06ab01
       ) {
         clHistory.push('/');
       }
     }, [authUser]);
 
-<<<<<<< HEAD
     if (!userCanViewAdmin()) {
       return null;
     }
-=======
-    const userCanViewAdmin = (user: IUserData) => {
-      return isAdmin({ data: user }) || isModerator({ data: user });
-    };
->>>>>>> 9c06ab01
 
     const noPadding =
       adminNoPadding ||
@@ -162,16 +144,11 @@
       pathname.includes('admin/dashboard') ||
       pathname.includes('admin/processing');
 
-<<<<<<< HEAD
     return (
       <HasPermission
         item={{ type: 'route', path: '/admin/dashboard' }}
         action="access"
       >
-=======
-    if (!isNilOrError(authUser) && userCanViewAdmin(authUser)) {
-      return (
->>>>>>> 9c06ab01
         <Container className={`${className} ${whiteBg ? 'whiteBg' : ''}`}>
           <Sidebar />
           <RightColumn
@@ -182,15 +159,8 @@
             {children}
           </RightColumn>
         </Container>
-<<<<<<< HEAD
       </HasPermission>
     );
-=======
-      );
-    }
-
-    return null;
->>>>>>> 9c06ab01
   }
 );
 
