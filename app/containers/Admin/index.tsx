import React from 'react';
import { Subscription } from 'rxjs/Subscription';
import { globalState, IAdminFullWidth, IGlobalStateService } from 'services/globalState';
import Sidebar from './sideBar/';
<<<<<<< HEAD
=======
import { Helmet } from 'react-helmet';

// style
>>>>>>> 3ed28340
import styled from 'styled-components';
import { colors } from 'utils/styleUtils';

const Container = styled.div`
  display: flex;
  flex-direction: row;
  flex-wrap: nowrap;
`;

const RightColumn = styled.div`
  flex: 1;
  min-height: calc(100vh - ${props => props.theme.menuHeight}px - 1px);
  background: ${colors.background};
`;

const AdminContainerStyled = styled<any, 'div'>('div')`
  display: flex;
  flex-direction: column;
  ${(props) => props.adminFullWidth ? '' : 'max-width: 1200px;'}
  padding: 45px 51px 0px 51px;
`;

type Props = {};

type State = {
  adminFullWidth: boolean;
};

export default class AdminPage extends React.PureComponent<Props, State> {
  globalState: IGlobalStateService<IAdminFullWidth>;
  subscriptions: Subscription[];

  constructor(props: Props) {
    super(props);
    this.state = {
      adminFullWidth: false,
    };
    this.globalState = globalState.init('AdminFullWidth', { enabled: false });
  }

  componentDidMount() {
    const globalState$ = this.globalState.observable;

    this.subscriptions = [
      globalState$.subscribe(({ enabled }) => this.setState({ adminFullWidth: enabled }))
    ];
  }

  componentWillUnmount() {
    this.subscriptions.forEach(subscription => subscription.unsubscribe());
  }

  render() {
    const className = this.props['className'];
    const { children } = this.props;
    const { adminFullWidth } = this.state;

    return (
      <>
        <Helmet>
          <meta name="robots" content="noindex" />
        </Helmet>
        <Container className={className}>
          <Sidebar />
          <RightColumn>
            <AdminContainerStyled adminFullWidth={adminFullWidth}>
              {children}
            </AdminContainerStyled>
          </RightColumn>
        </Container>
      </>
    );
  }
}<|MERGE_RESOLUTION|>--- conflicted
+++ resolved
@@ -2,12 +2,7 @@
 import { Subscription } from 'rxjs/Subscription';
 import { globalState, IAdminFullWidth, IGlobalStateService } from 'services/globalState';
 import Sidebar from './sideBar/';
-<<<<<<< HEAD
-=======
 import { Helmet } from 'react-helmet';
-
-// style
->>>>>>> 3ed28340
 import styled from 'styled-components';
 import { colors } from 'utils/styleUtils';
 
