--- conflicted
+++ resolved
@@ -19,21 +19,12 @@
 
 class InitiativesSettingsPage extends PureComponent<DataProps> {
 
-<<<<<<< HEAD
-  initialValues = () => {
-    const initiativesSettings = get(this.props.tenant, 'attributes.settings.initiatives');
-    // TODO don't omit enabled (i3)
-    if (initiativesSettings) return omit(initiativesSettings, ['enabled', 'allowed', 'success_stories']);
-    return null;
-  }
-=======
     initialValues = () => {
       const initiativesSettings = get(this.props.tenant, 'attributes.settings.initiatives');
       // TODO don't omit enabled (i3)
       if (initiativesSettings) return pick(initiativesSettings, ['days_limit', 'eligibility_criteria', 'threshold_reached_message', 'voting_threshold']);
       return null;
     }
->>>>>>> 0a183afe
 
   changedValues = (initialValues, newValues) => {
     const changedKeys = keys(newValues).filter((key) => (
