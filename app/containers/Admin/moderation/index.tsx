--- conflicted
+++ resolved
@@ -24,7 +24,7 @@
   updateModerationStatus,
   IModerationData,
   TModerationStatuses,
-  TModeratableTypes,
+  TModeratableTypes
 } from 'services/moderations';
 
 // i18n
@@ -173,31 +173,31 @@
   const moderationStatuses = [
     {
       value: 'unread',
-      label: intl.formatMessage(messages.unread),
+      label: intl.formatMessage(messages.unread)
     },
     {
       value: 'read',
-      label: intl.formatMessage(messages.read),
-    },
+      label: intl.formatMessage(messages.read)
+    }
   ];
 
   const pageSizes = [
     {
       value: 10,
-      label: '10',
+      label: '10'
     },
     {
       value: 25,
-      label: '25',
+      label: '25'
     },
     {
       value: 50,
-      label: '50',
+      label: '50'
     },
     {
       value: 100,
-      label: '100',
-    },
+      label: '100'
+    }
   ];
 
   const {
@@ -211,13 +211,13 @@
     onPageSizeChange,
     onModeratableTypesChange,
     onProjectIdsChange,
-    onSearchTermChange,
+    onSearchTermChange
   } = useModerations({
     pageSize: pageSizes[1].value,
     moderationStatus: 'unread',
     moderatableTypes: [],
     projectIds: [],
-    searchTerm: '',
+    searchTerm: ''
   });
 
   const [moderationItems, setModerationItems] = useState(list);
@@ -231,7 +231,7 @@
       if (!isNilOrError(moderationItems) && !processing) {
         const newSelectedRows =
           selectedRows.length < moderationItems.length
-            ? moderationItems.map((item) => item.id)
+            ? moderationItems.map(item => item.id)
             : [];
         setSelectedRows(newSelectedRows);
       }
@@ -286,7 +286,7 @@
     (searchTerm: string) => {
       onSearchTermChange(searchTerm);
       trackEventByName(tracks.searchUsed, {
-        searchTerm,
+        searchTerm
       });
     },
     [onSearchTermChange]
@@ -296,7 +296,7 @@
     (selectedModerationId: string) => {
       if (!processing) {
         const newSelectedRows = includes(selectedRows, selectedModerationId)
-          ? selectedRows.filter((id) => id !== selectedModerationId)
+          ? selectedRows.filter(id => id !== selectedModerationId)
           : [...selectedRows, selectedModerationId];
         setSelectedRows(newSelectedRows);
       }
@@ -320,12 +320,12 @@
           { selectedItemsCount: selectedRows.length }
         );
         setProcessing(true);
-        const moderations = selectedRows.map((moderationId) =>
-          moderationItems.find((item) => item.id === moderationId)
+        const moderations = selectedRows.map(moderationId =>
+          moderationItems.find(item => item.id === moderationId)
         ) as IModerationData[];
         const updatedModerationStatus =
           moderationStatus === 'read' ? 'unread' : 'read';
-        const promises = moderations.map((moderation) =>
+        const promises = moderations.map(moderation =>
           updateModerationStatus(
             moderation.id,
             moderation.attributes.moderatable_type,
@@ -404,15 +404,8 @@
                 onChange={handleProjectIdsChange}
               />
             </>
-<<<<<<< HEAD
-          }
-          <StyledSearchInput
-            onChange={handleSearchTermChange}
-          />
-=======
           )}
-          <StyledSearch onChange={handleSearchTermChange} />
->>>>>>> 31b691b0
+          <StyledSearchInput onChange={handleSearchTermChange} />
         </Filters>
 
         <StyledTable>
@@ -449,7 +442,7 @@
           </thead>
           {moderationItems.length > 0 && (
             <tbody>
-              {moderationItems.map((moderationItem) => (
+              {moderationItems.map(moderationItem => (
                 <ModerationRow
                   key={moderationItem.id}
                   moderation={moderationItem}
@@ -478,7 +471,7 @@
               <PageSizeSelect
                 options={pageSizes}
                 onChange={handleOnPageSizeChange}
-                value={pageSizes.find((item) => item.value === pageSize)}
+                value={pageSizes.find(item => item.value === pageSize)}
               />
             </RowsPerPage>
           </Footer>
