--- conflicted
+++ resolved
@@ -7,13 +7,7 @@
 import ModerationRow from './ModerationRow';
 import Pagination from 'components/admin/Pagination/Pagination';
 import Checkbox from 'components/UI/Checkbox';
-<<<<<<< HEAD
-import { Select } from 'cl2-component-library';
-import Icon from 'components/UI/Icon';
-=======
-import Select from 'components/UI/Select';
-import { Icon, IconTooltip } from 'cl2-component-library';
->>>>>>> 70cafefa
+import { Icon, IconTooltip, Select } from 'cl2-component-library';
 import Button from 'components/UI/Button';
 import Tabs from 'components/UI/Tabs';
 import { PageTitle } from 'components/admin/Section';
