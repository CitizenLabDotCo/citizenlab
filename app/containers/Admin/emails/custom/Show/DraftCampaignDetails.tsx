--- conflicted
+++ resolved
@@ -41,25 +41,11 @@
 
   render() {
     const { campaign } = this.props;
-<<<<<<< HEAD
-
-=======
-    const iconColors: clColorTheme = {
-      clIconPrimary: '#fff',
-      clIconSecondary: '',
-      clIconAccent: '#fff',
-      clIconBackground: '',
-    };
->>>>>>> b11c23d9
     return (
       <>
         <PreviewFrame campaignId={campaign.id} />
         <ButtonWrapper>
-          <Button
-            buttonStyle="delete"
-            icon="trash"
-            onClick={this.handleDelete}
-          >
+          <Button buttonStyle="delete" icon="trash" onClick={this.handleDelete}>
             <FormattedMessage {...messages.deleteCampaignButton} />
           </Button>
         </ButtonWrapper>
@@ -74,7 +60,7 @@
 
 export default (inputProps: InputProps) => (
   <GetCampaign id={inputProps.campaignId}>
-    {(campaign) =>
+    {campaign =>
       isNilOrError(campaign) ? null : (
         <DraftCampaignDetailsWithHOCs {...inputProps} campaign={campaign} />
       )
