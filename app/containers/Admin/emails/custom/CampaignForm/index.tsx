--- conflicted
+++ resolved
@@ -20,18 +20,13 @@
 import FormikInput from 'components/UI/FormikInput';
 import FormikQuillMultiloc from 'components/UI/QuillEditor/FormikQuillMultiloc';
 import { Section, SectionField, SectionTitle } from 'components/admin/Section';
-<<<<<<< HEAD
-import { Form, Field, FastField, InjectedFormikProps, FormikErrors } from 'formik';
-=======
 import {
   Form,
   Field,
   FastField,
   InjectedFormikProps,
-  FormikErrors,
+  FormikErrors
 } from 'formik';
-import Label from 'components/UI/Label';
->>>>>>> b11c23d9
 import FormikSubmitWrapper from 'components/admin/FormikSubmitWrapper';
 import FormikInputMultiloc from 'components/UI/FormikInputMultiloc';
 import FormikSelect from 'components/UI/FormikSelect';
@@ -107,30 +102,30 @@
         value: 'author',
         label:
           !isNilOrError(user) &&
-          `${user.attributes.first_name} ${user.attributes.last_name}`,
+          `${user.attributes.first_name} ${user.attributes.last_name}`
       },
       {
         value: 'organization',
         label:
           !isNilOrError(tenant) &&
-          localize(tenant.attributes.settings.core.organization_name),
-      },
+          localize(tenant.attributes.settings.core.organization_name)
+      }
     ];
   };
 
   groupsOptions = (groups: GetGroupsChildProps) => {
     const groupList =
       !isNilOrError(groups) && !isNilOrError(groups.groupsList)
-        ? groups.groupsList.map((group) => ({
+        ? groups.groupsList.map(group => ({
             label: this.props.localize(group.attributes.title_multiloc),
-            value: group.id,
+            value: group.id
           }))
         : [];
 
     return groupList;
   };
 
-  renderFormikQuillMultiloc = (props) => {
+  renderFormikQuillMultiloc = props => {
     return (
       <FormikQuillMultiloc
         label={this.props.intl.formatMessage(messages.fieldBody)}
@@ -178,7 +173,7 @@
               />
             </Label>
             <GetGroups>
-              {(groups) =>
+              {groups =>
                 isNilOrError(groups) ? null : (
                   <Field
                     name="group_ids"
@@ -264,7 +259,7 @@
             messageError:
               Object.keys(errors).length > 0
                 ? messages.formErrorMessage
-                : messages.formUnexpectedErrorMessage,
+                : messages.formUnexpectedErrorMessage
           }}
         />
       </Form>
@@ -274,13 +269,13 @@
 
 const Data = adopt<DataProps, InputProps>({
   user: ({ render }) => <GetAuthUser>{render}</GetAuthUser>,
-  tenant: ({ render }) => <GetTenant>{render}</GetTenant>,
+  tenant: ({ render }) => <GetTenant>{render}</GetTenant>
 });
 
 const CampaignFormWithHOCs = injectIntl(localize<InputProps>(CampaignForm));
 
 export default (inputProps: InputProps) => (
   <Data {...inputProps}>
-    {(dataProps) => <CampaignFormWithHOCs {...inputProps} {...dataProps} />}
+    {dataProps => <CampaignFormWithHOCs {...inputProps} {...dataProps} />}
   </Data>
 );