import React, { PureComponent } from 'react';
import { clone } from 'lodash';
import Circles from './Circles';
import { Node } from 'services/clusterings';
import InfoPane from './InfoPane';
import styled, { ThemeProvider } from 'styled-components';
import { isNilOrError } from 'utils/helperUtils';
import GetClustering, { GetClusteringChildProps } from 'resources/GetClustering';
import { withRouter, WithRouterProps } from 'react-router';
import { globalState, IGlobalStateService, IAdminFullWidth } from 'services/globalState';
// import anzegemCluster from './anzegem.json';

const Container = styled.div`
  margin: 20px;
`;

const TwoColumns = styled.div`
  width: 100%;
  display: flex;
  flex-wrap: nowrap;
  align-items: stretch;
`;

const CirclesContainer = styled.div`
  flex: 1;
<<<<<<< HEAD
  justify-content: center;
  align-items: center;
  background: #fff;
  border: solid 1px #eee;
  border-radius: 5px;
  padding: 25px;
=======
  /* background: #fff;
  border: solid 1px #eee;
  border-radius: 5px;
  padding: 10px; */
>>>>>>> a85541cd
`;

const StyledInfoPane = styled(InfoPane)`
  width: 100%;
  max-width: 350px;
  margin-left: 20px;
`;

interface InputProps {}

interface DataProps {
  clustering: GetClusteringChildProps;
}

interface Props extends InputProps, DataProps {}

interface State {
  // clustering?: ParentNode;
  activeComparison: number;
  selectedNodes: Node[][];
}

class ClusterViewer extends PureComponent<Props & WithRouterProps, State> {
  globalState: IGlobalStateService<IAdminFullWidth>;

  constructor(props: Props & WithRouterProps) {
    super(props);
    this.state = {
      // clustering: anzegemCluster,
      activeComparison: 0,
      selectedNodes: [[]],
    };
    this.globalState = globalState.init('AdminFullWidth');
  }

  componentDidMount() {
    this.globalState.set({ enabled: true });
  }

  componentWillUnmount() {
    this.globalState.set({ enabled: false });
  }

  comparisonSet = () => {
    return this.state.selectedNodes[this.state.activeComparison];
  }

  theme = () => (theme) => {
    const comparisonColors = ['#fbbd08', '#a333c8', '#f2711c', '#00b5ad'];
    return {
      ...theme,
      comparisonColors,
      selectionColor: comparisonColors[this.state.activeComparison],
      upvotes: theme.colors.success,
      downvotes: theme.colors.error,
      chartLabelColor: '#999999',
      chartLabelSize: 13
    };
  }

  handleOnChangeActiveComparison = (activeComparison) => {
    this.setState({ activeComparison });
  }

  handleOnAddComparison = () => {
    this.setState({
      selectedNodes: [...this.state.selectedNodes, []],
      activeComparison: this.state.selectedNodes.length,
    });
  }

  handleOnDeleteComparison = (index: number) => {
    const { activeComparison, selectedNodes } = this.state;
    const newSelectedNodes = clone(selectedNodes);
    newSelectedNodes.splice(index, 1);
    const newActiveComparison = activeComparison >= index ? newSelectedNodes.length - 1 : activeComparison;
    this.setState({
      selectedNodes: newSelectedNodes,
      activeComparison: newActiveComparison,
    });
  }

  handleOnClickNode = (node: Node) => {
    const selectedNodes = clone(this.state.selectedNodes);
    selectedNodes[this.state.activeComparison] = [node];
    this.setState({ selectedNodes });
  }

  handleOnShiftClickNode = (node: Node) => {
    const selectedNodes = clone(this.state.selectedNodes);
    selectedNodes[this.state.activeComparison] = [...this.comparisonSet(), node];
    this.setState({ selectedNodes });
  }

  render() {
    const { clustering } = this.props;
    const { activeComparison, selectedNodes } = this.state;

    if (isNilOrError(clustering)) return null;

    return (
      <Container>
        <ThemeProvider theme={this.theme()}>
          <TwoColumns>
            <CirclesContainer>
              <Circles
                structure={clustering.attributes.structure}
                selectedNodes={this.comparisonSet()}
                onClickNode={this.handleOnClickNode}
                onShiftClickNode={this.handleOnShiftClickNode}
              />
            </CirclesContainer>
            <StyledInfoPane
              activeComparison={activeComparison}
              selectedNodes={selectedNodes}
              onAddComparison={this.handleOnAddComparison}
              onChangeActiveComparison={this.handleOnChangeActiveComparison}
              onDeleteComparison={this.handleOnDeleteComparison}
            />
          </TwoColumns>
        </ThemeProvider>
      </Container>
    );
  }
}

export default withRouter((inputProps: InputProps & WithRouterProps) => (
  <GetClustering id={inputProps.params.clusteringId}>
    {(clustering) => <ClusterViewer {...inputProps} clustering={clustering} />}
  </GetClustering>
));<|MERGE_RESOLUTION|>--- conflicted
+++ resolved
@@ -23,19 +23,12 @@
 
 const CirclesContainer = styled.div`
   flex: 1;
-<<<<<<< HEAD
   justify-content: center;
   align-items: center;
   background: #fff;
   border: solid 1px #eee;
   border-radius: 5px;
   padding: 25px;
-=======
-  /* background: #fff;
-  border: solid 1px #eee;
-  border-radius: 5px;
-  padding: 10px; */
->>>>>>> a85541cd
 `;
 
 const StyledInfoPane = styled(InfoPane)`
