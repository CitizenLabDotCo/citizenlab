--- conflicted
+++ resolved
@@ -27,19 +27,11 @@
 interface InputProps {
   node: D3Node;
   topicId: string;
-<<<<<<< HEAD
-  selected: boolean;
+  selectionIndex: number | null;
   hovered: boolean;
   onClick: (node: D3Node, event: MouseEvent) => void;
   onMouseEnter: (node: D3Node, event: MouseEvent) => void;
   onMouseLeave: (node: D3Node, event: MouseEvent) => void;
-=======
-  selectionIndex: number | null;
-  hovered?: boolean;
-  onClick?: (node: D3Node, event: MouseEvent) => void;
-  onMouseEnter?: (node: D3Node, event: MouseEvent) => void;
-  onMouseLeave?: (node: D3Node, event: MouseEvent) => void;
->>>>>>> 51cd30cd
 }
 
 interface DataProps {
@@ -131,88 +123,4 @@
   <GetTopic id={inputProps.topicId}>
     {(topic) => <TopicCircle {...inputProps} topic={topic} />}
   </GetTopic>
-<<<<<<< HEAD
-);
-=======
-);
-
-/*
-import React, { PureComponent } from 'react';
-import styled from 'styled-components';
-import GetTopic, { GetTopicChildProps } from 'resources/GetTopic';
-import T from 'components/T';
-import { isNilOrError } from 'utils/helperUtils';
-
-const StyledCircle: any = styled.circle`
-  position: relative;
-  fill: green;
-  fill-opacity: 0.2;
-  cursor: pointer;
-
-  &:hover {
-    stroke: purple;
-    stroke-width: 2px;
-  }
-
-  ${props => (props as any).selected && `
-    stroke: black;
-    stroke-width: 2px;
-    fill: ${props.theme.selectionIndex};
-  `}
-`;
-
-const StyledText: any = styled.text`
-  font-size: ${props => (props as any).size}px;
-  display: none;
-`;
-
-type Props = {
-  node: any;
-  topic: GetTopicChildProps;
-  selected: boolean;
-  hovered?: boolean;
-  onClick?: (any) => void;
-  onMouseEnter?: () => void;
-  onMouseLeave?: () => void;
-};
-
-class TopicCircle extends PureComponent<Props> {
-
-  render() {
-    const { topic, node, selected, hovered } = this.props;
-
-    if (isNilOrError(topic)) return null;
-
-    return (
-      <>
-        <StyledCircle
-          r={node.r}
-          onClick={this.props.onClick}
-          onMouseEnter={this.props.onMouseEnter}
-          onMouseLeave={this.props.onMouseLeave}
-          selected={selected}
-        />
-        <StyledText
-          x={0}
-          y={-node.r}
-          textAnchor="middle"
-          alignmentBaseline="central"
-          show={selected || hovered}
-          size={12 + (2 * node.height)}
-        >
-          <T value={topic.attributes.title_multiloc}>
-            {(v) => <>{v}</>}
-          </T>
-        </StyledText>
-      </>
-    );
-  }
-}
-
-export default (inputProps) => (
-  <GetTopic id={inputProps.topicId}>
-    {(topic) => <TopicCircle {...inputProps} topic={topic} />}
-  </GetTopic>
-);
-*/
->>>>>>> 51cd30cd
+);