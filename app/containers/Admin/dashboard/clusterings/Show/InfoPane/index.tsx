// libraries
import React, { PureComponent } from 'react';
import styled from 'styled-components';
import { map, flatten, uniq } from 'lodash-es';

// styling
import { colors, fontSizes } from 'utils/styleUtils';

// typings
import { Node, ParentNode, ideasUnder } from 'services/clusterings';

// components
import GenderChart from './GenderChart';
import AgeChart from './AgeChart';
import DomicileChart from './DomicileChart';
import IdeaDetails from './IdeaDetails';
import ClusterDetails from './ClusterDetails';
import { Radio, IconTooltip } from 'cl2-component-library';
import ComparisonLegend from './ComparisonLegend';

// i18n
import { FormattedMessage } from 'utils/cl-intl';
import messages from '../../messages';

// analytics
import { trackEventByName } from 'utils/analytics';
import tracks from '../../tracks';

const Container = styled.div`
  width: 100%;
  display: flex;
  flex-direction: column;
`;

const TabbedNav = styled.nav`
  flex: 0 0 55px;
  background: #fcfcfc;
  border-radius: ${(props: any) => props.theme.borderRadius}
    ${(props: any) => props.theme.borderRadius} 0 0;
  padding-left: 30px;
  display: flex;
  align-items: stretch;
  border: solid 1px ${colors.separation};
  border-bottom: none;
`;

const Tab = styled.li`
  color: ${colors.label};
  font-size: ${fontSizes.base}px;
  font-weight: 400;
  list-style: none;
  cursor: pointer;
  display: flex;
  align-items: center;
  border-bottom: solid 3px transparent;

  &:not(:last-child) {
    margin-right: 40px;
  }

  &.active {
    color: ${colors.adminTextColor};
    border-color: ${colors.clBlueDark};
  }

  &:not(.active):hover {
    border-color: transparent;
  }

  &:first-letter {
    text-transform: uppercase;
  }
`;

const Content = styled.div`
  flex: 1;
  display: flex;
  flex-direction: column;
  background: #fff;
  border: solid 1px ${colors.adminBorder};
  border-radius: 0 0 ${(props: any) => props.theme.borderRadius}
    ${(props: any) => props.theme.borderRadius};
  padding-left: 10px;
  padding-right: 10px;
  padding-top: 30px;
  padding-bottom: 10px;
  overflow-y: scroll;
`;

const RadioButtons = styled.div`
  flex: 0 0 40px;
  display: flex;
  align-items: center;
  margin-top: 5px;
  margin-left: 20px;
  margin-bottom: 25px;
`;

const StyledRadio = styled(Radio)`
  margin: 0;
  padding: 0;
  margin-right: 25px;
`;

const Details = styled.div`
  padding: 20px;
  padding-top: 0;
`;

const ChartTitle = styled.h3`
  margin: 0;
  margin-left: 20px;
`;

const StyledGenderChart = styled(GenderChart)`
  margin-top: 15px;
  margin-bottom: 25px;
`;

const StyledAgeChart = styled(AgeChart)`
  margin-top: 15px;
  margin-bottom: 25px;
`;

const StyledDomicileChart = styled(DomicileChart)`
  margin-top: 15px;
  margin-bottom: 25px;
`;

type Props = {
  selectedNodes: Node[][];
  activeComparison: number;
  onAddComparison: () => void;
  onChangeActiveComparison: (index: number) => void;
  onDeleteComparison: (index: number) => void;
};

type TabName = 'votes' | 'details' | 'options';

type State = {
  normalization: 'absolute' | 'relative';
  selectedTab: TabName;
};

class InfoPane extends PureComponent<Props, State> {
  constructor(props) {
    super(props);
    this.state = {
      normalization: 'absolute',
      selectedTab: 'votes',
    };
  }

  selectedIdeas = () => {
    return uniq(flatten(map(this.comparisonSet(), ideasUnder)));
  };

  comparisonIdeas = () => {
    return this.props.selectedNodes.map((selectedNode) => {
      return uniq(flatten(map(selectedNode, ideasUnder)));
    });
  };

  handleOnChangeNormalization = (normalization: 'absolute' | 'relative') => {
    trackEventByName(tracks.switchNormalization.name, {
      extra: { normalization },
    });
    this.setState({ normalization });
  };

  comparisonSet = () => {
    return this.props.selectedNodes[this.props.activeComparison] || [];
  };

  handleTabOnClick = (tabName: TabName) => (event: any) => {
    event.preventDefault();
    trackEventByName(tracks.changeTab.name, { extra: { tab: tabName } });
    this.setState({ selectedTab: tabName });
  };

  render() {
    const { selectedNodes } = this.props;
    const { normalization, selectedTab } = this.state;
    const comparisonSet = this.comparisonSet();

    return (
      <Container className={this.props['className']}>
        <TabbedNav>
          <Tab
            onClick={this.handleTabOnClick('votes')}
            data-tab="votes"
            className={`${selectedTab === 'votes' && 'active'}`}
          >
            <FormattedMessage {...messages.votes} />
          </Tab>
          <Tab
            onClick={this.handleTabOnClick('details')}
            data-tab="details"
            className={`${selectedTab === 'details' && 'active'}`}
          >
            <FormattedMessage {...messages.details} />
          </Tab>
        </TabbedNav>
        <Content>
          <ComparisonLegend selectedNodes={this.props.selectedNodes} />
          {selectedTab === 'details' && (
            <Details>
              {selectedNodes.length === 1 &&
                comparisonSet.length >= 1 &&
                comparisonSet[0].type === 'idea' && (
                  <IdeaDetails ideaId={comparisonSet[0].id} />
                )}
              {selectedNodes.length === 1 &&
                comparisonSet.length >= 1 &&
                comparisonSet[0].type !== 'idea' && (
                  <ClusterDetails
                    node={comparisonSet[0] as ParentNode}
                    ideaIds={this.selectedIdeas()}
                  />
                )}
            </Details>
          )}

          {selectedTab === 'votes' && (
            <>
              <RadioButtons>
                <StyledRadio
                  key="absolute"
                  onChange={this.handleOnChangeNormalization}
                  currentValue={this.state.normalization}
                  value="absolute"
                  label={<FormattedMessage {...messages.absolute} />}
                  name="normalization"
                />
                <StyledRadio
                  key="relative"
                  onChange={this.handleOnChangeNormalization}
                  currentValue={this.state.normalization}
                  value="relative"
                  label={
                    <>
                      <FormattedMessage {...messages.relative} />
                      <IconTooltip
                        content={
                          <FormattedMessage
<<<<<<< HEAD
                            {...messages.relativeImportancePostTooltip}
=======
                            {...messages.relativeImportanceInputTooltip}
>>>>>>> 9874634e
                          />
                        }
                      />
                    </>
                  }
                  name="normalization"
                />
              </RadioButtons>
              <ChartTitle>
                <FormattedMessage {...messages.gender} />
              </ChartTitle>
              <StyledGenderChart
                ideaIdsComparisons={this.comparisonIdeas()}
                normalization={normalization}
              />
              <ChartTitle>
                <FormattedMessage {...messages.age} />
              </ChartTitle>
              <StyledAgeChart
                ideaIdsComparisons={this.comparisonIdeas()}
                normalization={normalization}
              />
              <ChartTitle>
                <FormattedMessage {...messages.domicile} />
              </ChartTitle>
              <StyledDomicileChart
                ideaIdsComparisons={this.comparisonIdeas()}
                normalization={normalization}
              />
            </>
          )}
        </Content>
      </Container>
    );
  }
}

export default InfoPane;<|MERGE_RESOLUTION|>--- conflicted
+++ resolved
@@ -243,11 +243,7 @@
                       <IconTooltip
                         content={
                           <FormattedMessage
-<<<<<<< HEAD
-                            {...messages.relativeImportancePostTooltip}
-=======
                             {...messages.relativeImportanceInputTooltip}
->>>>>>> 9874634e
                           />
                         }
                       />
