--- conflicted
+++ resolved
@@ -26,14 +26,6 @@
 // styling
 import styled from 'styled-components';
 import { colors, fontSizes } from 'utils/styleUtils';
-
-<<<<<<< HEAD
-import { IOption } from 'typings';
-
-const Container = styled.div``;
-=======
-export const Container = styled.div``;
->>>>>>> 89d435a7
 
 const StyledWarning = styled(Warning)`
   margin-bottom: 30px;
@@ -106,64 +98,6 @@
   padding-bottom: 20px;
 `;
 
-<<<<<<< HEAD
-interface Props {}
-
-interface State {
-  interval: 'weeks' | 'months' | 'years';
-  intervalIndex: number;
-  currentProjectFilter: IOption;
-  currentGroupFilter: string;
-  currentTopicFilter: string;
-}
-
-export default class DashboardPage extends PureComponent<Props, State> {
-  constructor(props: Props) {
-    super(props);
-    this.state = {
-      interval: 'months',
-      intervalIndex: 0,
-      currentProjectFilter: { label: 'Project A', value: 'projecta' },
-      currentGroupFilter: '',
-      currentTopicFilter: ''
-    };
-  }
-
-  changeInterval = (interval: 'weeks' | 'months' | 'years') => {
-    this.setState({ interval, intervalIndex: 0 });
-  }
-
-  changeIntervalIndex = (intervalIndex: number) => {
-    this.setState({ intervalIndex });
-  }
-
-  chartTheme = (theme) => {
-    return {
-      ...theme,
-      chartStroke: colors.clIconAccent,
-      chartFill: colors.clIconAccent,
-      barFill: colors.adminContentBackground,
-      chartLabelColor: colors.adminSecondaryTextColor,
-      chartLabelSize: 13
-    };
-  }
-
-  handleOnProjectFilter = (filter) => {
-    // To be implemented
-    this.setState({ currentProjectFilter: filter });
-  }
-
-  handleOnGroupFilter = (filter) => {
-    // To be implemented
-    this.setState({ currentGroupFilter: filter });
-  }
-
-  handleOnTopicFilter = (filter) => {
-    // To be implemented
-    this.setState({ currentTopicFilter: filter });
-  }
-
-=======
 interface Props {
   authUser: GetAuthUserChildProps;
 }
@@ -179,7 +113,6 @@
 };
 
 class DashboardsPage extends React.PureComponent<Props & InjectedIntlProps & WithRouterProps> {
->>>>>>> 89d435a7
   render() {
     const { children, authUser } = this.props;
     const { formatMessage } = this.props.intl;
@@ -215,57 +148,6 @@
                   />
                 }
               />
-<<<<<<< HEAD
-            }
-          />
-        </FeatureFlag>
-
-        <ControlBar>
-          <TimeControl
-            value={intervalIndex}
-            interval={interval}
-            onChange={this.changeIntervalIndex}
-            currentTime={startAtMoment}
-          />
-          <IntervalControl
-            value={interval}
-            onChange={this.changeInterval}
-          />
-        </ControlBar>
-
-        <ChartFilters
-          currentProjectFilter={this.state.currentProjectFilter.value}
-          currentGroupFilter={this.state.currentGroupFilter}
-          currentTopicFilter={this.state.currentTopicFilter}
-          projectFilterOptions={[{ label: 'Project A', value: 'projecta' }, { label: 'Project B', value: 'projectb' }]}
-          groupFilterOptions={['Group A', 'Group B']}
-          topicFilterOptions={['Topic A', 'Topic B']}
-          onProjectFilter={this.handleOnProjectFilter}
-          onGroupFilter={this.handleOnGroupFilter}
-          onTopicFilter={this.handleOnTopicFilter}
-        />
-
-        <ThemeProvider theme={this.chartTheme}>
-          <GraphsContainer>
-            <Line>
-              <GraphCard className="first halfWidth">
-                <GraphCardInner>
-                  <GraphCardTitle>
-                    <FormattedMessage {...messages.usersByGenderTitle} />
-                  </GraphCardTitle>
-                  <GenderChart startAt={startAt} endAt={endAt} />
-                </GraphCardInner>
-              </GraphCard>
-              <GraphCard className="halfWidth">
-                <GraphCardInner>
-                  <GraphCardTitle>
-                    <FormattedMessage {...messages.usersByAgeTitle} />
-                  </GraphCardTitle>
-                  <AgeChart startAt={startAt} endAt={endAt} />
-                </GraphCardInner>
-              </GraphCard>
-            </Line>
-=======
             </FeatureFlag>
             {children}
           </TabbedResource>
@@ -297,7 +179,6 @@
     return null;
   }
 }
->>>>>>> 89d435a7
 
 const DashboardsPageWithHoC = withRouter(injectIntl(DashboardsPage));
 
