--- conflicted
+++ resolved
@@ -292,13 +292,8 @@
       subtitle: formatMessage(messages.subtitleDashboard),
     };
 
-<<<<<<< HEAD
-    const handleData = (insertTabOptions: InsertConfigurationOptions<ITab>) =>
-      setTabs(insertConfiguration(insertTabOptions));
-=======
     const handleData = (data: InsertConfigurationOptions<ITab>) =>
       setTabs(insertConfiguration(data));
->>>>>>> 98bcedb4
 
     if (
       !authUser ||
