--- conflicted
+++ resolved
@@ -65,19 +65,11 @@
   chartTheme = (theme) => {
     return {
       ...theme,
-<<<<<<< HEAD
-      chartStroke: '#01A1B1',
-      chartFill: '#01A1B1',
-      barFill: '#ffffff',
-      chartLabelColor: '#999999',
-      chartLabelSize: 11
-=======
       chartStroke: colors.clIconAccent,
       chartFill: colors.clIconAccent,
       barFill: colors.adminContentBackground,
       chartLabelColor: colors.adminSecondaryTextColor,
       chartLabelSize: 13
->>>>>>> 591d0d41
     };
   }
 
