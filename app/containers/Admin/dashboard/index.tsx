--- conflicted
+++ resolved
@@ -79,11 +79,10 @@
   height: 100%;
   display: flex;
   flex-direction: column;
-<<<<<<< HEAD
-  padding: 40px 20px;
-  position: absolute;
-  top: 0;
-  left: 0;
+  padding-top: 20px;
+  padding-left: 20px;
+  padding-right: 20px;
+  padding-bottom: 35px;
   p {
       font-size: ${fontSizes.base}px;
       flex-grow: 1;
@@ -91,12 +90,6 @@
       justify-content: center;
       align-items: center;
   }
-=======
-  padding-top: 20px;
-  padding-left: 20px;
-  padding-right: 20px;
-  padding-bottom: 35px;
->>>>>>> dc652b0f
 `;
 
 export const GraphCard = styled.div`
