import React, { PureComponent } from 'react';
import { map } from 'lodash-es';
import GetCustomFields, { GetCustomFieldsChildProps } from 'resources/GetCustomFields';
import { injectIntl } from 'utils/cl-intl';
import { InjectedIntlProps } from 'react-intl';

import { usersByRegFieldStream, IUsersByRegistrationField } from 'services/stats';

import localize, { InjectedLocalized } from 'utils/localize';

import BarChartByCategory from './charts/BarChartByCategory';
import PieChartByCategory from './charts/PieChartByCategory';

import messages from '../messages';

interface InputProps {
  currentGroupFilter: string | null;
  startAt: string | null | undefined;
  endAt: string | null;
}

interface DataProps {
  customFields: GetCustomFieldsChildProps;
}

interface Props extends InputProps, DataProps { }

class RegistrationFieldsToGraphs extends PureComponent<Props & InjectedIntlProps & InjectedLocalized> {
  convertToGraphFormat = (data: IUsersByRegistrationField) => {
    const { series: { users }, options } = data;
    const res = map(users, (value, key) => {

      return ({
        value,
        name: options && options[key] ? this.props.localize(options[key].title_multiloc) : this.props.intl.formatMessage(messages[key]),
        code: key,
      });
    });
    return res.length > 0 ? res : null;
  }

  render() {
    const { customFields, localize, startAt, endAt, currentGroupFilter } = this.props;
    if (!customFields) {
      return null;
    }
    return customFields.map((field, index) => {
      if (field.attributes.key === 'gender') {
        return null;
      }
      if (field.attributes.input_type === 'checkbox') {
        return (
            <PieChartByCategory
              startAt={startAt}
              endAt={endAt}
              key={index}
              currentGroupFilter={currentGroupFilter}
              graphTitleString={localize(field.attributes.title_multiloc)}
              stream={usersByRegFieldStream}
              graphUnit="users"
              convertToGraphFormat={this.convertToGraphFormat}
              customId={field.id}
            />
        );
      }
      return (
          <BarChartByCategory
            startAt={startAt}
            endAt={endAt}
            key={index}
            currentGroupFilter={currentGroupFilter}
            graphTitleString={localize(field.attributes.title_multiloc)}
            stream={usersByRegFieldStream}
            graphUnit="users"
            convertToGraphFormat={this.convertToGraphFormat}
            customId={field.id}
          />
      );
    });
<<<<<<< HEAD

    if (graphsArray) {
      return graphsArray.filter((_, index) => index % 2 === 1 || index === graphsArray.length - 1).map((_, index) => {
        return (
          <Row key={index}>
            {graphsArray[index * 2]}
            {graphsArray[index * 2 + 1]}
          </Row>
        );
      });
    }
    return null;
=======
>>>>>>> 2cf215c6
  }
}

const RegistrationFieldsToGraphsWithHoCs = localize<Props>(injectIntl<Props & InjectedLocalized>(RegistrationFieldsToGraphs));

export default (inputProps: InputProps) => (
  <GetCustomFields inputTypes={['select', 'multiselect', 'checkbox']}>
    {customFields => <RegistrationFieldsToGraphsWithHoCs {...inputProps} customFields={customFields} />}
  </GetCustomFields>
);<|MERGE_RESOLUTION|>--- conflicted
+++ resolved
@@ -77,21 +77,6 @@
           />
       );
     });
-<<<<<<< HEAD
-
-    if (graphsArray) {
-      return graphsArray.filter((_, index) => index % 2 === 1 || index === graphsArray.length - 1).map((_, index) => {
-        return (
-          <Row key={index}>
-            {graphsArray[index * 2]}
-            {graphsArray[index * 2 + 1]}
-          </Row>
-        );
-      });
-    }
-    return null;
-=======
->>>>>>> 2cf215c6
   }
 }
 
