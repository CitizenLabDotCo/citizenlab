// libraries
import React, { PureComponent } from 'react';
import moment, { Moment } from 'moment';
import { ThemeProvider } from 'styled-components';
import { adopt } from 'react-adopt';
import localize, { InjectedLocalized } from 'utils/localize';

// resources
import GetGroups, { GetGroupsChildProps } from 'resources/GetGroups';

// components
import {
  chartTheme,
  GraphsContainer,
  ControlBar,
} from '../';
import TimeControl from '../components/TimeControl';
import ChartFilters from '../components/ChartFilters';
import RegistrationFieldsToGraphs from './RegistrationFieldsToGraphs';
import MostActiveUsersChart from './charts/MostActiveUsersChart';
import AgeChart from './charts/AgeChart';

// i18n
import { injectIntl } from 'utils/cl-intl';
import messages from '../messages';
import { InjectedIntlProps } from 'react-intl';

// tracking
import { injectTracks } from 'utils/analytics';
import tracks from '../tracks';

// typings
import { IOption } from 'typings';

// utils
import { isNilOrError } from 'utils/helperUtils';

interface State {
  startAtMoment?: Moment | null;
  endAtMoment: Moment | null;
  currentGroupFilter: string | null;
}

interface DataProps {
  groups: GetGroupsChildProps;
}

interface Props extends DataProps { }

interface Tracks {
  trackFilterOnGroup: Function;
}

class UsersDashboard extends PureComponent<Props & InjectedIntlProps & InjectedLocalized & Tracks, State> {
  constructor(props: Props & InjectedIntlProps & InjectedLocalized & Tracks) {
    super(props as any);
    this.state = {
      startAtMoment: undefined,
      endAtMoment: moment(),
      currentGroupFilter: null
    };
  }

  handleChangeTimeRange = (startAtMoment: Moment | null | undefined, endAtMoment: Moment | null) => {
    this.setState({ startAtMoment, endAtMoment });
  }

  handleOnGroupFilter = (filter) => {
    this.props.trackFilterOnGroup({ extra: { group: filter } });
    this.setState({ currentGroupFilter: filter.value });
  }

  generateGroupFilterOptions = () => {
    const {
      groups,
      groups: { groupsList },
      localize } = this.props;

    let filterOptions: IOption[] = [];

    if (!isNilOrError(groups) && !isNilOrError(groupsList)) {
      filterOptions = groupsList.map((group) => (
        {
          value: group.id,
          label: localize(group.attributes.title_multiloc)
        }
      ));
    }

    return [{ value: '', label: 'All' }, ...filterOptions];
  }

  render() {
    const { currentGroupFilter, endAtMoment, startAtMoment } = this.state;
    const startAt = startAtMoment && startAtMoment.toISOString();
    const endAt = endAtMoment && endAtMoment.toISOString();
    const infoMessage = this.props.intl.formatMessage(messages.top10activeUsersDescription);

    return (
      <>
        <ControlBar>
          <TimeControl
            startAtMoment={startAtMoment}
            endAtMoment={endAtMoment}
            onChange={this.handleChangeTimeRange}
          />
        </ControlBar>

        <ChartFilters
          configuration={{
            showProjectFilter: false,
            showGroupFilter: true,
            showTopicFilter: false
          }}
          filters={{
            currentGroupFilter,
            currentProjectFilter: null,
            currentTopicFilter: null
          }}
          filterOptions={{
            projectFilterOptions: null,
            groupFilterOptions: this.generateGroupFilterOptions(),
            topicFilterOptions: null,
          }}
          onFilter={{
            onProjectFilter: null,
            onGroupFilter: this.handleOnGroupFilter,
            onTopicFilter: null,
          }}
        />

        <ThemeProvider theme={chartTheme}>
          <GraphsContainer>
<<<<<<< HEAD
            <MostActiveUsersChart
              currentGroupFilter={currentGroupFilter}
              startAt={startAt}
              endAt={endAt}
              infoMessage={infoMessage}
              className="dynamicHeight"
            />
            <UsersByGenderChart
              graphUnit="Users"
              graphTitleMessageKey="usersByGenderTitle"
              startAt={startAt}
              endAt={endAt}
              currentGroupFilter={currentGroupFilter}
            />
=======
>>>>>>> 9634f57b
            <AgeChart
              startAt={startAt}
              endAt={endAt}
              currentGroupFilter={currentGroupFilter}
            />
            <RegistrationFieldsToGraphs
              startAt={startAt}
              endAt={endAt}
              currentGroupFilter={currentGroupFilter}
            />
          </GraphsContainer>
        </ThemeProvider>
      </>
    );
  }
}

const Data = adopt<DataProps, {}>({
  groups: <GetGroups />
});

const UsersDashBoardWithHOCs = injectIntl(injectTracks<Props>({
  trackFilterOnGroup: tracks.filteredOnGroup,
})(localize<Props & Tracks>(UsersDashboard)));

export default () => (
  <Data>
    {dataProps => <UsersDashBoardWithHOCs {...dataProps} />}
  </Data>
);<|MERGE_RESOLUTION|>--- conflicted
+++ resolved
@@ -131,7 +131,6 @@
 
         <ThemeProvider theme={chartTheme}>
           <GraphsContainer>
-<<<<<<< HEAD
             <MostActiveUsersChart
               currentGroupFilter={currentGroupFilter}
               startAt={startAt}
@@ -139,15 +138,6 @@
               infoMessage={infoMessage}
               className="dynamicHeight"
             />
-            <UsersByGenderChart
-              graphUnit="Users"
-              graphTitleMessageKey="usersByGenderTitle"
-              startAt={startAt}
-              endAt={endAt}
-              currentGroupFilter={currentGroupFilter}
-            />
-=======
->>>>>>> 9634f57b
             <AgeChart
               startAt={startAt}
               endAt={endAt}
