// libraries
import React, { PureComponent } from 'react';
import moment, { Moment } from 'moment';
import { ThemeProvider } from 'styled-components';
import { adopt } from 'react-adopt';
import localize, { InjectedLocalized } from 'utils/localize';

// resources
import GetGroups, { GetGroupsChildProps } from 'resources/GetGroups';
import { usersByGenderStream } from 'services/stats';

// components
import {
  chartTheme,
  GraphsContainer,
  Row,
  ControlBar,
  IResolution
} from '../';
import TimeControl from '../components/TimeControl';
import ResolutionControl from '../components/ResolutionControl';
import UsersByGenderChart from './charts/UsersByGenderChart';
import AgeChart from './charts/AgeChart';
import ChartFilters from '../components/ChartFilters';
<<<<<<< HEAD
import RegistrationFieldsToGraphs from './RegistrationFieldsToGraphs';
=======
import MostActiveUsersChart from './charts/MostActiveUsersChart';
>>>>>>> 2575dac6

// i18n
import { injectIntl, FormattedMessage } from 'utils/cl-intl';
import messages from '../messages';
import { InjectedIntlProps } from 'react-intl';

// tracking
import { injectTracks } from 'utils/analytics';
import tracks from '../tracks';

// typings
import { IOption } from 'typings';

// utils
import { isNilOrError } from 'utils/helperUtils';

interface State {
  resolution: IResolution;
  startAtMoment?: Moment | null;
  endAtMoment: Moment | null;
  currentGroupFilter: string | null;
}

interface DataProps {
  groups: GetGroupsChildProps;
}

interface Props extends DataProps { }

interface Tracks {
  trackFilterOnGroup: Function;
}

class UsersDashboard extends PureComponent<Props & InjectedIntlProps & InjectedLocalized & Tracks, State> {
  constructor(props: Props & InjectedIntlProps & InjectedLocalized & Tracks) {
    super(props as any);
    this.state = {
      resolution: 'month',
      startAtMoment: undefined,
      endAtMoment: moment(),
      currentGroupFilter: null
    };
  }

  changeResolution = (resolution: IResolution) => {
    this.setState({ resolution });
  }

  handleChangeTimeRange = (startAtMoment: Moment | null | undefined, endAtMoment: Moment | null) => {
    const timeDiff = endAtMoment && startAtMoment && moment.duration(endAtMoment.diff(startAtMoment));
    const resolution = timeDiff ? (timeDiff.asMonths() > 6 ? 'month' : timeDiff.asWeeks() > 4 ? 'week' : 'day')
      : 'month';
    this.setState({ startAtMoment, endAtMoment, resolution });
  }

  handleOnGroupFilter = (filter) => {
    this.props.trackFilterOnGroup({ extra: { group: filter } });
    this.setState({ currentGroupFilter: filter.value });
  }

  generateGroupFilterOptions = () => {
    const {
      groups,
      groups: { groupsList },
      localize } = this.props;

    let filterOptions: IOption[] = [];

    if (!isNilOrError(groups) && !isNilOrError(groupsList)) {
      filterOptions = groupsList.map((group) => (
        {
          value: group.id,
          label: localize(group.attributes.title_multiloc)
        }
      ));
    }

    filterOptions = [{ value: '', label: 'All' }, ...filterOptions];
    return filterOptions;
  }

  render() {
    const { resolution, currentGroupFilter, endAtMoment, startAtMoment } = this.state;
    const startAt = startAtMoment && startAtMoment.toISOString();
    const endAt = endAtMoment && endAtMoment.toISOString();
    const infoMessage = this.props.intl.formatMessage(messages.top10activeUsersDescription);

    return (
      <>
        <ControlBar>
          <TimeControl
            startAtMoment={startAtMoment}
            endAtMoment={endAtMoment}
            onChange={this.handleChangeTimeRange}
          />
          <ResolutionControl
            value={resolution}
            onChange={this.changeResolution}
          />
        </ControlBar>

        <ChartFilters
          configuration={{
            showProjectFilter: false,
            showGroupFilter: true,
            showTopicFilter: false
          }}
          filters={{
            currentGroupFilter,
            currentProjectFilter: null,
            currentTopicFilter: null
          }}
          filterOptions={{
            projectFilterOptions: null,
            groupFilterOptions: this.generateGroupFilterOptions(),
            topicFilterOptions: null,
          }}
          onFilter={{
            onProjectFilter: null,
            onGroupFilter: this.handleOnGroupFilter,
            onTopicFilter: null,
          }}
        />

        <ThemeProvider theme={chartTheme}>
          <GraphsContainer>
            <Row>
              <UsersByGenderChart
                className="first halfWidth"
                graphUnit="Users"
                graphTitleMessageKey="usersByGenderTitle"
                stream={usersByGenderStream}
                startAt={startAt}
                endAt={endAt}
                currentGroupFilter={currentGroupFilter}
              />
              <AgeChart
                className="halfWidth"
                startAt={startAt}
                endAt={endAt}
                currentGroupFilter={currentGroupFilter}
              />
            </Row>
<<<<<<< HEAD
            <RegistrationFieldsToGraphs
              startAt={startAt}
              endAt={endAt}
              currentGroupFilter={currentGroupFilter}
            />
=======
            <Row>
              <MostActiveUsersChart
                currentGroupFilter={currentGroupFilter}
                startAt={startAt}
                endAt={endAt}
                infoMessage={infoMessage}
                className="halfWidth dynamicHeight"
              />
            </Row>
>>>>>>> 2575dac6
          </GraphsContainer>
        </ThemeProvider>
      </>
    );
  }
}

const Data = adopt<DataProps, {}>({
  groups: <GetGroups />
});

const UsersDashBoardWithHOCs = injectIntl(injectTracks<Props>({
  trackFilterOnGroup: tracks.filteredOnGroup,
})(localize<Props & Tracks>(UsersDashboard)));

export default () => (
  <Data>
    {dataProps => <UsersDashBoardWithHOCs {...dataProps} />}
  </Data>
);<|MERGE_RESOLUTION|>--- conflicted
+++ resolved
@@ -22,11 +22,8 @@
 import UsersByGenderChart from './charts/UsersByGenderChart';
 import AgeChart from './charts/AgeChart';
 import ChartFilters from '../components/ChartFilters';
-<<<<<<< HEAD
 import RegistrationFieldsToGraphs from './RegistrationFieldsToGraphs';
-=======
 import MostActiveUsersChart from './charts/MostActiveUsersChart';
->>>>>>> 2575dac6
 
 // i18n
 import { injectIntl, FormattedMessage } from 'utils/cl-intl';
@@ -170,13 +167,11 @@
                 currentGroupFilter={currentGroupFilter}
               />
             </Row>
-<<<<<<< HEAD
             <RegistrationFieldsToGraphs
               startAt={startAt}
               endAt={endAt}
               currentGroupFilter={currentGroupFilter}
             />
-=======
             <Row>
               <MostActiveUsersChart
                 currentGroupFilter={currentGroupFilter}
@@ -186,7 +181,6 @@
                 className="halfWidth dynamicHeight"
               />
             </Row>
->>>>>>> 2575dac6
           </GraphsContainer>
         </ThemeProvider>
       </>
