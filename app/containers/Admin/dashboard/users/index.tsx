// libraries
import React, { PureComponent } from 'react';
import moment, { Moment } from 'moment';
import { ThemeProvider } from 'styled-components';
import { adopt } from 'react-adopt';
import localize, { InjectedLocalized } from 'utils/localize';

// resources
import GetGroups, { GetGroupsChildProps } from 'resources/GetGroups';
import { usersByGenderStream } from 'services/stats';

// components
import {
  chartTheme,
  GraphsContainer,
  ControlBar,
  IResolution,
} from '../';
import TimeControl from '../components/TimeControl';
import ResolutionControl from '../components/ResolutionControl';
import UsersByGenderChart from './charts/UsersByGenderChart';
import AgeChart from './charts/AgeChart';
import ChartFilters from '../components/ChartFilters';
import RegistrationFieldsToGraphs from './RegistrationFieldsToGraphs';
import MostActiveUsersChart from './charts/MostActiveUsersChart';

// i18n
<<<<<<< HEAD
import { injectIntl } from 'utils/cl-intl';
=======
import { injectIntl, FormattedMessage } from 'utils/cl-intl';
>>>>>>> 2cf215c6
import messages from '../messages';
import { InjectedIntlProps } from 'react-intl';

// tracking
import { injectTracks } from 'utils/analytics';
import tracks from '../tracks';

// typings
import { IOption } from 'typings';

// utils
import { isNilOrError } from 'utils/helperUtils';

interface State {
  startAtMoment?: Moment | null;
  endAtMoment: Moment | null;
  currentGroupFilter: string | null;
}

interface DataProps {
  groups: GetGroupsChildProps;
}

interface Props extends DataProps { }

interface Tracks {
  trackFilterOnGroup: Function;
}

class UsersDashboard extends PureComponent<Props & InjectedIntlProps & InjectedLocalized & Tracks, State> {
  constructor(props: Props & InjectedIntlProps & InjectedLocalized & Tracks) {
    super(props as any);
    this.state = {
      startAtMoment: undefined,
      endAtMoment: moment(),
      currentGroupFilter: null
    };
  }

  handleChangeTimeRange = (startAtMoment: Moment | null | undefined, endAtMoment: Moment | null) => {
    this.setState({ startAtMoment, endAtMoment });
  }

  handleOnGroupFilter = (filter) => {
    this.props.trackFilterOnGroup({ extra: { group: filter } });
    this.setState({ currentGroupFilter: filter.value });
  }

  generateGroupFilterOptions = () => {
    const {
      groups,
      groups: { groupsList },
      localize } = this.props;

    let filterOptions: IOption[] = [];

    if (!isNilOrError(groups) && !isNilOrError(groupsList)) {
      filterOptions = groupsList.map((group) => (
        {
          value: group.id,
          label: localize(group.attributes.title_multiloc)
        }
      ));
    }

    filterOptions = [{ value: '', label: 'All' }, ...filterOptions];
    return filterOptions;
  }

  render() {
    const { currentGroupFilter, endAtMoment, startAtMoment } = this.state;
    const startAt = startAtMoment && startAtMoment.toISOString();
    const endAt = endAtMoment && endAtMoment.toISOString();
    const infoMessage = this.props.intl.formatMessage(messages.top10activeUsersDescription);

    return (
      <>
        <ControlBar>
          <TimeControl
            startAtMoment={startAtMoment}
            endAtMoment={endAtMoment}
            onChange={this.handleChangeTimeRange}
          />
        </ControlBar>

        <ChartFilters
          configuration={{
            showProjectFilter: false,
            showGroupFilter: true,
            showTopicFilter: false
          }}
          filters={{
            currentGroupFilter,
            currentProjectFilter: null,
            currentTopicFilter: null
          }}
          filterOptions={{
            projectFilterOptions: null,
            groupFilterOptions: this.generateGroupFilterOptions(),
            topicFilterOptions: null,
          }}
          onFilter={{
            onProjectFilter: null,
            onGroupFilter: this.handleOnGroupFilter,
            onTopicFilter: null,
          }}
        />

        <ThemeProvider theme={chartTheme}>
          <GraphsContainer>
            <UsersByGenderChart
              graphUnit="Users"
              graphTitleMessageKey="usersByGenderTitle"
              stream={usersByGenderStream}
              startAt={startAt}
              endAt={endAt}
              currentGroupFilter={currentGroupFilter}
            />
            <AgeChart
              startAt={startAt}
              endAt={endAt}
              currentGroupFilter={currentGroupFilter}
            />
            <RegistrationFieldsToGraphs
              startAt={startAt}
              endAt={endAt}
              currentGroupFilter={currentGroupFilter}
            />
<<<<<<< HEAD
            <Row>
              <MostActiveUsersChart
                currentGroupFilter={currentGroupFilter}
                startAt={startAt}
                endAt={endAt}
                infoMessage={infoMessage}
                className="dynamicHeight"
              />
            </Row>
=======
            <MostActiveUsersChart
              currentGroupFilter={currentGroupFilter}
              startAt={startAt}
              endAt={endAt}
              infoMessage={infoMessage}
            />
>>>>>>> 2cf215c6
          </GraphsContainer>
        </ThemeProvider>
      </>
    );
  }
}

const Data = adopt<DataProps, {}>({
  groups: <GetGroups />
});

const UsersDashBoardWithHOCs = injectIntl(injectTracks<Props>({
  trackFilterOnGroup: tracks.filteredOnGroup,
})(localize<Props & Tracks>(UsersDashboard)));

export default () => (
  <Data>
    {dataProps => <UsersDashBoardWithHOCs {...dataProps} />}
  </Data>
);<|MERGE_RESOLUTION|>--- conflicted
+++ resolved
@@ -25,11 +25,7 @@
 import MostActiveUsersChart from './charts/MostActiveUsersChart';
 
 // i18n
-<<<<<<< HEAD
 import { injectIntl } from 'utils/cl-intl';
-=======
-import { injectIntl, FormattedMessage } from 'utils/cl-intl';
->>>>>>> 2cf215c6
 import messages from '../messages';
 import { InjectedIntlProps } from 'react-intl';
 
@@ -158,24 +154,13 @@
               endAt={endAt}
               currentGroupFilter={currentGroupFilter}
             />
-<<<<<<< HEAD
-            <Row>
-              <MostActiveUsersChart
-                currentGroupFilter={currentGroupFilter}
-                startAt={startAt}
-                endAt={endAt}
-                infoMessage={infoMessage}
-                className="dynamicHeight"
-              />
-            </Row>
-=======
             <MostActiveUsersChart
               currentGroupFilter={currentGroupFilter}
               startAt={startAt}
               endAt={endAt}
               infoMessage={infoMessage}
+              className="dynamicHeight"
             />
->>>>>>> 2cf215c6
           </GraphsContainer>
         </ThemeProvider>
       </>
