--- conflicted
+++ resolved
@@ -83,60 +83,7 @@
   }
 
   componentDidMount() {
-<<<<<<< HEAD
     this.setConvertedSerieToState();
-=======
-    this.startAt$.next(this.props.startAt);
-    this.endAt$.next(this.props.endAt);
-    this.selectedResource$.next(this.props.selectedResource);
-    this.currentGroupFilter$.next(this.props.currentGroupFilter);
-    this.currentTopicFilter$.next(this.props.currentTopicFilter);
-    this.currentProjectFilter$.next(this.props.currentProjectFilter);
-
-    this.subscriptions = [
-      combineLatest(
-        this.startAt$.pipe(
-          filter(startAt => startAt !== null)
-        ),
-        this.endAt$.pipe(
-          filter(endAt => endAt !== null)
-        ),
-        this.selectedResource$.pipe(
-          filter(endAt => endAt !== null)
-        ),
-        this.currentGroupFilter$,
-        this.currentProjectFilter$,
-        this.currentTopicFilter$
-      ).pipe(
-        switchMap(([startAt, endAt, selectedResource, currentGroupFilter, currentTopicFilter]) => {
-          const queryParameters = {
-            start_at: startAt,
-            end_at: endAt,
-            group: currentGroupFilter,
-            topic: currentTopicFilter,
-          };
-          if (selectedResource === 'Ideas') {
-            return ideasByProjectStream({
-              queryParameters
-            }).observable;
-          } else if (selectedResource === 'Comments') {
-            return commentsByProjectStream({
-              queryParameters
-            }).observable;
-          } else {
-            return votesByProjectStream({
-              queryParameters
-            }).observable;
-          }
-        })
-      ).subscribe((serie) => {
-        const convertedSerie = this.convertToGraphFormat(serie);
-        if (this.props.currentProjectFilter) {
-          this.setState({ serie: this.filterByProject(convertedSerie) });
-        } else { this.setState({ serie: convertedSerie }); }
-      })
-    ];
->>>>>>> 90b0d13d
   }
 
   componentDidUpdate(prevProps) {
