--- conflicted
+++ resolved
@@ -14,11 +14,6 @@
 import GetSerieFromStream from 'resources/GetSerieFromStream';
 
 // components
-<<<<<<< HEAD
-import { BarChart, Bar, Tooltip, XAxis, YAxis, ResponsiveContainer } from 'recharts';
-import { GraphCard, NoDataContainer, GraphCardInner, GraphCardHeaderWithFilter } from '../..';
-import { Select } from 'cl2-component-library';
-=======
 import {
   BarChart,
   Bar,
@@ -33,8 +28,7 @@
   GraphCardInner,
   GraphCardHeaderWithFilter,
 } from '../..';
-import Select from 'components/UI/Select';
->>>>>>> 6e3c538b
+import { Select } from 'cl2-component-library';
 import { HiddenLabel } from 'utils/a11y';
 
 const SHiddenLabel = styled(HiddenLabel)`
