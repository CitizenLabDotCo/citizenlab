--- conflicted
+++ resolved
@@ -13,12 +13,7 @@
 import { IUsersByTime } from 'services/stats';
 
 // components
-<<<<<<< HEAD
-import { GraphCard, GraphCardInner, GraphCardHeader, GraphCardTitle, IResolution } from '../..';
-import EmptyGraph from '../../components/EmptyGraph';
-=======
-import { GraphCard, GraphCardInner, GraphCardHeader, GraphCardTitle, NoDataContainer } from '../..';
->>>>>>> dc652b0f
+import { GraphCard, GraphCardInner, GraphCardHeader, GraphCardTitle, NoDataContainer , IResolution } from '../..';
 import { Popup } from 'semantic-ui-react';
 import Icon from 'components/UI/Icon';
 
