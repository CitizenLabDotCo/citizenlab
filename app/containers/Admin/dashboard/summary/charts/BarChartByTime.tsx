--- conflicted
+++ resolved
@@ -13,11 +13,7 @@
 import { IUsersByTime } from 'services/stats';
 
 // components
-<<<<<<< HEAD
 import { GraphCard, GraphCardInner, GraphCardHeader, GraphCardTitle, IResolution } from '../..';
-=======
-import { GraphCard, GraphCardInner, GraphCardHeader, GraphCardTitle } from '../..';
->>>>>>> c7cbf558
 import EmptyGraph from '../../components/EmptyGraph';
 import { Popup } from 'semantic-ui-react';
 import Icon from 'components/UI/Icon';
@@ -180,31 +176,6 @@
               </TitleWithInfoIcon>
             </GraphCardHeader>
 
-<<<<<<< HEAD
-    if (!isEmpty) {
-      return (
-        <GraphCard className={className}>
-          <GraphCardInner>
-            <GraphCardHeader>
-              <TitleWithInfoIcon>
-                <GraphCardTitle>
-                  <FormattedMessage {...messages[graphTitleMessageKey]} />
-                </GraphCardTitle>
-                {infoMessage && <Popup
-                  basic
-                  trigger={
-                    <div>
-                      <InfoIcon name="info" />
-                    </div>
-                  }
-                  content={infoMessage}
-                  position="top left"
-                />}
-              </TitleWithInfoIcon>
-            </GraphCardHeader>
-
-=======
->>>>>>> c7cbf558
             <ResponsiveContainer>
               <BarChart data={serie}>
                 <Bar
@@ -226,9 +197,6 @@
                 <Tooltip
                   isAnimationActive={false}
                   labelFormatter={this.formatLabel}
-                  cursor={{
-                    fill: barHoverColor,
-                  }}
                 />
               </BarChart>
             </ResponsiveContainer>
