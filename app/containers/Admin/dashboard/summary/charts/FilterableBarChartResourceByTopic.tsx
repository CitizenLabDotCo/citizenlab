import React, { PureComponent } from 'react';
import { map, sortBy, isEmpty } from 'lodash-es';
import { BarChart, Bar, Tooltip, XAxis, YAxis, ResponsiveContainer } from 'recharts';

// resources
import GetParticipationByX from './GetParticipationByX';
import {
  IIdeasByTopic,
  ICommentsByTopic,
  IVotesByTopic
} from 'services/stats';

// i18n
import messages from '../../messages';
import { FormattedMessage, injectIntl } from 'utils/cl-intl';
import { InjectedIntlProps } from 'react-intl';
import localize, { InjectedLocalized } from 'utils/localize';

// components
import { GraphCard, NoDataContainer, GraphCardInner, GraphCardHeaderWithFilter } from '../..';
import Select from 'components/UI/Select';

// typings
import { IResource } from '..';
import { IGraphFormat, IOption } from 'typings';

// styling
import { media } from 'utils/styleUtils';
import { rgba } from 'polished';
import styled, { withTheme } from 'styled-components';

const SSelect = styled(Select)`
  flex: 1;

  ${media.smallerThan1280px`
    width: 100%;
  `}
`;

const GraphCardTitle = styled.h3`
  margin: 0;
  margin-right: 15px;

  ${media.smallerThan1280px`
    margin-bottom: 15px;
  `}
`;
interface DataProps {
  serie: IVotesByTopic | ICommentsByTopic | IIdeasByTopic;
}

interface InputProps {
  className: string;
  onResourceByTopicChange: (option: IOption) => void;
  currentResourceByTopic: IResource;
  resourceOptions: IOption[];
  startAt: string | null | undefined;
  endAt: string | null;
  currentProjectFilter: string | null;
  currentGroupFilter: string | null;
  currentTopicFilter: string | null;
  topicOptions: IOption[];
  selectedResource: IResource;
}

interface Props extends InputProps, DataProps { }

interface State {
  serie: IGraphFormat | null;
  totalCount: number | null;
  topicName: string | null;
}

<<<<<<< HEAD
class FilterableBarChartResourceByTopic extends PureComponent<Props & InjectedLocalized & InjectedIntlProps, State> {
  startAt$: BehaviorSubject<string | null | undefined>;
  endAt$: BehaviorSubject<string | null>;
  currentGroupFilter$: BehaviorSubject<string | null>;
  currentTopicFilter$: BehaviorSubject<string | null>;
  currentProjectFilter$: BehaviorSubject<string | null>;
  selectedResource$: BehaviorSubject<IResource | null>;
  subscriptions: Subscription[];
=======
interface PropsWithHoCs extends Props, InjectedIntlProps, InjectedLocalized { }
>>>>>>> c7cbf558

class FilterableBarChartResourceByTopic extends PureComponent<PropsWithHoCs, State> {
  constructor(props) {
    super(props);
    this.state = {
      serie: null,
      totalCount: null,
      topicName: null,
    };
  }

  componentDidMount() {
    this.setConvertedSerieToState();
  }

  componentDidUpdate(prevProps) {
    if (prevProps.serie !== this.props.serie
      || this.props.currentTopicFilter !== prevProps.currentTopicFilter) {
        if (!this.props.currentTopicFilter) { this.setState({ topicName: null, totalCount: null }); }
      this.setConvertedSerieToState();
    }
  }

  setConvertedSerieToState() {
    const convertedSerie = this.convertToGraphFormat(this.props.serie);
    if (this.props.currentTopicFilter) {
      this.setState({ serie: this.filterByTopic(convertedSerie) });
    } else { this.setState({ serie: convertedSerie }); }
  }

  convertToGraphFormat = (serie: IIdeasByTopic | IVotesByTopic | ICommentsByTopic) => {
    if (serie) {
      const { data, topics } = serie;
      const { localize } = this.props;

      const mapped = map(data, (count: number, topicId: string) => ({
        name: localize(topics[topicId].title_multiloc),
        value: count,
        code: topicId,
      }));
      return sortBy(mapped, 'name');
    }

    return null;
  }

  filterByTopic = (serie: IGraphFormat | null) => {
    if (serie) {
      const { currentTopicFilter, topicOptions, intl: { formatMessage } } = this.props;
      const selectedTopic = serie.find(item => item.code === currentTopicFilter);
      const selectedTopicCount = selectedTopic ? selectedTopic.value : 0;
      this.setState({ totalCount: selectedTopicCount });
      const filteredSerie = serie.map(item => {
        const { value, ...rest } = item;
        return { value: value - selectedTopicCount, ...rest };
      }).filter(item => item.code !== currentTopicFilter);
<<<<<<< HEAD
      let topicName;
      if (selectedTopic) {
        topicName = selectedTopic.name;
      } else {
        const foundOption = topicOptions.find(option => option.value === currentTopicFilter);
        topicName = foundOption ? foundOption.label : formatMessage(messages.selectedTopic);
      }
      filteredSerie.unshift({
        name: topicName,
        value: 0,
        code: currentTopicFilter,
      });
=======
      if (selectedTopic) {
        this.setState({ topicName: selectedTopic.name });
      } else {
        const foundOption = topicOptions.find(option => option.value === currentTopicFilter);
        this.setState({ topicName: foundOption ? foundOption.label : formatMessage(messages.selectedTopic) });
      }
>>>>>>> c7cbf558
      return filteredSerie;
    }

    return null;
  }

  render() {
    const theme = this.props['theme'];
    const { serie, topicName, totalCount } = this.state;
    console.log(serie);
    const { chartFill } = theme;
    const {
      className,
      onResourceByTopicChange,
      currentResourceByTopic,
      resourceOptions,
      selectedResource,
      intl: {
        formatMessage
      },
      currentTopicFilter,

    } = this.props;
    const noData = (serie && serie.every(item => isEmpty(item))) || false;
    const unitName = (currentTopicFilter && serie && serie.length > 0)
      ? formatMessage(messages.resourceByTopicDifference, {
        resourceName: formatMessage(messages[selectedResource]),
        topic: serie[0].name
      })
      : formatMessage(messages[selectedResource]);
    const barHoverColor = rgba(chartFill, .25);

    return (
      <GraphCard className={className}>
        <GraphCardInner>
          <GraphCardHeaderWithFilter>
            <GraphCardTitle>
              {currentTopicFilter
                ? <FormattedMessage {...messages.participationComparison} values={{ topicName }} />
                : <FormattedMessage {...messages.participationPerTopic} />}
            </GraphCardTitle>
            <SSelect
              id="topicFilter"
              onChange={onResourceByTopicChange}
              value={currentResourceByTopic}
              options={resourceOptions}
              clearable={false}
              borderColor="#EAEAEA"
            />
          </GraphCardHeaderWithFilter>
          {noData ?
            <NoDataContainer>
              <FormattedMessage {...messages.noData} />
            </NoDataContainer>
            :
            <>
            {currentTopicFilter && <FormattedMessage {...messages.totalCountTopic} values={{ totalCount, unitName }} />}
            <ResponsiveContainer width="100%" height={serie && (serie.length * 50)}>
              <BarChart data={serie} layout="vertical">
                <Bar
                  dataKey="value"
                  name={unitName}
                  fill={theme.chartFill}
                  label={{ fill: theme.barFill, fontSize: theme.chartLabelSize }}
                  barSize={20}
                />
                <YAxis
                  dataKey="name"
                  type="category"
                  width={150}
                  stroke={theme.chartLabelColor}
                  fontSize={theme.chartLabelSize}
                  tickLine={false}
                />
                <XAxis
                  stroke={theme.chartLabelColor}
                  fontSize={theme.chartLabelSize}
                  type="number"
                  tick={{ transform: 'translate(0, 7)' }}
                />
                <Tooltip
                  isAnimationActive={false}
                  cursor={{ fill: barHoverColor }}
                />
              </BarChart>
            </ResponsiveContainer>
          </>
          }
        </GraphCardInner>
      </GraphCard>
    );
  }
}

const BarChartWithHocs = localize<Props>(injectIntl<Props & InjectedLocalized>(withTheme(FilterableBarChartResourceByTopic as any) as any));
export default (inputProps: InputProps) => (
  <GetParticipationByX {...inputProps} type="ByTopic">
    {serie => <BarChartWithHocs {...serie} {...inputProps} />}
  </GetParticipationByX>
);<|MERGE_RESOLUTION|>--- conflicted
+++ resolved
@@ -71,18 +71,7 @@
   topicName: string | null;
 }
 
-<<<<<<< HEAD
-class FilterableBarChartResourceByTopic extends PureComponent<Props & InjectedLocalized & InjectedIntlProps, State> {
-  startAt$: BehaviorSubject<string | null | undefined>;
-  endAt$: BehaviorSubject<string | null>;
-  currentGroupFilter$: BehaviorSubject<string | null>;
-  currentTopicFilter$: BehaviorSubject<string | null>;
-  currentProjectFilter$: BehaviorSubject<string | null>;
-  selectedResource$: BehaviorSubject<IResource | null>;
-  subscriptions: Subscription[];
-=======
 interface PropsWithHoCs extends Props, InjectedIntlProps, InjectedLocalized { }
->>>>>>> c7cbf558
 
 class FilterableBarChartResourceByTopic extends PureComponent<PropsWithHoCs, State> {
   constructor(props) {
@@ -139,27 +128,12 @@
         const { value, ...rest } = item;
         return { value: value - selectedTopicCount, ...rest };
       }).filter(item => item.code !== currentTopicFilter);
-<<<<<<< HEAD
-      let topicName;
-      if (selectedTopic) {
-        topicName = selectedTopic.name;
-      } else {
-        const foundOption = topicOptions.find(option => option.value === currentTopicFilter);
-        topicName = foundOption ? foundOption.label : formatMessage(messages.selectedTopic);
-      }
-      filteredSerie.unshift({
-        name: topicName,
-        value: 0,
-        code: currentTopicFilter,
-      });
-=======
       if (selectedTopic) {
         this.setState({ topicName: selectedTopic.name });
       } else {
         const foundOption = topicOptions.find(option => option.value === currentTopicFilter);
         this.setState({ topicName: foundOption ? foundOption.label : formatMessage(messages.selectedTopic) });
       }
->>>>>>> c7cbf558
       return filteredSerie;
     }
 
