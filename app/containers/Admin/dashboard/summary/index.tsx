--- conflicted
+++ resolved
@@ -15,7 +15,6 @@
 import ResourceByProjectWithFilterChart from '../components/ResourceByProjectWithFilterChart';
 import ActiveUsersByTimeChart from '../components/ActiveUsersByTimeChart';
 import ChartFilters from '../components/ChartFilters';
-<<<<<<< HEAD
 import { chartTheme, GraphsContainer, Line, GraphCard, GraphCardInner, GraphCardTitle, ControlBar, Column } from '../';
 import Select from 'components/UI/Select';
 
@@ -23,18 +22,11 @@
 import { IOption } from 'typings';
 
 // i18n
+import T from 'components/T';
 import messages from '../messages';
 import { FormattedMessage, injectIntl } from 'utils/cl-intl';
 import { InjectedIntlProps } from 'react-intl';
-=======
-import { chartTheme, GraphsContainer, Line, GraphCard, GraphCardInner, GraphCardTitle, ControlBar } from '../';
-import T from 'components/T';
-
-// i18n
-import messages from '../messages';
-import { FormattedMessage } from 'utils/cl-intl';
 import localize, { InjectedLocalized } from 'utils/localize';
->>>>>>> 9a8dc2ed
 
 // resources
 import GetProjects, { GetProjectsChildProps } from 'resources/GetProjects';
@@ -73,15 +65,10 @@
   currentResourceByProject: IResource;
 }
 
-<<<<<<< HEAD
-class DashboardPageSummary extends PureComponent<Props & InjectedIntlProps, State> {
+class DashboardPageSummary extends PureComponent<Props & InjectedIntlProps & InjectedLocalized, State> {
   resourceOptions: IOption[];
 
-  constructor(props: Props & InjectedIntlProps) {
-=======
-class DashboardPageSummary extends PureComponent<Props & InjectedLocalized, State> {
-  constructor(props: Props & InjectedLocalized) {
->>>>>>> 9a8dc2ed
+  constructor(props: Props & InjectedIntlProps & InjectedLocalized) {
     super(props);
     this.state = {
       interval: 'months',
@@ -306,25 +293,16 @@
   }
 }
 
-<<<<<<< HEAD
-const DashboardPageSummaryWithHoCs = injectIntl(DashboardPageSummary);
-
-export default (inputProps: InputProps) => (
-  <GetProjects publicationStatuses={['draft', 'published', 'archived']} filterCanModerate={true}>
-    {projects => <DashboardPageSummaryWithHoCs {...inputProps} projects={projects} />}
-  </GetProjects>
-=======
 const Data = adopt<DataProps, InputProps>({
   projects: <GetProjects publicationStatuses={['draft', 'published', 'archived']} filterCanModerate={true}/>,
   groups: <GetGroups />,
   topics: <GetTopics />,
 });
 
-const DashboardPageSummaryWithHOCs = localize(DashboardPageSummary);
+const DashboardPageSummaryWithHOCs =  localize<Props>(injectIntl(DashboardPageSummary));
 
 export default (inputProps: InputProps) => (
   <Data {...inputProps}>
     {dataProps =>  <DashboardPageSummaryWithHOCs {...inputProps} {...dataProps} />}
   </Data>
->>>>>>> 9a8dc2ed
 );