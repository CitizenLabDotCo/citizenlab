// libraries
import React, { PureComponent } from 'react';
import { adopt } from 'react-adopt';
import moment, { Moment } from 'moment';
import { ThemeProvider } from 'styled-components';

// components
import { chartTheme, GraphsContainer, Row, ControlBar, Column, IResolution } from '../';
import BarChartByTime from './charts/BarChartByTime';
import ChartFilters from '../components/ChartFilters';
import CumulativeAreaChart from './charts/CumulativeAreaChart';
import FilterableBarChartResourceByProject from './charts/FilterableBarChartResourceByProject';
import FilterableBarChartResourceByTopic from './charts/FilterableBarChartResourceByTopic';
import ResolutionControl from '../components/ResolutionControl';
import LineChartVotesByTime from './charts/LineChartVotesByTime';
import TimeControl from '../components/TimeControl';

// typings
import { IOption } from 'typings';

// tracking
import { injectTracks } from 'utils/analytics';
import tracks from '../tracks';

// i18n
import messages from '../messages';
import { injectIntl } from 'utils/cl-intl';
import { InjectedIntlProps } from 'react-intl';
import localize, { InjectedLocalized } from 'utils/localize';

// resources
import GetProjects, { GetProjectsChildProps } from 'resources/GetProjects';
import GetGroups, { GetGroupsChildProps } from 'resources/GetGroups';
import GetTopics, { GetTopicsChildProps } from 'resources/GetTopics';
import { isNilOrError } from 'utils/helperUtils';
import { ITopicData } from 'services/topics';
import {
  usersByTimeCumulativeStream,
  activeUsersByTimeStream,
  ideasByTimeCumulativeStream,
  commentsByTimeCumulativeStream,
} from 'services/stats';

export type IResource = 'ideas' | 'comments' | 'votes';

interface InputProps {
  onlyModerator?: boolean;
}

interface DataProps {
  projects: GetProjectsChildProps;
  groups: GetGroupsChildProps;
  topics: GetTopicsChildProps;
}

interface Props extends InputProps, DataProps { }

interface State {
  resolution: IResolution;
  startAtMoment?: Moment | null | undefined;
  endAtMoment: Moment | null;
  currentProjectFilter: string | null;
  currentGroupFilter: string | null;
  currentTopicFilter: string | null;
  currentResourceByTopic: IResource;
  currentResourceByProject: IResource;
}

interface Tracks {
  trackFilterOnGroup: Function;
  trackFilterOnProject: Function;
  trackFilterOnTopic: Function;
  trackResourceChange: Function;
}

interface PropsHithHoCs extends Props, InjectedIntlProps, InjectedLocalized, Tracks { }

class DashboardPageSummary extends PureComponent<PropsHithHoCs, State> {
  resourceOptions: IOption[];
  filterOptions: {
    projectFilterOptions: IOption[],
    groupFilterOptions: IOption[],
    topicFilterOptions: IOption[]
  };

  constructor(props: PropsHithHoCs) {
    super(props);
    this.state = {
      resolution: 'month',
      startAtMoment: undefined,
      endAtMoment: moment(),
      currentProjectFilter: null,
      currentGroupFilter: null,
      currentTopicFilter: null,
      currentResourceByTopic: 'ideas',
      currentResourceByProject: 'ideas'
    };
    this.resourceOptions = [
<<<<<<< HEAD
      { value: 'ideas', label: props.intl.formatMessage(messages['ideas']) },
      { value: 'comments', label: props.intl.formatMessage(messages['comments']) },
      { value: 'votes', label: props.intl.formatMessage(messages['votes']) }
=======
      { value: 'Ideas', label: props.intl.formatMessage(messages['ideas']) },
      { value: 'Comments', label: props.intl.formatMessage(messages['comments']) },
      { value: 'Votes', label: props.intl.formatMessage(messages['votes']) }
>>>>>>> 93b6033a
    ];
    this.filterOptions = {
      projectFilterOptions: this.generateFilterOptions('project'),
      groupFilterOptions: this.generateFilterOptions('group'),
      topicFilterOptions: this.generateFilterOptions('topic')
    };
  }

  componentDidUpdate(prevProps: Props) {
    if (this.props.projects !== prevProps.projects) {
      this.filterOptions.projectFilterOptions = this.generateFilterOptions('project');
    }
    if (this.props.topics !== prevProps.topics) {
      this.filterOptions.topicFilterOptions = this.generateFilterOptions('topic');
    }
    if (this.props.groups !== prevProps.groups) {
      this.filterOptions.groupFilterOptions = this.generateFilterOptions('group');
    }
  }

  handleChangeResolution = (resolution: IResolution) => {
    this.setState({ resolution });
  }

  handleChangeTimeRange = (startAtMoment: Moment | null | undefined, endAtMoment: Moment | null) => {
    const timeDiff = endAtMoment && startAtMoment && moment.duration(endAtMoment.diff(startAtMoment));
    const resolution = timeDiff ? (timeDiff.asMonths() > 6 ? 'month' : timeDiff.asWeeks() > 4 ? 'week' : 'day')
      : 'month';
    this.setState({ startAtMoment, endAtMoment, resolution });
  }

  handleOnProjectFilter = (filter) => {
    this.props.trackFilterOnProject({ extra: { project: filter } });
    this.setState({ currentProjectFilter: filter.value });
  }

  handleOnGroupFilter = (filter) => {
    this.props.trackFilterOnGroup({ extra: { group: filter } });
    this.setState({ currentGroupFilter: filter.value });
  }

  handleOnTopicFilter = (filter) => {
    this.props.trackFilterOnTopic({ extra: { topic: filter } });
    this.setState({ currentTopicFilter: filter.value });
  }

  onResourceByTopicChange = (option) => {
    this.props.trackResourceChange({
      extra:
        { newResource: option, graph: 'resourceByTopic' }
    });
    this.setState({ currentResourceByTopic: option.value });
  }

  onResourceByProjectChange = (option) => {
    this.props.trackResourceChange({
      extra:
        { newResource: option, graph: 'resourceByProject' }
    });
    this.setState({ currentResourceByProject: option.value });
  }

  generateFilterOptions = (filter: 'project' | 'group' | 'topic') => {
    const { projects,
      projects: { projectsList },
      groups,
      groups: { groupsList },
      topics,
      localize } = this.props;

    let filterOptions: IOption[] = [];

    if (filter === 'project') {
      if (!isNilOrError(projects) && projectsList) {
        filterOptions = projectsList.map((project) => (
          {
            value: project.id,
            label: localize(project.attributes.title_multiloc),
          }
        ));
      }
    } else if (filter === 'group') {
      if (!isNilOrError(groups) && !isNilOrError(groupsList)) {
        filterOptions = groupsList.map((group) => (
          {
            value: group.id,
            label: localize(group.attributes.title_multiloc)
          }
        ));
      }
    } else if (filter === 'topic') {
      if (!isNilOrError(topics)) {
        filterOptions = topics.filter(topic =>
          !isNilOrError(topic)).map((topic: ITopicData) => {
            return {
              value: topic.id,
              label: localize(topic.attributes.title_multiloc),
            };
          });
      }
    }

    filterOptions = [{ value: '', label: 'All' }, ...filterOptions];
    return filterOptions;
  }

  render() {
    const {
      resolution,
      startAtMoment,
      endAtMoment,
      currentProjectFilter,
      currentGroupFilter,
      currentTopicFilter,
      currentResourceByProject,
      currentResourceByTopic } = this.state;
    const startAt = startAtMoment && startAtMoment.toISOString();
    const endAt = endAtMoment && endAtMoment.toISOString();
    const infoMessage = this.props.intl.formatMessage(messages.activeUsersDescription);

    const { projects, projects: { projectsList } } = this.props;

    if (projects && !isNilOrError(projectsList)) {
      return (
        <>
          <ControlBar>
            <TimeControl
              startAtMoment={startAtMoment}
              endAtMoment={endAtMoment}
              onChange={this.handleChangeTimeRange}
            />
            <ResolutionControl
              value={resolution}
              onChange={this.handleChangeResolution}
            />
          </ControlBar>

          <ChartFilters
            configuration={{
              showProjectFilter: true,
              showGroupFilter: true,
              showTopicFilter: true
            }}
            filters={{
              currentProjectFilter,
              currentGroupFilter,
              currentTopicFilter
            }}
            filterOptions={this.filterOptions}
            onFilter={{
              onProjectFilter: this.handleOnProjectFilter,
              onGroupFilter: this.handleOnGroupFilter,
              onTopicFilter: this.handleOnTopicFilter
            }}
          />

          <ThemeProvider theme={chartTheme}>
            <GraphsContainer>
              <Row>
                <CumulativeAreaChart
                  className="first halfWidth"
                  graphTitleMessageKey="usersByTimeTitle"
                  graphUnit="users"
                  startAt={startAt}
                  endAt={endAt}
                  resolution={resolution}
                  stream={usersByTimeCumulativeStream}
                  {...this.state}
                />
                <BarChartByTime
                  className="halfWidth"
                  graphUnit="users"
                  graphUnitMessageKey="activeUsers"
                  graphTitleMessageKey="activeUsersByTimeTitle"
                  startAt={startAt}
                  endAt={endAt}
                  resolution={resolution}
                  stream={activeUsersByTimeStream}
                  infoMessage={infoMessage}
                  {...this.state}
                />
              </Row>
              <Row>
                <CumulativeAreaChart
                  className="first halfWidth"
                  graphTitleMessageKey="ideasByTimeTitle"
                  graphUnit="ideas"
                  startAt={startAt}
                  endAt={endAt}
                  resolution={resolution}
                  stream={ideasByTimeCumulativeStream}
                  {...this.state}
                />
                <CumulativeAreaChart
                  className="halfWidth"
                  graphTitleMessageKey="commentsByTimeTitle"
                  graphUnit="comments"
                  startAt={startAt}
                  endAt={endAt}
                  resolution={resolution}
                  stream={commentsByTimeCumulativeStream}
                  {...this.state}
                />
              </Row>
              <Row>
                  <LineChartVotesByTime
                    className="colFirst"
                    startAt={startAt}
                    endAt={endAt}
                    resolution={resolution}
                    {...this.state}
                  />
<<<<<<< HEAD
                      **/}
                <Column className="first">
                  <FilterableBarChartResourceByProject
=======
                  {/* <FilterableBarChartResourceByProject
>>>>>>> 93b6033a
                    className="dynamicHeight"
                    onResourceByProjectChange={this.onResourceByProjectChange}
                    resourceOptions={this.resourceOptions}
                    projectOptions={this.filterOptions.projectFilterOptions}
                    startAt={startAt}
                    endAt={endAt}
                    {...this.state}
                  /> */}
                </Column>
                {/* <FilterableBarChartResourceByTopic
                  className="halfWidth dynamicHeight"
                  topicOptions={this.filterOptions.topicFilterOptions}
                  onResourceByTopicChange={this.onResourceByTopicChange}
                  currentResourceByTopic={currentResourceByTopic}
                  resourceOptions={this.resourceOptions}
                  startAt={startAt}
                  endAt={endAt}
                  {...this.state}
<<<<<<< HEAD
                />

=======
                /> */}
>>>>>>> 93b6033a
              </Row>
            </GraphsContainer>
          </ThemeProvider>
        </>
      );
    }
    return null;
  }
}

const Data = adopt<DataProps, InputProps>({
  projects: (
    <GetProjects
      publicationStatuses={['draft', 'published', 'archived']}
      filterCanModerate={true}
    />),
  groups: <GetGroups />,
  topics: <GetTopics />,
});

const DashboardPageSummaryWithHOCs = injectTracks<Props>({
  trackFilterOnGroup: tracks.filteredOnGroup,
  trackFilterOnProject: tracks.filteredOnProject,
  trackFilterOnTopic: tracks.filteredOnTopic,
  trackResourceChange: tracks.choseResource,
})(localize<Props & Tracks>(injectIntl(DashboardPageSummary)));

export default (inputProps: InputProps) => (
  <Data {...inputProps}>
    {dataProps => <DashboardPageSummaryWithHOCs {...inputProps} {...dataProps} />}
  </Data>
);<|MERGE_RESOLUTION|>--- conflicted
+++ resolved
@@ -96,15 +96,9 @@
       currentResourceByProject: 'ideas'
     };
     this.resourceOptions = [
-<<<<<<< HEAD
       { value: 'ideas', label: props.intl.formatMessage(messages['ideas']) },
       { value: 'comments', label: props.intl.formatMessage(messages['comments']) },
       { value: 'votes', label: props.intl.formatMessage(messages['votes']) }
-=======
-      { value: 'Ideas', label: props.intl.formatMessage(messages['ideas']) },
-      { value: 'Comments', label: props.intl.formatMessage(messages['comments']) },
-      { value: 'Votes', label: props.intl.formatMessage(messages['votes']) }
->>>>>>> 93b6033a
     ];
     this.filterOptions = {
       projectFilterOptions: this.generateFilterOptions('project'),
@@ -310,6 +304,7 @@
                 />
               </Row>
               <Row>
+                <Column className="first">
                   <LineChartVotesByTime
                     className="colFirst"
                     startAt={startAt}
@@ -317,13 +312,8 @@
                     resolution={resolution}
                     {...this.state}
                   />
-<<<<<<< HEAD
-                      **/}
-                <Column className="first">
+
                   <FilterableBarChartResourceByProject
-=======
-                  {/* <FilterableBarChartResourceByProject
->>>>>>> 93b6033a
                     className="dynamicHeight"
                     onResourceByProjectChange={this.onResourceByProjectChange}
                     resourceOptions={this.resourceOptions}
@@ -331,23 +321,17 @@
                     startAt={startAt}
                     endAt={endAt}
                     {...this.state}
-                  /> */}
+                  />
                 </Column>
-                {/* <FilterableBarChartResourceByTopic
+                <FilterableBarChartResourceByTopic
                   className="halfWidth dynamicHeight"
                   topicOptions={this.filterOptions.topicFilterOptions}
                   onResourceByTopicChange={this.onResourceByTopicChange}
-                  currentResourceByTopic={currentResourceByTopic}
                   resourceOptions={this.resourceOptions}
                   startAt={startAt}
                   endAt={endAt}
                   {...this.state}
-<<<<<<< HEAD
-                />
-
-=======
-                /> */}
->>>>>>> 93b6033a
+                />
               </Row>
             </GraphsContainer>
           </ThemeProvider>
