// libraries
import React, { PureComponent } from 'react';
import { adopt } from 'react-adopt';
import moment, { Moment } from 'moment';
<<<<<<< HEAD
=======
import { map } from 'lodash-es';
>>>>>>> e4c26f03

// components
import { GraphsContainer, ControlBar, Column, IResolution } from '../';
import BarChartActiveUsersByTime from './charts/BarChartActiveUsersByTime';
import LineBarChart from './charts/LineBarChart';
import ChartFilters from '../components/ChartFilters';
import SelectableResourceByProjectChart from './charts/SelectableResourceByProjectChart';
import SelectableResourceByTopicChart from './charts/SelectableResourceByTopicChart';
import ResolutionControl from '../components/ResolutionControl';
import LineBarChartVotesByTime from './charts/LineBarChartVotesByTime';
import HorizontalBarChartWithoutStream from '../users/charts/HorizontalBarChartWithoutStream';
import TimeControl from '../components/TimeControl';
import ExportMenu from '../components/ExportMenu';

// typings
import { IOption } from 'typings';

// tracking
import { injectTracks } from 'utils/analytics';
import tracks from '../tracks';

// i18n
import messages from '../messages';
import { injectIntl } from 'utils/cl-intl';
import { InjectedIntlProps } from 'react-intl';
import localize, { InjectedLocalized } from 'utils/localize';

// resources
import GetProjects, {
  GetProjectsChildProps,
  PublicationStatus,
} from 'resources/GetProjects';
import GetIdeas, { GetIdeasChildProps } from 'resources/GetIdeas';
import GetGroups, { GetGroupsChildProps } from 'resources/GetGroups';
import GetTopics, { GetTopicsChildProps } from 'resources/GetTopics';
import { isNilOrError } from 'utils/helperUtils';
import { ITopicData } from 'services/topics';
import {
  usersByTimeCumulativeStream,
  activeUsersByTimeStream,
  usersByTimeStream,
  commentsByTimeStream,
  ideasByTimeCumulativeStream,
  commentsByTimeCumulativeStream,
  activeUsersByTimeXlsxEndpoint,
  ideasByTimeCumulativeXlsxEndpoint,
  commentsByTimeCumulativeXlsxEndpoint,
  ideasByTimeStream,
<<<<<<< HEAD
=======
  // usersByTimeXlsxEndpoint,
  ideasByStatusStream,
  ideasByStatusXlsxEndpoint,
  IIdeasByStatus,
>>>>>>> e4c26f03
} from 'services/stats';
import IdeasByStatusChart from '../components/IdeasByStatusChart';

export type IResource = 'ideas' | 'comments' | 'votes';

export interface InputProps {
  onlyModerator?: boolean;
}

interface DataProps {
  projects: GetProjectsChildProps;
<<<<<<< HEAD
=======
  mostVotedIdeas: GetIdeasChildProps;
  mostControversialIdeas: GetIdeasChildProps;
>>>>>>> e4c26f03
  groups: GetGroupsChildProps;
  topics: GetTopicsChildProps;
  mostVotedIdeas: GetIdeasChildProps;
}

interface Props extends InputProps, DataProps {}

interface State {
  resolution: IResolution;
  startAtMoment?: Moment | null | undefined;
  endAtMoment: Moment | null;
  currentProjectFilter: string | undefined;
  currentProjectFilterLabel: string | undefined;
  currentGroupFilter: string | undefined;
  currentGroupFilterLabel: string | undefined;
  currentTopicFilter: string | undefined;
  currentTopicFilterLabel: string | undefined;
  currentResourceByTopic: IResource;
  currentResourceByProject: IResource;
  projectFilterOptions: IOption[];
  groupFilterOptions: IOption[];
  topicFilterOptions: IOption[];
}

interface Tracks {
  trackFilterOnGroup: Function;
  trackFilterOnProject: Function;
  trackFilterOnTopic: Function;
  trackResourceChange: Function;
}

interface PropsHithHoCs
  extends Props,
    InjectedIntlProps,
    InjectedLocalized,
    Tracks {}

class DashboardPageSummary extends PureComponent<PropsHithHoCs, State> {
  resourceOptions: IOption[];

  constructor(props: PropsHithHoCs) {
    super(props);
    const { onlyModerator } = props;
    const { projectsList } = props.projects;
    const { formatMessage } = props.intl;

    this.state = {
      resolution: 'month',
      startAtMoment: undefined,
      endAtMoment: moment(),
      currentProjectFilter: onlyModerator
        ? projectsList && projectsList.length > 0
          ? projectsList[0].id
          : undefined
        : undefined,
      currentProjectFilterLabel: undefined,
      currentGroupFilter: undefined,
      currentGroupFilterLabel: undefined,
      currentTopicFilter: undefined,
      currentTopicFilterLabel: undefined,
      currentResourceByTopic: 'ideas',
      currentResourceByProject: 'ideas',
      projectFilterOptions: this.generateProjectOptions(),
      groupFilterOptions: this.generateGroupsOptions(),
      topicFilterOptions: this.generateTopicOptions(),
    };

    this.resourceOptions = [
      { value: 'ideas', label: formatMessage(messages.ideas) },
      { value: 'comments', label: formatMessage(messages.comments) },
      { value: 'votes', label: formatMessage(messages.ideaVotes) },
    ];
  }

  componentDidUpdate(prevProps: Props) {
    const {
      projects: { projectsList },
      topics,
      groups,
      onlyModerator,
    } = this.props;

    if (projectsList !== prevProps.projects.projectsList) {
      this.setState({ projectFilterOptions: this.generateProjectOptions() });
      if (onlyModerator && this.state.currentProjectFilter === null) {
        this.setState({
          currentProjectFilter:
            projectsList && projectsList.length > 0
              ? projectsList[0].id
              : undefined,
        });
      }
    }

    if (topics !== prevProps.topics) {
      this.setState({ topicFilterOptions: this.generateTopicOptions() });
    }

    if (groups !== prevProps.groups) {
      this.setState({ groupFilterOptions: this.generateGroupsOptions() });
    }
  }

  handleChangeResolution = (resolution: IResolution) => {
    this.setState({ resolution });
  };

  handleChangeTimeRange = (
    startAtMoment: Moment | null | undefined,
    endAtMoment: Moment | null
  ) => {
    const timeDiff =
      endAtMoment &&
      startAtMoment &&
      moment.duration(endAtMoment.diff(startAtMoment));
    const resolution = timeDiff
      ? timeDiff.asMonths() > 6
        ? 'month'
        : timeDiff.asWeeks() > 4
        ? 'week'
        : 'day'
      : 'month';
    this.setState({ startAtMoment, endAtMoment, resolution });
  };

  handleOnProjectFilter = (filter) => {
    this.props.trackFilterOnProject({ extra: { project: filter } });
<<<<<<< HEAD
=======
    this.props.mostVotedIdeas.onChangeProjects(filter.value);
    this.props.mostControversialIdeas.onChangeProjects(filter.value);
>>>>>>> e4c26f03
    this.setState({
      currentProjectFilter: filter.value,
      currentProjectFilterLabel: filter.label,
    });
  };

  handleOnGroupFilter = (filter) => {
    this.props.trackFilterOnGroup({ extra: { group: filter } });
    this.setState({
      currentGroupFilter: filter.value,
      currentGroupFilterLabel: filter.label,
    });
  };

  handleOnTopicFilter = (filter) => {
    this.props.trackFilterOnTopic({ extra: { topic: filter } });
    this.setState({
      currentTopicFilter: filter.value,
      currentTopicFilterLabel: filter.label,
    });
  };

  onResourceByTopicChange = (option) => {
    this.props.trackResourceChange({
      extra: { newResource: option, graph: 'resourceByTopic' },
    });
    this.setState({ currentResourceByTopic: option.value });
  };

  onResourceByProjectChange = (option) => {
    this.props.trackResourceChange({
      extra: { newResource: option, graph: 'resourceByProject' },
    });
    this.setState({ currentResourceByProject: option.value });
  };

  generateProjectOptions = () => {
    const {
      projects,
      projects: { projectsList },
      localize,
      onlyModerator,
      intl: { formatMessage },
    } = this.props;
    let filterOptions: IOption[] = [];

    if (!isNilOrError(projects) && !isNilOrError(projectsList)) {
      filterOptions = projectsList.map((project) => ({
        value: project.id,
        label: localize(project.attributes.title_multiloc),
      }));
    }

    if (!onlyModerator) {
      filterOptions = [
        { value: '', label: formatMessage(messages.allProjects) },
        ...filterOptions,
      ];
    }

    return filterOptions;
  };

  generateGroupsOptions = () => {
    const {
      groups,
      groups: { groupsList },
      intl: { formatMessage },
      localize,
    } = this.props;
    let filterOptions: IOption[] = [];

    if (!isNilOrError(groups) && !isNilOrError(groupsList)) {
      filterOptions = groupsList.map((group) => ({
        value: group.id,
        label: localize(group.attributes.title_multiloc),
      }));
    }

    return [
      { value: '', label: formatMessage(messages.allGroups) },
      ...filterOptions,
    ];
  };

  generateTopicOptions = () => {
    const {
      topics,
      localize,
      intl: { formatMessage },
    } = this.props;
    let filterOptions: IOption[] = [];

    if (!isNilOrError(topics)) {
      filterOptions = topics
        .filter((topic) => !isNilOrError(topic))
        .map((topic: ITopicData) => {
          return {
            value: topic.id,
            label: localize(topic.attributes.title_multiloc),
          };
        });
    }

    return [
      { value: '', label: formatMessage(messages.allTopics) },
      ...filterOptions,
    ];
  };

<<<<<<< HEAD
  mostVotedIdeasSerie = () => {
    const { localize, mostVotedIdeas } = this.props;

    if (!isNilOrError(mostVotedIdeas.list)) {
      const { list } = mostVotedIdeas;
=======
  fiveMostVotedIdeasSerie = () => {
    const { localize, mostVotedIdeas: ideas } = this.props;

    if (!isNilOrError(ideas.list)) {
      const { list } = ideas;
>>>>>>> e4c26f03
      const serie = list.map((idea) => {
        return {
          code: idea.id,
          value:
            idea.attributes.upvotes_count + idea.attributes.downvotes_count,
          up: idea.attributes.upvotes_count,
          down: idea.attributes.downvotes_count,
          name: localize(idea.attributes.title_multiloc),
          slug: idea.attributes.slug,
        };
      });
<<<<<<< HEAD
      return serie.length > 0 ? serie : null;
    }
    return null;
=======
      return serie;
    }
    return undefined;
  };

  convertIdeasByStatusToGraphFormat = (ideasByStatus: IIdeasByStatus) => {
    const {
      series: { ideas },
      idea_status,
    } = ideasByStatus;

    if (isNilOrError(ideasByStatus) || Object.keys(ideas).length <= 0) {
      return null;
    }
    const { localize } = this.props;

    const ideasByStatusConvertedToGraphFormat = map(
      ideas,
      (value: number, key: string) => ({
        value: value as number,
        name: localize(idea_status[key].title_multiloc) as string,
        code: key,
        color: idea_status[key].color as string,
        ordering: idea_status[key].ordering as number,
      })
    );

    return ideasByStatusConvertedToGraphFormat;
>>>>>>> e4c26f03
  };

  render() {
    const {
      resolution,
      startAtMoment,
      endAtMoment,
      currentProjectFilter,
      currentGroupFilter,
      currentTopicFilter,
      projectFilterOptions,
      groupFilterOptions,
      topicFilterOptions,
    } = this.state;

    const startAt = startAtMoment && startAtMoment.toISOString();
    const endAt = endAtMoment && endAtMoment.toISOString();

    const {
      projects,
      projects: { projectsList },
      intl: { formatMessage },
    } = this.props;

    const infoMessage = formatMessage(messages.activeUsersDescription);

    if (projects && !isNilOrError(projectsList)) {
      return (
        <>
          <ControlBar>
            <TimeControl
              startAtMoment={startAtMoment}
              endAtMoment={endAtMoment}
              onChange={this.handleChangeTimeRange}
            />
            <ResolutionControl
              value={resolution}
              onChange={this.handleChangeResolution}
            />
          </ControlBar>
          <ChartFilters
            currentProjectFilter={currentProjectFilter}
            currentGroupFilter={currentGroupFilter}
            currentTopicFilter={currentTopicFilter}
            projectFilterOptions={projectFilterOptions}
            groupFilterOptions={groupFilterOptions}
            topicFilterOptions={topicFilterOptions}
            onProjectFilter={this.handleOnProjectFilter}
            onGroupFilter={this.handleOnGroupFilter}
            onTopicFilter={this.handleOnTopicFilter}
          />
          <GraphsContainer>
            <LineBarChart
              graphUnit="users"
              graphUnitMessageKey="users"
              graphTitle={formatMessage(messages.usersByTimeTitle)}
              startAt={startAt}
              endAt={endAt}
              xlsxEndpoint={activeUsersByTimeXlsxEndpoint}
              lineStream={usersByTimeCumulativeStream}
              barStream={usersByTimeStream}
              className="e2e-active-users-chart"
              {...this.state}
            />
            <BarChartActiveUsersByTime
              graphUnit="users"
              graphUnitMessageKey="activeUsers"
              graphTitle={formatMessage(messages.activeUsersByTimeTitle)}
              startAt={startAt}
              endAt={endAt}
              xlsxEndpoint={activeUsersByTimeXlsxEndpoint}
              stream={activeUsersByTimeStream}
              infoMessage={infoMessage}
              className="e2e-active-users-chart"
              {...this.state}
            />
            <LineBarChart
              graphTitle={formatMessage(messages.ideasByTimeTitle)}
              graphUnit="ideas"
              graphUnitMessageKey="ideas"
              startAt={startAt}
              endAt={endAt}
              xlsxEndpoint={ideasByTimeCumulativeXlsxEndpoint}
              className="e2e-ideas-chart"
              lineStream={ideasByTimeCumulativeStream}
              barStream={ideasByTimeStream}
              {...this.state}
            />
            <LineBarChart
              graphTitle={formatMessage(messages.commentsByTimeTitle)}
              graphUnit="comments"
              graphUnitMessageKey="comments"
              startAt={startAt}
              endAt={endAt}
              xlsxEndpoint={commentsByTimeCumulativeXlsxEndpoint}
              className="e2e-comments-chart"
              lineStream={commentsByTimeCumulativeStream}
              barStream={commentsByTimeStream}
              {...this.state}
            />
<<<<<<< HEAD

            <HorizontalBarChartWithoutStream
              serie={this.mostVotedIdeasSerie()}
              graphTitleString={this.props.intl.formatMessage(
                messages.fiveIdeasWithMostVotes
              )}
              graphUnit="votes"
              className="fullWidth dynamicHeight"
              {...this.state}
            />
            <Column>
              <IdeasByStatusChart
                className="fullWidth dynamicHeight"
                startAt={startAt}
                endAt={endAt}
                {...this.state}
              />
=======
            <Column>
              <HorizontalBarChart
                graphTitleString={formatMessage(messages.ideasByStatusTitle)}
                graphUnit="ideas"
                stream={ideasByStatusStream}
                convertToGraphFormat={this.convertIdeasByStatusToGraphFormat}
                className="fullWidth dynamicHeight"
                startAt={startAt}
                endAt={endAt}
                exportMenu={
                  <ExportMenu
                    name={formatMessage(messages.ideasByStatusTitle)}
                    startAt={startAt}
                    endAt={endAt}
                    xlsxEndpoint={ideasByStatusXlsxEndpoint}
                    {...this.state}
                  />
                }
              />
              <HorizontalBarChartWithoutStream
                serie={this.fiveMostVotedIdeasSerie()}
                graphTitleString={formatMessage(
                  messages.fiveIdeasWithMostVotes
                )}
                graphUnit="votes"
                className="fullWidth dynamicHeight"
                exportMenu={
                  <ExportMenu
                    name={formatMessage(messages.fiveIdeasWithMostVotes)}
                    startAt={startAt}
                    endAt={endAt}
                    xlsxEndpoint={ideasByStatusXlsxEndpoint}
                    {...this.state}
                  />
                }
              />

>>>>>>> e4c26f03
              <SelectableResourceByProjectChart
                className="dynamicHeight fullWidth e2e-resource-by-project-chart"
                onResourceByProjectChange={this.onResourceByProjectChange}
                resourceOptions={this.resourceOptions}
                projectOptions={projectFilterOptions}
                startAt={startAt}
                endAt={endAt}
                {...this.state}
              />
            </Column>
            <Column>
              <LineBarChartVotesByTime
                className="fullWidth e2e-votes-chart"
                startAt={startAt}
                endAt={endAt}
                {...this.state}
              />
              <SelectableResourceByTopicChart
                className="fullWidth dynamicHeight e2e-resource-by-topic-chart"
                topicOptions={topicFilterOptions}
                onResourceByTopicChange={this.onResourceByTopicChange}
                resourceOptions={this.resourceOptions}
                startAt={startAt}
                endAt={endAt}
                {...this.state}
              />
            </Column>
          </GraphsContainer>
        </>
      );
    }
    return null;
  }
}

const publicationStatuses: PublicationStatus[] = [
  'draft',
  'published',
  'archived',
];

const Data = adopt<DataProps, InputProps>({
  groups: <GetGroups />,
  topics: <GetTopics />,
  projects: (
    <GetProjects
      publicationStatuses={publicationStatuses}
      filterCanModerate={true}
    />
  ),
  mostVotedIdeas: (
    <GetIdeas
      pageNumber={1}
      pageSize={5}
      sort="popular"
      type="paginated"
      projectIds={'all'}
    />
  ),
  mostControversialIdeas: (
    <GetIdeas
      pageNumber={1}
      pageSize={5}
      sort="random"
      type="paginated"
      projectIds={'all'}
    />
  ),
});

const DashboardPageSummaryWithHOCs = injectTracks<Props>({
  trackFilterOnGroup: tracks.filteredOnGroup,
  trackFilterOnProject: tracks.filteredOnProject,
  trackFilterOnTopic: tracks.filteredOnTopic,
  trackResourceChange: tracks.choseResource,
})(localize<Props & Tracks>(injectIntl(DashboardPageSummary)));

export default (inputProps: InputProps) => (
  <Data {...inputProps}>
    {(dataProps) => (
      <DashboardPageSummaryWithHOCs {...inputProps} {...dataProps} />
    )}
  </Data>
);<|MERGE_RESOLUTION|>--- conflicted
+++ resolved
@@ -2,10 +2,7 @@
 import React, { PureComponent } from 'react';
 import { adopt } from 'react-adopt';
 import moment, { Moment } from 'moment';
-<<<<<<< HEAD
-=======
 import { map } from 'lodash-es';
->>>>>>> e4c26f03
 
 // components
 import { GraphsContainer, ControlBar, Column, IResolution } from '../';
@@ -18,7 +15,6 @@
 import LineBarChartVotesByTime from './charts/LineBarChartVotesByTime';
 import HorizontalBarChartWithoutStream from '../users/charts/HorizontalBarChartWithoutStream';
 import TimeControl from '../components/TimeControl';
-import ExportMenu from '../components/ExportMenu';
 
 // typings
 import { IOption } from 'typings';
@@ -54,13 +50,7 @@
   ideasByTimeCumulativeXlsxEndpoint,
   commentsByTimeCumulativeXlsxEndpoint,
   ideasByTimeStream,
-<<<<<<< HEAD
-=======
-  // usersByTimeXlsxEndpoint,
-  ideasByStatusStream,
-  ideasByStatusXlsxEndpoint,
   IIdeasByStatus,
->>>>>>> e4c26f03
 } from 'services/stats';
 import IdeasByStatusChart from '../components/IdeasByStatusChart';
 
@@ -72,11 +62,6 @@
 
 interface DataProps {
   projects: GetProjectsChildProps;
-<<<<<<< HEAD
-=======
-  mostVotedIdeas: GetIdeasChildProps;
-  mostControversialIdeas: GetIdeasChildProps;
->>>>>>> e4c26f03
   groups: GetGroupsChildProps;
   topics: GetTopicsChildProps;
   mostVotedIdeas: GetIdeasChildProps;
@@ -204,11 +189,7 @@
 
   handleOnProjectFilter = (filter) => {
     this.props.trackFilterOnProject({ extra: { project: filter } });
-<<<<<<< HEAD
-=======
     this.props.mostVotedIdeas.onChangeProjects(filter.value);
-    this.props.mostControversialIdeas.onChangeProjects(filter.value);
->>>>>>> e4c26f03
     this.setState({
       currentProjectFilter: filter.value,
       currentProjectFilterLabel: filter.label,
@@ -319,19 +300,11 @@
     ];
   };
 
-<<<<<<< HEAD
   mostVotedIdeasSerie = () => {
     const { localize, mostVotedIdeas } = this.props;
 
     if (!isNilOrError(mostVotedIdeas.list)) {
       const { list } = mostVotedIdeas;
-=======
-  fiveMostVotedIdeasSerie = () => {
-    const { localize, mostVotedIdeas: ideas } = this.props;
-
-    if (!isNilOrError(ideas.list)) {
-      const { list } = ideas;
->>>>>>> e4c26f03
       const serie = list.map((idea) => {
         return {
           code: idea.id,
@@ -343,11 +316,6 @@
           slug: idea.attributes.slug,
         };
       });
-<<<<<<< HEAD
-      return serie.length > 0 ? serie : null;
-    }
-    return null;
-=======
       return serie;
     }
     return undefined;
@@ -376,7 +344,6 @@
     );
 
     return ideasByStatusConvertedToGraphFormat;
->>>>>>> e4c26f03
   };
 
   render() {
@@ -477,7 +444,6 @@
               barStream={commentsByTimeStream}
               {...this.state}
             />
-<<<<<<< HEAD
 
             <HorizontalBarChartWithoutStream
               serie={this.mostVotedIdeasSerie()}
@@ -495,45 +461,6 @@
                 endAt={endAt}
                 {...this.state}
               />
-=======
-            <Column>
-              <HorizontalBarChart
-                graphTitleString={formatMessage(messages.ideasByStatusTitle)}
-                graphUnit="ideas"
-                stream={ideasByStatusStream}
-                convertToGraphFormat={this.convertIdeasByStatusToGraphFormat}
-                className="fullWidth dynamicHeight"
-                startAt={startAt}
-                endAt={endAt}
-                exportMenu={
-                  <ExportMenu
-                    name={formatMessage(messages.ideasByStatusTitle)}
-                    startAt={startAt}
-                    endAt={endAt}
-                    xlsxEndpoint={ideasByStatusXlsxEndpoint}
-                    {...this.state}
-                  />
-                }
-              />
-              <HorizontalBarChartWithoutStream
-                serie={this.fiveMostVotedIdeasSerie()}
-                graphTitleString={formatMessage(
-                  messages.fiveIdeasWithMostVotes
-                )}
-                graphUnit="votes"
-                className="fullWidth dynamicHeight"
-                exportMenu={
-                  <ExportMenu
-                    name={formatMessage(messages.fiveIdeasWithMostVotes)}
-                    startAt={startAt}
-                    endAt={endAt}
-                    xlsxEndpoint={ideasByStatusXlsxEndpoint}
-                    {...this.state}
-                  />
-                }
-              />
-
->>>>>>> e4c26f03
               <SelectableResourceByProjectChart
                 className="dynamicHeight fullWidth e2e-resource-by-project-chart"
                 onResourceByProjectChange={this.onResourceByProjectChange}
