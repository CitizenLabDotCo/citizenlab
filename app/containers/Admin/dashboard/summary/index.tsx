// libraries
import React, { PureComponent } from 'react';
import { adopt } from 'react-adopt';
import moment from 'moment';
import { ThemeProvider } from 'styled-components';

// components
import TimeControl from '../components/TimeControl';
import IntervalControl from '../components/IntervalControl';
import FilterableBarChartResourceByTopic from './charts/FilterableBarChartResourceByTopic';
import FilterableBarChartResourceByProject from './charts/FilterableBarChartResourceByProject';
import ChartFilters from '../components/ChartFilters';
import { chartTheme, GraphsContainer, Row, ControlBar, Column } from '../';
import CumulativeAreaChart from './charts/CumulativeAreaChart';
import BarChartByTime from './charts/BarChartByTime';
<<<<<<< HEAD
import AreaChartVotesByTime from './charts/AreaChartVotesByTime';
=======
import LineChartVotesByTime from './charts/LineChartVotesByTime';
>>>>>>> 4006ddc0

// typings
import { IOption } from 'typings';

// i18n
import messages from '../messages';
import { injectIntl } from 'utils/cl-intl';
import { InjectedIntlProps } from 'react-intl';
import localize, { InjectedLocalized } from 'utils/localize';

// resources
import GetProjects, { GetProjectsChildProps } from 'resources/GetProjects';
import GetGroups, { GetGroupsChildProps } from 'resources/GetGroups';
import GetTopics, { GetTopicsChildProps } from 'resources/GetTopics';
import { isNilOrError } from 'utils/helperUtils';
import { ITopicData } from 'services/topics';
import {
  usersByTimeCumulativeStream,
  activeUsersByTimeStream,
  ideasByTimeCumulativeStream,
  commentsByTimeCumulativeStream,
 } from 'services/stats';

export type IResource = 'Ideas' | 'Comments' | 'Votes';

interface InputProps {
  onlyModerator?: boolean;
}

interface DataProps {
  projects: GetProjectsChildProps;
  groups: GetGroupsChildProps;
  topics: GetTopicsChildProps;
}

interface Props extends InputProps, DataProps { }

interface State {
  interval: 'weeks' | 'months' | 'years';
  intervalIndex: number;
  currentProjectFilter: string | null;
  currentGroupFilter: string | null;
  currentTopicFilter: string | null;
  currentResourceByTopic: IResource;
  currentResourceByProject: IResource;
}

class DashboardPageSummary extends PureComponent<Props & InjectedIntlProps & InjectedLocalized, State> {
  resourceOptions: IOption[];
  filterOptions: {
    projectFilterOptions: IOption[],
    groupFilterOptions: IOption[],
    topicFilterOptions: IOption[]
  };

  constructor(props: Props & InjectedIntlProps & InjectedLocalized) {
    super(props);
    this.state = {
      interval: 'months',
      intervalIndex: 0,
      currentProjectFilter: null,
      currentGroupFilter: null,
      currentTopicFilter: null,
      currentResourceByTopic: 'Ideas',
      currentResourceByProject: 'Ideas'
    };
    this.resourceOptions = [
      { value: 'Ideas', label: props.intl.formatMessage(messages['Ideas']) },
      { value: 'Comments', label: props.intl.formatMessage(messages['Comments']) },
      { value: 'Votes', label: props.intl.formatMessage(messages['Votes']) }
    ];
    this.filterOptions = {
      projectFilterOptions: this.generateFilterOptions('project'),
      groupFilterOptions: this.generateFilterOptions('group'),
      topicFilterOptions: this.generateFilterOptions('topic')
    };
  }

  componentDidUpdate(prevProps: Props) {
    if (this.props.projects !== prevProps.projects) {
      this.filterOptions.projectFilterOptions = this.generateFilterOptions('project');
    }
    if (this.props.topics !== prevProps.topics) {
      this.filterOptions.topicFilterOptions = this.generateFilterOptions('topic');
    }
    if (this.props.groups !== prevProps.groups) {
      this.filterOptions.groupFilterOptions = this.generateFilterOptions('group');
    }
  }

  changeInterval = (interval: 'weeks' | 'months' | 'years') => {
    this.setState({ interval, intervalIndex: 0 });
  }

  changeIntervalIndex = (intervalIndex: number) => {
    this.setState({ intervalIndex });
  }

  handleOnProjectFilter = (filter) => {
    this.setState({ currentProjectFilter: filter.value });
  }

  handleOnGroupFilter = (filter) => {
    this.setState({ currentGroupFilter: filter.value });
  }

  handleOnTopicFilter = (filter) => {
    this.setState({ currentTopicFilter: filter.value });
  }

  onResourceByTopicChange = (option) => {
    this.setState({ currentResourceByTopic: option.value });
  }

  onResourceByProjectChange = (option) => {
    this.setState({ currentResourceByProject: option.value });
  }

  generateFilterOptions = (filter: 'project' | 'group' | 'topic') => {
    const { projects,
      projects: { projectsList },
      groups,
      groups: { groupsList },
      topics,
      localize } = this.props;

    let filterOptions: IOption[] = [];

    if (filter === 'project') {
      if (!isNilOrError(projects) && projectsList) {
        filterOptions = projectsList.map((project) => (
          {
            value: project.id,
            label: localize(project.attributes.title_multiloc),
          }
        ));
      }
    } else if (filter === 'group') {
      if (!isNilOrError(groups) && !isNilOrError(groupsList)) {
        filterOptions = groupsList.map((group) => (
          {
            value: group.id,
            label: localize(group.attributes.title_multiloc)
          }
        ));
      }
    } else if (filter === 'topic') {
      if (!isNilOrError(topics)) {
        filterOptions = topics.filter(topic => !isNilOrError(topic)).map((topic: ITopicData) => {
          return {
            value: topic.id,
            label: localize(topic.attributes.title_multiloc),
          };
        });
      }
    }

    filterOptions = [{ value: '', label: 'All' }, ...filterOptions];
    return filterOptions;
  }

  render() {
    const {
      interval,
      intervalIndex,
      currentProjectFilter,
      currentGroupFilter,
      currentTopicFilter,
      currentResourceByProject,
      currentResourceByTopic } = this.state;
    const startAtMoment = moment().startOf(interval).add(intervalIndex, interval);
    const endAtMoment = moment(startAtMoment).add(1, interval);
    const startAt = startAtMoment.toISOString();
    const endAt = endAtMoment.toISOString();
    const resolution = (interval === 'years' ? 'month' : 'day');
    const infoMessage = this.props.intl.formatMessage(messages.activeUsersDescription);

    const { projects, projects: { projectsList } } = this.props;

    if (projects && !isNilOrError(projectsList)) {
      return (
        <>
          <ControlBar>
            <TimeControl
              value={intervalIndex}
              interval={interval}
              onChange={this.changeIntervalIndex}
              currentTime={startAtMoment}
            />
            <IntervalControl
              value={interval}
              onChange={this.changeInterval}
            />
          </ControlBar>

          <ChartFilters
            configuration={{
              showProjectFilter: true,
              showGroupFilter: true,
              showTopicFilter: true
            }}
            filters={{
              currentProjectFilter,
              currentGroupFilter,
              currentTopicFilter
            }}
            filterOptions={this.filterOptions}
            onFilter={{
              onProjectFilter: this.handleOnProjectFilter,
              onGroupFilter: this.handleOnGroupFilter,
              onTopicFilter: this.handleOnTopicFilter
            }}
          />

          <ThemeProvider theme={chartTheme}>
            <GraphsContainer>
              <Row>
                <CumulativeAreaChart
                  className="first halfWidth"
                  graphTitleMessageKey="usersByTimeTitle"
                  graphUnit="Users"
                  startAt={startAt}
                  endAt={endAt}
                  resolution={resolution}
                  stream={usersByTimeCumulativeStream}
                  {...this.state}
                />
                <BarChartByTime
                  className="halfWidth"
                  graphUnit="ActiveUsers"
                  graphTitleMessageKey="activeUsersByTimeTitle"
                  startAt={startAt}
                  endAt={endAt}
                  resolution={resolution}
                  stream={activeUsersByTimeStream}
                  infoMessage={infoMessage}
                  {...this.state}
                />
              </Row>
              <Row>
                <CumulativeAreaChart
                  className="first halfWidth"
                  graphTitleMessageKey="ideasByTimeTitle"
                  graphUnit="Ideas"
                  startAt={startAt}
                  endAt={endAt}
                  resolution={resolution}
                  stream={ideasByTimeCumulativeStream}
                  {...this.state}
                />
                <CumulativeAreaChart
                  className="halfWidth"
                  graphTitleMessageKey="commentsByTimeTitle"
                  graphUnit="Comments"
                  startAt={startAt}
                  endAt={endAt}
                  resolution={resolution}
                  stream={commentsByTimeCumulativeStream}
                  {...this.state}
                />
              </Row>
              <Row>
                <Column className="first">
<<<<<<< HEAD
                  <AreaChartVotesByTime
=======
                  <LineChartVotesByTime
>>>>>>> 4006ddc0
                    className="colFirst"
                    startAt={startAt}
                    endAt={endAt}
                    resolution={resolution}
                    {...this.state}
                  />
                  <FilterableBarChartResourceByProject
                    className="dynamicHeight"
<<<<<<< HEAD
                    projectOptions={this.filterOptions.projectFilterOptions}
=======
>>>>>>> 4006ddc0
                    onResourceByProjectChange={this.onResourceByProjectChange}
                    currentResourceByProject={currentResourceByProject}
                    resourceOptions={this.resourceOptions}
                    startAt={startAt}
                    endAt={endAt}
                    selectedResource={currentResourceByProject}
                    {...this.state}
                  />
                </Column>
                <FilterableBarChartResourceByTopic
                  className="halfWidth dynamicHeight"
<<<<<<< HEAD
                  topicOptions={this.filterOptions.topicFilterOptions}
=======
>>>>>>> 4006ddc0
                  onResourceByTopicChange={this.onResourceByTopicChange}
                  currentResourceByTopic={currentResourceByTopic}
                  resourceOptions={this.resourceOptions}
                  startAt={startAt}
                  endAt={endAt}
                  selectedResource={currentResourceByTopic}
                  {...this.state}
                />
              </Row>
            </GraphsContainer>
          </ThemeProvider>
        </>
      );
    }
    return null;
  }
}

const Data = adopt<DataProps, InputProps>({
  projects: <GetProjects publicationStatuses={['draft', 'published', 'archived']} filterCanModerate={true}/>,
  groups: <GetGroups />,
  topics: <GetTopics />,
});

const DashboardPageSummaryWithHOCs =  localize<Props>(injectIntl(DashboardPageSummary));

export default (inputProps: InputProps) => (
  <Data {...inputProps}>
    {dataProps =>  <DashboardPageSummaryWithHOCs {...inputProps} {...dataProps} />}
  </Data>
);<|MERGE_RESOLUTION|>--- conflicted
+++ resolved
@@ -13,11 +13,7 @@
 import { chartTheme, GraphsContainer, Row, ControlBar, Column } from '../';
 import CumulativeAreaChart from './charts/CumulativeAreaChart';
 import BarChartByTime from './charts/BarChartByTime';
-<<<<<<< HEAD
-import AreaChartVotesByTime from './charts/AreaChartVotesByTime';
-=======
 import LineChartVotesByTime from './charts/LineChartVotesByTime';
->>>>>>> 4006ddc0
 
 // typings
 import { IOption } from 'typings';
@@ -281,11 +277,7 @@
               </Row>
               <Row>
                 <Column className="first">
-<<<<<<< HEAD
-                  <AreaChartVotesByTime
-=======
                   <LineChartVotesByTime
->>>>>>> 4006ddc0
                     className="colFirst"
                     startAt={startAt}
                     endAt={endAt}
@@ -294,10 +286,6 @@
                   />
                   <FilterableBarChartResourceByProject
                     className="dynamicHeight"
-<<<<<<< HEAD
-                    projectOptions={this.filterOptions.projectFilterOptions}
-=======
->>>>>>> 4006ddc0
                     onResourceByProjectChange={this.onResourceByProjectChange}
                     currentResourceByProject={currentResourceByProject}
                     resourceOptions={this.resourceOptions}
@@ -309,10 +297,7 @@
                 </Column>
                 <FilterableBarChartResourceByTopic
                   className="halfWidth dynamicHeight"
-<<<<<<< HEAD
                   topicOptions={this.filterOptions.topicFilterOptions}
-=======
->>>>>>> 4006ddc0
                   onResourceByTopicChange={this.onResourceByTopicChange}
                   currentResourceByTopic={currentResourceByTopic}
                   resourceOptions={this.resourceOptions}
