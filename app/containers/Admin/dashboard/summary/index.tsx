// libraries
import React, { PureComponent } from 'react';
import { adopt } from 'react-adopt';
import moment, { Moment } from 'moment';
import { ThemeProvider } from 'styled-components';
import { map } from 'lodash-es';

// components
import {
  chartTheme,
  GraphsContainer,
  ControlBar,
  Column,
  IResolution,
} from '../';
import BarChartActiveUsersByTime from './charts/BarChartActiveUsersByTime';
import LineBarChart from './charts/LineBarChart';
import HorizontalBarChart from '../users/charts/HorizontalBarChart';
import HorizontalBarChartWithoutStream from '../users/charts/HorizontalBarChartWithoutStream';
import ChartFilters from '../components/ChartFilters';
import SelectableResourceByProjectChart from './charts/SelectableResourceByProjectChart';
import SelectableResourceByTopicChart from './charts/SelectableResourceByTopicChart';
import ResolutionControl from '../components/ResolutionControl';
import LineBarChartVotesByTime from './charts/LineBarChartVotesByTime';
import TimeControl from '../components/TimeControl';

// typings
import { IOption } from 'typings';

// tracking
import { injectTracks } from 'utils/analytics';
import tracks from '../tracks';

// i18n
import messages from '../messages';
import { injectIntl } from 'utils/cl-intl';
import { InjectedIntlProps } from 'react-intl';
import localize, { InjectedLocalized } from 'utils/localize';

// resources
import GetProjects, {
  GetProjectsChildProps,
  PublicationStatus,
} from 'resources/GetProjects';
import GetGroups, { GetGroupsChildProps } from 'resources/GetGroups';
import GetTopics, { GetTopicsChildProps } from 'resources/GetTopics';
import GetIdeas, { GetIdeasChildProps } from 'resources/GetIdeas';
import { isNilOrError } from 'utils/helperUtils';
import { ITopicData } from 'services/topics';
import {
  usersByTimeCumulativeStream,
  activeUsersByTimeStream,
  usersByTimeStream,
  commentsByTimeStream,
  ideasByTimeCumulativeStream,
  commentsByTimeCumulativeStream,
  activeUsersByTimeXlsxEndpoint,
  ideasByTimeCumulativeXlsxEndpoint,
  commentsByTimeCumulativeXlsxEndpoint,
  ideasByTimeStream,
  ideasByStatusStream,
  ideasByStatusXlsxEndpoint,
  IIdeasByStatus,
} from 'services/stats';

export type IResource = 'ideas' | 'comments' | 'votes';

export interface InputProps {
  onlyModerator?: boolean;
}

interface DataProps {
  projects: GetProjectsChildProps;
  ideas: GetIdeasChildProps;
  groups: GetGroupsChildProps;
  topics: GetTopicsChildProps;
}

interface Props extends InputProps, DataProps {}

interface State {
  resolution: IResolution;
  startAtMoment?: Moment | null | undefined;
  endAtMoment: Moment | null;
  currentProjectFilter: string | undefined;
  currentProjectFilterLabel: string | undefined;
  currentGroupFilter: string | undefined;
  currentGroupFilterLabel: string | undefined;
  currentTopicFilter: string | undefined;
  currentTopicFilterLabel: string | undefined;
  currentResourceByTopic: IResource;
  currentResourceByProject: IResource;
  projectFilterOptions: IOption[];
  groupFilterOptions: IOption[];
  topicFilterOptions: IOption[];
}

interface Tracks {
  trackFilterOnGroup: Function;
  trackFilterOnProject: Function;
  trackFilterOnTopic: Function;
  trackResourceChange: Function;
}

interface PropsHithHoCs
  extends Props,
    InjectedIntlProps,
    InjectedLocalized,
    Tracks {}

class DashboardPageSummary extends PureComponent<PropsHithHoCs, State> {
  resourceOptions: IOption[];

  constructor(props: PropsHithHoCs) {
    super(props);
    const { onlyModerator } = props;
    const { projectsList } = props.projects;
    const { formatMessage } = props.intl;

    this.state = {
      resolution: 'month',
      startAtMoment: undefined,
      endAtMoment: moment(),
      currentProjectFilter: onlyModerator
        ? projectsList && projectsList.length > 0
          ? projectsList[0].id
          : undefined
        : undefined,
      currentProjectFilterLabel: undefined,
      currentGroupFilter: undefined,
      currentGroupFilterLabel: undefined,
      currentTopicFilter: undefined,
      currentTopicFilterLabel: undefined,
      currentResourceByTopic: 'ideas',
      currentResourceByProject: 'ideas',
      projectFilterOptions: this.generateProjectOptions(),
      groupFilterOptions: this.generateGroupsOptions(),
      topicFilterOptions: this.generateTopicOptions(),
    };

    this.resourceOptions = [
      { value: 'ideas', label: formatMessage(messages.ideas) },
      { value: 'comments', label: formatMessage(messages.comments) },
      { value: 'votes', label: formatMessage(messages.ideaVotes) },
    ];
  }

  componentDidUpdate(prevProps: Props) {
    const {
      projects: { projectsList },
      topics,
      groups,
      onlyModerator,
    } = this.props;

    if (projectsList !== prevProps.projects.projectsList) {
      this.setState({ projectFilterOptions: this.generateProjectOptions() });
      if (onlyModerator && this.state.currentProjectFilter === null) {
        this.setState({
          currentProjectFilter:
            projectsList && projectsList.length > 0
              ? projectsList[0].id
              : undefined,
        });
      }
    }

    if (topics !== prevProps.topics) {
      this.setState({ topicFilterOptions: this.generateTopicOptions() });
    }

    if (groups !== prevProps.groups) {
      this.setState({ groupFilterOptions: this.generateGroupsOptions() });
    }
  }

  handleChangeResolution = (resolution: IResolution) => {
    this.setState({ resolution });
  };

  handleChangeTimeRange = (
    startAtMoment: Moment | null | undefined,
    endAtMoment: Moment | null
  ) => {
    const timeDiff =
      endAtMoment &&
      startAtMoment &&
      moment.duration(endAtMoment.diff(startAtMoment));
    const resolution = timeDiff
      ? timeDiff.asMonths() > 6
        ? 'month'
        : timeDiff.asWeeks() > 4
        ? 'week'
        : 'day'
      : 'month';
    this.setState({ startAtMoment, endAtMoment, resolution });
  };

  handleOnProjectFilter = (filter) => {
    this.props.trackFilterOnProject({ extra: { project: filter } });
    this.props.ideas.onChangeProjects(filter.value);
    this.setState({
      currentProjectFilter: filter.value,
      currentProjectFilterLabel: filter.label,
    });
  };

  handleOnGroupFilter = (filter) => {
    this.props.trackFilterOnGroup({ extra: { group: filter } });
    this.setState({
      currentGroupFilter: filter.value,
      currentGroupFilterLabel: filter.label,
    });
  };

  handleOnTopicFilter = (filter) => {
    this.props.trackFilterOnTopic({ extra: { topic: filter } });
    this.setState({
      currentTopicFilter: filter.value,
      currentTopicFilterLabel: filter.label,
    });
  };

  onResourceByTopicChange = (option) => {
    this.props.trackResourceChange({
      extra: { newResource: option, graph: 'resourceByTopic' },
    });
    this.setState({ currentResourceByTopic: option.value });
  };

  onResourceByProjectChange = (option) => {
    this.props.trackResourceChange({
      extra: { newResource: option, graph: 'resourceByProject' },
    });
    this.setState({ currentResourceByProject: option.value });
  };

  generateProjectOptions = () => {
    const {
      projects,
      projects: { projectsList },
      localize,
      onlyModerator,
      intl: { formatMessage },
    } = this.props;
    let filterOptions: IOption[] = [];

    if (!isNilOrError(projects) && !isNilOrError(projectsList)) {
      filterOptions = projectsList.map((project) => ({
        value: project.id,
        label: localize(project.attributes.title_multiloc),
      }));
    }

    if (!onlyModerator) {
      filterOptions = [
        { value: '', label: formatMessage(messages.allProjects) },
        ...filterOptions,
      ];
    }

    return filterOptions;
  };

  generateGroupsOptions = () => {
    const {
      groups,
      groups: { groupsList },
      intl: { formatMessage },
      localize,
    } = this.props;
    let filterOptions: IOption[] = [];

    if (!isNilOrError(groups) && !isNilOrError(groupsList)) {
      filterOptions = groupsList.map((group) => ({
        value: group.id,
        label: localize(group.attributes.title_multiloc),
      }));
    }

    return [
      { value: '', label: formatMessage(messages.allGroups) },
      ...filterOptions,
    ];
  };

  generateTopicOptions = () => {
    const {
      topics,
      localize,
      intl: { formatMessage },
    } = this.props;
    let filterOptions: IOption[] = [];

    if (!isNilOrError(topics)) {
      filterOptions = topics
        .filter((topic) => !isNilOrError(topic))
        .map((topic: ITopicData) => {
          return {
            value: topic.id,
            label: localize(topic.attributes.title_multiloc),
          };
        });
    }

    return [
      { value: '', label: formatMessage(messages.allTopics) },
      ...filterOptions,
    ];
  };

  convertIdeasByStatusToGraphFormat = (ideasByStatus: IIdeasByStatus) => {
    const {
      series: { ideas },
      idea_status,
    } = ideasByStatus;

    if (isNilOrError(ideasByStatus) || Object.keys(ideas).length <= 0) {
      return null;
    }
    const { localize } = this.props;
<<<<<<< HEAD
    if (!isNilOrError(data)) {
      const {
        series: { ideas },
        idea_status,
      } = data;

      const res = map(ideas, (value: number, key: string) => ({
=======

    const ideasByStatusConvertedToGraphFormat = map(
      ideas,
      (value: number, key: string) => ({
>>>>>>> d0ca827d
        value: value as number,
        name: localize(idea_status[key].title_multiloc) as string,
        code: key,
        color: idea_status[key].color as string,
        ordering: idea_status[key].ordering as number,
      })
    );

    return ideasByStatusConvertedToGraphFormat;
  };

  fiveMostVotedIdeasSerie = () => {
    const { localize, ideas } = this.props;

    if (!isNilOrError(ideas.list)) {
      const { list } = ideas;
      const serie = list.map((idea) => {
        return {
          code: idea.id,
          value:
            idea.attributes.upvotes_count + idea.attributes.downvotes_count,
          up: idea.attributes.upvotes_count,
          down: idea.attributes.downvotes_count,
          name: localize(idea.attributes.title_multiloc),
          slug: idea.attributes.slug,
        };
      });
      return serie.length > 0 ? serie : null;
    }
    return null;
  };

  render() {
    const {
      resolution,
      startAtMoment,
      endAtMoment,
      currentProjectFilter,
      currentGroupFilter,
      currentTopicFilter,
      projectFilterOptions,
      groupFilterOptions,
      topicFilterOptions,
    } = this.state;
    const startAt = startAtMoment && startAtMoment.toISOString();
    const endAt = endAtMoment && endAtMoment.toISOString();

    const {
      projects,
      projects: { projectsList },
      intl: { formatMessage },
    } = this.props;

    const infoMessage = formatMessage(messages.activeUsersDescription);

    if (projects && !isNilOrError(projectsList)) {
      return (
        <>
          <ControlBar>
            <TimeControl
              startAtMoment={startAtMoment}
              endAtMoment={endAtMoment}
              onChange={this.handleChangeTimeRange}
            />
            <ResolutionControl
              value={resolution}
              onChange={this.handleChangeResolution}
            />
          </ControlBar>

          <ChartFilters
            configuration={{
              showProjectFilter: true,
              showGroupFilter: true,
              showTopicFilter: true,
            }}
            currentProjectFilter={currentProjectFilter}
            currentGroupFilter={currentGroupFilter}
            currentTopicFilter={currentTopicFilter}
            projectFilterOptions={projectFilterOptions}
            groupFilterOptions={groupFilterOptions}
            topicFilterOptions={topicFilterOptions}
            onProjectFilter={this.handleOnProjectFilter}
            onGroupFilter={this.handleOnGroupFilter}
            onTopicFilter={this.handleOnTopicFilter}
          />

          <ThemeProvider theme={chartTheme}>
            <GraphsContainer>
              <LineBarChart
                graphUnit="users"
                graphUnitMessageKey="users"
                graphTitleMessageKey="usersByTimeTitle"
                startAt={startAt}
                endAt={endAt}
                xlsxEndpoint={activeUsersByTimeXlsxEndpoint}
                lineStream={usersByTimeCumulativeStream}
                barStream={usersByTimeStream}
                className="e2e-active-users-chart"
                {...this.state}
              />
              <BarChartActiveUsersByTime
                graphUnit="users"
                graphUnitMessageKey="activeUsers"
                graphTitleMessageKey="activeUsersByTimeTitle"
                startAt={startAt}
                endAt={endAt}
                xlsxEndpoint={activeUsersByTimeXlsxEndpoint}
                stream={activeUsersByTimeStream}
                infoMessage={infoMessage}
                className="e2e-active-users-chart"
                {...this.state}
              />
              <LineBarChart
                graphTitleMessageKey="ideasByTimeTitle"
                graphUnit="ideas"
                graphUnitMessageKey="ideas"
                startAt={startAt}
                endAt={endAt}
                xlsxEndpoint={ideasByTimeCumulativeXlsxEndpoint}
                className="e2e-ideas-chart"
                lineStream={ideasByTimeCumulativeStream}
                barStream={ideasByTimeStream}
                {...this.state}
              />
              <LineBarChart
                graphTitleMessageKey="commentsByTimeTitle"
                graphUnit="comments"
                graphUnitMessageKey="comments"
                startAt={startAt}
                endAt={endAt}
                xlsxEndpoint={commentsByTimeCumulativeXlsxEndpoint}
                className="e2e-comments-chart"
                lineStream={commentsByTimeCumulativeStream}
                barStream={commentsByTimeStream}
                {...this.state}
              />
              <Column>
                <HorizontalBarChart
                  graphTitleString={this.props.intl.formatMessage(
                    messages.ideasByStatusTitle
                  )}
                  graphUnit="ideas"
                  stream={ideasByStatusStream}
                  convertToGraphFormat={this.convertIdeasByStatusToGraphFormat}
                  xlsxEndpoint={ideasByStatusXlsxEndpoint}
                  className="fullWidth dynamicHeight"
                  startAt={startAt}
                  endAt={endAt}
                  {...this.state}
                />
                <HorizontalBarChartWithoutStream
                  serie={this.fiveMostVotedIdeasSerie()}
                  graphTitleString={this.props.intl.formatMessage(
                    messages.fiveIdeasWithMostVotes
                  )}
                  graphUnit="votes"
                  xlsxEndpoint={ideasByStatusXlsxEndpoint}
                  className="fullWidth dynamicHeight"
                  startAt={startAt}
                  endAt={endAt}
                  {...this.state}
                />
                <SelectableResourceByProjectChart
                  className="dynamicHeight fullWidth e2e-resource-by-project-chart"
                  onResourceByProjectChange={this.onResourceByProjectChange}
                  resourceOptions={this.resourceOptions}
                  projectOptions={projectFilterOptions}
                  startAt={startAt}
                  endAt={endAt}
                  {...this.state}
                />
              </Column>
              <Column>
                <LineBarChartVotesByTime
                  className="fullWidth e2e-votes-chart"
                  startAt={startAt}
                  endAt={endAt}
                  {...this.state}
                />
                <SelectableResourceByTopicChart
                  className="fullWidth dynamicHeight e2e-resource-by-topic-chart"
                  topicOptions={topicFilterOptions}
                  onResourceByTopicChange={this.onResourceByTopicChange}
                  resourceOptions={this.resourceOptions}
                  startAt={startAt}
                  endAt={endAt}
                  {...this.state}
                />
              </Column>
            </GraphsContainer>
          </ThemeProvider>
        </>
      );
    }
    return null;
  }
}

const publicationStatuses: PublicationStatus[] = [
  'draft',
  'published',
  'archived',
];

const Data = adopt<DataProps, InputProps>({
  groups: <GetGroups />,
  topics: <GetTopics />,
  projects: (
    <GetProjects
      publicationStatuses={publicationStatuses}
      filterCanModerate={true}
    />
  ),
  ideas: (
    <GetIdeas
      pageNumber={1}
      pageSize={5}
      sort="popular"
      type="paginated"
      projectIds={'all'}
    />
  ),
});

const DashboardPageSummaryWithHOCs = injectTracks<Props>({
  trackFilterOnGroup: tracks.filteredOnGroup,
  trackFilterOnProject: tracks.filteredOnProject,
  trackFilterOnTopic: tracks.filteredOnTopic,
  trackResourceChange: tracks.choseResource,
})(localize<Props & Tracks>(injectIntl(DashboardPageSummary)));

export default (inputProps: InputProps) => (
  <Data {...inputProps}>
    {(dataProps) => (
      <DashboardPageSummaryWithHOCs {...inputProps} {...dataProps} />
    )}
  </Data>
);<|MERGE_RESOLUTION|>--- conflicted
+++ resolved
@@ -319,20 +319,10 @@
       return null;
     }
     const { localize } = this.props;
-<<<<<<< HEAD
-    if (!isNilOrError(data)) {
-      const {
-        series: { ideas },
-        idea_status,
-      } = data;
-
-      const res = map(ideas, (value: number, key: string) => ({
-=======
 
     const ideasByStatusConvertedToGraphFormat = map(
       ideas,
       (value: number, key: string) => ({
->>>>>>> d0ca827d
         value: value as number,
         name: localize(idea_status[key].title_multiloc) as string,
         code: key,
