// libraries
import React, { PureComponent } from 'react';
import moment from 'moment';
import { ThemeProvider } from 'styled-components';

// components
import TimeControl from '../components/TimeControl';
import IntervalControl from '../components/IntervalControl';
import IdeasByTimeChart from '../components/IdeasByTimeChart';
import CommentsByTimeChart from '../components/CommentsByTimeChart';
import VotesByTimeChart from '../components/VotesByTimeChart';
import UsersByTimeChart from '../components/UsersByTimeChart';
import IdeasByTopicChart from '../components/IdeasByTopicChart';
import ActiveUsersByTimeChart from '../components/ActiveUsersByTimeChart';
import ChartFilters from '../components/ChartFilters';
import { chartTheme, GraphsContainer, Line, GraphCard, GraphCardInner, GraphCardTitle, ControlBar } from '../';

// i18n
import messages from '../messages';
import { FormattedMessage } from 'utils/cl-intl';

// resources
import GetProjects, { GetProjectsChildProps } from 'resources/GetProjects';
import { isNilOrError } from 'utils/helperUtils';

interface InputProps {
  onlyModerator?: boolean;
}

interface DataProps {
  projects: GetProjectsChildProps;
}

interface Props extends InputProps, DataProps { }

interface State {
  interval: 'weeks' | 'months' | 'years';
  intervalIndex: number;
  currentProjectFilter?: string;
  currentGroupFilter?: string;
  currentTopicFilter?: string;
}

class DashboardPageSummary extends PureComponent<Props, State> {
  constructor(props: Props) {
    super(props);
    this.state = {
      interval: 'months',
      intervalIndex: 0,
    };
  }

  changeInterval = (interval: 'weeks' | 'months' | 'years') => {
    this.setState({ interval, intervalIndex: 0 });
  }

  changeIntervalIndex = (intervalIndex: number) => {
    this.setState({ intervalIndex });
  }

  handleOnProjectFilter = (filter) => {
    // To be implemented
    this.setState({ currentProjectFilter: filter });
  }

  handleOnGroupFilter = (filter) => {
    // To be implemented
    this.setState({ currentGroupFilter: filter });
  }

  handleOnTopicFilter = (filter) => {
    // To be implemented
    this.setState({ currentTopicFilter: filter });
  }

  render() {
    const {
      interval,
      intervalIndex,
      currentProjectFilter,
      currentGroupFilter,
      currentTopicFilter } = this.state;
    const startAtMoment = moment().startOf(interval).add(intervalIndex, interval);
    const endAtMoment = moment(startAtMoment).add(1, interval);
    const startAt = startAtMoment.toISOString();
    const endAt = endAtMoment.toISOString();
    const resolution = (interval === 'years' ? 'month' : 'day');
    const { projects, projects: { projectsList } } = this.props;

<<<<<<< HEAD
    if (projects && !isNilOrError(projectsList)) {
      console.log(projectsList);

      return (
        <Container>
          <ControlBar>
            <TimeControl
              value={intervalIndex}
              interval={interval}
              onChange={this.changeIntervalIndex}
              currentTime={startAtMoment}
            />
            <IntervalControl
              value={interval}
              onChange={this.changeInterval}
            />
          </ControlBar>

          <ChartFilters
            currentProjectFilter={this.state.currentProjectFilter}
            currentGroupFilter={this.state.currentGroupFilter}
            currentTopicFilter={this.state.currentTopicFilter}
            projectFilterOptions={['Project A', 'Project B']}
            groupFilterOptions={['Group A', 'Group B']}
            topicFilterOptions={['Topic A', 'Topic B']}
            onProjectFilter={this.handleOnProjectFilter}
            onGroupFilter={this.handleOnGroupFilter}
            onTopicFilter={this.handleOnTopicFilter}
          />

          <ThemeProvider theme={chartTheme}>
            <GraphsContainer>
              <Line>
                <GraphCard className="first halfWidth">
                  <GraphCardInner>
                    <GraphCardTitle>
                      <FormattedMessage {...messages.registeredUsersByTimeTitle} />
                    </GraphCardTitle>
                    <UsersByTimeChart
                      startAt={startAt}
                      endAt={endAt}
                      resolution={resolution}
                      {...this.state}
                    />
                  </GraphCardInner>
                </GraphCard>
                <GraphCard className="halfWidth">
                  <GraphCardInner>
                    <GraphCardTitle>
                      <FormattedMessage {...messages.activeUsersByTimeTitle} />
                    </GraphCardTitle>
                    <ActiveUsersByTimeChart
                      startAt={startAt}
                      endAt={endAt}
                      resolution={resolution}
                      {...this.state}
                    />
                  </GraphCardInner>
                </GraphCard>
              </Line>
              <Line>
                <GraphCard className="first halfWidth">
                  <GraphCardInner>
                    <GraphCardTitle>
                      <FormattedMessage {...messages.ideasByTimeTitle} />
                    </GraphCardTitle>
                    <IdeasByTimeChart
                      startAt={startAt}
                      endAt={endAt}
                      resolution={resolution}
                      {...this.state}
                    />
                  </GraphCardInner>
                </GraphCard>
                <GraphCard className="halfWidth">
                  <GraphCardInner>
                    <GraphCardTitle>
                      <FormattedMessage {...messages.commentsByTimeTitle} />
                    </GraphCardTitle>
                    <CommentsByTimeChart
                      startAt={startAt}
                      endAt={endAt}
                      resolution={resolution}
                      {...this.state}
                    />
                  </GraphCardInner>
                </GraphCard>
              </Line>
              <Line>
                <GraphCard className="first halfWidth">
                  <GraphCardInner>
                    <GraphCardTitle>
                      <FormattedMessage {...messages.votesByTimeTitle} />
                    </GraphCardTitle>
                    <VotesByTimeChart
                      startAt={startAt}
                      endAt={endAt}
                      resolution={resolution}
                      {...this.state}
                    />
                  </GraphCardInner>
                </GraphCard>
              </Line>
            </GraphsContainer>
          </ThemeProvider>
        </Container>
      );
    }
    return null;
=======
    return (
      <>
        <ControlBar>
          <TimeControl
            value={intervalIndex}
            interval={interval}
            onChange={this.changeIntervalIndex}
            currentTime={startAtMoment}
          />
          <IntervalControl
            value={interval}
            onChange={this.changeInterval}
          />
        </ControlBar>

        <ChartFilters
          currentProjectFilter={currentProjectFilter}
          currentGroupFilter={currentGroupFilter}
          currentTopicFilter={currentTopicFilter}
          projectFilterOptions={['Project A', 'Project B']}
          groupFilterOptions={['Group A', 'Group B']}
          topicFilterOptions={['Topic A', 'Topic B']}
          onProjectFilter={this.handleOnProjectFilter}
          onGroupFilter={this.handleOnGroupFilter}
          onTopicFilter={this.handleOnTopicFilter}
        />

        <ThemeProvider theme={chartTheme}>
          <GraphsContainer>
            <Line>
              <GraphCard className="first halfWidth">
                <GraphCardInner>
                  <GraphCardTitle>
                    <FormattedMessage {...messages.registeredUsersByTimeTitle} />
                  </GraphCardTitle>
                  <UsersByTimeChart
                    startAt={startAt}
                    endAt={endAt}
                    resolution={resolution}
                    currentProjectFilter={currentProjectFilter}
                    currentGroupFilter={currentGroupFilter}
                    currentTopicFilter={currentTopicFilter}
                  />
                </GraphCardInner>
              </GraphCard>
              <GraphCard className="halfWidth">
                <GraphCardInner>
                  <GraphCardTitle>
                    <FormattedMessage {...messages.activeUsersByTimeTitle} />
                  </GraphCardTitle>
                  <ActiveUsersByTimeChart
                    startAt={startAt}
                    endAt={endAt}
                    resolution={resolution}
                    currentProjectFilter={currentProjectFilter}
                    currentGroupFilter={currentGroupFilter}
                    currentTopicFilter={currentTopicFilter}
                  />
                </GraphCardInner>
              </GraphCard>
            </Line>
            <Line>
              <GraphCard className="first halfWidth">
                <GraphCardInner>
                  <GraphCardTitle>
                    <FormattedMessage {...messages.ideasByTimeTitle} />
                  </GraphCardTitle>
                  <IdeasByTimeChart
                    startAt={startAt}
                    endAt={endAt}
                    resolution={resolution}
                    currentProjectFilter={currentProjectFilter}
                    currentGroupFilter={currentGroupFilter}
                    currentTopicFilter={currentTopicFilter}
                  />
                </GraphCardInner>
              </GraphCard>
              <GraphCard className="halfWidth">
                <GraphCardInner>
                  <GraphCardTitle>
                    <FormattedMessage {...messages.activeUsersByTimeTitle} />
                  </GraphCardTitle>
                  <ActiveUsersByTimeChart
                    startAt={startAt}
                    endAt={endAt}
                    resolution={resolution}
                    currentProjectFilter={currentProjectFilter}
                    currentGroupFilter={currentGroupFilter}
                    currentTopicFilter={currentTopicFilter}
                  />
                </GraphCardInner>
              </GraphCard>
            </Line>
          </GraphsContainer>
        </ThemeProvider>
      </>
    );
>>>>>>> f5a3a218
  }
}

export default (inputProps: InputProps) => (
  <GetProjects publicationStatuses={['draft', 'published', 'archived']} filterCanModerate={true}>
    {projects => <DashboardPageSummary {...inputProps} projects={projects} />}
  </GetProjects>
);<|MERGE_RESOLUTION|>--- conflicted
+++ resolved
@@ -87,12 +87,11 @@
     const resolution = (interval === 'years' ? 'month' : 'day');
     const { projects, projects: { projectsList } } = this.props;
 
-<<<<<<< HEAD
     if (projects && !isNilOrError(projectsList)) {
       console.log(projectsList);
 
       return (
-        <Container>
+        <>
           <ControlBar>
             <TimeControl
               value={intervalIndex}
@@ -107,9 +106,9 @@
           </ControlBar>
 
           <ChartFilters
-            currentProjectFilter={this.state.currentProjectFilter}
-            currentGroupFilter={this.state.currentGroupFilter}
-            currentTopicFilter={this.state.currentTopicFilter}
+            currentProjectFilter={currentProjectFilter}
+            currentGroupFilter={currentGroupFilter}
+            currentTopicFilter={currentTopicFilter}
             projectFilterOptions={['Project A', 'Project B']}
             groupFilterOptions={['Group A', 'Group B']}
             topicFilterOptions={['Topic A', 'Topic B']}
@@ -193,109 +192,10 @@
               </Line>
             </GraphsContainer>
           </ThemeProvider>
-        </Container>
+        </>
       );
     }
     return null;
-=======
-    return (
-      <>
-        <ControlBar>
-          <TimeControl
-            value={intervalIndex}
-            interval={interval}
-            onChange={this.changeIntervalIndex}
-            currentTime={startAtMoment}
-          />
-          <IntervalControl
-            value={interval}
-            onChange={this.changeInterval}
-          />
-        </ControlBar>
-
-        <ChartFilters
-          currentProjectFilter={currentProjectFilter}
-          currentGroupFilter={currentGroupFilter}
-          currentTopicFilter={currentTopicFilter}
-          projectFilterOptions={['Project A', 'Project B']}
-          groupFilterOptions={['Group A', 'Group B']}
-          topicFilterOptions={['Topic A', 'Topic B']}
-          onProjectFilter={this.handleOnProjectFilter}
-          onGroupFilter={this.handleOnGroupFilter}
-          onTopicFilter={this.handleOnTopicFilter}
-        />
-
-        <ThemeProvider theme={chartTheme}>
-          <GraphsContainer>
-            <Line>
-              <GraphCard className="first halfWidth">
-                <GraphCardInner>
-                  <GraphCardTitle>
-                    <FormattedMessage {...messages.registeredUsersByTimeTitle} />
-                  </GraphCardTitle>
-                  <UsersByTimeChart
-                    startAt={startAt}
-                    endAt={endAt}
-                    resolution={resolution}
-                    currentProjectFilter={currentProjectFilter}
-                    currentGroupFilter={currentGroupFilter}
-                    currentTopicFilter={currentTopicFilter}
-                  />
-                </GraphCardInner>
-              </GraphCard>
-              <GraphCard className="halfWidth">
-                <GraphCardInner>
-                  <GraphCardTitle>
-                    <FormattedMessage {...messages.activeUsersByTimeTitle} />
-                  </GraphCardTitle>
-                  <ActiveUsersByTimeChart
-                    startAt={startAt}
-                    endAt={endAt}
-                    resolution={resolution}
-                    currentProjectFilter={currentProjectFilter}
-                    currentGroupFilter={currentGroupFilter}
-                    currentTopicFilter={currentTopicFilter}
-                  />
-                </GraphCardInner>
-              </GraphCard>
-            </Line>
-            <Line>
-              <GraphCard className="first halfWidth">
-                <GraphCardInner>
-                  <GraphCardTitle>
-                    <FormattedMessage {...messages.ideasByTimeTitle} />
-                  </GraphCardTitle>
-                  <IdeasByTimeChart
-                    startAt={startAt}
-                    endAt={endAt}
-                    resolution={resolution}
-                    currentProjectFilter={currentProjectFilter}
-                    currentGroupFilter={currentGroupFilter}
-                    currentTopicFilter={currentTopicFilter}
-                  />
-                </GraphCardInner>
-              </GraphCard>
-              <GraphCard className="halfWidth">
-                <GraphCardInner>
-                  <GraphCardTitle>
-                    <FormattedMessage {...messages.activeUsersByTimeTitle} />
-                  </GraphCardTitle>
-                  <ActiveUsersByTimeChart
-                    startAt={startAt}
-                    endAt={endAt}
-                    resolution={resolution}
-                    currentProjectFilter={currentProjectFilter}
-                    currentGroupFilter={currentGroupFilter}
-                    currentTopicFilter={currentTopicFilter}
-                  />
-                </GraphCardInner>
-              </GraphCard>
-            </Line>
-          </GraphsContainer>
-        </ThemeProvider>
-      </>
-    );
->>>>>>> f5a3a218
   }
 }
 
