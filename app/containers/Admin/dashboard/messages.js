/*
 * AdminPage.DashboardPage Messages
 *
 * This contains all the text for the AdminPage.DashboardPage component.
 */
import {
  defineMessages
} from 'react-intl';

export default defineMessages({
  //NEW MESSAGES
  tabSummary: {
    id: 'app.containers.AdminPage.DashboardPage.tabSummary',
    defaultMessage: 'Summary',
  },
  tabUsers: {
    id: 'app.containers.AdminPage.DashboardPage.tabUsers',
    defaultMessage: 'Users',
  },
  tabAcquisition: {
    id: 'app.containers.AdminPage.DashboardPage.tabAcquisition',
    defaultMessage: 'Acquisition',
  },
  viewPublicResource: {
    id: 'app.containers.AdminPage.DashboardPage.viewPublicResource',
    defaultMessage: 'Dashboard',
  },
  emptyUsers: {
    id: 'app.containers.AdminPage.DashboardPage.emptyUsers',
    defaultMessage: 'No users',
  },
  emptyActiveUsers: {
    id: 'app.containers.AdminPage.DashboardPage.emptyActiveUsers',
    defaultMessage: 'No active users',
  },
  emptyIdeas: {
    id: 'app.containers.AdminPage.DashboardPage.emptyIdeas',
    defaultMessage: 'No ideas',
  },
  emptyComments: {
    id: 'app.containers.AdminPage.DashboardPage.emptyComments',
    defaultMessage: 'No comments',
  },
  emptyVotes: {
    id: 'app.containers.AdminPage.DashboardPage.emptyVotes',
    defaultMessage: 'No votes',
  },
  numberOfUsers: {
    id: 'app.containers.AdminPage.DashboardPage.numberOfUsers',
    defaultMessage: 'Users',
  },
  activeUsersByTimeTitle: {
    id: 'app.containers.AdminPage.DashboardPage.activeUsersByTimeTitle',
    defaultMessage: 'Active users',
  },
  activeUsersDescription: {
    id: 'app.containers.AdminPage.DashboardPage.activeUsersDescription',
    defaultMessage: 'The number of users that either voted, commented or posted an idea on a given day.',
  },
  numberOfActiveUsers: {
    id: 'app.containers.AdminPage.DashboardPage.numberOfActiveUsers',
    defaultMessage: 'Active users',
  },
  commentsByTimeTitle: {
    id: 'app.containers.AdminPage.DashboardPage.commentsByTimeTitle',
    defaultMessage: 'Comments',
  },
  numberOfComments: {
    id: 'app.containers.AdminPage.DashboardPage.numberOfComments',
    defaultMessage: 'Comments',
  },
  votesByTimeTitle: {
    id: 'app.containers.AdminPage.DashboardPage.votesByTimeTitle',
    defaultMessage: 'Votes',
  },
  numberOfVotesUp: {
    id: 'app.containers.AdminPage.DashboardPage.numberOfVotesUp',
    defaultMessage: 'Upvotes',
  },
  numberOfVotesDown: {
    id: 'app.containers.AdminPage.DashboardPage.numberOfVotesDown',
    defaultMessage: 'Downvotes',
  },
  numberOfVotesTotal: {
    id: 'app.containers.AdminPage.DashboardPage.numberOfVotesTotal',
    defaultMessage: 'Total votes',
  },
  numberOfIdeas: {
    id: 'app.containers.AdminPage.DashboardPage.numberOfIdeas',
    defaultMessage: 'Ideas',
  },
  'Ideas': {
    id: 'app.containers.AdminPage.DashboardPage.Ideas',
    defaultMessage: 'Ideas',
  },
  'Votes': {
    id: 'app.containers.AdminPage.DashboardPage.Votes',
    defaultMessage: 'Votes',
  },
  'Comments': {
    id: 'app.containers.AdminPage.DashboardPage.Comments',
    defaultMessage: 'Comments',
  },
  byTopicTitle: {
    id: 'app.containers.AdminPage.DashboardPage.byTopicTitle',
    defaultMessage: 'by topic',
  },
  participationPerProject: {
    id: 'app.containers.AdminPage.DashboardPage.participationPerProject',
    defaultMessage: 'Participation per project',
  },
  participationPerTopic: {
    id: 'app.containers.AdminPage.DashboardPage.participationPerTopic',
    defaultMessage: 'Participation per topic',
  },
  participationComparison: {
    id: 'app.containers.AdminPage.DashboardPage.participationComparison',
    defaultMessage: 'Participation difference with {topicName}',
  },
  totalCountTopic: {
    id: 'app.containers.AdminPage.DashboardPage.totalCountTopic',
    defaultMessage: '{unitName} total in selected topic : {totalCount}',
  },
  byProjectTitle: {
    id: 'app.containers.AdminPage.DashboardPage.byProjectTitle',
    defaultMessage: 'by project',
  },
  resourceByTopicDifference: {
    id: 'app.containers.AdminPage.DashboardPage.resourceByTopicDifference',
    defaultMessage: '{resourceName} difference with {topic}',
  },
  resourceByProjectDifference: {
    id: 'app.containers.AdminPage.DashboardPage.resourceByProjectDifference',
    defaultMessage: '{resourceName} difference with {project}',
  },
  selectedProject: {
    id: 'app.containers.AdminPage.DashboardPage.selectedProject',
    defaultMessage: 'current project filter',
  },
  selectedTopic: {
    id: 'app.containers.AdminPage.DashboardPage.selectedTopic',
    defaultMessage: 'current topic filter',
  },
<<<<<<< HEAD
  previous30Days: {
    id: 'app.containers.AdminPage.DashboardPage.previous30Days',
    defaultMessage: 'Previous 30 days',
  },
  previousWeek: {
    id: 'app.containers.AdminPage.DashboardPage.previousWeek',
    defaultMessage: 'Previous week',
  },
  previous90Days: {
    id: 'app.containers.AdminPage.DashboardPage.previous90Days',
    defaultMessage: 'Previous 90 days',
  },
  previousYear: {
    id: 'app.containers.AdminPage.DashboardPage.previousYear',
    defaultMessage: 'Previous year',
  },
  allTime: {
    id: 'app.containers.AdminPage.DashboardPage.allTime',
    defaultMessage: 'All Time',
  },
=======
>>>>>>> c7cbf558
  noData: {
    id: 'app.containers.AdminPage.DashboardPage.noData',
    defaultMessage: 'No data available with the current filters.',
  },
  //OLD MESSAGES CONFIRMED STILL IN USE
  helmetTitle: {
    id: 'app.containers.AdminPage.DashboardPage.helmetTitle',
    defaultMessage: 'Admin dashboard page',
  },
  helmetDescription: {
    id: 'app.containers.AdminPage.DashboardPage.helmetDescription',
    defaultMessage: 'Dashboard for activities on the platform',
  },
  //OLD MESSAGES
  loading: {
    id: 'app.containers.AdminPage.DashboardPage.loading',
    defaultMessage: 'Loading...',
  },
  loadError: {
    id: 'app.containers.AdminPage.DashboardPage.loadError',
    defaultMessage: 'Couldn\' load data',
  },
  usersOverTime: {
    id: 'app.containers.AdminPage.DashboardPage.usersOverTime',
    defaultMessage: 'Users over time',
  },
  usersByGenderTitle: {
    id: 'app.containers.AdminPage.DashboardPage.usersByGenderTitle',
    defaultMessage: 'Users by gender',
  },
  usersByAgeTitle: {
    id: 'app.containers.AdminPage.DashboardPage.usersByAgeTitle',
    defaultMessage: 'Users by age',
  },
  ideasByTimeTitle: {
    id: 'app.containers.AdminPage.DashboardPage.ideasByTimeTitle',
    defaultMessage: 'Ideas',
  },
  usersByTimeTitle: {
    id: 'app.containers.AdminPage.DashboardPage.usersByTimeTitle',
    defaultMessage: 'Users',
  },
  ideasByTopicTitle: {
    id: 'app.containers.AdminPage.DashboardPage.ideasByTopicTitle',
    defaultMessage: 'Ideas by topic',
  },
  ideasByArea: {
    id: 'app.containers.AdminPage.DashboardPage.ideasByArea',
    defaultMessage: 'Ideas by area',
  },
  interval: {
    id: 'app.containers.AdminPage.DashboardPage.interval',
    defaultMessage: 'Interval',
  },
  resolutionday: {
    id: 'app.containers.AdminPage.DashboardPage.resolutionday',
    defaultMessage: ' in Days',
  },
  resolutionweek: {
    id: 'app.containers.AdminPage.DashboardPage.resolutionweek',
    defaultMessage: 'in Weeks',
  },
  resolutionmonth: {
    id: 'app.containers.AdminPage.DashboardPage.resolutionmonth',
    defaultMessage: 'in Months',
  },
  year: {
    id: 'app.containers.AdminPage.DashboardPage.year',
    defaultMessage: 'Year',
  },
  male: {
    id: 'app.containers.AdminPage.DashboardPage.male',
    defaultMessage: 'male',
  },
  female: {
    id: 'app.containers.AdminPage.DashboardPage.female',
    defaultMessage: 'female',
  },
  unspecified: {
    id: 'app.containers.AdminPage.DashboardPage.unspecified',
    defaultMessage: 'unspecified',
  },
  _blank: {
    id: 'app.containers.AdminPage.DashboardPage._blank',
    defaultMessage: 'unknown',
  },
  numberOfRegistrations: {
    id: 'app.containers.AdminPage.DashboardPage.numberOfRegistrations',
    defaultMessage: '#registrations',
  },
  numberOfIdeas: {
    id: 'app.containers.AdminPage.DashboardPage.numberOfIdeas',
    defaultMessage: '#ideas',
  },
  tryOutInsights: {
    id: 'app.containers.AdminPage.DashboardPage.tryOutInsights',
    defaultMessage: 'Try out {insightsLink}, our new beta feature',
  },
  insightsLinkText: {
    id: 'app.containers.AdminPage.DashboardPage.insightsLinkText',
    defaultMessage: 'insights',
  },
  projectFilterLabel: {
    id: 'app.containers.AdminPage.DashboardPage.projectFilterLabel',
    defaultMessage: 'Projects',
  },
  groupFilterLabel: {
    id: 'app.containers.AdminPage.DashboardPage.groupFilterLabel',
    defaultMessage: 'Groups',
  },
  topicFilterLabel: {
    id: 'app.containers.AdminPage.DashboardPage.topicFilterLabel',
    defaultMessage: 'Topics',
  },
  customDateRange: {
    id: 'app.containers.AdminPage.DashboardPage.customDateRange',
    defaultMessage: 'Custom',
  },
});<|MERGE_RESOLUTION|>--- conflicted
+++ resolved
@@ -141,7 +141,6 @@
     id: 'app.containers.AdminPage.DashboardPage.selectedTopic',
     defaultMessage: 'current topic filter',
   },
-<<<<<<< HEAD
   previous30Days: {
     id: 'app.containers.AdminPage.DashboardPage.previous30Days',
     defaultMessage: 'Previous 30 days',
@@ -162,8 +161,6 @@
     id: 'app.containers.AdminPage.DashboardPage.allTime',
     defaultMessage: 'All Time',
   },
-=======
->>>>>>> c7cbf558
   noData: {
     id: 'app.containers.AdminPage.DashboardPage.noData',
     defaultMessage: 'No data available with the current filters.',
