/*
 * AdminPage.DashboardPage Messages
 *
 * This contains all the text for the AdminPage.DashboardPage component.
 */
import { defineMessages } from 'react-intl';

export default defineMessages({
  //NEW MESSAGES
  tabSummary: {
    id: 'app.containers.AdminPage.DashboardPage.tabSummary',
    defaultMessage: 'Summary',
  },
  tabUsers: {
    id: 'app.containers.AdminPage.DashboardPage.tabUsers',
    defaultMessage: 'Users',
  },
  tabAcquisition: {
    id: 'app.containers.AdminPage.DashboardPage.tabAcquisition',
    defaultMessage: 'Acquisition',
  },
  viewPublicResource: {
    id: 'app.containers.AdminPage.DashboardPage.viewPublicResource',
    defaultMessage: 'Dashboards',
  },
  emptyUsers: {
    id: 'app.containers.AdminPage.DashboardPage.emptyUsers',
    defaultMessage: 'No users',
  },
  emptyActiveUsers: {
    id: 'app.containers.AdminPage.DashboardPage.emptyActiveUsers',
    defaultMessage: 'No active users',
  },
  emptyIdeas: {
    id: 'app.containers.AdminPage.DashboardPage.emptyIdeas',
    defaultMessage: 'No ideas',
  },
  emptyComments: {
    id: 'app.containers.AdminPage.DashboardPage.emptyComments',
    defaultMessage: 'No comments',
  },
  emptyVotes: {
    id: 'app.containers.AdminPage.DashboardPage.emptyVotes',
    defaultMessage: 'No votes',
  },
  numberOfUsers: {
    id: 'app.containers.AdminPage.DashboardPage.numberOfUsers',
    defaultMessage: 'Users',
  },
  activeUsersByTimeTitle: {
    id: 'app.containers.AdminPage.DashboardPage.activeUsersByTimeTitle',
    defaultMessage: 'Active users',
<<<<<<< HEAD
  },
  activeUsersDescription: {
    id: 'app.containers.AdminPage.DashboardPage.activeUsersDescription',
    defaultMessage: 'The number of users that either voted, commented or posted an idea on a given day.',
  },
=======
  },
  activeUsersDescription: {
    id: 'app.containers.AdminPage.DashboardPage.activeUsersDescription',
    defaultMessage: 'The number of users that either voted, commented or posted an idea on a given day.',
  },
>>>>>>> 4006ddc0
  numberOfActiveUsers: {
    id: 'app.containers.AdminPage.DashboardPage.numberOfActiveUsers',
    defaultMessage: 'Active users',
  },
  commentsByTimeTitle: {
    id: 'app.containers.AdminPage.DashboardPage.commentsByTimeTitle',
    defaultMessage: 'Comments',
  },
  numberOfComments: {
    id: 'app.containers.AdminPage.DashboardPage.numberOfComments',
    defaultMessage: 'Comments',
  },
  votesByTimeTitle: {
    id: 'app.containers.AdminPage.DashboardPage.votesByTimeTitle',
    defaultMessage: 'Votes',
  },
  numberOfVotesUp: {
    id: 'app.containers.AdminPage.DashboardPage.numberOfVotesUp',
    defaultMessage: 'Upvotes',
  },
  numberOfVotesDown: {
    id: 'app.containers.AdminPage.DashboardPage.numberOfVotesDown',
    defaultMessage: 'Downvotes',
  },
  numberOfVotesTotal: {
    id: 'app.containers.AdminPage.DashboardPage.numberOfVotesTotal',
    defaultMessage: 'Total votes',
  },
  numberOfIdeas: {
    id: 'app.containers.AdminPage.DashboardPage.numberOfIdeas',
    defaultMessage: 'Ideas',
  },
  'Ideas': {
    id: 'app.containers.AdminPage.DashboardPage.Ideas',
    defaultMessage: 'Ideas',
  },
  'Votes': {
    id: 'app.containers.AdminPage.DashboardPage.Votes',
    defaultMessage: 'Votes',
  },
  'Comments': {
    id: 'app.containers.AdminPage.DashboardPage.Comments',
    defaultMessage: 'Comments',
  },
  byTopicTitle: {
    id: 'app.containers.AdminPage.DashboardPage.byTopicTitle',
    defaultMessage: 'by topic',
  },
  byProjectTitle: {
    id: 'app.containers.AdminPage.DashboardPage.byProjectTitle',
    defaultMessage: 'by project',
  },
  resourceByTopicDifference: {
    id: 'app.containers.AdminPage.DashboardPage.resourceByTopicDifference',
    defaultMessage: '{resourceName} difference with {topic}',
  },
  resourceByProjectDifference: {
    id: 'app.containers.AdminPage.DashboardPage.resourceByProjectDifference',
    defaultMessage: '{resourceName} difference with {project}',
  },
<<<<<<< HEAD
  selectedProject: {
    id: 'app.containers.AdminPage.DashboardPage.selectedProject',
    defaultMessage: 'current project filter',
  },
  selectedTopic: {
    id: 'app.containers.AdminPage.DashboardPage.selectedTopic',
    defaultMessage: 'current topic filter',
=======
  noData: {
    id: 'app.containers.AdminPage.DashboardPage.noData',
    defaultMessage: 'No data available with the current filters.',
>>>>>>> 4006ddc0
  },
  //OLD MESSAGES CONFIRMED STILL IN USE
  helmetTitle: {
    id: 'app.containers.AdminPage.DashboardPage.helmetTitle',
    defaultMessage: 'Admin dashboard page',
  },
  helmetDescription: {
    id: 'app.containers.AdminPage.DashboardPage.helmetDescription',
    defaultMessage: 'Dashboard for activities on the platform',
  },
  //OLD MESSAGES
  loading: {
    id: 'app.containers.AdminPage.DashboardPage.loading',
    defaultMessage: 'Loading...',
  },
  loadError: {
    id: 'app.containers.AdminPage.DashboardPage.loadError',
    defaultMessage: 'Couldn\' load data',
  },
  usersOverTime: {
    id: 'app.containers.AdminPage.DashboardPage.usersOverTime',
    defaultMessage: 'Users over time',
  },
  usersByGenderTitle: {
    id: 'app.containers.AdminPage.DashboardPage.usersByGenderTitle',
    defaultMessage: 'Users by gender',
  },
  usersByAgeTitle: {
    id: 'app.containers.AdminPage.DashboardPage.usersByAgeTitle',
    defaultMessage: 'Users by age',
  },
  ideasByTimeTitle: {
    id: 'app.containers.AdminPage.DashboardPage.ideasByTimeTitle',
    defaultMessage: 'Ideas',
  },
  usersByTimeTitle: {
    id: 'app.containers.AdminPage.DashboardPage.usersByTimeTitle',
    defaultMessage: 'Users',
  },
  ideasByTopicTitle: {
    id: 'app.containers.AdminPage.DashboardPage.ideasByTopicTitle',
    defaultMessage: 'Ideas by topic',
  },
  ideasByArea: {
    id: 'app.containers.AdminPage.DashboardPage.ideasByArea',
    defaultMessage: 'Ideas by area',
  },
  interval: {
    id: 'app.containers.AdminPage.DashboardPage.interval',
    defaultMessage: 'Interval',
  },
  day: {
    id: 'app.containers.AdminPage.DashboardPage.day',
    defaultMessage: 'Day',
  },
  week: {
    id: 'app.containers.AdminPage.DashboardPage.week',
    defaultMessage: 'Week',
  },
  month: {
    id: 'app.containers.AdminPage.DashboardPage.month',
    defaultMessage: 'Month',
  },
  year: {
    id: 'app.containers.AdminPage.DashboardPage.year',
    defaultMessage: 'Year',
  },
  male: {
    id: 'app.containers.AdminPage.DashboardPage.male',
    defaultMessage: 'male',
  },
  female: {
    id: 'app.containers.AdminPage.DashboardPage.female',
    defaultMessage: 'female',
  },
  unspecified: {
    id: 'app.containers.AdminPage.DashboardPage.unspecified',
    defaultMessage: 'unspecified',
  },
  _blank: {
    id: 'app.containers.AdminPage.DashboardPage._blank',
    defaultMessage: 'unknown',
  },
  numberOfRegistrations: {
    id: 'app.containers.AdminPage.DashboardPage.numberOfRegistrations',
    defaultMessage: '#registrations',
  },
  numberOfIdeas: {
    id: 'app.containers.AdminPage.DashboardPage.numberOfIdeas',
    defaultMessage: '#ideas',
  },
  tryOutInsights: {
    id: 'app.containers.AdminPage.DashboardPage.tryOutInsights',
    defaultMessage: 'Try out {insightsLink}, our new beta feature',
  },
  insightsLinkText: {
    id: 'app.containers.AdminPage.DashboardPage.insightsLinkText',
    defaultMessage: 'insights',
  },
  projectFilterLabel: {
    id: 'app.containers.AdminPage.DashboardPage.projectFilterLabel',
    defaultMessage: 'Projects',
  },
  groupFilterLabel: {
    id: 'app.containers.AdminPage.DashboardPage.groupFilterLabel',
    defaultMessage: 'Groups',
  },
  topicFilterLabel: {
    id: 'app.containers.AdminPage.DashboardPage.topicFilterLabel',
    defaultMessage: 'Topics',
  },
});<|MERGE_RESOLUTION|>--- conflicted
+++ resolved
@@ -50,19 +50,11 @@
   activeUsersByTimeTitle: {
     id: 'app.containers.AdminPage.DashboardPage.activeUsersByTimeTitle',
     defaultMessage: 'Active users',
-<<<<<<< HEAD
   },
   activeUsersDescription: {
     id: 'app.containers.AdminPage.DashboardPage.activeUsersDescription',
     defaultMessage: 'The number of users that either voted, commented or posted an idea on a given day.',
   },
-=======
-  },
-  activeUsersDescription: {
-    id: 'app.containers.AdminPage.DashboardPage.activeUsersDescription',
-    defaultMessage: 'The number of users that either voted, commented or posted an idea on a given day.',
-  },
->>>>>>> 4006ddc0
   numberOfActiveUsers: {
     id: 'app.containers.AdminPage.DashboardPage.numberOfActiveUsers',
     defaultMessage: 'Active users',
@@ -123,7 +115,6 @@
     id: 'app.containers.AdminPage.DashboardPage.resourceByProjectDifference',
     defaultMessage: '{resourceName} difference with {project}',
   },
-<<<<<<< HEAD
   selectedProject: {
     id: 'app.containers.AdminPage.DashboardPage.selectedProject',
     defaultMessage: 'current project filter',
@@ -131,11 +122,9 @@
   selectedTopic: {
     id: 'app.containers.AdminPage.DashboardPage.selectedTopic',
     defaultMessage: 'current topic filter',
-=======
   noData: {
     id: 'app.containers.AdminPage.DashboardPage.noData',
     defaultMessage: 'No data available with the current filters.',
->>>>>>> 4006ddc0
   },
   //OLD MESSAGES CONFIRMED STILL IN USE
   helmetTitle: {
