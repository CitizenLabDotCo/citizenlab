--- conflicted
+++ resolved
@@ -21,15 +21,13 @@
     id: 'app.containers.AdminPage.DashboardPage.tabAcquisition',
     defaultMessage: 'Acquisition',
   },
-<<<<<<< HEAD
+  tabInsights: {
+    id: 'app.containers.AdminPage.DashboardPage.tabInsights',
+    defaultMessage: 'Insights',
+  },
   tabMap: {
     id: 'app.containers.AdminPage.DashboardPage.tabMap',
     defaultMessage: 'Map',
-=======
-  tabInsights: {
-    id: 'app.containers.AdminPage.DashboardPage.tabInsights',
-    defaultMessage: 'Insights',
->>>>>>> d280ec09
   },
   helmetTitle: {
     id: 'app.containers.AdminPage.DashboardPage.helmetTitle',
