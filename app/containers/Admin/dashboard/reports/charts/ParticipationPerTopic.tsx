--- conflicted
+++ resolved
@@ -111,10 +111,6 @@
     (value / maxParticipationValue[participationType]) * 50 + 49;
   const luminosity =
     100 - ((value / maxParticipationValue[participationType]) * 60 + 5);
-<<<<<<< HEAD
-=======
-
->>>>>>> 60240df6
   return `hsl(185, ${saturation}%, ${luminosity}%)`;
 };
 
