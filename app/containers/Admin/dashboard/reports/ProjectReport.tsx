import React, { memo, useState, useEffect } from 'react';
import { adopt } from 'react-adopt';
import useLocalize from 'hooks/useLocalize';

// resources
import { isNilOrError } from 'utils/helperUtils';
import moment from 'moment';
import { FormattedMessage, injectIntl } from 'utils/cl-intl';
import styled from 'styled-components';
import messages from './messages';
import { IResolution, GraphsContainer } from '..';
import GetIdeas, { GetIdeasChildProps } from 'resources/GetIdeas';
import GetPhases, { GetPhasesChildProps } from 'resources/GetPhases';
import GetUserCustomFields, {
  GetUserCustomFieldsChildProps,
} from 'resources/GetUserCustomFields';
import {
  activeUsersByTimeCumulativeXlsxEndpoint,
  activeUsersByTimeCumulativeStream,
  activeUsersByTimeStream,
  ideasByTimeCumulativeXlsxEndpoint,
  ideasByTimeCumulativeStream,
  ideasByTimeStream,
  commentsByTimeCumulativeXlsxEndpoint,
  commentsByTimeCumulativeStream,
  commentsByTimeStream,
} from 'services/stats';
import { InjectedIntlProps } from 'react-intl';

// services
import { ParticipationMethod } from 'services/participationContexts';
import { IProjectData } from 'services/projects';

// components
import LineBarChart from '../summary/charts/LineBarChart';
import LineBarChartVotesByTime from '../summary/charts/LineBarChartVotesByTime';
// import HorizontalBarChart from '../users/charts/HorizontalBarChart';
import HorizontalBarChartWithoutStream from '../users/charts/HorizontalBarChartWithoutStream';
// import ExportMenu from '../components/ExportMenu';
// import { IPhase, IPhaseData, IPhases } from 'services/phases';
import { SectionTitle, PageTitle } from 'components/admin/Section';
import IdeasByStatusChart from '../components/IdeasByStatusChart';
<<<<<<< HEAD
import T from 'components/T';
import CustomFieldComparison from './CustomFieldComparison';
=======
import ResolutionControl from '../components/ResolutionControl';
import T from 'components/T';
>>>>>>> 1007687c

const Section = styled.div`
  margin-bottom: 20px;
`;

const RowSection = styled.div`
  display: flex;
  justify-content: space-between;
  flex-direction: row;
  margin-bottom: 20px;
`;

const TimelineSection = styled.div`
  display: inline-flex;
  flex-wrap: wrap;
  margin: -24px 0 20px -24px;
  width: calc(100% + 24px);

  > * {
    margin: 24px 0 0 24px;
  }
`;

interface InputProps {
  project: IProjectData;
}
interface DataProps {
  phases: GetPhasesChildProps;
  mostVotedIdeas: GetIdeasChildProps;
  customFields: GetUserCustomFieldsChildProps;
}

interface Props extends InputProps, DataProps {}

const ProjectReport = memo(
  ({
    project,
    phases,
    mostVotedIdeas,
<<<<<<< HEAD
    customFields,
=======
>>>>>>> 1007687c
    intl: { formatMessage, formatDate },
  }: Props & InjectedIntlProps) => {
    const localize = useLocalize();

    const isTimelineProject = project.attributes.process_type === 'timeline';

    // set time boundaries
    const [resolution, setResolution] = useState<IResolution>('month');
    const [startAt, setStartAt] = useState<string | null | undefined>(null);
    const [endAt, setEndAt] = useState<string | null>(null);

    useEffect(() => {
      if (isTimelineProject) {
        if (!isNilOrError(phases) && phases.length > 0) {
          const startAt = phases[0].attributes.start_at;
          const endAt = phases[phases.length - 1].attributes.end_at;
          setStartAt(startAt);
          setEndAt(endAt);

          const resolution = getResolution(moment(startAt), moment(endAt));
          setResolution(resolution);
        }
      } else {
        const startAt = project.attributes.created_at;
        setStartAt(startAt);
        setEndAt(moment().toISOString());

        const resolution = getResolution(moment(startAt), moment());
        setResolution(resolution);
      }
    }, [project, phases]);

    const getResolution = (start, end) => {
      const timeDiff = moment.duration(start.diff(end));
      return timeDiff
        ? timeDiff.asMonths() > 6
          ? 'month'
          : timeDiff.asWeeks() > 4
          ? 'week'
          : 'day'
        : 'month';
    };

    const formatDateLabel = (date) =>
      formatDate(date, {
        day: resolution === 'month' ? undefined : '2-digit',
        month: 'short',
      });

    const mostVotedIdeasSerie = mostVotedIdeas?.list?.map((idea) => ({
      code: idea.id,
      value: idea.attributes.upvotes_count + idea.attributes.downvotes_count,
      up: idea.attributes.upvotes_count,
      down: idea.attributes.downvotes_count,
      name: localize(idea.attributes.title_multiloc),
      slug: idea.attributes.slug,
    }));

    // deduplicated non-null participations methods in this project
    const participationMethods = (isTimelineProject
      ? isNilOrError(phases)
        ? []
        : phases.map((phase) => phase.attributes.participation_method)
      : [project.attributes.participation_method]
    ).filter(
      (el, i, arr) => el && arr.indexOf(el) === i
    ) as ParticipationMethod[];

    // if ((!startAt || !endAt)) {
    //   return null; // TODO add better test? and good empty state. If there's no phase or no participants, let's not show empty sections.
    // }

    const projectTitle = localize(project.attributes.title_multiloc);

<<<<<<< HEAD
    const convertIdeasByStatusToGraphFormat = (
      ideasByStatus: IIdeasByStatus
    ) => {
      const {
        series: { ideas },
        idea_status,
      } = ideasByStatus;

      if (isNilOrError(ideasByStatus) || Object.keys(ideas).length <= 0) {
        return null;
      }

      const ideasByStatusConvertedToGraphFormat = map(
        ideas,
        (value: number, key: string) => ({
          value,
          name: localize(idea_status[key].title_multiloc),
          code: key,
          color: idea_status[key].color,
          ordering: idea_status[key].ordering,
        })
      );

      return ideasByStatusConvertedToGraphFormat;
    };

    if (!startAt || !endAt) {
      return null;
    }

=======
>>>>>>> 1007687c
    return (
      <>
        <RowSection>
          <PageTitle>
            <T value={project.attributes.title_multiloc} />
          </PageTitle>
          <ResolutionControl value={resolution} onChange={setResolution} />
        </RowSection>
        <Section>
          <SectionTitle>
            <FormattedMessage
              {...messages.projectType}
              values={{
                projectType: isTimelineProject ? (
                  <FormattedMessage {...messages.timelineType} />
                ) : (
                  <FormattedMessage {...messages.continuousType} />
                ),
              }}
            />
          </SectionTitle>
        </Section>

        {isTimelineProject ? (
          <TimelineSection>
            {!isNilOrError(phases) && phases.length > 0 ? (
              phases.map((phase, index) => {
                return (
                  <Section key={index}>
                    <p>
                      <FormattedMessage
                        {...messages.fromTo}
                        values={{
                          from: formatDateLabel(phase.attributes.start_at),
                          to: formatDateLabel(phase.attributes.end_at),
                        }}
                      />
                    </p>
                    <div>{phase.attributes.participation_method}</div>
                    <div>{localize(phase.attributes.title_multiloc)}</div>
                  </Section>
                );
              })
            ) : (
              <FormattedMessage {...messages.noPhase} />
            )}
          </TimelineSection>
        ) : (
          <Section>
            <p>Created on {startAt}</p>
            <div>{project.attributes.participation_method}</div>
          </Section>
        )}

        <Section>
          <SectionTitle>
            <FormattedMessage {...messages.sectionWho} />
          </SectionTitle>
          <GraphsContainer>
            {participationMethods !== ['information'] && startAt && endAt && (
              <LineBarChart
                graphTitle={formatMessage(messages.participantsOverTimeTitle)}
                xlsxEndpoint={activeUsersByTimeCumulativeXlsxEndpoint}
                graphUnit="users"
                graphUnitMessageKey="users"
                startAt={startAt}
                endAt={endAt}
                barStream={activeUsersByTimeStream}
                lineStream={activeUsersByTimeCumulativeStream}
                resolution={resolution}
                currentProjectFilter={project.id}
                currentProjectFilterLabel={projectTitle}
              />
            )}
            {participationMethods !== ['information'] &&
              startAt &&
              endAt &&
              !isNilOrError(customFields) &&
              customFields.map(
                (customField) =>
                  customField.attributes.enabled && (
                    <CustomFieldComparison
                      customField={customField}
                      currentProject={project.id}
                      key={customField.id}
                    />
                  )
              )}
          </GraphsContainer>
        </Section>
        <Section>
          <SectionTitle>
            <FormattedMessage {...messages.sectionWhat} />
          </SectionTitle>
          <GraphsContainer>
            {participationMethods.includes('ideation') && startAt && endAt && (
              <>
                <LineBarChart
                  graphTitle={formatMessage(messages.ideasByTimeTitle)}
                  graphUnit="ideas"
                  graphUnitMessageKey="ideas"
                  startAt={startAt}
                  endAt={endAt}
                  resolution={resolution}
                  currentProjectFilter={project.id}
                  currentProjectFilterLabel={projectTitle}
                  xlsxEndpoint={ideasByTimeCumulativeXlsxEndpoint}
                  className="e2e-ideas-chart"
                  lineStream={ideasByTimeCumulativeStream}
                  barStream={ideasByTimeStream}
                />
                <LineBarChart
                  graphTitle={formatMessage(messages.commentsByTimeTitle)}
                  graphUnit="comments"
                  graphUnitMessageKey="comments"
                  startAt={startAt}
                  endAt={endAt}
                  resolution={resolution}
                  currentProjectFilter={project.id}
                  currentProjectFilterLabel={projectTitle}
                  xlsxEndpoint={commentsByTimeCumulativeXlsxEndpoint}
                  className="e2e-comments-chart"
                  lineStream={commentsByTimeCumulativeStream}
                  barStream={commentsByTimeStream}
                />
                <LineBarChartVotesByTime
                  className="e2e-votes-chart"
                  startAt={startAt}
                  endAt={endAt}
                  resolution={resolution}
                  currentProjectFilter={project.id}
                  currentProjectFilterLabel={projectTitle}
                />

                <IdeasByStatusChart
                  className="fullWidth dynamicHeight"
                  startAt={startAt}
                  endAt={endAt}
                  currentProjectFilter={project.id}
                />

                <HorizontalBarChartWithoutStream
                  serie={mostVotedIdeasSerie}
                  graphTitleString={formatMessage(
                    messages.fiveIdeasWithMostVotes
                  )}
                  graphUnit="votes"
                  className="dynamicHeight"
                />
              </>
            )}
          </GraphsContainer>
        </Section>
      </>
    );
  }
);

const ProjectReportWithHoc = injectIntl(ProjectReport);

const Data = adopt<DataProps, InputProps>({
  phases: ({ project, render }) => (
    <GetPhases projectId={project.id}>{render}</GetPhases>
  ),
  mostVotedIdeas: ({ project, render }) => (
    <GetIdeas
      pageNumber={1}
      pageSize={5}
      sort="popular"
      type="paginated"
      projectIds={[project.id]}
    >
      {render}
    </GetIdeas>
  ),
  customFields: (
    <GetUserCustomFields
      inputTypes={['select', 'multiselect', 'checkbox', 'number']}
    />
  ),
});

export default (inputProps: InputProps) => (
  <Data {...inputProps}>
    {(dataProps) => <ProjectReportWithHoc {...inputProps} {...dataProps} />}
  </Data>
);<|MERGE_RESOLUTION|>--- conflicted
+++ resolved
@@ -40,13 +40,8 @@
 // import { IPhase, IPhaseData, IPhases } from 'services/phases';
 import { SectionTitle, PageTitle } from 'components/admin/Section';
 import IdeasByStatusChart from '../components/IdeasByStatusChart';
-<<<<<<< HEAD
 import T from 'components/T';
 import CustomFieldComparison from './CustomFieldComparison';
-=======
-import ResolutionControl from '../components/ResolutionControl';
-import T from 'components/T';
->>>>>>> 1007687c
 
 const Section = styled.div`
   margin-bottom: 20px;
@@ -86,10 +81,7 @@
     project,
     phases,
     mostVotedIdeas,
-<<<<<<< HEAD
     customFields,
-=======
->>>>>>> 1007687c
     intl: { formatMessage, formatDate },
   }: Props & InjectedIntlProps) => {
     const localize = useLocalize();
@@ -164,39 +156,6 @@
 
     const projectTitle = localize(project.attributes.title_multiloc);
 
-<<<<<<< HEAD
-    const convertIdeasByStatusToGraphFormat = (
-      ideasByStatus: IIdeasByStatus
-    ) => {
-      const {
-        series: { ideas },
-        idea_status,
-      } = ideasByStatus;
-
-      if (isNilOrError(ideasByStatus) || Object.keys(ideas).length <= 0) {
-        return null;
-      }
-
-      const ideasByStatusConvertedToGraphFormat = map(
-        ideas,
-        (value: number, key: string) => ({
-          value,
-          name: localize(idea_status[key].title_multiloc),
-          code: key,
-          color: idea_status[key].color,
-          ordering: idea_status[key].ordering,
-        })
-      );
-
-      return ideasByStatusConvertedToGraphFormat;
-    };
-
-    if (!startAt || !endAt) {
-      return null;
-    }
-
-=======
->>>>>>> 1007687c
     return (
       <>
         <RowSection>
