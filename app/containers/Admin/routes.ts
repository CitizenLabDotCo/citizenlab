--- conflicted
+++ resolved
@@ -3,7 +3,6 @@
 // See http://blog.mxstbr.com/2016/01/react-apps-with-pages for more information
 // about the code splitting business
 import loadAndRender from 'utils/loadAndRender';
-
 import dashboardRoutes from './dashboard/routes';
 import ideasRoutes from './ideas/routes';
 import usersRoutes from './users/routes';
@@ -31,10 +30,7 @@
     settingsRoutes(),
     settingsAreasRoutes(),
     pagesRoutes(),
-<<<<<<< HEAD
     clusteringsRoutes(),
-=======
     invitationsRoutes(),
->>>>>>> 2b5f5486
   ],
 });