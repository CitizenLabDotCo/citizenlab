// These are the pages you can go to.
// They are all wrapped in the App component, which should contain the navbar etc
// See http://blog.mxstbr.com/2016/01/react-apps-with-pages for more information
// about the code splitting business
import loadAndRender from 'utils/loadAndRender';
import dashboardRoutes from './dashboard/routes';
import ideasRoutes from './ideas/routes';
import usersRoutes from './users/routes';
import invitationsRoutes from './invitations/routes';
import projectsRoutes from './projects/routes';
import settingsRoutes from './settings/routes';
import settingsAreasRoutes from './settings/areas/routes';
import customFieldRoutes from './settings/registration/CustomFields/routes';
import pagesRoutes from './pages/routes';
import clusteringsRoutes from './clusterings/routes';
import emailsRoutes from './emails/routes';

import { hasPermission } from 'services/permissions';
import { removeLocale } from 'utils/cl-router/updateLocationDescriptor';

const isUserAuthorized = (nextState, replace) => {
  const pathNameWithLocale = nextState.location.pathname;
  const { pathname, urlLocale } = removeLocale(pathNameWithLocale);
  hasPermission({
    item: { type: 'route', path: pathname },
    action: 'access'
  }).subscribe(accessAthorized => {
    if (!accessAthorized) {
      replace(`${urlLocale && `/${urlLocale}`}/sign-in/`);
    }
  });
};

export default () => ({
  path: 'admin',
  name: 'Admin page',
  getComponent: loadAndRender(import('containers/Admin')),
<<<<<<< HEAD
=======
  onEnter: isUserAuthorized,
  indexRoute: dashboardRoutes(),
>>>>>>> e9655479
  childRoutes: [
    dashboardRoutes(),
    ideasRoutes(),
    usersRoutes(),
    projectsRoutes(),
    {
      path: 'settings/registration/custom_fields',
      ...(customFieldRoutes()),
    },
    settingsRoutes(),
    settingsAreasRoutes(),
    pagesRoutes(),
    clusteringsRoutes(),
    invitationsRoutes(),
    emailsRoutes(),
    {
      path: 'favicon',
      getComponent: loadAndRender(import('containers/Admin/favicon')),
    },
  ],
});<|MERGE_RESOLUTION|>--- conflicted
+++ resolved
@@ -35,11 +35,8 @@
   path: 'admin',
   name: 'Admin page',
   getComponent: loadAndRender(import('containers/Admin')),
-<<<<<<< HEAD
-=======
   onEnter: isUserAuthorized,
   indexRoute: dashboardRoutes(),
->>>>>>> e9655479
   childRoutes: [
     dashboardRoutes(),
     ideasRoutes(),
