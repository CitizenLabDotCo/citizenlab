// These are the pages you can go to. (within the admin)
// They are all wrapped in the App component, which should contain the navbar etc
// See http://blog.mxstbr.com/2016/01/react-apps-with-pages for more information
// about the code splitting business
import dashboardRoutes from './dashboard/routes';
import initiativesRoutes from './initiatives/routes';
import usersRoutes from './users/routes';
import invitationsRoutes from './invitations/routes';
import projectsRoutes from './projects/routes';
import settingsRoutes from './settings/routes';
import settingsAreasRoutes from './settings/areas/routes';
import customFieldRoutes from './settings/registration/CustomFields/routes';
import pagesRoutes from './pages/routes';
import emailsRoutes from './emails/routes';

import moduleConfiguration from 'modules';

import { hasPermission } from 'services/permissions';
import { removeLocale } from 'utils/cl-router/updateLocationDescriptor';
import { isUUID } from 'utils/helperUtils';

import Loadable from 'react-loadable';
import { LoadableLoadingAdmin } from 'components/UI/LoadableLoading';
import { currentTenantStream } from 'services/tenant';
import { combineLatest } from 'rxjs';
import { authUserStream } from 'services/auth';
import { isModerator } from 'services/permissions/roles';

const isUserAuthorized = (nextState, replace) => {
  const pathNameWithLocale = nextState.location.pathname;
  const { pathname, urlLocale } = removeLocale(pathNameWithLocale);
  combineLatest(
    hasPermission({
      item: { type: 'route', path: pathname },
      action: 'access',
    }),
    currentTenantStream().observable,
    authUserStream().observable
  ).subscribe(([accessAthorized, tenant, authUser]) => {
    if (!accessAthorized) {
      if (tenant.data.attributes.settings.core.lifecycle_stage === 'churned') {
        replace(`${urlLocale && `/${urlLocale}`}/subscription-ended`);
      } else if (isModerator(authUser)) {
        replace(`${urlLocale && `/${urlLocale}`}/`);
      } else {
        // get array with url segments (e.g. 'admin/projects/all' becomes ['admin', 'projects', 'all'])
        const urlSegments = pathname
          ? pathname.replace(/^\/+/g, '').split('/')
          : null;

        // check if a unauthorized user is trying to access a template preview page (url pattern: /admin/projects/templates/[id])
        // if so, redirect them to the citizen-facing version of the template preview page (url pattern: /templates/[id])
        // if not, redirect them to the sign-in page
        if (
          urlSegments &&
          urlSegments.length === 4 &&
          urlSegments[0] === 'admin' &&
          urlSegments[1] === 'projects' &&
          urlSegments[2] === 'templates' &&
          isUUID(urlSegments[3])
        ) {
          replace(`/${urlLocale}/templates/${urlSegments[3]}`);
        } else {
          replace(`${urlLocale && `/${urlLocale}`}/sign-in`);
        }
      }
    }
  });
};

export default () => ({
  path: 'admin',
  name: 'Admin page',
  component: Loadable({
    loader: () => import('containers/Admin'),
    loading: () => null,
  }),
  onEnter: isUserAuthorized,
  indexRoute: {
    onEnter: (nextState, replace) => {
      const pathNameWithLocale = nextState.location.pathname;
      const { urlLocale } = removeLocale(pathNameWithLocale);
      replace(`${urlLocale && `/${urlLocale}`}/admin/dashboard`);
    },
  },
  childRoutes: [
    dashboardRoutes(),
    initiativesRoutes(),
    usersRoutes(),
    projectsRoutes(),

    {
      path: 'settings/registration/custom-fields',
      ...customFieldRoutes(),
    },
    settingsRoutes(),
    settingsAreasRoutes(),
    pagesRoutes(),
    invitationsRoutes(),
    emailsRoutes(),
    {
      path: 'moderation',
      component: Loadable({
        loader: () => import('containers/Admin/moderation'),
        loading: LoadableLoadingAdmin,
        delay: 500,
      }),
    },
    {
      path: 'workshops',
      component: Loadable({
        loader: () => import('containers/Admin/workshops'),
        loading: LoadableLoadingAdmin,
        delay: 500,
      }),
    },
    {
      path: 'ideas',
      component: Loadable({
        loader: () => import('containers/Admin/ideas'),
        loading: LoadableLoadingAdmin,
        delay: 500,
      }),
    },
    {
      path: 'favicon',
      component: Loadable({
        loader: () => import('containers/Admin/favicon'),
        loading: LoadableLoadingAdmin,
        delay: 500,
      }),
    },
    {
      path: 'dashboard/insights/:clusteringId',
      component: Loadable({
        loader: () => import('./dashboard/clusterings/Show'),
        loading: LoadableLoadingAdmin,
        delay: 500,
      }),
    },
    {
      path: 'guide',
      component: Loadable({
        loader: () => import('containers/Admin/guide'),
        loading: LoadableLoadingAdmin,
        delay: 500,
      }),
    },
<<<<<<< HEAD
    ...moduleConfiguration.routes.admin,
=======
    {
      path: 'processing',
      component: Loadable({
        loader: () => import('containers/Admin/processing'),
        loading: LoadableLoadingAdmin,
        delay: 500,
      }),
    },
>>>>>>> 055c8edb
  ],
});<|MERGE_RESOLUTION|>--- conflicted
+++ resolved
@@ -146,9 +146,6 @@
         delay: 500,
       }),
     },
-<<<<<<< HEAD
-    ...moduleConfiguration.routes.admin,
-=======
     {
       path: 'processing',
       component: Loadable({
@@ -157,6 +154,6 @@
         delay: 500,
       }),
     },
->>>>>>> 055c8edb
+    ...moduleConfiguration.routes.admin,
   ],
 });