--- conflicted
+++ resolved
@@ -161,11 +161,7 @@
   },
   urlError: {
     id: 'app.containers.AdminPage.SettingsPage.urlError',
-<<<<<<< HEAD
-    defaultMessage: 'The URL has to start with "http://" or "https://".'
-=======
-    defaultMessage: 'The URL is not valid.'
->>>>>>> 0ff43f51
+    defaultMessage: 'The URL needs to start with "http://" or "https://".'
   },
   urlTitle: {
     id: 'app.containers.AdminPage.SettingsPage.urlTitle',
