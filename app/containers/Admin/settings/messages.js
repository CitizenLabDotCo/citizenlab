--- conflicted
+++ resolved
@@ -212,13 +212,9 @@
   customSectionLabel: {
     id: 'app.components.AdminPage.SettingsPage.customSectionLabel',
     defaultMessage: 'Content',
-<<<<<<< HEAD
-  }
-=======
   },
   customSectionInfo: {
     id: 'app.components.AdminPage.SettingsPage.customSectionInfo',
     defaultMessage: 'The content of this field will be shown at the bottom of the platform\'s home page, visible to all visitors.',
   },
->>>>>>> 98e2056a
 });