import React from 'react';
import styled from 'styled-components';
import { browserHistory } from 'react-router';
import messages from '../messages';

import GoBackButton from 'components/UI/GoBackButton';
import PageWrapper from 'components/admin/PageWrapper';
import { FormattedMessage } from 'utils/cl-intl';
import Formik from 'formik';

const PageTitle = styled.h1`
  width: 100%;
  font-size: 2rem;
  margin: 1rem 0 3rem 0;
`;

export default class New extends React.Component {
  goBack = () => {
    browserHistory.push('/admin/settings/areas');
  }

  render() {
    return (
<<<<<<< HEAD
      <>
        <GoBackButton onClick={this.goBack} />
        <PageTitle>
          <FormattedMessage {...messages.addAreaButton} />
        </PageTitle>
        <PageWrapper>
          <Formik 
            
          />
        </PageWrapper>
      </>
    )
=======
      <GoBackButton onClick={this.goBack} />
    );
>>>>>>> e12ad238
  }
}

export default New;<|MERGE_RESOLUTION|>--- conflicted
+++ resolved
@@ -21,24 +21,15 @@
 
   render() {
     return (
-<<<<<<< HEAD
       <>
         <GoBackButton onClick={this.goBack} />
         <PageTitle>
           <FormattedMessage {...messages.addAreaButton} />
         </PageTitle>
         <PageWrapper>
-          <Formik 
-            
-          />
+          
         </PageWrapper>
       </>
     )
-=======
-      <GoBackButton onClick={this.goBack} />
-    );
->>>>>>> e12ad238
   }
 }
-
-export default New;