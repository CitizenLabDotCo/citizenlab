--- conflicted
+++ resolved
@@ -21,24 +21,15 @@
 
   render() {
     return (
-<<<<<<< HEAD
       <>
         <GoBackButton onClick={this.goBack} />
         <PageTitle>
           <FormattedMessage {...messages.addAreaButton} />
         </PageTitle>
         <PageWrapper>
-          <Formik 
-            
-          />
+          
         </PageWrapper>
       </>
     )
-=======
-      <GoBackButton onClick={this.goBack} />
-    );
->>>>>>> 1763dcb0
   }
 }
-
-export default New;