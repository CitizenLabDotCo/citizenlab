import { defineMessages } from 'react-intl';

export default defineMessages({
  tabAreas: {
    id: 'app.containers.AdminPage.SettingsPage.tabAreas',
    defaultMessage: 'Areas',
  },
  titleAreas: {
    id: 'app.containers.AdminPage.SettingsPage.titleAreas',
    defaultMessage: 'Areas configuration',
  },
  deleteButtonLabel: {
    id: 'app.containers.AdminPage.SettingsPage.deleteButtonLabel',
    defaultMessage: 'Delete',
  },
  editButtonLabel: {
    id: 'app.containers.AdminPage.SettingsPage.editButtonLabel',
    defaultMessage: 'Edit',
  },
<<<<<<< HEAD
  areaDeletionConfirmation: {
    id: 'app.containers.AdminPage.SettingsPage.areaDeletionConfirmation',
    defaultMessage: 'Are you sure you want to delete this area?',
=======
  addAreaButton: {
    id: 'app.containers.AdminPage.SettingsPage.addAreaButton',
    defaultMessage: 'Add area',
>>>>>>> a44b7612
  },
});<|MERGE_RESOLUTION|>--- conflicted
+++ resolved
@@ -17,14 +17,12 @@
     id: 'app.containers.AdminPage.SettingsPage.editButtonLabel',
     defaultMessage: 'Edit',
   },
-<<<<<<< HEAD
+  addAreaButton: {
+    id: 'app.containers.AdminPage.SettingsPage.addAreaButton',
+    defaultMessage: 'Add area',
+  },
   areaDeletionConfirmation: {
     id: 'app.containers.AdminPage.SettingsPage.areaDeletionConfirmation',
     defaultMessage: 'Are you sure you want to delete this area?',
-=======
-  addAreaButton: {
-    id: 'app.containers.AdminPage.SettingsPage.addAreaButton',
-    defaultMessage: 'Add area',
->>>>>>> a44b7612
   },
 });