--- conflicted
+++ resolved
@@ -25,7 +25,6 @@
     id: 'app.containers.AdminPage.SettingsPage.areaDeletionConfirmation',
     defaultMessage: 'Are you sure you want to delete this area?',
   },
-<<<<<<< HEAD
   fieldTitle: { 
     id: 'app.containers.AdminPage.SettingsPage.fieldTitle',
     defaultMessage: 'Area name',
@@ -33,11 +32,9 @@
   fieldDescription: { 
     id: 'app.containers.AdminPage.SettingsPage.fieldDescription',
     defaultMessage: 'Area description',
-  }
-=======
+  },
   editFormTitle: {
     id: 'app.containers.AdminPage.SettingsPage.editFormTitle',
     defaultMessage: 'Edit area',
   },
->>>>>>> d4f66ec7
 });