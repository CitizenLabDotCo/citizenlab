--- conflicted
+++ resolved
@@ -1,13 +1,6 @@
 // Libraries
-<<<<<<< HEAD
-import React, { PureComponent } from 'react';
-import { Subscription } from 'rxjs';
-import { combineLatest } from 'rxjs/observable/combineLatest';
-import { get, includes, without, forOwn, isEmpty } from 'lodash';
-=======
 import React from 'react';
 import { Formik } from 'formik';
->>>>>>> 460938ea
 
 // i18n
 import messages from './messages';
@@ -41,12 +34,7 @@
   }
 `;
 
-<<<<<<< HEAD
-const DeployIcon = styled(Icon)`
-  width: 12px;
-=======
 const DeployIcon = styled(Icon) `
->>>>>>> 460938ea
   height: 12px;
   fill: ${colors.adminSecondaryTextColor};
   margin-right: 12px;
@@ -58,7 +46,7 @@
   color: ${colors.adminSecondaryTextColor};
   font-size: 16px;
   font-weight: 500;
-  display: inline-flex;
+  display: flex;
   align-items: center;
   cursor: pointer;
   user-select: none;
@@ -118,53 +106,12 @@
   deployed: boolean;
 }
 
-<<<<<<< HEAD
-export default class PageEditor extends PureComponent<Props, State> {
-  subscriptions: Subscription[];
-  legalPages = without(LEGAL_PAGES, 'information');
-
-=======
 class PageEditor extends React.PureComponent<Props, State>{
->>>>>>> 460938ea
   constructor(props: Props) {
     super(props as any);
     this.state = {
       deployed: false,
     };
-<<<<<<< HEAD
-    this.subscriptions = [];
-  }
-
-  componentDidMount() {
-    const { slug } = this.props;
-    const locale$ = localeStream().observable;
-    const page$ = pageBySlugStream(slug).observable;
-
-    this.subscriptions = [
-      combineLatest(
-        locale$,
-        page$
-      ).subscribe(([locale, page]) => {
-        const pageBodyMultilocEditorState: MultilocEditorState = {};
-
-        forOwn(page.data.attributes.body_multiloc, (htmlValue, locale) => {
-          pageBodyMultilocEditorState[locale] = getEditorStateFromHtmlString(htmlValue);
-        });
-
-        this.setState({
-          locale,
-          pageBodyMultilocEditorState,
-          page: (page ? page.data : null),
-          loading: false
-        });
-      })
-    ];
-  }
-
-  componentWillUnmount() {
-    this.subscriptions.forEach(subscription => subscription.unsubscribe());
-=======
->>>>>>> 460938ea
   }
 
   toggleDeploy = () => {
