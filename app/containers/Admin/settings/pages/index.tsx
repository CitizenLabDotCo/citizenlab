--- conflicted
+++ resolved
@@ -1,8 +1,4 @@
-<<<<<<< HEAD
 import React, { PureComponent } from 'react';
-=======
-import React from 'react';
->>>>>>> 460938ea
 import { LEGAL_PAGES } from 'services/pages';
 import PageEditor from './PageEditor';
 
