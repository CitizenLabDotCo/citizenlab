--- conflicted
+++ resolved
@@ -1,8 +1,4 @@
-<<<<<<< HEAD
 import React, { PureComponent } from 'react';
-=======
-import React from 'react';
->>>>>>> b8edb718
 import { LEGAL_PAGES } from 'services/pages';
 import PageEditor from './PageEditor';
 
