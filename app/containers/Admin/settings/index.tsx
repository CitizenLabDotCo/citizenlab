--- conflicted
+++ resolved
@@ -18,12 +18,7 @@
   GetFeatureFlagChildProps,
 } from 'resources/GetFeatureFlag';
 import { reject } from 'lodash-es';
-<<<<<<< HEAD
-import Outlet from 'components/Outlet';
-import { ITab, InsertTabOptions } from 'typings';
-import { insertTab } from 'utils/moduleUtils';
-=======
->>>>>>> 302a61fb
+import { ITab } from 'typings';
 
 export interface InputProps {}
 
@@ -110,11 +105,7 @@
 
     const tabNames = tabs.map((tab) => tab.name);
 
-<<<<<<< HEAD
     let enabledTabs: ITab[] = [];
-=======
-    let enabledTabs: TabProps[] = tabs;
->>>>>>> 302a61fb
 
     tabNames.forEach((tabName) => {
       if (tabName && tabHideConditions?.[tabName]?.()) {
@@ -134,12 +125,7 @@
     };
 
     return (
-      <TabbedResource
-        resource={resource}
-        // TODO: optimization would be to use useMemo for tabs,
-        // as they get recalculated on every click
-        tabs={this.getTabs()}
-      >
+      <TabbedResource resource={resource} tabs={this.getTabs()}>
         <HelmetIntl
           title={messages.helmetTitle}
           description={messages.helmetDescription}
