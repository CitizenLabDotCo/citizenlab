import React from 'react';
<<<<<<< HEAD
=======

// router
import { withRouter, WithRouterProps } from 'react-router';
>>>>>>> e6f9f877

// components
import HelmetIntl from 'components/HelmetIntl';
import TabbedResource from 'components/admin/TabbedResource';

// i18n
import messages from './messages';
import { InjectedIntlProps } from 'react-intl';
import { injectIntl } from 'utils/cl-intl';

interface Props {}

<<<<<<< HEAD
type State = {};

class SettingsPage extends React.PureComponent<Props & InjectedIntlProps, State> {
=======
interface State {}
>>>>>>> e6f9f877

class SettingsPage extends React.PureComponent<Props & InjectedIntlProps & WithRouterProps, State> {
  render() {
    const { children } = this.props;
    const { formatMessage } = this.props.intl;

    const tabs = [
      { label: formatMessage(messages.tabSettings), url: '/admin/settings/general' },
      { label: formatMessage(messages.tabCustomize), url: '/admin/settings/customize' },
      { label: formatMessage(messages.tabPages), url: '/admin/settings/pages' },
      { label: formatMessage(messages.tabRegistration), url: '/admin/settings/registration' },
      { label: formatMessage(messages.tabAreas), url: '/admin/settings/areas' },
    ];

    const resource = {
      title: formatMessage(messages.viewPublicResource)
    };

    return (
      <TabbedResource
        resource={resource}
        messages={messages}
        tabs={tabs}
      >
        <HelmetIntl
          title={messages.helmetTitle}
          description={messages.helmetDescription}
        />
        {children}
      </TabbedResource>
    );
  }
}

<<<<<<< HEAD
export default injectIntl<Props>(SettingsPage);
=======
export default withRouter(injectIntl(SettingsPage));
>>>>>>> e6f9f877
<|MERGE_RESOLUTION|>--- conflicted
+++ resolved
@@ -1,10 +1,7 @@
 import React from 'react';
-<<<<<<< HEAD
-=======
 
 // router
 import { withRouter, WithRouterProps } from 'react-router';
->>>>>>> e6f9f877
 
 // components
 import HelmetIntl from 'components/HelmetIntl';
@@ -17,13 +14,7 @@
 
 interface Props {}
 
-<<<<<<< HEAD
-type State = {};
-
-class SettingsPage extends React.PureComponent<Props & InjectedIntlProps, State> {
-=======
 interface State {}
->>>>>>> e6f9f877
 
 class SettingsPage extends React.PureComponent<Props & InjectedIntlProps & WithRouterProps, State> {
   render() {
@@ -58,8 +49,4 @@
   }
 }
 
-<<<<<<< HEAD
-export default injectIntl<Props>(SettingsPage);
-=======
-export default withRouter(injectIntl(SettingsPage));
->>>>>>> e6f9f877
+export default withRouter(injectIntl(SettingsPage));