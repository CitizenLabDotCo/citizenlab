--- conflicted
+++ resolved
@@ -82,13 +82,8 @@
     tabConfiguration,
     insertAfterTabName,
   }: {
-<<<<<<< HEAD
-    configuration: ITab;
-    after?: string;
-=======
-    tabConfiguration: TabProps;
+    tabConfiguration: ITab;
     insertAfterTabName?: string;
->>>>>>> a078d3d5
   }) => {
     this.setState(({ tabs }) => {
       const insertIndex =
