--- conflicted
+++ resolved
@@ -82,13 +82,8 @@
     tabConfiguration,
     insertAfterTabName,
   }: {
-<<<<<<< HEAD
-    configuration: ITab;
-    after?: string;
-=======
-    tabConfiguration: TabProps;
+    tabConfiguration: ITab;
     insertAfterTabName?: string;
->>>>>>> b80cdb1d
   }) => {
     this.setState(({ tabs }) => {
       const insertIndex =
