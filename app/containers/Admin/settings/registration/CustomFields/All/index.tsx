--- conflicted
+++ resolved
@@ -17,11 +17,7 @@
 import Button from 'components/UI/Button';
 import { ButtonWrapper } from 'components/admin/PageWrapper';
 import { List, SortableRow, TextCell } from 'components/admin/ResourceList';
-<<<<<<< HEAD
-import { Toggle, Badge } from 'cl2-component-library';
-=======
 import { Toggle, Badge, IconTooltip } from 'cl2-component-library';
->>>>>>> d8a31f40
 
 // services
 import {
