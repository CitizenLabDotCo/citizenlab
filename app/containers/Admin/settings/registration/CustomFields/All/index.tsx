--- conflicted
+++ resolved
@@ -6,12 +6,8 @@
 import { FormattedMessage, injectIntl } from 'utils/cl-intl';
 import { InjectedIntlProps } from 'react-intl';
 import T from 'components/T';
-<<<<<<< HEAD
 
 import { List, SortableRow } from 'components/admin/ResourceList';
-=======
-import { List } from 'components/admin/ResourceList';
->>>>>>> f7466adf
 import { DragDropContext } from 'react-dnd';
 import HTML5Backend from 'react-dnd-html5-backend';
 import Button from 'components/UI/Button';
