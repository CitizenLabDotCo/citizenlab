--- conflicted
+++ resolved
@@ -16,24 +16,19 @@
 import { Input, IconTooltip, Label } from 'cl2-component-library';
 import MultipleSelect from 'components/UI/MultipleSelect';
 import SubmitWrapper from 'components/admin/SubmitWrapper';
-<<<<<<< HEAD
-import { Section, SectionTitle, SectionField, SectionDescription } from 'components/admin/Section';
-=======
 import {
   Section,
   SectionTitle,
   SectionField,
-  SectionDescription,
+  SectionDescription
 } from 'components/admin/Section';
-import IconTooltip from 'components/UI/IconTooltip';
->>>>>>> 31b691b0
 
 // services
 import {
   currentTenantStream,
   updateTenant,
   IUpdatedTenantProperties,
-  ITenantData,
+  ITenantData
 } from 'services/tenant';
 
 // Utils
@@ -53,7 +48,10 @@
   hasUrlError: boolean;
 }
 
-class SettingsGeneralTab extends PureComponent<Props & InjectedIntlProps, State> {
+class SettingsGeneralTab extends PureComponent<
+  Props & InjectedIntlProps,
+  State
+> {
   subscriptions: Subscription[];
 
   constructor(props) {
@@ -64,7 +62,7 @@
       loading: false,
       errors: {},
       hasUrlError: false,
-      saved: false,
+      saved: false
     };
   }
 
@@ -72,50 +70,50 @@
     const currentTenant$ = currentTenantStream().observable;
 
     this.subscriptions = [
-      currentTenant$.subscribe((currentTenant) => {
+      currentTenant$.subscribe(currentTenant => {
         this.setState({ tenant: currentTenant.data });
-      }),
+      })
     ];
   }
 
   componentWillUnmount() {
-    this.subscriptions.forEach((subsription) => subsription.unsubscribe());
+    this.subscriptions.forEach(subsription => subsription.unsubscribe());
   }
 
   handleCoreMultilocSettingOnChange = (propertyName: string) => (
     multiloc: Multiloc
   ) => {
-    this.setState((state) => ({
+    this.setState(state => ({
       attributesDiff: {
         ...state.attributesDiff,
         settings: {
           ...get(state.attributesDiff, 'settings', {}),
           core: {
             ...get(state.attributesDiff, 'settings.core', {}),
-            [propertyName]: multiloc,
-          },
-        },
-      },
+            [propertyName]: multiloc
+          }
+        }
+      }
     }));
   };
 
   handleLocalesOnChange = (selectedLocaleOptions: IOption[]) => {
-    this.setState((state) => ({
+    this.setState(state => ({
       attributesDiff: {
         ...state.attributesDiff,
         settings: {
           ...get(state.attributesDiff, 'settings', {}),
           core: {
             ...get(state.attributesDiff, 'settings.core', {}),
-            locales: selectedLocaleOptions.map((option) => option.value),
-          },
-        },
-      },
+            locales: selectedLocaleOptions.map(option => option.value)
+          }
+        }
+      }
     }));
   };
 
   handleUrlOnChange = (url: string) => {
-    this.setState((state) => ({
+    this.setState(state => ({
       hasUrlError: false,
       attributesDiff: {
         ...state.attributesDiff,
@@ -123,10 +121,10 @@
           ...get(state.attributesDiff, 'settings', {}),
           core: {
             ...get(state.attributesDiff, 'settings.core', {}),
-            organization_site: url,
-          },
-        },
-      },
+            organization_site: url
+          }
+        }
+      }
     }));
   };
 
@@ -140,14 +138,14 @@
         loading: true,
         saved: false,
         hasUrlError: false,
-        errors: {},
+        errors: {}
       });
 
       updateTenant(tenant.id, attributesDiff)
         .then(() => {
           this.setState({ saved: true, attributesDiff: {}, loading: false });
         })
-        .catch((e) => {
+        .catch(e => {
           if (isCLErrorJSON(e)) {
             const errors = e.json.errors;
             this.setState({ errors, loading: false });
@@ -155,7 +153,7 @@
             // Needs to be reimplemented to use frontend validation when converted to a Formik form.
             if (errors.settings && errors.settings.length > 0) {
               const foundUrlError = !!errors.settings.find(
-                (error) => error.error.fragment === '#/core/organization_site'
+                error => error.error.fragment === '#/core/organization_site'
               );
               if (foundUrlError) {
                 this.setState({ hasUrlError: true });
@@ -171,14 +169,14 @@
   localeOptions = () => {
     return map(appLocalePairs, (label, locale) => ({
       label,
+      value: locale
+    }));
+  };
+
+  localesToOptions = locales => {
+    return locales.map(locale => ({
       value: locale,
-    }));
-  };
-
-  localesToOptions = (locales) => {
-    return locales.map((locale) => ({
-      value: locale,
-      label: appLocalePairs[locale],
+      label: appLocalePairs[locale]
     }));
   };
 
@@ -190,7 +188,9 @@
     const { tenant } = this.state;
 
     if (tenant) {
-      const { intl: { formatMessage } } = this.props;
+      const {
+        intl: { formatMessage }
+      } = this.props;
       const { errors, saved, attributesDiff, hasUrlError } = this.state;
       const updatedLocales = get(attributesDiff, 'settings.core.locales');
 
@@ -269,28 +269,16 @@
             <SectionField>
               <Label>
                 <FormattedMessage {...messages.urlTitle} />
-<<<<<<< HEAD
-                <IconTooltip content={formatMessage(messages.urlTitleTooltip)} />
-=======
                 <IconTooltip
-                  content={<FormattedMessage {...messages.urlTitleTooltip} />}
+                  content={formatMessage(messages.urlTitleTooltip)}
                 />
->>>>>>> 31b691b0
               </Label>
               <Input
                 type="text"
                 placeholder="https://..."
                 onChange={this.handleUrlOnChange}
                 value={tenantSite}
-<<<<<<< HEAD
                 error={hasUrlError ? formatMessage(messages.urlError) : null}
-=======
-                error={
-                  hasUrlError ? (
-                    <FormattedMessage {...messages.urlError} />
-                  ) : null
-                }
->>>>>>> 31b691b0
               />
             </SectionField>
 
@@ -301,7 +289,7 @@
                 buttonSave: messages.save,
                 buttonSuccess: messages.saveSuccess,
                 messageError: messages.saveErrorMessage,
-                messageSuccess: messages.saveSuccessMessage,
+                messageSuccess: messages.saveSuccessMessage
               }}
             />
           </Section>
