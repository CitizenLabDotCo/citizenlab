import * as React from 'react';
import * as _ from 'lodash';
import * as Rx from 'rxjs/Rx';

// typings
import { API } from 'typings.d';

// i18n
import { FormattedMessage, injectIntl, InjectedIntl } from 'react-intl';
import { appLocalePairs } from 'i18n.js';
import messages from '../messages';

// components
import Input from 'components/UI/Input';
import Label from 'components/UI/Label';
import Button from 'components/UI/Button';
import TextArea from 'components/UI/TextArea';
import MultipleSelect from 'components/UI/MultipleSelect';
import FieldWrapper from 'components/admin/FieldWrapper';
import SubmitWrapper from 'components/admin/SubmitWrapper';

// services
import {
  currentTenantStream,
  updateTenant,
  IUpdatedTenantProperties,
  ITenantData
} from 'services/tenant';

interface Props {
  intl: InjectedIntl;
  tFunc: Function;
}

interface State {
  loading: boolean;
  saved: boolean;
  attributesDiff: IUpdatedTenantProperties;
  tenant: ITenantData | null;
  errors: {
    [fieldName: string]: API.Error[]
  };
}

class SettingsGeneralTab extends React.PureComponent<Props, State> {
<<<<<<< HEAD
  state: State;
=======
>>>>>>> 73b3a6ee
  subscription: Rx.Subscription;

  constructor() {
    super();
    this.state = {
      attributesDiff: {},
      tenant: null,
      loading: false,
      errors: {},
      saved: false,
    };
  }

  componentDidMount() {
    this.subscription = currentTenantStream().observable.subscribe((response) => {
      this.setState({ tenant: response.data });
    });
  }

  getSubmitState = (): 'disabled' | 'enabled' | 'error' | 'success' => {
    if (!_.isEmpty(this.state.errors)) {
      return 'error';
    }
    if (this.state.saved && _.isEmpty(this.state.attributesDiff)) {
      return 'success';
    }
    return _.isEmpty(this.state.attributesDiff) ? 'disabled' : 'enabled';
  }

  createChangeHandler = (fieldPath: string) => {
    return (value: any): void => {
      let newDiff = _.cloneDeep(this.state.attributesDiff);

      if (typeof(value) === 'string') {
        newDiff = _.set(newDiff, fieldPath, value);
      } else if (_.isArray(value)) {
        newDiff = _.set(newDiff, fieldPath, value.map((option) => option.value));
      }

      this.setState({ attributesDiff: newDiff });
    };
  }

  save = (e): void => {
    e.preventDefault();

    const { tenant, attributesDiff } = this.state;

    if (!tenant) {
      return;
    }

    this.setState({ loading: true, saved: false });

    updateTenant(tenant.id, attributesDiff)
    .then(() => {
      this.setState({ saved: true, attributesDiff: {}, loading: false });
    })
    .catch((e) => {
      this.setState({ errors: e.json.errors, loading: false });
    });
  }

  localeOptions = () => {
    return _.map(appLocalePairs, (label, locale) => ({
      label,
      value: locale,
    }));
  }

  localesToOptions = (locales) => {
    return locales.map((locale) => ({
      value: locale,
      label: appLocalePairs[locale],
    }));
  }

  render() {
    const lang = this.props.intl.locale;
    const updatedLocales = _.get(this.state.attributesDiff, 'settings.core.locales');

    let tenantAttrs = this.state.tenant
    ? _.merge({}, this.state.tenant.attributes, this.state.attributesDiff)
    : _.merge({}, this.state.attributesDiff);

    // Prevent merging the arrays of locales
    if (updatedLocales) {
      tenantAttrs = _.set(tenantAttrs, 'settings.core.locales', updatedLocales);
    }

    return (
      <form onSubmit={this.save}>

        <h1><FormattedMessage {...messages.titleBasic} /></h1>
        <p><FormattedMessage {...messages.subTitleBasic} /></p>

        <FieldWrapper>
          <Label>
            <FormattedMessage {...messages.organizationName} values={{ type: _.get(tenantAttrs, 'settings.core.organization_type') }} />
          </Label>
          <Input
            type="text"
            id="organization_name"
            value={_.get(tenantAttrs, `settings.core.organization_name.${lang}`)}
            onChange={this.createChangeHandler(`settings.core.organization_name.${lang}`)}
          />
        </FieldWrapper>

        <FieldWrapper>
          <Label>
            <FormattedMessage {...messages.languages} values={{ type: _.get(tenantAttrs, 'settings.core.locales') }} />
          </Label>
          <MultipleSelect
            placeholder=""
            value={_.get(tenantAttrs, 'settings.core.locales')}
            onChange={this.createChangeHandler('settings.core.locales')}
            options={this.localeOptions()}
          />
        </FieldWrapper>

        <FieldWrapper>
          <Label>
            <FormattedMessage {...messages.metaTitle} />
          </Label>
          <Input
            type="text"
            id="meta_title"
            value={_.get(tenantAttrs, `settings.core.meta_title.${lang}`)}
            onChange={this.createChangeHandler(`settings.core.meta_title.${lang}`)}
          />
        </FieldWrapper>

        <FieldWrapper>
          <Label>
            <FormattedMessage {...messages.metaDescription} />
          </Label>
          <TextArea
            name="meta_description"
            rows={5}
            value={_.get(tenantAttrs, `settings.core.meta_description.${lang}`)}
            onChange={this.createChangeHandler(`settings.core.meta_description.${lang}`)}
            error=""
          />
        </FieldWrapper>

        <SubmitWrapper
          loading={this.state.loading}
          status={this.getSubmitState()}
          messages={{
            buttonSave: messages.save,
            buttonError: messages.saveError,
            buttonSuccess: messages.saveSuccess,
            messageError: messages.saveErrorMessage,
            messageSuccess: messages.saveSuccessMessage,
          }}
        />

      </form>
    );
  }
}

export default injectIntl<Props>(SettingsGeneralTab);<|MERGE_RESOLUTION|>--- conflicted
+++ resolved
@@ -43,10 +43,6 @@
 }
 
 class SettingsGeneralTab extends React.PureComponent<Props, State> {
-<<<<<<< HEAD
-  state: State;
-=======
->>>>>>> 73b3a6ee
   subscription: Rx.Subscription;
 
   constructor() {
