import * as React from 'react';
import * as _ from 'lodash';
import * as Rx from 'rxjs/Rx';

// typings
import { API } from 'typings.d';

// i18n
import { FormattedMessage, injectIntl, InjectedIntl } from 'react-intl';
import { appLocalePairs } from 'i18n.js';
import messages from '../messages';

// components
import Input from 'components/UI/Input';
import Label from 'components/UI/Label';
import Button from 'components/UI/Button';
import TextArea from 'components/UI/TextArea';
import MultipleSelect from 'components/UI/MultipleSelect';
import FieldWrapper from 'components/admin/FieldWrapper';
import SubmitWrapper from 'components/admin/SubmitWrapper';

// services
import {
  currentTenantStream,
  updateTenant,
  IUpdatedTenantProperties,
  ITenantData
} from 'services/tenant';

interface Props {
  intl: InjectedIntl;
  tFunc: Function;
}

interface State {
  loading: boolean;
  saved: boolean;
  attributesDiff: IUpdatedTenantProperties;
  tenant: ITenantData | null;
  errors: {
    [fieldName: string]: API.Error[]
  };
}

class SettingsGeneralTab extends React.PureComponent<Props, State> {
<<<<<<< HEAD
  state: State;
=======
>>>>>>> eff3d7aa
  subscription: Rx.Subscription;

  constructor() {
    super();
    this.state = {
      attributesDiff: {},
      tenant: null,
      loading: false,
      errors: {},
      saved: false,
    };
  }

  componentDidMount() {
    this.subscription = currentTenantStream().observable.subscribe((response) => {
      this.setState({ tenant: response.data });
    });
  }

  getSubmitState = (): 'disabled' | 'enabled' | 'error' | 'success' => {
    if (!_.isEmpty(this.state.errors)) {
      return 'error';
    }
    if (this.state.saved && _.isEmpty(this.state.attributesDiff)) {
      return 'success';
    }
    return _.isEmpty(this.state.attributesDiff) ? 'disabled' : 'enabled';
  }

  createChangeHandler = (fieldPath: string) => {
    return (value: any): void => {
      let newDiff = _.cloneDeep(this.state.attributesDiff);

      if (typeof(value) === 'string') {
        newDiff = _.set(newDiff, fieldPath, value);
      } else if (_.isArray(value)) {
        newDiff = _.set(newDiff, fieldPath, value.map((option) => option.value));
      }

      this.setState({ attributesDiff: newDiff });
    };
  }

  save = (e): void => {
    e.preventDefault();

    const { tenant, attributesDiff } = this.state;

    if (!tenant) {
      return;
    }

    this.setState({ loading: true, saved: false });

    updateTenant(tenant.id, attributesDiff)
    .then(() => {
      this.setState({ saved: true, attributesDiff: {}, loading: false });
    })
    .catch((e) => {
      this.setState({ errors: e.json.errors, loading: false });
    });
  }

  localeOptions = () => {
    return _.map(appLocalePairs, (label, locale) => ({
      label,
      value: locale,
    }));
  }

  localesToOptions = (locales) => {
    return locales.map((locale) => ({
      value: locale,
      label: appLocalePairs[locale],
    }));
  }

  render() {
    const lang = this.props.intl.locale;
    const updatedLocales = _.get(this.state.attributesDiff, 'settings.core.locales');

    let tenantAttrs = this.state.tenant
    ? _.merge({}, this.state.tenant.attributes, this.state.attributesDiff)
    : _.merge({}, this.state.attributesDiff);

    // Prevent merging the arrays of locales
    if (updatedLocales) {
      tenantAttrs = _.set(tenantAttrs, 'settings.core.locales', updatedLocales);
    }

    return (
      <form onSubmit={this.save}>

        <h1><FormattedMessage {...messages.titleBasic} /></h1>
        <p><FormattedMessage {...messages.subTitleBasic} /></p>

        <FieldWrapper>
          <Label>
            <FormattedMessage {...messages.organizationName} values={{ type: _.get(tenantAttrs, 'settings.core.organization_type') }} />
          </Label>
          <Input
            type="text"
            id="organization_name"
            value={_.get(tenantAttrs, `settings.core.organization_name.${lang}`)}
            onChange={this.createChangeHandler(`settings.core.organization_name.${lang}`)}
          />
        </FieldWrapper>

        <FieldWrapper>
          <Label>
            <FormattedMessage {...messages.languages} values={{ type: _.get(tenantAttrs, 'settings.core.locales') }} />
          </Label>
          <MultipleSelect
            placeholder=""
            value={_.get(tenantAttrs, 'settings.core.locales')}
            onChange={this.createChangeHandler('settings.core.locales')}
            options={this.localeOptions()}
          />
        </FieldWrapper>

        <FieldWrapper>
          <Label>
            <FormattedMessage {...messages.metaTitle} />
          </Label>
          <Input
            type="text"
            id="meta_title"
            value={_.get(tenantAttrs, `settings.core.meta_title.${lang}`)}
            onChange={this.createChangeHandler(`settings.core.meta_title.${lang}`)}
          />
        </FieldWrapper>

        <FieldWrapper>
          <Label>
            <FormattedMessage {...messages.metaDescription} />
          </Label>
          <TextArea
            name="meta_description"
            rows={5}
            value={_.get(tenantAttrs, `settings.core.meta_description.${lang}`)}
            onChange={this.createChangeHandler(`settings.core.meta_description.${lang}`)}
            error=""
          />
        </FieldWrapper>

        <SubmitWrapper
          loading={this.state.loading}
          status={this.getSubmitState()}
          messages={{
            buttonSave: messages.save,
            buttonError: messages.saveError,
            buttonSuccess: messages.saveSuccess,
            messageError: messages.saveErrorMessage,
            messageSuccess: messages.saveSuccessMessage,
          }}
        />

      </form>
    );
  }
}

export default injectIntl<Props>(SettingsGeneralTab);<|MERGE_RESOLUTION|>--- conflicted
+++ resolved
@@ -43,10 +43,6 @@
 }
 
 class SettingsGeneralTab extends React.PureComponent<Props, State> {
-<<<<<<< HEAD
-  state: State;
-=======
->>>>>>> eff3d7aa
   subscription: Rx.Subscription;
 
   constructor() {
