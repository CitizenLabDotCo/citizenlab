--- conflicted
+++ resolved
@@ -458,13 +458,8 @@
                 inAdmin
                 label={(
                   <>
-<<<<<<< HEAD
-                  <FormattedMessage {...messages.customSectionLabel} />
-                  <InfoTooltip {...messages.customSectionInfo} />
-=======
                     <FormattedMessage {...messages.customSectionLabel} />
                     <InfoTooltip {...messages.customSectionInfo} />
->>>>>>> 8a7ee158
                   </>
                 )}
                 valueMultiloc={homepageInfoPageBodyMultiloc}
