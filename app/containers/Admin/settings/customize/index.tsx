--- conflicted
+++ resolved
@@ -314,7 +314,10 @@
               <FormattedMessage {...messages.subtitleCustomize} />
             </SectionSubtitle>
 
-<<<<<<< HEAD
+            <SubSectionTitle>
+              <FormattedMessage {...messages.titleBranding} />
+            </SubSectionTitle>
+
             {['color_main', 'color_secondary', 'color_text'].map((colorName: TenantColors) => (
               <ColorPickerSectionField key={colorName}>
                 <Label>
@@ -324,27 +327,6 @@
                   type="text"
                   value={get(tenantAttrs, `settings.core.${colorName}`)}
                   onChange={this.handleColorPickerOnChange(colorName)}
-=======
-            <SubSectionTitle>
-              <FormattedMessage {...messages.titleBranding} />
-            </SubSectionTitle>
-            <ColorPickerSectionField>
-              <Label>
-                <FormattedMessage {...messages.mainColor} />
-              </Label>
-              <ColorPickerInput
-                type="text"
-                value={get(tenantAttrs, 'settings.core.color_main')}
-                onChange={this.handleColorPickerOnChange}
-              />
-              {contrastRatioWarning &&
-                <ContrastWarning
-                  text={
-                    <FormattedMessage
-                      {...messages.contrastRatioTooLow}
-                    />
-                  }
->>>>>>> 5a02f0bf
                 />
                 {contrastRatioWarning[colorName] &&
                   <ContrastWarning
