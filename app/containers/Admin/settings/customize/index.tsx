import React, { PureComponent } from 'react';
import { Subscription, combineLatest, of } from 'rxjs';
import { map, switchMap } from 'rxjs/operators';
import { merge, cloneDeep, forOwn, get, set, size, has, trim, isEmpty, omitBy } from 'lodash-es';

// components
import Label from 'components/UI/Label';
import ImagesDropzone from 'components/UI/ImagesDropzone';
import ColorPickerInput from 'components/UI/ColorPickerInput';
import InputMultiloc from 'components/UI/InputMultiloc';
import { Section, SectionTitle, SectionField, SectionSubtitle, SubSectionTitle } from 'components/admin/Section';
import SubmitWrapper from 'components/admin/SubmitWrapper';
import Warning from 'components/UI/Warning';
import QuillMultiloc from 'components/UI/QuillEditor/QuillMultiloc';
import ErrorMessage from 'components/UI/Error';

// resources
import GetPage, { GetPageChildProps } from 'resources/GetPage';

// style
import styled from 'styled-components';

// utils
import { convertUrlToUploadFileObservable } from 'utils/imageTools';
import getSubmitState from 'utils/getSubmitState';
import { calculateContrastRatio, hexToRgb } from 'utils/styleUtils';
import { isNilOrError } from 'utils/helperUtils';

// i18n
import { InjectedIntlProps } from 'react-intl';
import { FormattedMessage, injectIntl } from 'utils/cl-intl';
import messages from '../messages';

// services
import { localeStream } from 'services/locale';
import { currentTenantStream, updateTenant, IUpdatedTenantProperties, ITenant, ITenantSettings } from 'services/tenant';
import { updatePage } from 'services/pages';

// typings
import { CLError, UploadFile, Locale, Multiloc } from 'typings';
import InfoTooltip from 'components/admin/InfoTooltip';

const ColorPickerSectionField = styled(SectionField)`
`;

const ContrastWarning = styled(Warning)`
  margin-top: 10px;
`;

const WideSectionField = styled(SectionField)`
  max-width: calc(${(props) => props.theme.maxPageWidth}px - 100px);
`;

interface DataProps {
  homepageInfoPage: GetPageChildProps;
}

interface Props extends DataProps {
  lang: string;
}
<<<<<<< HEAD

interface IAttributesDiff {
  settings?: Partial<ITenantSettings>;
  homepage_info?: Multiloc;
  logo?: UploadFile;
  header_bg?: UploadFile;
}
=======
>>>>>>> 98e2056a

interface IAttributesDiff {
  settings?: Partial<ITenantSettings>;
  homepage_info?: Multiloc;
  logo?: UploadFile;
  header_bg?: UploadFile;
}

type State = {
  locale: Locale | null;
  attributesDiff: IAttributesDiff;
  currentTenant: ITenant | null;
  logo: UploadFile[] | null;
  header_bg: UploadFile[] | null;
  colorPickerOpened: boolean;
  loading: boolean;
  errors: { [fieldName: string]: CLError[] };
  saved: boolean;
  logoError: string | null;
  headerError: string | null;
  titleError: Multiloc;
  subtitleError: Multiloc;
  contrastRatioWarning: {
    color_main: boolean;
    color_secondary: boolean;
    color_text: boolean;
  };
};

type TenantColors = 'color_main' | 'color_secondary' | 'color_text';

class SettingsCustomizeTab extends PureComponent<Props & InjectedIntlProps, State> {
  titleMaxCharCount: number;
  subtitleMaxCharCount: number;
  subscriptions: Subscription[];

  constructor(props) {
    super(props);
    this.state = {
      locale: null,
      attributesDiff: {},
      currentTenant: null,
      logo: null,
      header_bg: null,
      colorPickerOpened: false,
      loading: false,
      errors: {},
      saved: false,
      logoError: null,
      headerError: null,
      titleError: {},
      subtitleError: {},
      contrastRatioWarning: {
        color_main: false,
        color_secondary: false,
        color_text: false
      }
    };
    this.titleMaxCharCount = 45;
    this.subtitleMaxCharCount = 90;
    this.subscriptions = [];
  }

  componentDidMount() {
    const locale$ = localeStream().observable;
    const currentTenant$ = currentTenantStream().observable;

    this.subscriptions = [
      combineLatest(
        locale$,
        currentTenant$
      ).pipe(
        switchMap(([locale, currentTenant]) => {
          const logoUrl = currentTenant.data.attributes.logo.large;
          const headerUrl = currentTenant.data.attributes.header_bg.large;
          const logo$ = (logoUrl ? convertUrlToUploadFileObservable(logoUrl, null, null) : of(null));
          const headerBg$ = (headerUrl ? convertUrlToUploadFileObservable(headerUrl, null, null) : of(null));

          return combineLatest(
            logo$,
            headerBg$,
          ).pipe(
            map(([currentTenantLogo, currentTenantHeaderBg]) => ({
              locale,
              currentTenant,
              currentTenantLogo,
              currentTenantHeaderBg,
            }))
          );
        })
      ).subscribe(({ locale, currentTenant, currentTenantLogo, currentTenantHeaderBg }) => {
        const { attributesDiff } = this.state;
        let logo: UploadFile[] | null = null;
        let header_bg: UploadFile[] | null = null;

        if (currentTenantLogo !== null && !has(attributesDiff, 'logo')) {
          logo = [currentTenantLogo];
        } else if (has(attributesDiff, 'logo')) {
          logo = (attributesDiff.logo && attributesDiff.logo !== null ? [attributesDiff.logo] : null);
        }

        if (currentTenantHeaderBg !== null && !has(attributesDiff, 'header_bg')) {
          header_bg = [currentTenantHeaderBg];
        } else if (has(attributesDiff, 'header_bg')) {
          header_bg = (attributesDiff.header_bg && attributesDiff.header_bg !== null ? [attributesDiff.header_bg] : null);
        }

        this.setState({ locale, currentTenant, logo, header_bg });
      })
    ];
  }

  componentWillUnmount() {
    this.subscriptions.forEach(subsription => subsription.unsubscribe());
  }

  handleUploadOnAdd = (name: 'logo' | 'header_bg' | 'favicon') => (newImage: UploadFile) => {
    this.setState((state) => ({
      ...state,
      [name]: [newImage],
      attributesDiff: {
        ...(state.attributesDiff || {}),
        [name]: (newImage.base64 as string)
      }
    }));
  }

  handleUploadOnRemove = (name: 'logo' | 'header_bg') => () => {
    this.setState((state) => ({
      ...state,
      [name]: null,
      attributesDiff: {
        ...(state.attributesDiff || {}),
        [name]: null
      }
    }));
  }

  handleTitleOnChange = (titleMultiloc: Multiloc) => {
    this.setState((state) => {
      const { formatMessage } = this.props.intl;
      const titleError = {} as Multiloc;

      forOwn(titleMultiloc, (title, locale) => {
        if (size(trim(title)) > 45) {
          titleError[locale] = formatMessage(messages.titleMaxCharError);
        }
      });

      return {
        titleError,
        attributesDiff: set(cloneDeep(state.attributesDiff), 'settings.core.header_title', titleMultiloc),
      };
    });
  }

  handleSubtitleOnChange = (subtitleMultiloc: Multiloc) => {
    this.setState((state) => {
      const { formatMessage } = this.props.intl;
      const subtitleError = {} as Multiloc;

      forOwn(subtitleMultiloc, (subtitle, locale) => {
        if (size(trim(subtitle)) > 90) {
          subtitleError[locale] = formatMessage(messages.subtitleMaxCharError);
        }
      });

      return {
        subtitleError,
        attributesDiff: set(cloneDeep(state.attributesDiff), 'settings.core.header_slogan', subtitleMultiloc),
      };
    });
  }

  handleColorPickerOnChange = (colorName: TenantColors) => (hexColor: string) => {
    const rgbColor = hexToRgb(hexColor);

    if (rgbColor) {
      this.setState(({ contrastRatioWarning }) => {
        const { r, g, b } = rgbColor;
        const contrastRatio = calculateContrastRatio([255, 255, 255], [r, g, b]);

        return {
          contrastRatioWarning: {
            ...contrastRatioWarning,
            [colorName]: (contrastRatio < 4.50 ? true : false)
          }
        };
      });
    }

    let newDiff = cloneDeep(this.state.attributesDiff);
    newDiff = set(newDiff, `settings.core.${colorName}`, hexColor);
    this.setState({ attributesDiff: newDiff });
  }

  validate = (currentTenant: ITenant, attributesDiff: IAttributesDiff) => {
    const { formatMessage } = this.props.intl;

    const hasRemoteLogo = has(currentTenant, 'data.attributes.logo.large');
    const localLogoIsNotSet = !has(attributesDiff, 'logo');
    const localLogoIsNull = !localLogoIsNotSet && attributesDiff.logo === null;
    const logoError = (!localLogoIsNull || (hasRemoteLogo && localLogoIsNotSet) ? null : formatMessage(messages.noLogo));

    const hasRemoteHeader = has(currentTenant, 'data.attributes.header_bg.large');
    const localHeaderIsNotSet = !has(attributesDiff, 'header_bg');
    const localHeaderIsNull = !localHeaderIsNotSet && attributesDiff.header_bg === null;
    const headerError = (!localHeaderIsNull || (hasRemoteHeader && localHeaderIsNotSet) ? null : formatMessage(messages.noHeader));

    const hasTitleError = !isEmpty(omitBy(this.state.titleError, isEmpty));
    const hasSubtitleError = !isEmpty(omitBy(this.state.subtitleError, isEmpty));

    this.setState({ logoError, headerError });

    return (!logoError && !headerError && !hasTitleError && !hasSubtitleError);
  }

  save = async (event) => {
    event.preventDefault();

    const { currentTenant, attributesDiff } = this.state;
    const { homepageInfoPage } = this.props;
    if (currentTenant && this.validate(currentTenant, attributesDiff)) {
      this.setState({ loading: true, saved: false });
      const homepageInfoPageMultiloc = attributesDiff.homepage_info;

      try {
        await updateTenant(currentTenant.data.id, attributesDiff as IUpdatedTenantProperties);
        if (!isNilOrError(homepageInfoPage)) {
          const homepageInfoPageId = homepageInfoPage.id;
<<<<<<< HEAD
          await updatePage(homepageInfoPageId, { body_multiloc: homepageInfoPageMultiloc });
=======
          if (attributesDiff.homepage_info) {
            await updatePage(homepageInfoPageId, { body_multiloc: homepageInfoPageMultiloc });
          }
>>>>>>> 98e2056a
        }
        this.setState({ loading: false, saved: true, attributesDiff: {} });
      } catch (error) {
        this.setState({ loading: false, errors: error.json.errors });
      }
    }
  }

  handleColorPickerOnClick = () => {
    this.setState({ colorPickerOpened: true });
  }

  handleColorPickerOnClose = () => {
    this.setState({ colorPickerOpened: false });
  }

  handleCustomSectionMultilocOnChange = (homepageInfoPageMultiloc: Multiloc) => {
    this.setState((state) => {
      return {
        attributesDiff: set(cloneDeep(state.attributesDiff), 'homepage_info', homepageInfoPageMultiloc),
      };
    });
  }

  render() {
    const {
      locale,
      currentTenant,
      titleError,
      subtitleError,
      errors,
      contrastRatioWarning,
      saved
    } = this.state;

    const { homepageInfoPage } = this.props;

    if (locale && currentTenant) {
      const { formatMessage } = this.props.intl;
      const { logo, header_bg, attributesDiff, logoError, headerError } = this.state;
      const tenantAttrs = merge(cloneDeep(currentTenant.data.attributes), attributesDiff);
      const homepageInfoPageBodyMultiloc = !isNilOrError(homepageInfoPage) ? { ...homepageInfoPage.attributes.body_multiloc, ...attributesDiff.homepage_info } : { ...attributesDiff.homepage_info };

      const homepageInfoPageBodyMultiloc = !isNilOrError(homepageInfoPage) ? { ...homepageInfoPage.attributes.body_multiloc, ...attributesDiff.homepage_info } : { ...attributesDiff.homepage_info };

      return (
        <form onSubmit={this.save}>

          <Section key={'branding'}>
            <SectionTitle>
              <FormattedMessage {...messages.titleCustomize} />
            </SectionTitle>
            <SectionSubtitle>
              <FormattedMessage {...messages.subtitleCustomize} />
            </SectionSubtitle>

            <SubSectionTitle>
              <FormattedMessage {...messages.titleBranding} />
            </SubSectionTitle>

            {['color_main', 'color_secondary', 'color_text'].map((colorName: TenantColors) => (
              <ColorPickerSectionField key={colorName}>
                <Label>
                  <FormattedMessage {...messages[colorName]} />
                </Label>
                <ColorPickerInput
                  type="text"
                  value={get(tenantAttrs, `settings.core.${colorName}`)}
                  onChange={this.handleColorPickerOnChange(colorName)}
                />
                {contrastRatioWarning[colorName] &&
                  <ContrastWarning
                    text={
                      <FormattedMessage
                        {...messages.contrastRatioTooLow}
                      />
                    }
                  />
                }
              </ColorPickerSectionField>
            ))}

            <SectionField key={'logo'}>
              <Label><FormattedMessage {...messages['logo']} /></Label>
              <ImagesDropzone
                acceptedFileTypes="image/jpg, image/jpeg, image/png, image/gif"
                maxNumberOfImages={1}
                maxImageFileSize={5000000}
                images={logo}
                imagePreviewRatio={1}
                maxImagePreviewWidth="150px"
                objectFit="contain"
                onAdd={this.handleUploadOnAdd('logo')}
                onRemove={this.handleUploadOnRemove('logo')}
                placeholder={formatMessage(messages.uploadPlaceholder)}
                errorMessage={logoError}
              />
            </SectionField>
          </Section>

          <Section key={'header'}>
            <SubSectionTitle>
              <FormattedMessage {...messages.header} />
            </SubSectionTitle>

            <SectionField key={'header_bg'}>
              <Label>
                <FormattedMessage {...messages.header_bg} />
                <InfoTooltip {...messages.header_bgTooltip} />
              </Label>
              <ImagesDropzone
                acceptedFileTypes="image/jpg, image/jpeg, image/png, image/gif"
                maxNumberOfImages={1}
                maxImageFileSize={5000000}
                images={header_bg}
                imagePreviewRatio={480 / 1440}
                maxImagePreviewWidth="500px"
                onAdd={this.handleUploadOnAdd('header_bg')}
                onRemove={this.handleUploadOnRemove('header_bg')}
                placeholder={formatMessage(messages.uploadPlaceholder)}
                errorMessage={headerError}
              />
            </SectionField>

            <SectionField>
              <InputMultiloc
                type="text"
                valueMultiloc={get(tenantAttrs, 'settings.core.header_title')}
                label={(
                  <>
                    <FormattedMessage {...messages.headerTitleLabel} />
                    <InfoTooltip {...messages.headerTitleTooltip} />
                  </>
                )}
                maxCharCount={this.titleMaxCharCount}
                onChange={this.handleTitleOnChange}
                errorMultiloc={titleError}
              />
            </SectionField>

            <SectionField>
              <InputMultiloc
                type="text"
                valueMultiloc={get(tenantAttrs, 'settings.core.header_slogan')}
                label={(
                  <>
                    <FormattedMessage {...messages.headerSubtitleLabel} />
                    <InfoTooltip {...messages.headerSubtitleTooltip} />
                  </>
                )}
                maxCharCount={this.subtitleMaxCharCount}
                onChange={this.handleSubtitleOnChange}
                errorMultiloc={subtitleError}
              />
            </SectionField>
          </Section>

          <Section>
            <SubSectionTitle>
              <FormattedMessage {...messages.homePageCustomSection} />
            </SubSectionTitle>

            <WideSectionField>
              <QuillMultiloc
                id="custom-section"
                inAdmin
                label={(
                  <>
                  <FormattedMessage {...messages.customSectionLabel} />
                  <InfoTooltip {...messages.customSectionInfo} />
                  </>
                )}
                valueMultiloc={homepageInfoPageBodyMultiloc}
                onChangeMultiloc={this.handleCustomSectionMultilocOnChange}
              />
              <ErrorMessage fieldName="homepage-info" apiErrors={errors['homepage-info']} />
            </WideSectionField>
          </Section>

          <Section>
            <SectionTitle>
              <FormattedMessage {...messages.homePageCustomSection} />
            </SectionTitle>

            <SectionField>
              <QuillMultiloc
                id="custom-section"
                inAdmin
                label={<FormattedMessage {...messages.customSectionLabel} />}
                valueMultiloc={homepageInfoPageBodyMultiloc}
                onChangeMultiloc={this.handleCustomSectionMultilocOnChange}
              />
              <ErrorMessage fieldName="homepage-info" apiErrors={errors['homepage-info']} />
            </SectionField>
          </Section>

          <SubmitWrapper
            loading={this.state.loading}
            status={getSubmitState({ errors, saved, diff: attributesDiff })}
            messages={{
              buttonSave: messages.save,
              buttonSuccess: messages.saveSuccess,
              messageError: messages.saveErrorMessage,
              messageSuccess: messages.saveSuccessMessage,
            }}
          />

        </form>
      );
    }

    return null;
  }
}

const SettingsCustomizeTabWithHOCs = injectIntl<Props>(SettingsCustomizeTab);

export default (inputProps: Props) => (
  <GetPage slug="homepage-info">
    {page => <SettingsCustomizeTabWithHOCs homepageInfoPage={page} {...inputProps} />}
  </GetPage>
);<|MERGE_RESOLUTION|>--- conflicted
+++ resolved
@@ -58,7 +58,6 @@
 interface Props extends DataProps {
   lang: string;
 }
-<<<<<<< HEAD
 
 interface IAttributesDiff {
   settings?: Partial<ITenantSettings>;
@@ -66,8 +65,6 @@
   logo?: UploadFile;
   header_bg?: UploadFile;
 }
-=======
->>>>>>> 98e2056a
 
 interface IAttributesDiff {
   settings?: Partial<ITenantSettings>;
@@ -298,13 +295,9 @@
         await updateTenant(currentTenant.data.id, attributesDiff as IUpdatedTenantProperties);
         if (!isNilOrError(homepageInfoPage)) {
           const homepageInfoPageId = homepageInfoPage.id;
-<<<<<<< HEAD
-          await updatePage(homepageInfoPageId, { body_multiloc: homepageInfoPageMultiloc });
-=======
           if (attributesDiff.homepage_info) {
             await updatePage(homepageInfoPageId, { body_multiloc: homepageInfoPageMultiloc });
           }
->>>>>>> 98e2056a
         }
         this.setState({ loading: false, saved: true, attributesDiff: {} });
       } catch (error) {
@@ -346,8 +339,6 @@
       const { formatMessage } = this.props.intl;
       const { logo, header_bg, attributesDiff, logoError, headerError } = this.state;
       const tenantAttrs = merge(cloneDeep(currentTenant.data.attributes), attributesDiff);
-      const homepageInfoPageBodyMultiloc = !isNilOrError(homepageInfoPage) ? { ...homepageInfoPage.attributes.body_multiloc, ...attributesDiff.homepage_info } : { ...attributesDiff.homepage_info };
-
       const homepageInfoPageBodyMultiloc = !isNilOrError(homepageInfoPage) ? { ...homepageInfoPage.attributes.body_multiloc, ...attributesDiff.homepage_info } : { ...attributesDiff.homepage_info };
 
       return (
