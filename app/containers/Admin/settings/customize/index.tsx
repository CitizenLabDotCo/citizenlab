import React, { PureComponent } from 'react';
import { Subscription, combineLatest, of } from 'rxjs';
import { map, switchMap } from 'rxjs/operators';
import { merge, cloneDeep, forOwn, get, set, size, has, trim, isEmpty, omitBy } from 'lodash-es';

// components
import Label from 'components/UI/Label';
import ImagesDropzone from 'components/UI/ImagesDropzone';
import ColorPickerInput from 'components/UI/ColorPickerInput';
import InputMultiloc from 'components/UI/InputMultiloc';
import { Section, SectionTitle, SectionField, SectionSubtitle, SubSectionTitle } from 'components/admin/Section';
import SubmitWrapper from 'components/admin/SubmitWrapper';
import Warning from 'components/UI/Warning';
import QuillMultiloc from 'components/UI/QuillEditor/QuillMultiloc';
import ErrorMessage from 'components/UI/Error';

// resources
import GetPage, { GetPageChildProps } from 'resources/GetPage';

// style
import styled from 'styled-components';

// utils
import { convertUrlToUploadFileObservable } from 'utils/imageTools';
import getSubmitState from 'utils/getSubmitState';
import { calculateContrastRatio, hexToRgb } from 'utils/styleUtils';
import { isNilOrError } from 'utils/helperUtils';

// i18n
import { InjectedIntlProps } from 'react-intl';
import { FormattedMessage, injectIntl } from 'utils/cl-intl';
import messages from '../messages';

// services
import { localeStream } from 'services/locale';
import { currentTenantStream, updateTenant, IUpdatedTenantProperties, ITenant, ITenantSettings } from 'services/tenant';
import { updatePage } from 'services/pages';

// typings
import { CLError, UploadFile, Locale, Multiloc } from 'typings';
import InfoTooltip from 'components/admin/InfoTooltip';

const ColorPickerSectionField = styled(SectionField)`
`;

const ContrastWarning = styled(Warning)`
  margin-top: 10px;
`;

const WideSectionField = styled(SectionField)`
  max-width: calc(${(props) => props.theme.maxPageWidth}px - 100px);
`;

interface DataProps {
  homepageInfoPage: GetPageChildProps;
}

<<<<<<< HEAD
type Props = {
=======
interface Props extends DataProps {
>>>>>>> 38ce54b1
  lang: string;
}

interface IAttributesDiff {
  settings?: Partial<ITenantSettings>;
  homepage_info?: Multiloc;
  logo?: UploadFile;
  header_bg?: UploadFile;
}

type State = {
  locale: Locale | null;
  attributesDiff: IAttributesDiff;
  currentTenant: ITenant | null;
  logo: UploadFile[] | null;
  header_bg: UploadFile[] | null;
  colorPickerOpened: boolean;
  loading: boolean;
  errors: { [fieldName: string]: CLError[] };
  saved: boolean;
  logoError: string | null;
  headerError: string | null;
  titleError: Multiloc;
  subtitleError: Multiloc;
  contrastRatioWarning: {
    color_main: boolean;
    color_secondary: boolean;
    color_text: boolean;
  };
};

type TenantColors = 'color_main' | 'color_secondary' | 'color_text';

class SettingsCustomizeTab extends PureComponent<Props & InjectedIntlProps, State> {
  titleMaxCharCount: number;
  subtitleMaxCharCount: number;
  subscriptions: Subscription[];

  constructor(props) {
    super(props);
    this.state = {
      locale: null,
      attributesDiff: {},
      currentTenant: null,
      logo: null,
      header_bg: null,
      colorPickerOpened: false,
      loading: false,
      errors: {},
      saved: false,
      logoError: null,
      headerError: null,
      titleError: {},
      subtitleError: {},
      contrastRatioWarning: {
        color_main: false,
        color_secondary: false,
        color_text: false
      }
    };
    this.titleMaxCharCount = 45;
    this.subtitleMaxCharCount = 90;
    this.subscriptions = [];
  }

  componentDidMount() {
    const locale$ = localeStream().observable;
    const currentTenant$ = currentTenantStream().observable;

    this.subscriptions = [
      combineLatest(
        locale$,
        currentTenant$
      ).pipe(
        switchMap(([locale, currentTenant]) => {
          const logoUrl = currentTenant.data.attributes.logo.large;
          const headerUrl = currentTenant.data.attributes.header_bg.large;
          const logo$ = (logoUrl ? convertUrlToUploadFileObservable(logoUrl, null, null) : of(null));
          const headerBg$ = (headerUrl ? convertUrlToUploadFileObservable(headerUrl, null, null) : of(null));

          return combineLatest(
            logo$,
            headerBg$,
          ).pipe(
            map(([currentTenantLogo, currentTenantHeaderBg]) => ({
              locale,
              currentTenant,
              currentTenantLogo,
              currentTenantHeaderBg,
            }))
          );
        })
      ).subscribe(({ locale, currentTenant, currentTenantLogo, currentTenantHeaderBg }) => {
        const { attributesDiff } = this.state;
        let logo: UploadFile[] | null = null;
        let header_bg: UploadFile[] | null = null;

        if (currentTenantLogo !== null && !has(attributesDiff, 'logo')) {
          logo = [currentTenantLogo];
        } else if (has(attributesDiff, 'logo')) {
          logo = (attributesDiff.logo && attributesDiff.logo !== null ? [attributesDiff.logo] : null);
        }

        if (currentTenantHeaderBg !== null && !has(attributesDiff, 'header_bg')) {
          header_bg = [currentTenantHeaderBg];
        } else if (has(attributesDiff, 'header_bg')) {
          header_bg = (attributesDiff.header_bg && attributesDiff.header_bg !== null ? [attributesDiff.header_bg] : null);
        }

        this.setState({ locale, currentTenant, logo, header_bg });
      })
    ];
  }

  componentWillUnmount() {
    this.subscriptions.forEach(subsription => subsription.unsubscribe());
  }

  handleUploadOnAdd = (name: 'logo' | 'header_bg' | 'favicon') => (newImage: UploadFile) => {
    this.setState((state) => ({
      ...state,
      [name]: [newImage],
      attributesDiff: {
        ...(state.attributesDiff || {}),
        [name]: (newImage.base64 as string)
      }
    }));
  }

  handleUploadOnRemove = (name: 'logo' | 'header_bg') => () => {
    this.setState((state) => ({
      ...state,
      [name]: null,
      attributesDiff: {
        ...(state.attributesDiff || {}),
        [name]: null
      }
    }));
  }

  handleTitleOnChange = (titleMultiloc: Multiloc) => {
    this.setState((state) => {
      const { formatMessage } = this.props.intl;
      const titleError = {} as Multiloc;

      forOwn(titleMultiloc, (title, locale) => {
        if (size(trim(title)) > 45) {
          titleError[locale] = formatMessage(messages.titleMaxCharError);
        }
      });

      return {
        titleError,
        attributesDiff: set(cloneDeep(state.attributesDiff), 'settings.core.header_title', titleMultiloc),
      };
    });
  }

  handleSubtitleOnChange = (subtitleMultiloc: Multiloc) => {
    this.setState((state) => {
      const { formatMessage } = this.props.intl;
      const subtitleError = {} as Multiloc;

      forOwn(subtitleMultiloc, (subtitle, locale) => {
        if (size(trim(subtitle)) > 90) {
          subtitleError[locale] = formatMessage(messages.subtitleMaxCharError);
        }
      });

      return {
        subtitleError,
        attributesDiff: set(cloneDeep(state.attributesDiff), 'settings.core.header_slogan', subtitleMultiloc),
      };
    });
  }

  handleColorPickerOnChange = (colorName: TenantColors) => (hexColor: string) => {
    const rgbColor = hexToRgb(hexColor);

    if (rgbColor) {
      this.setState(({ contrastRatioWarning }) => {
        const { r, g, b } = rgbColor;
        const contrastRatio = calculateContrastRatio([255, 255, 255], [r, g, b]);

        return {
          contrastRatioWarning: {
            ...contrastRatioWarning,
            [colorName]: (contrastRatio < 4.50 ? true : false)
          }
        };
      });
    }

    let newDiff = cloneDeep(this.state.attributesDiff);
    newDiff = set(newDiff, `settings.core.${colorName}`, hexColor);
    this.setState({ attributesDiff: newDiff });
  }

  validate = (currentTenant: ITenant, attributesDiff: IAttributesDiff) => {
    const { formatMessage } = this.props.intl;

    const hasRemoteLogo = has(currentTenant, 'data.attributes.logo.large');
    const localLogoIsNotSet = !has(attributesDiff, 'logo');
    const localLogoIsNull = !localLogoIsNotSet && attributesDiff.logo === null;
    const logoError = (!localLogoIsNull || (hasRemoteLogo && localLogoIsNotSet) ? null : formatMessage(messages.noLogo));

    const hasRemoteHeader = has(currentTenant, 'data.attributes.header_bg.large');
    const localHeaderIsNotSet = !has(attributesDiff, 'header_bg');
    const localHeaderIsNull = !localHeaderIsNotSet && attributesDiff.header_bg === null;
    const headerError = (!localHeaderIsNull || (hasRemoteHeader && localHeaderIsNotSet) ? null : formatMessage(messages.noHeader));

    const hasTitleError = !isEmpty(omitBy(this.state.titleError, isEmpty));
    const hasSubtitleError = !isEmpty(omitBy(this.state.subtitleError, isEmpty));

    this.setState({ logoError, headerError });

    return (!logoError && !headerError && !hasTitleError && !hasSubtitleError);
  }

  save = async (event) => {
    event.preventDefault();

    const { currentTenant, attributesDiff } = this.state;
    const { homepageInfoPage } = this.props;
    if (currentTenant && this.validate(currentTenant, attributesDiff)) {
      this.setState({ loading: true, saved: false });
      const homepageInfoPageMultiloc = attributesDiff.homepage_info;

      try {
        await updateTenant(currentTenant.data.id, attributesDiff as IUpdatedTenantProperties);
        if (!isNilOrError(homepageInfoPage)) {
          const homepageInfoPageId = homepageInfoPage.id;
          if (attributesDiff.homepage_info) {
            await updatePage(homepageInfoPageId, { body_multiloc: homepageInfoPageMultiloc });
          }
        }
        this.setState({ loading: false, saved: true, attributesDiff: {} });
      } catch (error) {
        this.setState({ loading: false, errors: error.json.errors });
      }
    }
  }

  handleColorPickerOnClick = () => {
    this.setState({ colorPickerOpened: true });
  }

  handleColorPickerOnClose = () => {
    this.setState({ colorPickerOpened: false });
  }

  handleCustomSectionMultilocOnChange = (homepageInfoPageMultiloc: Multiloc) => {
    this.setState((state) => {
      return {
        attributesDiff: set(cloneDeep(state.attributesDiff), 'homepage_info', homepageInfoPageMultiloc),
      };
    });
  }

  render() {
    const {
      locale,
      currentTenant,
      titleError,
      subtitleError,
      errors,
      contrastRatioWarning,
      saved
    } = this.state;

    const { homepageInfoPage } = this.props;

    if (locale && currentTenant) {
      const { formatMessage } = this.props.intl;
      const { logo, header_bg, attributesDiff, logoError, headerError } = this.state;
      const tenantAttrs = merge(cloneDeep(currentTenant.data.attributes), attributesDiff);
      const customSectionInfoMessage = this.props.intl.formatMessage(messages.customSectionInfo);

      const homepageInfoPageBodyMultiloc = !isNilOrError(homepageInfoPage) ? { ...homepageInfoPage.attributes.body_multiloc, ...attributesDiff.homepage_info } : { ...attributesDiff.homepage_info };

      return (
        <form onSubmit={this.save}>

          <Section key={'branding'}>
            <SectionTitle>
              <FormattedMessage {...messages.titleCustomize} />
            </SectionTitle>
            <SectionSubtitle>
              <FormattedMessage {...messages.subtitleCustomize} />
            </SectionSubtitle>

            <SubSectionTitle>
              <FormattedMessage {...messages.titleBranding} />
            </SubSectionTitle>

            {['color_main', 'color_secondary', 'color_text'].map((colorName: TenantColors) => (
              <ColorPickerSectionField key={colorName}>
                <Label>
                  <FormattedMessage {...messages[colorName]} />
                </Label>
                <ColorPickerInput
                  type="text"
                  value={get(tenantAttrs, `settings.core.${colorName}`)}
                  onChange={this.handleColorPickerOnChange(colorName)}
                />
                {contrastRatioWarning[colorName] &&
                  <ContrastWarning
                    text={
                      <FormattedMessage
                        {...messages.contrastRatioTooLow}
                      />
                    }
                  />
                }
              </ColorPickerSectionField>
            ))}

            <SectionField key={'logo'}>
              <Label><FormattedMessage {...messages['logo']} /></Label>
              <ImagesDropzone
                acceptedFileTypes="image/jpg, image/jpeg, image/png, image/gif"
                maxNumberOfImages={1}
                maxImageFileSize={5000000}
                images={logo}
                imagePreviewRatio={1}
                maxImagePreviewWidth="150px"
                objectFit="contain"
                onAdd={this.handleUploadOnAdd('logo')}
                onRemove={this.handleUploadOnRemove('logo')}
                placeholder={formatMessage(messages.uploadPlaceholder)}
                errorMessage={logoError}
              />
            </SectionField>
          </Section>

          <Section key={'header'}>
            <SubSectionTitle>
              <FormattedMessage {...messages.header} />
            </SubSectionTitle>

            <SectionField key={'header_bg'}>
              <Label>
                <FormattedMessage {...messages.header_bg} />
                <InfoTooltip {...messages.header_bgTooltip} />
              </Label>
              <ImagesDropzone
                acceptedFileTypes="image/jpg, image/jpeg, image/png, image/gif"
                maxNumberOfImages={1}
                maxImageFileSize={5000000}
                images={header_bg}
                imagePreviewRatio={480 / 1440}
                maxImagePreviewWidth="500px"
                onAdd={this.handleUploadOnAdd('header_bg')}
                onRemove={this.handleUploadOnRemove('header_bg')}
                placeholder={formatMessage(messages.uploadPlaceholder)}
                errorMessage={headerError}
              />
            </SectionField>

            <SectionField>
              <InputMultiloc
                type="text"
                valueMultiloc={get(tenantAttrs, 'settings.core.header_title')}
                label={(
                  <>
                    <FormattedMessage {...messages.headerTitleLabel} />
                    <InfoTooltip {...messages.headerTitleTooltip} />
                  </>
                )}
                maxCharCount={this.titleMaxCharCount}
                onChange={this.handleTitleOnChange}
                errorMultiloc={titleError}
              />
            </SectionField>

            <SectionField>
              <InputMultiloc
                type="text"
                valueMultiloc={get(tenantAttrs, 'settings.core.header_slogan')}
                label={(
                  <>
                    <FormattedMessage {...messages.headerSubtitleLabel} />
                    <InfoTooltip {...messages.headerSubtitleTooltip} />
                  </>
                )}
                maxCharCount={this.subtitleMaxCharCount}
                onChange={this.handleSubtitleOnChange}
                errorMultiloc={subtitleError}
              />
            </SectionField>
          </Section>

          <Section>
            <SubSectionTitle>
              <FormattedMessage {...messages.homePageCustomSection} />
            </SubSectionTitle>

            <WideSectionField>
              <QuillMultiloc
                id="custom-section"
                inAdmin
                label={<FormattedMessage {...messages.customSectionLabel} />}
                valueMultiloc={homepageInfoPageBodyMultiloc}
                onChangeMultiloc={this.handleCustomSectionMultilocOnChange}
                infoMessage={customSectionInfoMessage}
              />
              <ErrorMessage fieldName="homepage-info" apiErrors={errors['homepage-info']} />
            </WideSectionField>
          </Section>

          <SubmitWrapper
            loading={this.state.loading}
            status={getSubmitState({ errors, saved, diff: attributesDiff })}
            messages={{
              buttonSave: messages.save,
              buttonSuccess: messages.saveSuccess,
              messageError: messages.saveErrorMessage,
              messageSuccess: messages.saveSuccessMessage,
            }}
          />

        </form>
      );
    }

    return null;
  }
}

const SettingsCustomizeTabWithHOCs = injectIntl<Props>(SettingsCustomizeTab);

export default (inputProps: Props) => (
  <GetPage slug="homepage-info">
    {page => <SettingsCustomizeTabWithHOCs homepageInfoPage={page} {...inputProps} />}
  </GetPage>
);<|MERGE_RESOLUTION|>--- conflicted
+++ resolved
@@ -55,11 +55,7 @@
   homepageInfoPage: GetPageChildProps;
 }
 
-<<<<<<< HEAD
-type Props = {
-=======
 interface Props extends DataProps {
->>>>>>> 38ce54b1
   lang: string;
 }
 
