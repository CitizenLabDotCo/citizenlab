import * as React from 'react';
import * as Rx from 'rxjs/Rx';
import * as _ from 'lodash';

// libraries
import { ImageFile } from 'react-dropzone';

// components
import { connect } from 'react-redux';
import { Checkbox } from 'semantic-ui-react';
import Label from 'components/UI/Label';
import Button from 'components/UI/Button';
import Error from 'components/UI/Error';
import Upload from 'components/UI/Upload';
import ColorPickerInput from 'components/UI/ColorPickerInput';
import Select from 'components/UI/Select';
import Input from 'components/UI/Input';
import FieldWrapper from 'components/admin/FieldWrapper';
import { Section, SectionHeader, SectionTitle, SectionDescription, SectionContent } from 'components/admin/Section';
import SubmitWrapper from 'components/admin/SubmitWrapper';

// style
import styled from 'styled-components';

// utils
import { getBase64, imageUrlToFileObservable } from 'utils/imageTools';

// i18n
import { FormattedMessage, injectIntl, InjectedIntlProps, InjectedIntl } from 'react-intl';
import messages from '../messages';

// services
import { localeStream } from 'services/locale';
import {
  currentTenantStream,
  updateTenant,
  IUpdatedTenantProperties,
  ITenant,
  ITenantSettings
} from 'services/tenant';

// typings
import { API } from 'typings.d';

const StyledLabel = styled(Label)`
  display: flex;
  justify-content: space-between;
`;

const CharCount = styled.div`
  color: #333;
  font-size: 15px;
  font-weight: 400;

  &.error {
    color: red;
  }
`;

interface IAttributesDiff {
  settings?: Partial<ITenantSettings>;
  logo?: ImageFile | undefined;
  header_bg?: ImageFile | undefined;
}

type Props  = {
  intl: InjectedIntl;
  lang: string;
  tFunc: Function;
};

type State  = {
  locale: string | null;
  attributesDiff: IAttributesDiff;
  currentTenant: ITenant | null;
  logo: File[] | ImageFile[] | null;
  header_bg: File[] | ImageFile[] | null;
  loading: boolean;
  errors: { [fieldName: string]: API.Error[] };
  saved: boolean;
  logoError: string | null;
  headerError: string | null;
  titleError: { [key: string]: string | null };
  subtitleError: { [key: string]: string | null };
};

<<<<<<< HEAD
class SettingsCustomizeTab extends React.PureComponent<Props, State> {
  state: State;
  uploadPlaceholder: string;
  subscription: Rx.Subscription;
=======
class SettingsCustomizeTab extends React.PureComponent<Props & InjectedIntlProps, State> {
  state: State;
  subscriptions: Rx.Subscription[];
>>>>>>> 73b3a6ee

  constructor() {
    super();
    this.state = {
      locale: null,
      attributesDiff: {},
      currentTenant: null,
      logo: null,
      header_bg: null,
      loading: false,
      errors: {},
      saved: false,
      logoError: null,
      headerError: null,
      titleError: {},
      subtitleError: {}
    };
    this.subscriptions = [];
  }

  componentWillMount() {
    const locale$ = localeStream().observable;
    const currentTenant$ = currentTenantStream().observable;

    this.subscriptions = [
      locale$.subscribe(locale => this.setState({ locale })),

      currentTenant$.switchMap((currentTenant) => {
        return Rx.Observable.combineLatest(
          imageUrlToFileObservable(_.get(currentTenant, 'data.attributes.logo.large')),
          imageUrlToFileObservable(_.get(currentTenant, 'data.attributes.header_bg.large')),
        ).map(([currentTenantLogo, currentTenantHeaderBg]) => ({
          currentTenant,
          currentTenantLogo,
          currentTenantHeaderBg
        }));
      }).subscribe(({ currentTenant, currentTenantLogo, currentTenantHeaderBg }) => {
        this.setState((state) => {
          const currentTenantLocales = currentTenant.data.attributes.settings.core.locales;
          const titleCharCount = {};
          const subtitleCharCount = {};
          let logo: File[] | ImageFile[] | null = null;
          let header_bg: File[] | ImageFile[] | null = null;

          if (currentTenantLogo !== null && !_.has(state.attributesDiff, 'logo')) {
            logo = [currentTenantLogo];
          } else if (_.has(state.attributesDiff, 'logo')) {
            logo = (state.attributesDiff.logo && state.attributesDiff.logo !== null ? [state.attributesDiff.logo] : null);
          }

          if (currentTenantHeaderBg !== null && !_.has(state.attributesDiff, 'header_bg')) {
            header_bg = [currentTenantHeaderBg];
          } else if (_.has(state.attributesDiff, 'header_bg')) {
            header_bg = (state.attributesDiff.header_bg && state.attributesDiff.header_bg !== null ? [state.attributesDiff.header_bg] : null);
          }

          if (currentTenant && currentTenantLocales && currentTenantLocales.length > 0) {
            currentTenantLocales.forEach((currentTenantLocale) => {
              titleCharCount[currentTenantLocale] = _.size(_.get(currentTenant, `data.attributes.settings.core.header_title.${currentTenantLocale}`));
              subtitleCharCount[currentTenantLocale] = _.size(_.get(currentTenant, `data.attributes.settings.core.header_slogan.${currentTenantLocale}`));
            });
          }

          return { currentTenant, logo, header_bg, titleCharCount, subtitleCharCount };
        });
      })
    ];
  }

  componentWillUnmount() {
    this.subscriptions.forEach(subsription => subsription.unsubscribe());
  }

  getSubmitState = (): 'disabled' | 'enabled' | 'error' | 'success' => {
    if (!_.isEmpty(this.state.errors)) {
      return 'error';
    } else if (this.state.saved && _.isEmpty(this.state.attributesDiff)) {
      return 'success';
    } else if (!this.state.saved && _.isEmpty(this.state.attributesDiff)) {
      return 'disabled';
    }

    return 'enabled';
  }

  handleUploadOnAdd = (name: 'logo' | 'header_bg') => (newImage: ImageFile) => {
    this.setState((state: State) => ({
      attributesDiff: {
        ...state.attributesDiff,
        [name]: newImage
      },
      [name]: [newImage]
    }));
  }

  handleUploadOnRemove = (name: 'logo' | 'header_bg') => (image: ImageFile) => {
    this.setState((state: State) => ({
      attributesDiff: {
        ...state.attributesDiff,
        [name]: null
      },
      [name]: null
    }));
  }

  handleTitleOnChange = (locale: string) => (title: string) => {
    const { formatMessage } = this.props.intl;
    const { attributesDiff } = this.state;
    const titleError = { ...this.state.titleError, [locale]: null };
    let newAttributesDiff = _.cloneDeep(attributesDiff);
    newAttributesDiff = _.set(newAttributesDiff, `settings.core.header_title.${locale}`, title);

    this.setState((state) => ({
      attributesDiff: newAttributesDiff,
      titleError: {
        ...state.titleError,
        [locale]: _.size(_.trim(title)) > 35 ? formatMessage(messages.titleMaxCharError) : null
      }
    }));
  }

  handleSubtitleOnChange = (locale: string) => (subtitle: string) => {
    const { formatMessage } = this.props.intl;
    const { attributesDiff } = this.state;
    let newAttributesDiff = _.cloneDeep(attributesDiff);
    newAttributesDiff = _.set(newAttributesDiff, `settings.core.header_slogan.${locale}`, subtitle);

    this.setState((state) => ({
      attributesDiff: newAttributesDiff,
      subtitleError: {
        ...state.subtitleError,
        [locale]: _.size(_.trim(subtitle)) > 90 ? formatMessage(messages.subtitleMaxCharError) : null
      }
    }));
  }

  createToggleChangeHandler = (fieldPath) => {
    return (event, data?): void => {
      let newDiff = _.cloneDeep(this.state.attributesDiff);
      if (data && data.checked !== undefined) {
        newDiff = _.set(newDiff, fieldPath, data.checked);
      } else if (event && typeof(event) === 'string') {
        newDiff = _.set(newDiff, fieldPath, event);
      } else if (event && event.value) {
        newDiff = _.set(newDiff, fieldPath, event.value);
      } else {
        console.log(arguments);
      }

      this.setState({ attributesDiff: newDiff });
    };
  }

  validate = (currentTenant: ITenant, attributesDiff: IAttributesDiff) => {
    const { formatMessage } = this.props.intl;

    const hasRemoteLogo = _.has(currentTenant, 'data.attributes.logo.large');
    const localLogoIsNotSet = !_.has(attributesDiff, 'logo');
    const localLogoIsNull = !localLogoIsNotSet && attributesDiff.logo === null;
    const logoError = (!localLogoIsNull || (hasRemoteLogo && localLogoIsNotSet) ? null : formatMessage(messages.noLogo));

    const hasRemoteHeader = _.has(currentTenant, 'data.attributes.header_bg.large');
    const localHeaderIsNotSet = !_.has(attributesDiff, 'header_bg');
    const localHeaderIsNull = !localHeaderIsNotSet && attributesDiff.header_bg === null;
    const headerError = (!localHeaderIsNull || (hasRemoteHeader && localHeaderIsNotSet) ? null : formatMessage(messages.noHeader));

    const hasTitleError = !_.isEmpty(_.omitBy(this.state.titleError, _.isEmpty));
    const hasSubtitleError = !_.isEmpty(_.omitBy(this.state.subtitleError, _.isEmpty));

    this.setState({ logoError, headerError });

    return (!logoError && !headerError && !hasTitleError && !hasSubtitleError);
  }

  save = async (event) => {
    event.preventDefault();

    const { currentTenant, attributesDiff } = this.state;

    if (currentTenant && this.validate(currentTenant, attributesDiff)) {
      this.setState({ loading: true, saved: false });

      try {
        const updatedTenantProperties: IUpdatedTenantProperties = _.cloneDeep(attributesDiff as IUpdatedTenantProperties);

        if (_.has(attributesDiff, 'logo') && attributesDiff.logo !== null && attributesDiff.logo !== undefined) {
          updatedTenantProperties.logo = await getBase64(attributesDiff.logo);
        }

        if (_.has(attributesDiff, 'header_bg') && attributesDiff.header_bg !== null && attributesDiff.header_bg !== undefined) {
          updatedTenantProperties.header_bg = await getBase64(attributesDiff.header_bg);
        }

        await updateTenant(currentTenant.data.id, updatedTenantProperties);

        this.setState({ loading: false, saved: true, attributesDiff: {} });
      } catch (error) {
        this.setState({ loading: false, errors: error.json.errors });
      }
    }
  }

  menuStyleOptions = () => ([
    {
      value: 'light',
      label: this.props.intl.formatMessage(messages.menuStyleLight),
    },
    {
      value: 'dark',
      label: this.props.intl.formatMessage(messages.menuStyleDark),
    },
  ])

  render() {
    const { locale, currentTenant, titleError, subtitleError } = this.state;

    if (locale && currentTenant) {
      const currentTenantLocales = currentTenant.data.attributes.settings.core.locales;
      const hasMultipleTenantLocales = (currentTenant.data.attributes.settings.core.locales.length > 1);
      const { formatMessage } = this.props.intl;
      const { logo, header_bg, attributesDiff, logoError, headerError } = this.state;
      const tenantAttrs = _.merge(_.cloneDeep(currentTenant.data.attributes), attributesDiff);

      return (
        <form onSubmit={this.save}>

          <Section key={'branding'}>
            <SectionHeader>
              <SectionTitle>
                <FormattedMessage {...messages.titleBranding} />
              </SectionTitle>

              <SectionDescription>
                <FormattedMessage {...messages.subTitleBranding} />
              </SectionDescription>
            </SectionHeader>

            <SectionContent>
              <FieldWrapper>
                <Label>
                  <FormattedMessage {...messages.mainColor} />
                </Label>
                <ColorPickerInput
                  type="text"
                  value={_.get(tenantAttrs, 'settings.core.color_main')}
                  onChange={this.createToggleChangeHandler('settings.core.color_main')}
                />
              </FieldWrapper>

              <FieldWrapper key={'logo'}>
                <Label><FormattedMessage {...messages['logo']} /></Label>
                <Upload
                  accept="image/jpg, image/jpeg, image/png, image/gif"
                  maxItems={1}
                  items={logo}
                  onAdd={this.handleUploadOnAdd('logo')}
                  onRemove={this.handleUploadOnRemove('logo')}
                  placeholder={formatMessage(messages.uploadPlaceholder)}
                  disallowDeletion={false}
                  errorMessage={logoError}
                />
              </FieldWrapper>
            </SectionContent>
          </Section>

          <Section key={'header'}>
            <SectionHeader>
              <SectionTitle>
                <FormattedMessage {...messages.header} />
              </SectionTitle>

              <SectionDescription>
                <FormattedMessage {...messages.headerDescription} />
              </SectionDescription>
            </SectionHeader>

            <SectionContent>
              <FieldWrapper key={'header_bg'}>
                <Label>
                  <FormattedMessage {...messages['header_bg']} />
                </Label>
                <Upload
                  accept="image/jpg, image/jpeg, image/png, image/gif"
                  maxItems={1}
                  items={header_bg}
                  onAdd={this.handleUploadOnAdd('header_bg')}
                  onRemove={this.handleUploadOnRemove('header_bg')}
                  placeholder={formatMessage(messages.uploadPlaceholder)}
                  disallowDeletion={false}
                  errorMessage={headerError}
                />
              </FieldWrapper>

              {currentTenantLocales.map((currentTenantLocale, index) => {
                const capitalizedTenantLocale = (hasMultipleTenantLocales ? currentTenantLocale.toUpperCase() : '');
                const titleSize = _.size(_.get(tenantAttrs, `settings.core.header_title.${currentTenantLocale}`));

                return (
                  <FieldWrapper key={index}>
                    <StyledLabel>
                      <FormattedMessage 
                        {...messages.titleLabel} 
                        values={{ locale: capitalizedTenantLocale }}
                      />
                      <CharCount className={titleError[currentTenantLocale] ? 'error' : ''}>
                        {titleSize}/35
                      </CharCount>
                    </StyledLabel>
                    <Input
                      type="text"
                      value={_.get(tenantAttrs, `settings.core.header_title.${currentTenantLocale}`)}
                      onChange={this.handleTitleOnChange(currentTenantLocale)}
                      error={titleError[currentTenantLocale]}
                    />
                  </FieldWrapper>
                );
              })}

              {currentTenantLocales.map((currentTenantLocale, index) => {
                const capitalizedTenantLocale = (hasMultipleTenantLocales ? currentTenantLocale.toUpperCase() : '');
                const subtitleSize = _.size(_.get(tenantAttrs, `settings.core.header_slogan.${currentTenantLocale}`));

                return (
                  <FieldWrapper key={index}>
                    <StyledLabel>
                      <FormattedMessage 
                        {...messages.subtitleLabel} 
                        values={{ locale: capitalizedTenantLocale }} 
                      />
                      <CharCount className={subtitleError[currentTenantLocale] ? 'error' : ''}>
                        {subtitleSize}/90
                      </CharCount>
                    </StyledLabel>
                    <Input
                      type="text"
                      value={_.get(tenantAttrs, `settings.core.header_slogan.${currentTenantLocale}`)}
                      onChange={this.handleSubtitleOnChange(currentTenantLocale)}
                      error={subtitleError[currentTenantLocale]}
                    />
                  </FieldWrapper>
                );
              })}
            </SectionContent>
          </Section>

          <Section key={'signup_fields'}>
            <SectionHeader>
              <SectionTitle>
                <FormattedMessage {...messages.titleSignupFields} />
              </SectionTitle>

              <SectionDescription>
                <FormattedMessage {...messages.subTitleSignupFields} />
              </SectionDescription>
            </SectionHeader>

            <SectionContent>
              {['gender', 'domicile', 'birthyear', 'education'].map((fieldName, index) => {
                const fieldPath = `settings.demographic_fields.${fieldName}`;
                return (
                  <FieldWrapper key={fieldName}>
                    <Label><FormattedMessage {...messages[fieldName]} /></Label>
                    <Checkbox
                      slider={true}
                      checked={_.get(tenantAttrs, fieldPath)}
                      onChange={this.createToggleChangeHandler(fieldPath)}
                    />
                  </FieldWrapper>
                );
              })}
            </SectionContent>
          </Section>

          <SubmitWrapper
            loading={this.state.loading}
            status={this.getSubmitState()}
            messages={{
              buttonSave: messages.save,
              buttonError: messages.saveError,
              buttonSuccess: messages.saveSuccess,
              messageError: messages.saveErrorMessage,
              messageSuccess: messages.saveSuccessMessage,
            }}
          />

        </form>
      );
    }

    return null;
  }
}

export default injectIntl<Props>(SettingsCustomizeTab);<|MERGE_RESOLUTION|>--- conflicted
+++ resolved
@@ -84,16 +84,9 @@
   subtitleError: { [key: string]: string | null };
 };
 
-<<<<<<< HEAD
-class SettingsCustomizeTab extends React.PureComponent<Props, State> {
-  state: State;
-  uploadPlaceholder: string;
-  subscription: Rx.Subscription;
-=======
 class SettingsCustomizeTab extends React.PureComponent<Props & InjectedIntlProps, State> {
   state: State;
   subscriptions: Rx.Subscription[];
->>>>>>> 73b3a6ee
 
   constructor() {
     super();
