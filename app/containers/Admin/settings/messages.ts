--- conflicted
+++ resolved
@@ -45,13 +45,10 @@
     id: 'app.containers.AdminPage.SettingsPage.tabPages',
     defaultMessage: 'Pages',
   },
-<<<<<<< HEAD
-=======
   tabRegistration: {
     id: 'app.containers.AdminPage.SettingsPage.tabRegistration',
     defaultMessage: 'Registration',
   },
->>>>>>> 3f090034
   tabTopics: {
     id: 'app.containers.AdminPage.SettingsPage.tabTopics',
     defaultMessage: 'Topic manager',
