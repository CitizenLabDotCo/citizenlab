import React from 'react';
import { Subscription } from 'rxjs';
import { combineLatest } from 'rxjs/observable/combineLatest';

// router
import { Link, withRouter, WithRouterProps } from 'react-router';

// components
import Icon, { IconNames } from 'components/UI/Icon';
import FeatureFlag from 'components/FeatureFlag';
import { hasPermission } from 'services/permissions';

// i18n
import { InjectedIntlProps } from 'react-intl';
import { injectIntl } from 'utils/cl-intl';
import messages from './messages';

// style
import styled from 'styled-components';
import { media, colors } from 'utils/styleUtils';

const Menu = styled.nav`
  background: ${ colors.adminMenuBackground };
  flex: 0 0 320px;
  margin-top: 0px;
  padding-top: 100px;
  z-index: 1;
  display: flex;
  flex-direction: column;
  align-items: center;

  ${media.smallerThanMinTablet`
    flex: 0 0 70px;
  `}
`;

const IconWrapper = styled.div`
  width: 45px;
  height: 45px;
  display: flex;
  align-items: center;
  justify-content: center;
`;


const Text = styled.div`
  color: ${colors.adminLightText};
  font-size: 16px;
  font-weight: 400;
  line-height: 19px;
  margin-left: 10px;
  flex: 1;

  ${media.smallerThanMinTablet`
    display: none;
  `}
`;

const MenuItem: any = styled(Link)`
  width: 210px;
  border-radius: 5px;
  display: flex;
  flex-direction: row;
  flex-wrap: nowrap;
  align-items: center;
  padding-left: 5px;
  padding-right: 15px;
  padding-bottom: 1px;
  margin: 0;
  cursor: pointer;
  margin-bottom: 5px;

  &:hover {
    ${Text} {
      color: #fff;
    };

    .cl-icon {
      .cl-icon-primary {
        fill: ${colors.clIconAccent}
      }
      .cl-icon-accent {
        fill: ${colors.clIconPrimary}
      }
    };
  }

<<<<<<< HEAD

  &.active {
=======
  &.selected {
>>>>>>> b41d1b2f
    background: rgba(0, 0, 0, 0.2);

    ${Text} {
      color: #fff;
    };

    .cl-icon {
      .cl-icon-primary {
        fill: ${colors.clIconAccent}
      }
      .cl-icon-accent {
        fill: ${colors.clIconPrimary}
      }
    };
  }
`;

const Sul = styled.ul`
  list-style-type: none;
  margin: 0;
  padding: 0;
`;

type Props = {};

type State = {
  navItems: NavItem[];
};

type NavItem = {
  id: string,
  link: string,
  iconName: IconNames,
  message: keyof typeof messages,
  featureName?: string,
  isActive: (pathname: string) => boolean,
};

class Sidebar extends React.PureComponent<Props & InjectedIntlProps & WithRouterProps, State> {
  routes: NavItem[];
  subscriptions: Subscription[];

  constructor(props: Props & InjectedIntlProps & WithRouterProps) {
    super(props);
    this.state = {
      navItems: [],
    };
    this.routes = [
      {
        id: 'dashboard',
        link: '/admin',
        iconName: 'stats',
        message: 'dashboard',
        isActive: (pathname) => (pathname === '/admin'),
      },
      {
        id: 'users',
        link: '/admin/users',
        iconName: 'users',
        message: 'users',
        isActive: (pathName) => (pathName.startsWith('/admin/users'))
      },
      {
        id: 'projects',
        link: '/admin/projects',
        iconName: 'folder',
        message: 'projects',
        isActive: (pathName) => (pathName.startsWith('/admin/projects'))
      },
      {
        id: 'ideas',
        link: '/admin/ideas',
        iconName: 'ideas',
        message: 'ideas',
        isActive: (pathName) => (pathName.startsWith('/admin/ideas'))
      },
      {
        id: 'settings',
        link: '/admin/settings/general',
        iconName: 'setting',
        message: 'settings',
        isActive: (pathName) => (pathName.startsWith('/admin/settings'))
      },
    ];
    this.subscriptions = [];
  }

  componentDidMount() {
    this.subscriptions = [
      combineLatest(
        this.routes.map((route) => hasPermission({
          item: { type: 'route', path: route.link },
          action: 'access'
        }))
      ).subscribe((permissions) => {
        this.setState({
          navItems: permissions.filter(permission => permission).map((_permission, index) => {
            return this.routes[index];
          })
        });
      })
    ];
  }

  componentWillUnmount() {
    this.subscriptions.forEach(subscription => subscription.unsubscribe());
  }

  render() {
    const { formatMessage } = this.props.intl;
    const { pathname } = this.props.location;
    const { navItems } = this.state;

    if (!(navItems && navItems.length > 0)) {
      return null;
    }

    return (
      <Menu role="navigation">
        <Sul>
          {navItems.map((route) => (
            <FeatureFlag name={route.featureName} key={route.id}>
              <li>
<<<<<<< HEAD
                <MenuItem className={route.isActive(pathname) && 'active'} to={route.link}>
                    <IconWrapper><Icon name={route.iconName} /></IconWrapper>
                    <Text>{formatMessage({ ...messages[route.message] })}</Text>
=======
                <MenuItem activeClassName="active" className={`${route.isActive(pathname) ? 'selected' : ''}`} to={route.link}>
                  <IconWrapper><Icon name={route.iconName} /></IconWrapper>
                  <Text>{formatMessage({ ...messages[route.message] })}</Text>
>>>>>>> b41d1b2f
                  {route.isActive(pathname) && <Icon name="arrowLeft" />}
                </MenuItem>
              </li>
            </FeatureFlag>
          ))}
        </Sul>
      </Menu>
    );
  }
}

export default withRouter<Props>(injectIntl(Sidebar));<|MERGE_RESOLUTION|>--- conflicted
+++ resolved
@@ -85,12 +85,7 @@
     };
   }
 
-<<<<<<< HEAD
-
-  &.active {
-=======
   &.selected {
->>>>>>> b41d1b2f
     background: rgba(0, 0, 0, 0.2);
 
     ${Text} {
@@ -214,15 +209,9 @@
           {navItems.map((route) => (
             <FeatureFlag name={route.featureName} key={route.id}>
               <li>
-<<<<<<< HEAD
-                <MenuItem className={route.isActive(pathname) && 'active'} to={route.link}>
-                    <IconWrapper><Icon name={route.iconName} /></IconWrapper>
-                    <Text>{formatMessage({ ...messages[route.message] })}</Text>
-=======
                 <MenuItem activeClassName="active" className={`${route.isActive(pathname) ? 'selected' : ''}`} to={route.link}>
                   <IconWrapper><Icon name={route.iconName} /></IconWrapper>
                   <Text>{formatMessage({ ...messages[route.message] })}</Text>
->>>>>>> b41d1b2f
                   {route.isActive(pathname) && <Icon name="arrowLeft" />}
                 </MenuItem>
               </li>
