import Loadable from 'react-loadable';
import { LoadableLoadingAdmin } from 'components/UI/LoadableLoading';
import moduleConfiguration from 'modules';

export default () => {
  return {
    path: 'projects',
    name: 'admin projects',
    component: Loadable({
      loader: () => import('containers/Admin/projects'),
      loading: LoadableLoadingAdmin,
      delay: 500,
    }),
    indexRoute: {
      name: 'admin projects index',
      component: Loadable({
        loader: () => import('containers/Admin/projects/all'),
        loading: LoadableLoadingAdmin,
        delay: 500,
      }),
    },
    childRoutes: [
      {
        path: 'templates/:projectTemplateId',
        name: 'admin project template preview page',
        component: Loadable({
          loader: () =>
            import(
              'components/ProjectTemplatePreview/ProjectTemplatePreviewPageAdmin'
            ),
          loading: () => null,
        }),
      },
      {
        path: ':projectId/edit',
        name: 'admin projects single project',
        component: Loadable({
          loader: () => import('containers/Admin/projects/edit'),
          loading: LoadableLoadingAdmin,
          delay: 500,
        }),
        indexRoute: {
          name: 'admin projects single edit',
          component: Loadable({
            loader: () => import('containers/Admin/projects/edit/general'),
<<<<<<< HEAD
            loading: LoadableLoadingAdmin,
            delay: 500,
          }),
        },
        {
          path: '/:locale/admin/projects/:projectId/description',
          name: 'admin projects description',
          component: Loadable({
            loader: () => import('containers/Admin/projects/edit/description'),
            loading: () => null,
          }),
        },
        {
          path: '/:locale/admin/projects/:projectId/ideas',
          name: 'admin projects ideas manager',
          component: Loadable({
            loader: () => import('containers/Admin/projects/edit/ideas'),
            loading: () => null,
          }),
        },
        {
          path: '/:locale/admin/projects/:projectId/topics',
          name: 'admin projects topics',
          component: Loadable({
            loader: () =>
              import('containers/Admin/projects/edit/projectTopics'),
            loading: () => null,
          }),
        },
        {
          path: '/:locale/admin/projects/:projectId/volunteering',
          name: 'admin projects volunteering',
          component: Loadable({
            loader: () => import('containers/Admin/projects/edit/volunteering'),
            loading: () => null,
          }),
        },
        {
          path: '/:locale/admin/projects/:projectId/volunteering/causes/new',
          name: 'admin projects make a new cause in a project',
          component: Loadable({
            loader: () =>
              import('containers/Admin/projects/edit/volunteering/NewCause'),
            loading: () => null,
          }),
        },
        {
          path:
            '/:locale/admin/projects/:projectId/volunteering/phases/:phaseId/causes/new',
          name: 'admin projects make a new cause in a phase',
          component: Loadable({
            loader: () =>
              import('containers/Admin/projects/edit/volunteering/NewCause'),
            loading: () => null,
          }),
        },
        {
          path:
            '/:locale/admin/projects/:projectId/volunteering/causes/:causeId',
          name: 'admin projects timeline edit',
          component: Loadable({
            loader: () =>
              import('containers/Admin/projects/edit/volunteering/EditCause'),
            loading: () => null,
          }),
        },
        {
          path: '/:locale/admin/projects/:projectId/timeline',
          name: 'admin projects timeline',
          component: Loadable({
            loader: () => import('containers/Admin/projects/edit/timeline'),
            loading: () => null,
          }),
        },
        {
          path: '/:locale/admin/projects/:projectId/timeline/new',
          name: 'admin projects timeline create',
          component: Loadable({
            loader: () =>
              import('containers/Admin/projects/edit/timeline/edit'),
            loading: () => null,
          }),
        },
        {
          path: '/:locale/admin/projects/:projectId/timeline/:id',
          name: 'admin projects timeline edit',
          component: Loadable({
            loader: () =>
              import('containers/Admin/projects/edit/timeline/edit'),
            loading: () => null,
          }),
        },
        {
          path: '/:locale/admin/projects/:projectId/events',
          name: 'admin projects events',
          component: Loadable({
            loader: () => import('containers/Admin/projects/edit/events'),
            loading: () => null,
          }),
        },
        {
          path: '/:locale/admin/projects/:projectId/events/new',
          name: 'admin projects events create',
          component: Loadable({
            loader: () => import('containers/Admin/projects/edit/events/edit'),
            loading: () => null,
          }),
        },
        {
          path: '/:locale/admin/projects/:projectId/events/:id',
          name: 'admin projects events edit',
          component: Loadable({
            loader: () => import('containers/Admin/projects/edit/events/edit'),
            loading: () => null,
          }),
        },
        {
          path: '/:locale/admin/projects/:projectId/events',
          name: 'admin projects edit events',
          component: Loadable({
            loader: () => import('containers/Admin/projects/edit/events'),
            loading: () => null,
          }),
        },
        {
          path: '/:locale/admin/projects/:projectId/permissions',
          name: 'admin projects edit permissions',
          component: Loadable({
            loader: () => import('containers/Admin/projects/edit/permissions'),
            loading: () => null,
          }),
        },
        {
          path: '/:locale/admin/projects/:projectId/survey-results',
          name: 'admin projects edit survey results',
          component: Loadable({
            loader: () =>
              import('containers/Admin/projects/edit/surveyResults'),
            loading: () => null,
          }),
        },
        {
          path: '/:locale/admin/projects/:projectId/poll',
          name: 'admin projects edit poll',
          component: Loadable({
            loader: () => import('containers/Admin/projects/edit/poll'),
            loading: () => null,
          }),
        },
        ...moduleConfiguration.routes['admin.projects'],
      ],
    },
  ],
});
=======
            loading: () => null,
          }),
        },
        childRoutes: [
          {
            path: '/:locale/admin/projects/new',
            name: 'admin projects create new',
            component: Loadable({
              loader: () => import('containers/Admin/projects/edit/general'),
              loading: LoadableLoadingAdmin,
              delay: 500,
            }),
          },
          {
            path: '/:locale/admin/projects/:projectId/description',
            name: 'admin projects description',
            component: Loadable({
              loader: () =>
                import('containers/Admin/projects/edit/description'),
              loading: () => null,
            }),
          },
          {
            path: '/:locale/admin/projects/:projectId/ideas',
            name: 'admin projects ideas manager',
            component: Loadable({
              loader: () => import('containers/Admin/projects/edit/ideas'),
              loading: () => null,
            }),
          },
          {
            path: '/:locale/admin/projects/:projectId/ideaform',
            name: 'admin projects idea form',
            component: Loadable({
              loader: () => import('containers/Admin/projects/edit/ideaform'),
              loading: () => null,
            }),
          },
          {
            path: '/:locale/admin/projects/:projectId/topics',
            name: 'admin projects topics',
            component: Loadable({
              loader: () =>
                import('containers/Admin/projects/edit/projectTopics'),
              loading: () => null,
            }),
          },
          {
            path: '/:locale/admin/projects/:projectId/volunteering',
            name: 'admin projects volunteering',
            component: Loadable({
              loader: () =>
                import('containers/Admin/projects/edit/volunteering'),
              loading: () => null,
            }),
          },
          {
            path: '/:locale/admin/projects/:projectId/volunteering/causes/new',
            name: 'admin projects make a new cause in a project',
            component: Loadable({
              loader: () =>
                import('containers/Admin/projects/edit/volunteering/NewCause'),
              loading: () => null,
            }),
          },
          {
            path:
              '/:locale/admin/projects/:projectId/volunteering/phases/:phaseId/causes/new',
            name: 'admin projects make a new cause in a phase',
            component: Loadable({
              loader: () =>
                import('containers/Admin/projects/edit/volunteering/NewCause'),
              loading: () => null,
            }),
          },
          {
            path:
              '/:locale/admin/projects/:projectId/volunteering/causes/:causeId',
            name: 'admin projects timeline edit',
            component: Loadable({
              loader: () =>
                import('containers/Admin/projects/edit/volunteering/EditCause'),
              loading: () => null,
            }),
          },
          {
            path: '/:locale/admin/projects/:projectId/timeline',
            name: 'admin projects timeline',
            component: Loadable({
              loader: () => import('containers/Admin/projects/edit/timeline'),
              loading: () => null,
            }),
          },
          {
            path: '/:locale/admin/projects/:projectId/timeline/new',
            name: 'admin projects timeline create',
            component: Loadable({
              loader: () =>
                import('containers/Admin/projects/edit/timeline/edit'),
              loading: () => null,
            }),
          },
          {
            path: '/:locale/admin/projects/:projectId/timeline/:id',
            name: 'admin projects timeline edit',
            component: Loadable({
              loader: () =>
                import('containers/Admin/projects/edit/timeline/edit'),
              loading: () => null,
            }),
          },
          {
            path: '/:locale/admin/projects/:projectId/events',
            name: 'admin projects events',
            component: Loadable({
              loader: () => import('containers/Admin/projects/edit/events'),
              loading: () => null,
            }),
          },
          {
            path: '/:locale/admin/projects/:projectId/events/new',
            name: 'admin projects events create',
            component: Loadable({
              loader: () =>
                import('containers/Admin/projects/edit/events/edit'),
              loading: () => null,
            }),
          },
          {
            path: '/:locale/admin/projects/:projectId/events/:id',
            name: 'admin projects events edit',
            component: Loadable({
              loader: () =>
                import('containers/Admin/projects/edit/events/edit'),
              loading: () => null,
            }),
          },
          {
            path: '/:locale/admin/projects/:projectId/events',
            name: 'admin projects edit events',
            component: Loadable({
              loader: () => import('containers/Admin/projects/edit/events'),
              loading: () => null,
            }),
          },
          {
            path: '/:locale/admin/projects/:projectId/permissions',
            name: 'admin projects edit permissions',
            component: Loadable({
              loader: () =>
                import('containers/Admin/projects/edit/permissions'),
              loading: () => null,
            }),
          },
          {
            path: '/:locale/admin/projects/:projectId/survey-results',
            name: 'admin projects edit survey results',
            component: Loadable({
              loader: () =>
                import('containers/Admin/projects/edit/surveyResults'),
              loading: () => null,
            }),
          },
          {
            path: '/:locale/admin/projects/:projectId/poll',
            name: 'admin projects edit poll',
            component: Loadable({
              loader: () => import('containers/Admin/projects/edit/poll'),
              loading: () => null,
            }),
          },
          ...moduleConfiguration.routes['adminProjectMapTab'],
        ],
      },
    ],
  };
};
>>>>>>> 66f1b647
<|MERGE_RESOLUTION|>--- conflicted
+++ resolved
@@ -43,162 +43,6 @@
           name: 'admin projects single edit',
           component: Loadable({
             loader: () => import('containers/Admin/projects/edit/general'),
-<<<<<<< HEAD
-            loading: LoadableLoadingAdmin,
-            delay: 500,
-          }),
-        },
-        {
-          path: '/:locale/admin/projects/:projectId/description',
-          name: 'admin projects description',
-          component: Loadable({
-            loader: () => import('containers/Admin/projects/edit/description'),
-            loading: () => null,
-          }),
-        },
-        {
-          path: '/:locale/admin/projects/:projectId/ideas',
-          name: 'admin projects ideas manager',
-          component: Loadable({
-            loader: () => import('containers/Admin/projects/edit/ideas'),
-            loading: () => null,
-          }),
-        },
-        {
-          path: '/:locale/admin/projects/:projectId/topics',
-          name: 'admin projects topics',
-          component: Loadable({
-            loader: () =>
-              import('containers/Admin/projects/edit/projectTopics'),
-            loading: () => null,
-          }),
-        },
-        {
-          path: '/:locale/admin/projects/:projectId/volunteering',
-          name: 'admin projects volunteering',
-          component: Loadable({
-            loader: () => import('containers/Admin/projects/edit/volunteering'),
-            loading: () => null,
-          }),
-        },
-        {
-          path: '/:locale/admin/projects/:projectId/volunteering/causes/new',
-          name: 'admin projects make a new cause in a project',
-          component: Loadable({
-            loader: () =>
-              import('containers/Admin/projects/edit/volunteering/NewCause'),
-            loading: () => null,
-          }),
-        },
-        {
-          path:
-            '/:locale/admin/projects/:projectId/volunteering/phases/:phaseId/causes/new',
-          name: 'admin projects make a new cause in a phase',
-          component: Loadable({
-            loader: () =>
-              import('containers/Admin/projects/edit/volunteering/NewCause'),
-            loading: () => null,
-          }),
-        },
-        {
-          path:
-            '/:locale/admin/projects/:projectId/volunteering/causes/:causeId',
-          name: 'admin projects timeline edit',
-          component: Loadable({
-            loader: () =>
-              import('containers/Admin/projects/edit/volunteering/EditCause'),
-            loading: () => null,
-          }),
-        },
-        {
-          path: '/:locale/admin/projects/:projectId/timeline',
-          name: 'admin projects timeline',
-          component: Loadable({
-            loader: () => import('containers/Admin/projects/edit/timeline'),
-            loading: () => null,
-          }),
-        },
-        {
-          path: '/:locale/admin/projects/:projectId/timeline/new',
-          name: 'admin projects timeline create',
-          component: Loadable({
-            loader: () =>
-              import('containers/Admin/projects/edit/timeline/edit'),
-            loading: () => null,
-          }),
-        },
-        {
-          path: '/:locale/admin/projects/:projectId/timeline/:id',
-          name: 'admin projects timeline edit',
-          component: Loadable({
-            loader: () =>
-              import('containers/Admin/projects/edit/timeline/edit'),
-            loading: () => null,
-          }),
-        },
-        {
-          path: '/:locale/admin/projects/:projectId/events',
-          name: 'admin projects events',
-          component: Loadable({
-            loader: () => import('containers/Admin/projects/edit/events'),
-            loading: () => null,
-          }),
-        },
-        {
-          path: '/:locale/admin/projects/:projectId/events/new',
-          name: 'admin projects events create',
-          component: Loadable({
-            loader: () => import('containers/Admin/projects/edit/events/edit'),
-            loading: () => null,
-          }),
-        },
-        {
-          path: '/:locale/admin/projects/:projectId/events/:id',
-          name: 'admin projects events edit',
-          component: Loadable({
-            loader: () => import('containers/Admin/projects/edit/events/edit'),
-            loading: () => null,
-          }),
-        },
-        {
-          path: '/:locale/admin/projects/:projectId/events',
-          name: 'admin projects edit events',
-          component: Loadable({
-            loader: () => import('containers/Admin/projects/edit/events'),
-            loading: () => null,
-          }),
-        },
-        {
-          path: '/:locale/admin/projects/:projectId/permissions',
-          name: 'admin projects edit permissions',
-          component: Loadable({
-            loader: () => import('containers/Admin/projects/edit/permissions'),
-            loading: () => null,
-          }),
-        },
-        {
-          path: '/:locale/admin/projects/:projectId/survey-results',
-          name: 'admin projects edit survey results',
-          component: Loadable({
-            loader: () =>
-              import('containers/Admin/projects/edit/surveyResults'),
-            loading: () => null,
-          }),
-        },
-        {
-          path: '/:locale/admin/projects/:projectId/poll',
-          name: 'admin projects edit poll',
-          component: Loadable({
-            loader: () => import('containers/Admin/projects/edit/poll'),
-            loading: () => null,
-          }),
-        },
-        ...moduleConfiguration.routes['admin.projects'],
-      ],
-    },
-  ],
-});
-=======
             loading: () => null,
           }),
         },
@@ -230,14 +74,6 @@
             }),
           },
           {
-            path: '/:locale/admin/projects/:projectId/ideaform',
-            name: 'admin projects idea form',
-            component: Loadable({
-              loader: () => import('containers/Admin/projects/edit/ideaform'),
-              loading: () => null,
-            }),
-          },
-          {
             path: '/:locale/admin/projects/:projectId/topics',
             name: 'admin projects topics',
             component: Loadable({
@@ -370,10 +206,9 @@
               loading: () => null,
             }),
           },
-          ...moduleConfiguration.routes['adminProjectMapTab'],
+          ...moduleConfiguration.routes['admin.projects'],
         ],
       },
     ],
   };
-};
->>>>>>> 66f1b647
+};