import React, { useState, useEffect } from 'react';
import { withRouter, WithRouterProps } from 'react-router';
import styled from 'styled-components';
import { SectionTitle, SectionSubtitle, SectionField, Section } from 'components/admin/Section';
import { FormattedMessage, injectIntl } from 'utils/cl-intl';
import messages from '../messages';
import { Multiloc, Locale, UploadFile } from 'typings';
import InputMultiloc from 'components/UI/InputMultiloc';
import Error from 'components/UI/Error';
import FormLocaleSwitcher from 'components/admin/FormLocaleSwitcher';
import useLocale from 'hooks/useLocale';
import { isNilOrError } from 'utils/helperUtils';
import TextAreaMultiloc from 'components/UI/TextAreaMultiloc';
import QuillMultiloc from 'components/UI/QuillEditor/QuillMultiloc';
import IconTooltip from 'components/UI/IconTooltip';
import Label from 'components/UI/Label';
import ImagesDropzone from 'components/UI/ImagesDropzone';
import SubmitWrapper from 'components/admin/SubmitWrapper';
<<<<<<< HEAD
import { addProjectFolder, updateProjectFolder, IProjectFolderDiff } from 'services/projectFolders';
=======
import { addProjectFolder, updateProjectFolder, deleteProjectFolder } from 'services/projectFolders';
>>>>>>> e7fd8651
import clHistory from 'utils/cl-router/history';
import GetProjectFolder, { GetProjectFolderChildProps } from 'resources/GetProjectFolder';
import { adopt } from 'react-adopt';
import { convertUrlToUploadFile } from 'utils/fileTools';
import Button from 'components/UI/Button';
import { InjectedIntlProps } from 'react-intl';
import GoBackButton from 'components/UI/GoBackButton';

const Container = styled.div<({ mode: 'edit' | 'new' }) >`
  display: flex;
  flex-direction: column;
  ${({ mode }) => mode === 'new' ? `
    background: #fff;
    border-radius: 3px;
    border: 1px solid #e0e0e0;
    box-sizing: border-box;
    padding: 3.5rem 4rem;
    margin-bottom: 60px;
  ` : ''}
`;

const Header = styled.div`
  display: flex;
  flex-direction: column;
  align-items: start;
  margin-bottom: 50px;
`;

const StyledGoBackButton = styled(GoBackButton)`
  display: flex;
  justify-content: start;
  margin-bottom: 20px;
`;

const DeleteFolderSectionField = styled(SectionField)`
  margin-top: 30px;
`;

const ButtonWrapper = styled.div`
  display: flex;
`;

const goBack = () => {
  clHistory.push('/admin/projects');
};

interface DataProps {
  projectFolder: GetProjectFolderChildProps;
}

const FolderSettings = ({ params, projectFolder, intl: { formatMessage } }: WithRouterProps & DataProps & InjectedIntlProps) => {
  const { projectFolderId } = params;
  const mode = projectFolderId ? 'edit' : 'new';

<<<<<<< HEAD
  useEffect(() => {
    if (mode === 'edit' && !isNilOrError(projectFolder)) {
      setTitleMultiloc(projectFolder.attributes.title_multiloc);
      setDescriptionMultiloc(projectFolder.attributes.description_multiloc);
      setShortDescriptionMultiloc(projectFolder.attributes.description_preview_multiloc);

      if (projectFolder.attributes?.header_bg?.large) {
        convertUrlToUploadFile(projectFolder.attributes.header_bg.large).then(headerFile => setHeaderBg(headerFile));
=======
  if (mode === 'edit') {
    useEffect(() => {
      (async function iife() {
        if (!isNilOrError(projectFolder)) {
          setTitleMultiloc(projectFolder.attributes.title_multiloc);
          setDescriptionMultiloc(projectFolder.attributes.description_multiloc);
          setShortDescriptionMultiloc(projectFolder.attributes.description_preview_multiloc);
          if (projectFolder.attributes ?.header_bg ?.large) {
            const headerFile = await convertUrlToUploadFile(projectFolder.attributes ?.header_bg ?.large, null, null);
            setHeaderBg(headerFile);
          }
        }
>>>>>>> e7fd8651
      }
    }
  }, [mode, projectFolder]);

  // locale things
  const locale = useLocale();

  const [selectedLocale, setSelectedLocale] = useState<Locale | null>(isNilOrError(locale) ? null : locale);

  // if user locale changes, we set the form selectedLocale to it (necessary as locale is initially undefined)
  useEffect(() => {
    if (!isNilOrError(locale)) {
      setSelectedLocale(locale);
    }
  }, [locale]);

  // input handling
  const [titleMultiloc, setTitleMultiloc] = useState<Multiloc | null>(null);
  const [shortDescriptionMultiloc, setShortDescriptionMultiloc] = useState<Multiloc | null>(null);
  const [descriptionMultiloc, setDescriptionMultiloc] = useState<Multiloc | null>(null);
  const [headerBg, setHeaderBg] = useState<UploadFile | null>(null);

  const handleHeaderBgOnAdd = (newImage: UploadFile[]) => {
    setHeaderBg(newImage[0]);
  };

  const handleHeaderBgOnRemove = () => {
    setHeaderBg(null);
  };

  // form status
  const [loading, setLoading] = useState<boolean>(false);
  const [status, setStatus] = useState<'enabled' | 'error' | 'success'>('enabled');

  // form submission
  const onSubmit = async () => {
<<<<<<< HEAD
    if (!loading && titleMultiloc && descriptionMultiloc && shortDescriptionMultiloc) {
      const updateObject: Partial<IProjectFolderDiff> = {
        title_multiloc: titleMultiloc,
        description_multiloc: descriptionMultiloc,
        description_preview_multiloc: shortDescriptionMultiloc,
        header_bg: headerBg?.base64
      };

      setLoading(true);

      try {
        const response = mode === 'new' ? await addProjectFolder(updateObject) : await updateProjectFolder(projectFolderId, updateObject);

        if (!isNilOrError(response)) {
          mode === 'new' && clHistory.push(`/admin/projects/folders/${response.id}`);
          setStatus('success');
=======
    setLoading(true);
    if (mode === 'new') {
      try {
        if (titleMultiloc && descriptionMultiloc && shortDescriptionMultiloc) {
          const res = await addProjectFolder({
            title_multiloc: titleMultiloc,
            description_multiloc: descriptionMultiloc,
            description_preview_multiloc: shortDescriptionMultiloc,
            header_bg: headerBg ?.base64
          });
          if (isNilOrError(res)) {
            setStatus('error');
          } else {
            clHistory.push(`/admin/projects/folders/${res.id}`);
          }
        } else {
          setStatus('error');
        }
      } catch {
        setStatus('error');
      }
    } else {
      try {
        if (titleMultiloc && descriptionMultiloc && shortDescriptionMultiloc) {
          const res = await updateProjectFolder(projectFolderId, {
            title_multiloc: titleMultiloc,
            description_multiloc: descriptionMultiloc,
            description_preview_multiloc: shortDescriptionMultiloc,
            header_bg: headerBg ?.base64
          });
          if (isNilOrError(res)) {
            setStatus('error');
          } else {
            setStatus('success');
          }
>>>>>>> e7fd8651
        } else {
          setStatus('error');
        }
      } catch {
        setStatus('error');
      }

      setLoading(false);
    }
  };

<<<<<<< HEAD
  if (selectedLocale && (mode !== 'edit' || (mode === 'edit' && !isNilOrError(projectFolder)))) {
    return (
      <>
        <Container mode={mode}>
          {mode === 'edit' ?
            <>
              <SectionTitle>
                {<FormattedMessage {...messages.titleSettingsTab} />}
              </SectionTitle>
              <SectionSubtitle>
                <FormattedMessage {...messages.subtitleSettingsTab} />
              </SectionSubtitle>
            </>
            :
            <>
            <StyledGoBackButton onClick={goBack} />
            <Header>
              <SectionTitle >
                {<FormattedMessage {...messages.titleNewFolder} />}
              </SectionTitle >
              <SectionSubtitle>
                <FormattedMessage {...messages.subtitleNewFolder} />
              </SectionSubtitle>
            </Header>
            </>
          }
          <form onSubmit={onSubmit}>
            <Section>
              <SectionField>
                <FormLocaleSwitcher selectedLocale={selectedLocale} onLocaleChange={setSelectedLocale} />
              </SectionField>
              <SectionField>
                <InputMultiloc
                  valueMultiloc={titleMultiloc}
                  type="text"
                  onChange={setTitleMultiloc}
                  selectedLocale={selectedLocale}
                  label={<FormattedMessage {...messages.titleInputLabel} />}
                />
              </SectionField>
              <SectionField>
                <TextAreaMultiloc
                  valueMultiloc={shortDescriptionMultiloc}
                  name="textAreaMultiloc"
                  onChange={setShortDescriptionMultiloc}
                  selectedLocale={selectedLocale}
                  label={<FormattedMessage {...messages.shortDescriptionInputLabel} />}
                  labelTooltip={<IconTooltip content={<FormattedMessage {...messages.shortDescriptionInputLabelTooltip} />} />}
                />
              </SectionField>
              <SectionField>
                <QuillMultiloc
                  id="description"
                  valueMultiloc={descriptionMultiloc}
                  onChangeMultiloc={setDescriptionMultiloc}
                  selectedLocale={selectedLocale}
                  label={<FormattedMessage {...messages.descriptionInputLabel} />}
                />
              </SectionField>

              <SectionField key={'header_bg'}>
                <Label>
                  <FormattedMessage {...messages.headerImageInputLabel} />
                </Label>
                <ImagesDropzone
                  acceptedFileTypes="image/jpg, image/jpeg, image/png, image/gif"
                  maxNumberOfImages={1}
                  maxImageFileSize={5000000}
                  images={headerBg ? [headerBg] : null}
                  imagePreviewRatio={480 / 1440}
                  maxImagePreviewWidth="500px"
                  onAdd={handleHeaderBgOnAdd}
                  onRemove={handleHeaderBgOnRemove}
                />
              </SectionField>
              <SubmitWrapper
                loading={loading}
                status={status}
                onClick={onSubmit}
                messages={{
                  buttonSave: messages.save,
                  buttonSuccess: messages.saveSuccess,
                  messageError: messages.saveErrorMessage,
                  messageSuccess: messages.saveSuccessMessage,
                }}
=======
  // deleting
  const [processingDelete, setProcessingDelete] = useState(false);
  const [deletionError, setDeletionError] = useState(false);

  const deleteFolder = () => {
    if (window.confirm(formatMessage(messages.deleteFolderConfirmation))) {
      setProcessingDelete(true);
      deleteProjectFolder(projectFolderId).then(() => {
        setProcessingDelete(false);
        clHistory.replace('/admin/projects');
      }).catch(() => {
        setProcessingDelete(false);
        setDeletionError(true);
      });
    }
  };

  // ---- Rendering
  if (!selectedLocale) return null;
  if (mode === 'edit' && isNilOrError(projectFolder)) return null;

  return (
    <>
      {mode === 'new' && <StyledGoBackButton onClick={goBack} />}
      <Container mode={mode}>
        {mode === 'edit' ?
          <>
            <SectionTitle>
              {<FormattedMessage {...messages.titleSettingsTab} />}
            </SectionTitle>
            <SectionSubtitle>
              <FormattedMessage {...messages.subtitleSettingsTab} />
            </SectionSubtitle>
          </>
          :
          <>
          <StyledGoBackButton onClick={goBack} />
          <Header>
            <SectionTitle >
              {<FormattedMessage {...messages.titleNewFolder} />}
            </SectionTitle >
            <SectionSubtitle>
              <FormattedMessage {...messages.subtitleNewFolder} />
            </SectionSubtitle>
          </Header>
          </>
        }
        <form onSubmit={onSubmit}>
          <Section>
            <SectionField>
              <FormLocaleSwitcher selectedLocale={selectedLocale} onLocaleChange={setSelectedLocale} />
            </SectionField>
            <SectionField>
              <InputMultiloc
                valueMultiloc={titleMultiloc}
                type="text"
                onChange={setTitleMultiloc}
                selectedLocale={selectedLocale}
                label={<FormattedMessage {...messages.titleInputLabel} />}
              />
            </SectionField>
            <SectionField>
              <TextAreaMultiloc
                valueMultiloc={shortDescriptionMultiloc}
                name="textAreaMultiloc"
                onChange={setShortDescriptionMultiloc}
                selectedLocale={selectedLocale}
                label={<FormattedMessage {...messages.shortDescriptionInputLabel} />}
                labelTooltip={<IconTooltip content={<FormattedMessage {...messages.shortDescriptionInputLabelTooltip} />} />}
              />
            </SectionField>
            <SectionField>
              <QuillMultiloc
                id="description"
                valueMultiloc={descriptionMultiloc}
                onChangeMultiloc={setDescriptionMultiloc}
                selectedLocale={selectedLocale}
                label={<FormattedMessage {...messages.descriptionInputLabel} />}
>>>>>>> e7fd8651
              />
            </Section>
          </form>
        </Container>
      </>
    );
  }

<<<<<<< HEAD
  return null;
=======
            <SectionField key={'header_bg'}>
              <Label>
                <FormattedMessage {...messages.headerImageInputLabel} />
              </Label>
              <ImagesDropzone
                acceptedFileTypes="image/jpg, image/jpeg, image/png, image/gif"
                maxNumberOfImages={1}
                maxImageFileSize={5000000}
                images={headerBg ? [headerBg] : null}
                imagePreviewRatio={480 / 1440}
                maxImagePreviewWidth="500px"
                onAdd={handleHeaderBgOnAdd}
                onRemove={handleHeaderBgOnRemove}
              />
            </SectionField>
            <SubmitWrapper
              loading={loading}
              status={status}
              onClick={onSubmit}
              messages={{
                buttonSave: messages.save,
                buttonSuccess: messages.saveSuccess,
                messageError: messages.saveErrorMessage,
                messageSuccess: messages.saveSuccessMessage,
              }}
            />
          </Section>
        </form>
        {(mode === 'edit' && !isNilOrError(projectFolder)) &&
          <DeleteFolderSectionField>
            <Label>
              <FormattedMessage {...messages.deleteFolderLabel} />
              <IconTooltip content={<FormattedMessage {...messages.deleteFolderLabelTooltip} />} />
            </Label>
            <ButtonWrapper>
              <Button
                type="button"
                icon="delete"
                buttonStyle="delete"
                onClick={deleteFolder}
                processing={processingDelete}
              >
                <FormattedMessage {...messages.deleteButtonLabel} />
              </Button>
            </ButtonWrapper>
            {deletionError && <Error message={messages.deleteFolderError} />}
          </DeleteFolderSectionField>
        }
      </Container>
    </>
  );
>>>>>>> e7fd8651
};

const FolderSettingsWithHoCs = withRouter(injectIntl(FolderSettings));

const Data = adopt<DataProps, WithRouterProps>({
  projectFolder: ({ params, render }) => <GetProjectFolder projectFolderId={params.projectFolderId}>{render}</GetProjectFolder>,
});

export default (inputProps: WithRouterProps) => (
  <Data {...inputProps}>
    {dataProps => <FolderSettingsWithHoCs {...inputProps} {...dataProps} />}
  </Data>
);<|MERGE_RESOLUTION|>--- conflicted
+++ resolved
@@ -16,11 +16,7 @@
 import Label from 'components/UI/Label';
 import ImagesDropzone from 'components/UI/ImagesDropzone';
 import SubmitWrapper from 'components/admin/SubmitWrapper';
-<<<<<<< HEAD
-import { addProjectFolder, updateProjectFolder, IProjectFolderDiff } from 'services/projectFolders';
-=======
 import { addProjectFolder, updateProjectFolder, deleteProjectFolder } from 'services/projectFolders';
->>>>>>> e7fd8651
 import clHistory from 'utils/cl-router/history';
 import GetProjectFolder, { GetProjectFolderChildProps } from 'resources/GetProjectFolder';
 import { adopt } from 'react-adopt';
@@ -75,16 +71,6 @@
   const { projectFolderId } = params;
   const mode = projectFolderId ? 'edit' : 'new';
 
-<<<<<<< HEAD
-  useEffect(() => {
-    if (mode === 'edit' && !isNilOrError(projectFolder)) {
-      setTitleMultiloc(projectFolder.attributes.title_multiloc);
-      setDescriptionMultiloc(projectFolder.attributes.description_multiloc);
-      setShortDescriptionMultiloc(projectFolder.attributes.description_preview_multiloc);
-
-      if (projectFolder.attributes?.header_bg?.large) {
-        convertUrlToUploadFile(projectFolder.attributes.header_bg.large).then(headerFile => setHeaderBg(headerFile));
-=======
   if (mode === 'edit') {
     useEffect(() => {
       (async function iife() {
@@ -97,22 +83,21 @@
             setHeaderBg(headerFile);
           }
         }
->>>>>>> e7fd8651
       }
-    }
-  }, [mode, projectFolder]);
+      )();
+    }, [projectFolder]);
+  }
 
   // locale things
   const locale = useLocale();
+  const safeLocale = isNilOrError(locale) ? null : locale;
 
   const [selectedLocale, setSelectedLocale] = useState<Locale | null>(isNilOrError(locale) ? null : locale);
 
   // if user locale changes, we set the form selectedLocale to it (necessary as locale is initially undefined)
   useEffect(() => {
-    if (!isNilOrError(locale)) {
-      setSelectedLocale(locale);
-    }
-  }, [locale]);
+    setSelectedLocale(safeLocale);
+  }, [safeLocale]);
 
   // input handling
   const [titleMultiloc, setTitleMultiloc] = useState<Multiloc | null>(null);
@@ -134,24 +119,6 @@
 
   // form submission
   const onSubmit = async () => {
-<<<<<<< HEAD
-    if (!loading && titleMultiloc && descriptionMultiloc && shortDescriptionMultiloc) {
-      const updateObject: Partial<IProjectFolderDiff> = {
-        title_multiloc: titleMultiloc,
-        description_multiloc: descriptionMultiloc,
-        description_preview_multiloc: shortDescriptionMultiloc,
-        header_bg: headerBg?.base64
-      };
-
-      setLoading(true);
-
-      try {
-        const response = mode === 'new' ? await addProjectFolder(updateObject) : await updateProjectFolder(projectFolderId, updateObject);
-
-        if (!isNilOrError(response)) {
-          mode === 'new' && clHistory.push(`/admin/projects/folders/${response.id}`);
-          setStatus('success');
-=======
     setLoading(true);
     if (mode === 'new') {
       try {
@@ -187,105 +154,16 @@
           } else {
             setStatus('success');
           }
->>>>>>> e7fd8651
         } else {
           setStatus('error');
         }
       } catch {
         setStatus('error');
       }
-
-      setLoading(false);
     }
+    setLoading(false);
   };
 
-<<<<<<< HEAD
-  if (selectedLocale && (mode !== 'edit' || (mode === 'edit' && !isNilOrError(projectFolder)))) {
-    return (
-      <>
-        <Container mode={mode}>
-          {mode === 'edit' ?
-            <>
-              <SectionTitle>
-                {<FormattedMessage {...messages.titleSettingsTab} />}
-              </SectionTitle>
-              <SectionSubtitle>
-                <FormattedMessage {...messages.subtitleSettingsTab} />
-              </SectionSubtitle>
-            </>
-            :
-            <>
-            <StyledGoBackButton onClick={goBack} />
-            <Header>
-              <SectionTitle >
-                {<FormattedMessage {...messages.titleNewFolder} />}
-              </SectionTitle >
-              <SectionSubtitle>
-                <FormattedMessage {...messages.subtitleNewFolder} />
-              </SectionSubtitle>
-            </Header>
-            </>
-          }
-          <form onSubmit={onSubmit}>
-            <Section>
-              <SectionField>
-                <FormLocaleSwitcher selectedLocale={selectedLocale} onLocaleChange={setSelectedLocale} />
-              </SectionField>
-              <SectionField>
-                <InputMultiloc
-                  valueMultiloc={titleMultiloc}
-                  type="text"
-                  onChange={setTitleMultiloc}
-                  selectedLocale={selectedLocale}
-                  label={<FormattedMessage {...messages.titleInputLabel} />}
-                />
-              </SectionField>
-              <SectionField>
-                <TextAreaMultiloc
-                  valueMultiloc={shortDescriptionMultiloc}
-                  name="textAreaMultiloc"
-                  onChange={setShortDescriptionMultiloc}
-                  selectedLocale={selectedLocale}
-                  label={<FormattedMessage {...messages.shortDescriptionInputLabel} />}
-                  labelTooltip={<IconTooltip content={<FormattedMessage {...messages.shortDescriptionInputLabelTooltip} />} />}
-                />
-              </SectionField>
-              <SectionField>
-                <QuillMultiloc
-                  id="description"
-                  valueMultiloc={descriptionMultiloc}
-                  onChangeMultiloc={setDescriptionMultiloc}
-                  selectedLocale={selectedLocale}
-                  label={<FormattedMessage {...messages.descriptionInputLabel} />}
-                />
-              </SectionField>
-
-              <SectionField key={'header_bg'}>
-                <Label>
-                  <FormattedMessage {...messages.headerImageInputLabel} />
-                </Label>
-                <ImagesDropzone
-                  acceptedFileTypes="image/jpg, image/jpeg, image/png, image/gif"
-                  maxNumberOfImages={1}
-                  maxImageFileSize={5000000}
-                  images={headerBg ? [headerBg] : null}
-                  imagePreviewRatio={480 / 1440}
-                  maxImagePreviewWidth="500px"
-                  onAdd={handleHeaderBgOnAdd}
-                  onRemove={handleHeaderBgOnRemove}
-                />
-              </SectionField>
-              <SubmitWrapper
-                loading={loading}
-                status={status}
-                onClick={onSubmit}
-                messages={{
-                  buttonSave: messages.save,
-                  buttonSuccess: messages.saveSuccess,
-                  messageError: messages.saveErrorMessage,
-                  messageSuccess: messages.saveSuccessMessage,
-                }}
-=======
   // deleting
   const [processingDelete, setProcessingDelete] = useState(false);
   const [deletionError, setDeletionError] = useState(false);
@@ -364,18 +242,9 @@
                 onChangeMultiloc={setDescriptionMultiloc}
                 selectedLocale={selectedLocale}
                 label={<FormattedMessage {...messages.descriptionInputLabel} />}
->>>>>>> e7fd8651
               />
-            </Section>
-          </form>
-        </Container>
-      </>
-    );
-  }
-
-<<<<<<< HEAD
-  return null;
-=======
+            </SectionField>
+
             <SectionField key={'header_bg'}>
               <Label>
                 <FormattedMessage {...messages.headerImageInputLabel} />
@@ -427,7 +296,6 @@
       </Container>
     </>
   );
->>>>>>> e7fd8651
 };
 
 const FolderSettingsWithHoCs = withRouter(injectIntl(FolderSettings));
