--- conflicted
+++ resolved
@@ -21,12 +21,9 @@
 import GetProjectFolder, { GetProjectFolderChildProps } from 'resources/GetProjectFolder';
 import { adopt } from 'react-adopt';
 import { convertUrlToUploadFile } from 'utils/fileTools';
-<<<<<<< HEAD
 import Button from 'components/UI/Button';
 import { InjectedIntlProps } from 'react-intl';
-=======
 import GoBackButton from 'components/UI/GoBackButton';
->>>>>>> 425a7516
 
 const Container = styled.div<({ mode: 'edit' | 'new' }) >`
   display: flex;
@@ -190,10 +187,7 @@
 
   return (
     <>
-<<<<<<< HEAD
       {mode === 'new' && <StyledGoBackButton onClick={goBack} />}
-=======
->>>>>>> 425a7516
       <Container mode={mode}>
         {mode === 'edit' ?
           <>
