import React, { useState, useEffect } from 'react';
import { withRouter, WithRouterProps } from 'react-router';
import styled from 'styled-components';
import { SectionTitle, SectionSubtitle, SectionField, Section } from 'components/admin/Section';
import { FormattedMessage, injectIntl } from 'utils/cl-intl';
import messages from '../messages';
import { Multiloc, Locale, UploadFile } from 'typings';
import InputMultiloc from 'components/UI/InputMultiloc';
import Error from 'components/UI/Error';
import FormLocaleSwitcher from 'components/admin/FormLocaleSwitcher';
import useLocale from 'hooks/useLocale';
import { isNilOrError } from 'utils/helperUtils';
import TextAreaMultiloc from 'components/UI/TextAreaMultiloc';
import QuillMultiloc from 'components/UI/QuillEditor/QuillMultiloc';
import IconTooltip from 'components/UI/IconTooltip';
import Label from 'components/UI/Label';
import ImagesDropzone from 'components/UI/ImagesDropzone';
import SubmitWrapper from 'components/admin/SubmitWrapper';
import { addProjectFolder, updateProjectFolder, deleteProjectFolder } from 'services/projectFolders';
import clHistory from 'utils/cl-router/history';
import GoBackButton from 'components/UI/GoBackButton';
import GetProjectFolder, { GetProjectFolderChildProps } from 'resources/GetProjectFolder';
import { adopt } from 'react-adopt';
import { convertUrlToUploadFile } from 'utils/fileTools';
import Button from 'components/UI/Button';
import { InjectedIntlProps } from 'react-intl';

const Container = styled.div<({ mode: 'edit' | 'new' }) >`
  display: flex;
  flex-direction: column;
  ${({ mode }) => mode === 'new' ? `
    background: #fff;
    border-radius: 3px;
    border: 1px solid #e0e0e0;
    box-sizing: border-box;
    padding: 3.5rem 4rem;
    margin-bottom: 60px;
  ` : ''}
`;

const Header = styled.div`
  display: flex;
  flex-direction: column;
  align-items: start;
  margin-bottom: 50px;
`;

<<<<<<< HEAD
const DeleteFolderSectionField = styled(SectionField)`
  margin-top: 30px;
  margin-bottom: 60px;
`;

const ButtonWrapper = styled.div`
  display: flex;
=======
const StyledGoBackButton = styled(GoBackButton)`
  display: flex;
  justify-content: start;
  margin-bottom: 20px;
>>>>>>> 16cb660d
`;

const goBack = () => {
  clHistory.push('/admin/projects');
};

interface DataProps {
  projectFolder: GetProjectFolderChildProps;
}

const FolderSettings = ({ params, projectFolder, intl: { formatMessage } }: WithRouterProps & DataProps & InjectedIntlProps) => {
  const { projectFolderId } = params;
  const mode = projectFolderId ? 'edit' : 'new';

  if (mode === 'edit') {
    useEffect(() => {
      (async function iife() {
        if (!isNilOrError(projectFolder)) {
          setTitleMultiloc(projectFolder.attributes.title_multiloc);
          setDescriptionMultiloc(projectFolder.attributes.description_multiloc);
          setShortDescriptionMultiloc(projectFolder.attributes.description_preview_multiloc);
          if (projectFolder.attributes ?.header_bg ?.large) {
            const headerFile = await convertUrlToUploadFile(projectFolder.attributes ?.header_bg ?.large, null, null);
            setHeaderBg(headerFile);
          }
        }
      }
      )();
    }, [projectFolder]);
  }

  // locale things
  const locale = useLocale();
  const safeLocale = isNilOrError(locale) ? null : locale;

  const [selectedLocale, setSelectedLocale] = useState<Locale | null>(isNilOrError(locale) ? null : locale);

  // if user locale changes, we set the form selectedLocale to it (necessary as locale is initially undefined)
  useEffect(() => {
    setSelectedLocale(safeLocale);
  }, [safeLocale]);

  // input handling
  const [titleMultiloc, setTitleMultiloc] = useState<Multiloc | null>(null);
  const [shortDescriptionMultiloc, setShortDescriptionMultiloc] = useState<Multiloc | null>(null);
  const [descriptionMultiloc, setDescriptionMultiloc] = useState<Multiloc | null>(null);
  const [headerBg, setHeaderBg] = useState<UploadFile | null>(null);

  const handleHeaderBgOnAdd = (newImage: UploadFile[]) => {
    setHeaderBg(newImage[0]);
  };

  const handleHeaderBgOnRemove = () => {
    setHeaderBg(null);
  };

  // form status
  const [loading, setLoading] = useState<boolean>(false);
  const [status, setStatus] = useState<'enabled' | 'error' | 'success'>('enabled');

  // form submission
  const onSubmit = async () => {
    setLoading(true);
    if (mode === 'new') {
      try {
        if (titleMultiloc && descriptionMultiloc && shortDescriptionMultiloc) {
          const res = await addProjectFolder({
            title_multiloc: titleMultiloc,
            description_multiloc: descriptionMultiloc,
            description_preview_multiloc: shortDescriptionMultiloc,
            header_bg: headerBg ?.base64
          });
          if (isNilOrError(res)) {
            setStatus('error');
          } else {
            clHistory.push(`/admin/projects/folders/${res.id}`);
          }
        } else {
          setStatus('error');
        }
      } catch {
        setStatus('error');
      }
    } else {
      try {
        if (titleMultiloc && descriptionMultiloc && shortDescriptionMultiloc) {
          const res = await updateProjectFolder(projectFolderId, {
            title_multiloc: titleMultiloc,
            description_multiloc: descriptionMultiloc,
            description_preview_multiloc: shortDescriptionMultiloc,
            header_bg: headerBg ?.base64
          });
          if (isNilOrError(res)) {
            setStatus('error');
          } else {
            setStatus('success');
          }
        } else {
          setStatus('error');
        }
      } catch {
        setStatus('error');
      }
    }
    setLoading(false);
  };

  // deleting
  const [processingDelete, setProcessingDelete] = useState(false);
  const [deletionError, setDeletionError] = useState(false);

  const deleteFolder = () => {
    if (window.confirm(formatMessage(messages.deleteFolderConfirmation))) {
      setProcessingDelete(true);
      deleteProjectFolder(projectFolderId).then(() => {
        setProcessingDelete(false);
        clHistory.replace('/admin/projects');
      }).catch(() => {
        setProcessingDelete(false);
        setDeletionError(true);
      });
    }
  };

  // ---- Rendering
  if (!selectedLocale) return null;
  if (mode === 'edit' && isNilOrError(projectFolder)) return null;

  return (
    <>
      <StyledGoBackButton onClick={goBack} />
      <Container mode={mode}>
        {mode === 'edit' ?
          <>
            <SectionTitle>
              {<FormattedMessage {...messages.titleSettingsTab} />}
            </SectionTitle>
            <SectionSubtitle>
              <FormattedMessage {...messages.subtitleSettingsTab} />
            </SectionSubtitle>
          </>
          :
          <Header>
            <SectionTitle >
              {<FormattedMessage {...messages.titleNewFolder} />}
            </SectionTitle >
            <SectionSubtitle>
              <FormattedMessage {...messages.subtitleNewFolder} />
            </SectionSubtitle>
          </Header>
        }
        <form onSubmit={onSubmit}>
          <Section>
            <SectionField>
              <FormLocaleSwitcher selectedLocale={selectedLocale} onLocaleChange={setSelectedLocale} />
            </SectionField>
            <SectionField>
              <InputMultiloc
                valueMultiloc={titleMultiloc}
                type="text"
                onChange={setTitleMultiloc}
                selectedLocale={selectedLocale}
                label={<FormattedMessage {...messages.titleInputLabel} />}
              />
            </SectionField>
            <SectionField>
              <TextAreaMultiloc
                valueMultiloc={shortDescriptionMultiloc}
                name="textAreaMultiloc"
                onChange={setShortDescriptionMultiloc}
                selectedLocale={selectedLocale}
                label={<FormattedMessage {...messages.shortDescriptionInputLabel} />}
                labelTooltip={<IconTooltip content={<FormattedMessage {...messages.shortDescriptionInputLabelTooltip} />} />}
              />
            </SectionField>
            <SectionField>
              <QuillMultiloc
                id="description"
                valueMultiloc={descriptionMultiloc}
                onChangeMultiloc={setDescriptionMultiloc}
                selectedLocale={selectedLocale}
                label={<FormattedMessage {...messages.descriptionInputLabel} />}
              />
            </SectionField>

            <SectionField key={'header_bg'}>
              <Label>
                <FormattedMessage {...messages.headerImageInputLabel} />
              </Label>
              <ImagesDropzone
                acceptedFileTypes="image/jpg, image/jpeg, image/png, image/gif"
                maxNumberOfImages={1}
                maxImageFileSize={5000000}
                images={headerBg ? [headerBg] : null}
                imagePreviewRatio={480 / 1440}
                maxImagePreviewWidth="500px"
                onAdd={handleHeaderBgOnAdd}
                onRemove={handleHeaderBgOnRemove}
              />
            </SectionField>
            <SubmitWrapper
              loading={loading}
              status={status}
              onClick={onSubmit}
              messages={{
                buttonSave: messages.save,
                buttonSuccess: messages.saveSuccess,
                messageError: messages.saveErrorMessage,
                messageSuccess: messages.saveSuccessMessage,
              }}
            />
<<<<<<< HEAD
          </SectionField>
          <SubmitWrapper
            loading={loading}
            status={status}
            onClick={onSubmit}
            messages={{
              buttonSave: messages.save,
              buttonSuccess: messages.saveSuccess,
              messageError: messages.saveErrorMessage,
              messageSuccess: messages.saveSuccessMessage,
            }}
          />
        </Section>
        {(mode === 'edit' && !isNilOrError(projectFolder)) &&
          <DeleteFolderSectionField>
            <Label>
              <FormattedMessage {...messages.deleteFolderLabel} />
              <IconTooltip content={<FormattedMessage {...messages.deleteFolderLabelTooltip} />} />
            </Label>
            <ButtonWrapper>
              <Button
                type="button"
                icon="delete"
                buttonStyle="delete"
                onClick={deleteFolder}
                processing={processingDelete}
              >
                <FormattedMessage {...messages.deleteButtonLabel} />
              </Button>
            </ButtonWrapper>
            {deletionError && <Error message={messages.deleteFolderError} />}
          </DeleteFolderSectionField>
        }
      </form>
    </Container>
=======
          </Section>
        </form>
      </Container>
    </>
>>>>>>> 16cb660d
  );
};

const FolderSettingsWithHoCs = withRouter(injectIntl(FolderSettings));

const Data = adopt<DataProps, WithRouterProps>({
  projectFolder: ({ params, render }) => <GetProjectFolder projectFolderId={params.projectFolderId}>{render}</GetProjectFolder>,
});

export default (inputProps: WithRouterProps) => (
  <Data {...inputProps}>
    {dataProps => <FolderSettingsWithHoCs {...inputProps} {...dataProps} />}
  </Data>
);<|MERGE_RESOLUTION|>--- conflicted
+++ resolved
@@ -45,20 +45,18 @@
   margin-bottom: 50px;
 `;
 
-<<<<<<< HEAD
-const DeleteFolderSectionField = styled(SectionField)`
-  margin-top: 30px;
-  margin-bottom: 60px;
-`;
-
-const ButtonWrapper = styled.div`
-  display: flex;
-=======
 const StyledGoBackButton = styled(GoBackButton)`
   display: flex;
   justify-content: start;
   margin-bottom: 20px;
->>>>>>> 16cb660d
+`;
+
+const DeleteFolderSectionField = styled(SectionField)`
+  margin-top: 30px;
+`;
+
+const ButtonWrapper = styled.div`
+  display: flex;
 `;
 
 const goBack = () => {
@@ -189,7 +187,7 @@
 
   return (
     <>
-      <StyledGoBackButton onClick={goBack} />
+      {mode === 'new' && <StyledGoBackButton onClick={goBack} />}
       <Container mode={mode}>
         {mode === 'edit' ?
           <>
@@ -270,20 +268,8 @@
                 messageSuccess: messages.saveSuccessMessage,
               }}
             />
-<<<<<<< HEAD
-          </SectionField>
-          <SubmitWrapper
-            loading={loading}
-            status={status}
-            onClick={onSubmit}
-            messages={{
-              buttonSave: messages.save,
-              buttonSuccess: messages.saveSuccess,
-              messageError: messages.saveErrorMessage,
-              messageSuccess: messages.saveSuccessMessage,
-            }}
-          />
-        </Section>
+          </Section>
+        </form>
         {(mode === 'edit' && !isNilOrError(projectFolder)) &&
           <DeleteFolderSectionField>
             <Label>
@@ -304,14 +290,8 @@
             {deletionError && <Error message={messages.deleteFolderError} />}
           </DeleteFolderSectionField>
         }
-      </form>
-    </Container>
-=======
-          </Section>
-        </form>
       </Container>
     </>
->>>>>>> 16cb660d
   );
 };
 
