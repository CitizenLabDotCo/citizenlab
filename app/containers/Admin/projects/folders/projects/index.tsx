import React, { Component } from 'react';
import { adopt } from 'react-adopt';
import { isNilOrError } from 'utils/helperUtils';
import { withRouter, WithRouterProps } from 'react-router';

// services
import { reorderProject, updateProjectFolderMembership, PublicationStatus } from 'services/projects';

// resources
import GetProjectFolder, { GetProjectFolderChildProps } from 'resources/GetProjectFolder';
import GetProject from 'resources/GetProject';
import GetProjectHolderOrderings, { GetProjectHolderOrderingsChildProps } from 'resources/GetProjectHolderOrderings';

// localisation
import { FormattedMessage } from 'utils/cl-intl';
import messages from '../messages';

// components
import { List, Row } from 'components/admin/ResourceList';
import IconTooltip from 'components/UI/IconTooltip';
import { HeaderTitle } from '../../all/styles';
import ProjectRow from '../../components/ProjectRow';

// style
import styled from 'styled-components';
import GetProjects, { GetProjectsChildProps } from 'resources/GetProjects';

const Container = styled.div`
  min-height: 60vh;
`;

const ListsContainer = styled.div``;

const ListHeader = styled.div`
  display: flex;
  align-items: center;
  justify-content: flex-start;
  margin-bottom: 25px;
  &:not(:first-child) {
    margin-top: 70px;
  }
  & + & {
    margin-top: 30px;
  }
`;

const ListTitle = styled.h4`
`;

const Spacer = styled.div`
  flex: 1;
`;

interface DataProps {
  projectHoldersOrderings: GetProjectHolderOrderingsChildProps;
  projectFolder: GetProjectFolderChildProps;
  projects: GetProjectsChildProps;
}

interface Props extends DataProps { }

class AdminFoldersProjectsList extends Component<Props & WithRouterProps> {

  handleReorder = (projectId, newOrder) => {
    reorderProject(projectId, newOrder); // TODO
  }

  addProjectToFolder = (projectId) => () => {
    const projectFolderId = !isNilOrError(this.props.projectFolder) ? this.props.projectFolder.id : null;

    projectFolderId && updateProjectFolderMembership(projectId, projectFolderId);
  }

  removeProjectFromFolder = (projectId) => () => {
    const projectFolderId = !isNilOrError(this.props.projectFolder) ? this.props.projectFolder.id : undefined;
    updateProjectFolderMembership(projectId, null, projectFolderId);
  }

  render() {
    const { projectHoldersOrderings, projectFolder, projects: { projectsList } } = this.props;
    const otherPublishedProjectIds = !isNilOrError(projectHoldersOrderings)
      ? projectHoldersOrderings
        .filter(item => item.relationships.project_holder.data.type === 'project')
        .map(item => item.relationships.project_holder.data.id)
      : null;
    const hasOtherPublishedProjectIds = otherPublishedProjectIds && otherPublishedProjectIds.length > 0;

    const otherDraftProjectIds = !isNilOrError(projectsList)
      ? projectsList
        .filter(item => item.attributes.publication_status === 'draft')
        .map(item => item.id)
      : null;
    const hasOtherDraftProjectIds = otherDraftProjectIds && otherDraftProjectIds.length > 0;

    const otherArchivedProjectIds = !isNilOrError(projectsList)
      ? projectsList
        .filter(item => item.attributes.publication_status === 'archived')
        .map(item => item.id)
      : null;
    const hasOtherArchivedProjectIds = otherArchivedProjectIds && otherArchivedProjectIds.length > 0;

    const inFolderProjectIds = !isNilOrError(projectFolder) && projectFolder.relationships.projects
      ? projectFolder.relationships.projects.data.map(projectRel => projectRel.id)
      : null;

    return (
      <Container>
        <ListsContainer>
          <ListHeader>
            <HeaderTitle>
              <FormattedMessage {...messages.projectsAlreadyAdded} />
            </HeaderTitle>

            <Spacer />

          </ListHeader>

          {inFolderProjectIds && inFolderProjectIds.length > 0 ?
            <List key={`IN_FOLDER_LIST${inFolderProjectIds.length}`}>
              {inFolderProjectIds.map((inFolderProjectId, index: number) => {
                return (
                  <GetProject projectId={inFolderProjectId} key={`in_${inFolderProjectId}`}>
                    {project => isNilOrError(project) ? null : (
                      <Row
                        id={inFolderProjectId}
                        lastItem={(index === inFolderProjectIds.length - 1)}
                      >
                        <ProjectRow
                          project={project}
                          actions={[{
                            buttonContent: <FormattedMessage {...messages.removeFromFolder} />,
                            handler: this.removeProjectFromFolder,
                            icon: 'remove'
                          }, 'manage']}
                        />
                      </Row>
                    )}
                  </GetProject>
                );
              })}
            </List>
            :
            <FormattedMessage {...messages.emptyFolder} />
          }
          {(hasOtherDraftProjectIds || hasOtherArchivedProjectIds || hasOtherPublishedProjectIds) &&
            <ListHeader>
              <HeaderTitle>
                <FormattedMessage {...messages.projectsYouCanAdd} />
              </HeaderTitle>
              <IconTooltip content={<FormattedMessage {...messages.otherProjectsTooltip} />} />
            </ListHeader>
          }

<<<<<<< HEAD
          {otherPublishedProjectIds && otherPublishedProjectIds.length > 0 &&
            <>
              <ListHeader>
                <ListTitle>
                  <FormattedMessage {...messages.otherPublishedProjects} />
                </ListTitle>
              </ListHeader>
              <List key={`JUST_LIST${otherPublishedProjectIds.length}`}>
                {otherPublishedProjectIds.map((projectId, index: number) => {
                  return (
                    <GetProject projectId={projectId} key={`out_${projectId}`}>
                      {project => isNilOrError(project) ? null : (
                        <Row
                          id={projectId}
                          lastItem={(index === otherPublishedProjectIds.length - 1)}
                        >
                          <ProjectRow
                            project={project}
                            actions={[{
                              buttonContent: <FormattedMessage {...messages.addToFolder} />,
                              handler: this.addProjectToFolder,
                              icon: 'plus-circle'
                            }]}
                          />
                        </Row>
                      )}
                    </GetProject>
                  );
                })}
              </List>
            </>
          }
=======
          <ListHeader>
            <HeaderTitle>
              <FormattedMessage {...messages.projectsYouCanAdd} />
            </HeaderTitle>
            <IconTooltip content={<FormattedMessage {...messages.projectsYouCanAddTooltip} />} />
          </ListHeader>
>>>>>>> ea8f7b67

          {otherArchivedProjectIds && otherArchivedProjectIds.length > 0 &&
            <>
              <ListHeader>
                <ListTitle>
                  <FormattedMessage {...messages.otherArchivedProjects} />
                </ListTitle>
              </ListHeader>
              <List key={`JUST_LIST${otherArchivedProjectIds.length}`}>
                {otherArchivedProjectIds.map((projectId, index: number) => {
                  return (
                    <GetProject projectId={projectId} key={`out_${projectId}`}>
                      {project => isNilOrError(project) ? null : (
                        <Row
                          id={projectId}
                          lastItem={(index === otherArchivedProjectIds.length - 1)}
                        >
                          <ProjectRow
                            project={project}
                            actions={[{
                              buttonContent: <FormattedMessage {...messages.addToFolder} />,
                              handler: this.addProjectToFolder,
                              icon: 'plus-circle'
                            }]}
                          />
                        </Row>
                      )}
                    </GetProject>
                  );
                })}
              </List>
            </>
          }
          {otherDraftProjectIds && otherDraftProjectIds.length > 0 &&
            <>
              <ListHeader>
                <ListTitle>
                  <FormattedMessage {...messages.otherDraftProjects} />
                </ListTitle>
              </ListHeader>
              <List key={`JUST_LIST${otherDraftProjectIds.length}`}>
                {otherDraftProjectIds.map((projectId, index: number) => {
                  return (
                    <GetProject projectId={projectId} key={`out_${projectId}`}>
                      {project => isNilOrError(project) ? null : (
                        <Row
                          id={projectId}
                          lastItem={(index === otherDraftProjectIds.length - 1)}
                        >
                          <ProjectRow
                            project={project}
                            actions={[{
                              buttonContent: <FormattedMessage {...messages.addToFolder} />,
                              handler: this.addProjectToFolder,
                              icon: 'plus-circle'
                            }]}
                          />
                        </Row>
                      )}
                    </GetProject>
                  );
                })}
              </List>
            </>
          }
        </ListsContainer>
      </Container>
    );
  }
}
const AdminFoldersProjectsListWithHocs = withRouter(AdminFoldersProjectsList);

const publicationStatuses: PublicationStatus[] = ['draft', 'archived'];

const Data = adopt<DataProps, WithRouterProps>({
  projectFolder: ({ params, render }) => <GetProjectFolder projectFolderId={params.projectFolderId}>{render}</GetProjectFolder>,
  projectHoldersOrderings: <GetProjectHolderOrderings />,
  projects: <GetProjects publicationStatuses={publicationStatuses} filterCanModerate={true} folderId="nil" />
});

export default (inputProps: WithRouterProps) => (
  <Data {...inputProps}>
    {dataProps => <AdminFoldersProjectsListWithHocs {...inputProps} {...dataProps} />}
  </Data>
);<|MERGE_RESOLUTION|>--- conflicted
+++ resolved
@@ -147,11 +147,10 @@
               <HeaderTitle>
                 <FormattedMessage {...messages.projectsYouCanAdd} />
               </HeaderTitle>
-              <IconTooltip content={<FormattedMessage {...messages.otherProjectsTooltip} />} />
+              <IconTooltip content={<FormattedMessage {...messages.projectsYouCanAddTooltip} />} />
             </ListHeader>
           }
 
-<<<<<<< HEAD
           {otherPublishedProjectIds && otherPublishedProjectIds.length > 0 &&
             <>
               <ListHeader>
@@ -184,14 +183,6 @@
               </List>
             </>
           }
-=======
-          <ListHeader>
-            <HeaderTitle>
-              <FormattedMessage {...messages.projectsYouCanAdd} />
-            </HeaderTitle>
-            <IconTooltip content={<FormattedMessage {...messages.projectsYouCanAddTooltip} />} />
-          </ListHeader>
->>>>>>> ea8f7b67
 
           {otherArchivedProjectIds && otherArchivedProjectIds.length > 0 &&
             <>
