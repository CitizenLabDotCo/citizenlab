import React, { Component } from 'react';
import { adopt } from 'react-adopt';
import { isNilOrError } from 'utils/helperUtils';
import { withRouter, WithRouterProps } from 'react-router';

// services
import { reorderProject, updateProjectFolderMembership, PublicationStatus } from 'services/projects';

// resources
import GetProjectFolder, { GetProjectFolderChildProps } from 'resources/GetProjectFolder';
import GetProject from 'resources/GetProject';
import GetProjectHolderOrderings, { GetProjectHolderOrderingsChildProps } from 'resources/GetProjectHolderOrderings';

// localisation
import { FormattedMessage } from 'utils/cl-intl';
import messages from '../messages';

// components
import { List, Row, SortableList, SortableRow } from 'components/admin/ResourceList';
import { HeaderTitle } from '../../all/StyledComponents';
import ProjectRow from '../../components/ProjectRow';

// style
import styled from 'styled-components';

const Container = styled.div`
  min-height: 60vh;
`;

const ListsContainer = styled.div``;

const ListHeader = styled.div`
  display: flex;
  align-items: center;
  justify-content: flex-start;
  margin-bottom: 25px;
  &:not(:first-child) {
    margin-top: 70px;
  }
  & + & {
    margin-top: 30px;
  }
`;

const StyledHeaderTitle = styled(HeaderTitle)`
  font-weight: bold;
`;

const Spacer = styled.div`
  flex: 1;
`;

interface DataProps {
  projectHoldersOrderings: GetProjectHolderOrderingsChildProps;
  projectFolder: GetProjectFolderChildProps;
}

interface Props extends DataProps { }

class AdminFoldersProjectsList extends Component<Props & WithRouterProps> {

  handleReorder = (projectId, newOrder) => {
    console.log(projectId, newOrder);
    reorderProject(projectId, newOrder);
  }

  addProjectToFolder = (projectId) => () => {
    const projectFolderId = !isNilOrError(this.props.projectFolder) ? this.props.projectFolder.id : null;
    projectFolderId && updateProjectFolderMembership(projectId, projectFolderId);
  }

  removeProjectFromFolder = (projectId) => () => {
    const projectFolderId = !isNilOrError(this.props.projectFolder) ? this.props.projectFolder.id : undefined;
    updateProjectFolderMembership(projectId, null, projectFolderId);
  }

  render() {
    const { projectHoldersOrderings, projectFolder } = this.props;

    const otherProjectIds = (!isNilOrError(projectHoldersOrderings) && projectHoldersOrderings.list)
      ? projectHoldersOrderings.list.filter(item => item.projectHolderType === 'project').map(item => item.projectHolder.id)
      : null;

    const inFolderProjectIds = !isNilOrError(projectFolder) && projectFolder.relationships.projects
      ? projectFolder.relationships.projects.data.map(projectRel => projectRel.id)
      : null;

    return (
      <Container>
        <ListsContainer>
          <ListHeader>
            <StyledHeaderTitle>
              <FormattedMessage {...messages.projectsAlreadyAdded} />
            </StyledHeaderTitle>

            <Spacer />

          </ListHeader>

          {inFolderProjectIds && inFolderProjectIds.length > 0 ?
            <SortableList
              key={`IN_FOLDER_LIST${inFolderProjectIds.length}`}
              items={inFolderProjectIds}
              onReorder={this.handleReorder}
              className="projects-list e2e-admin-folder-projects-list"
              id="e2e-admin-fodlers-projects-list"
            >
              {({ itemsList, handleDragRow, handleDropRow }) => (
                itemsList.map((projectId, index) => {
                  return (
                    <SortableRow
                      key={projectId}
                      id={projectId}
                      index={index}
                      moveRow={handleDragRow}
                      dropRow={handleDropRow}
                      lastItem={(index === itemsList.length - 1)}
                    >
                      <GetProject projectId={projectId} key={`in_${projectId}`}>
                        {project => isNilOrError(project) ? null : (
                          <ProjectRow
                            project={project}
                            actions={[{
                              buttonContent: <FormattedMessage {...messages.removeFromFolder} />,
                              handler: this.removeProjectFromFolder,
                              icon: 'remove'
                            }, 'manage']}
                          />
                        )}
                      </GetProject>
                    </SortableRow>
                  );
                })
              )}
            </SortableList>
            :
            <FormattedMessage {...messages.emptyFolder} />
          }
          <ListHeader>
            <StyledHeaderTitle>
              <FormattedMessage {...messages.projectsYouCanAdd} />
            </StyledHeaderTitle>
          </ListHeader>

          {otherProjectIds && otherProjectIds.length > 0 ?
            <List key={`JUST_LIST${otherProjectIds.length}`}>
              {otherProjectIds.map((projectId, index: number) => {
                return (
                  <GetProject projectId={projectId} key={`out_${projectId}`}>
                    {project => isNilOrError(project) ? null : (
                      <Row
                        id={projectId}
                        lastItem={(index === otherProjectIds.length - 1)}
                      >
                        <ProjectRow
                          project={project}
                          actions={[{
<<<<<<< HEAD
                            buttonContent: <FormattedMessage {...messages.removeFromFolder} />,
                            handler: this.removeProjectFromFolder,
                            icon: 'remove'
                          }, 'manage']}
                          showPublicationStatusLabel
=======
                            buttonContent: <FormattedMessage {...messages.addToFolder} />,
                            handler: this.addProjectToFolder,
                            icon: 'plus-circle'
                          }]}
>>>>>>> b206c68c
                        />
                      </Row>
                    )}
                  </GetProject>
                );
              })}
            </List>
            : <FormattedMessage {...messages.noProjectsToAdd} />
          }
        </ListsContainer>
      </Container>
    );
  }
}
const AdminFoldersProjectsListWithHocs = withRouter(AdminFoldersProjectsList);

const publicationStatuses: PublicationStatus[] = ['draft', 'archived', 'published'];

const Data = adopt<DataProps, WithRouterProps>({
  projectFolder: ({ params, render }) => <GetProjectFolder projectFolderId={params.projectFolderId}>{render}</GetProjectFolder>,
  projectHoldersOrderings: <GetProjectHolderOrderings publicationStatusFilter={publicationStatuses} />,
});

export default (inputProps: WithRouterProps) => (
  <Data {...inputProps}>
    {dataProps => <AdminFoldersProjectsListWithHocs {...inputProps} {...dataProps} />}
  </Data>
);<|MERGE_RESOLUTION|>--- conflicted
+++ resolved
@@ -155,18 +155,11 @@
                         <ProjectRow
                           project={project}
                           actions={[{
-<<<<<<< HEAD
                             buttonContent: <FormattedMessage {...messages.removeFromFolder} />,
                             handler: this.removeProjectFromFolder,
                             icon: 'remove'
                           }, 'manage']}
                           showPublicationStatusLabel
-=======
-                            buttonContent: <FormattedMessage {...messages.addToFolder} />,
-                            handler: this.addProjectToFolder,
-                            icon: 'plus-circle'
-                          }]}
->>>>>>> b206c68c
                         />
                       </Row>
                     )}
