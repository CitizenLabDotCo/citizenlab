--- conflicted
+++ resolved
@@ -78,7 +78,6 @@
     id: 'app.containers.AdminPage.FoldersEdit.projectsYouCanAdd',
     defaultMessage: 'Projects you can add to this folder',
   },
-<<<<<<< HEAD
   otherPublishedProjects: {
     id: 'app.containers.AdminPage.FoldersEdit.otherPublishedProjects',
     defaultMessage: 'Published projects',
@@ -91,14 +90,9 @@
     id: 'app.containers.AdminPage.FoldersEdit.otherDraftProjects',
     defaultMessage: 'Draft projects',
   },
-  otherProjectsTooltip: {
-    id: 'app.containers.AdminPage.FoldersEdit.otherProjectsTooltip',
-    defaultMessage: 'These are the all the projects of the platform that are not in a folder.',
-=======
   projectsYouCanAddTooltip: {
     id: 'app.containers.AdminPage.FoldersEdit.projectsYouCanAddTooltip',
     defaultMessage: 'This is a list of projects you can add to this folder.',
->>>>>>> a1920374
   },
   emptyFolder: {
     id: 'app.containers.AdminPage.FoldersEdit.emptyFolder',
