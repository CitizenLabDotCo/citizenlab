--- conflicted
+++ resolved
@@ -79,11 +79,7 @@
                   (item: IAdminPublicationContent, index: number) => {
                     return (
                       <>
-<<<<<<< HEAD
-                        <SortableRow
-=======
                         <StyledSortableRow
->>>>>>> 9c9c88e7
                           key={item.id}
                           id={item.id}
                           index={index}
@@ -103,11 +99,7 @@
                             id="app.containers.AdminPage.projects.all.projectsAndFolders.row"
                             publication={item}
                           />
-<<<<<<< HEAD
-                        </SortableRow>
-=======
                         </StyledSortableRow>
->>>>>>> 9c9c88e7
                       </>
                     );
                   }
