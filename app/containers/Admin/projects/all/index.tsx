--- conflicted
+++ resolved
@@ -49,23 +49,14 @@
           </Title>
 
           <PageWrapper>
-<<<<<<< HEAD
             <HasPermission item={{ type: 'route', path: '/admin/projects/new' }} action="access">
               <ButtonWrapper>
-                <Button linkTo="/admin/projects/new" style="cl-blue" circularCorners={false} icon="plus-circle">
+                <Button className="e2e-admin-add-project" linkTo="/admin/projects/new" style="cl-blue" circularCorners={false} icon="plus-circle">
                   <FormattedMessage {...messages.addNewProject} />
                 </Button>
               </ButtonWrapper>
             </HasPermission>
             <SortableList items={projectsList} onReorder={this.handleReorder}>
-=======
-            <ButtonWrapper>
-              <Button className="e2e-admin-add-project" linkTo="/admin/projects/new" style="cl-blue" circularCorners={false} icon="plus-circle">
-                <FormattedMessage {...messages.addNewProject} />
-              </Button>
-            </ButtonWrapper>
-              <SortableList items={projectsList} onReorder={this.handleReorder} className="e2e-admin-projects-list">
->>>>>>> 5d220d7d
               {({ itemsList, handleDragRow, handleDropRow }) => (
                 itemsList.map((project: IProjectData, index: number) => (
                   <SortableRow
