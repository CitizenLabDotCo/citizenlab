--- conflicted
+++ resolved
@@ -20,10 +20,6 @@
 import HasPermission from 'components/HasPermission';
 import { fontSizes, colors } from 'utils/styleUtils';
 import Toggle from 'components/UI/Toggle';
-<<<<<<< HEAD
-import Label from 'components/UI/Label';
-=======
->>>>>>> ab6ab29c
 
 // style
 import styled from 'styled-components';
@@ -184,7 +180,6 @@
                 <ListHeaderTitle>
                   <FormattedMessage {...messages.published} />
                   <Toggle
-<<<<<<< HEAD
                     id="manual-sorting-toggle"
                     value={manualProjectSorting}
                     onChange={this.handleToggleManualProjectSorting}
@@ -192,11 +187,6 @@
                   <ToggleLabel htmlFor="manual-sorting-toggle">
                     {}
                   </ToggleLabel>
-=======
-                    value={manualProjectSorting}
-                    onChange={this.handleToggleManualProjectSorting}
-                  />
->>>>>>> ab6ab29c
                 </ListHeaderTitle>
               </ListHeader>
               <HasPermission item="projects" action="reorder">
