import React from 'react';
<<<<<<< HEAD
import { isNilOrError } from 'utils/helperUtils';
=======
import { isNullOrError } from 'utils/helperUtils';
import styled from 'styled-components';
>>>>>>> 0aeea3e7

// services
import { IProjectData, reorderProject } from 'services/projects';
import GetProjects, { GetProjectsChildProps } from 'resources/GetProjects';

// localisation
import { FormattedMessage } from 'utils/cl-intl';
import T from 'components/T';
import messages from '../messages';

// components
import { SortableList, SortableRow, List, Row } from 'components/admin/ResourceList';
import PageWrapper, { ButtonWrapper } from 'components/admin/PageWrapper';
import Button from 'components/UI/Button';
import Title from 'components/admin/PageTitle';
import StatusLabel from 'components/UI/StatusLabel';
import HasPermission from 'components/HasPermission';

const SRow = styled(Row)`
  &:first-child {
    border-top: none !important
  }
`;

interface InputProps {}

interface DataProps {
  projects: GetProjectsChildProps;
}

interface Props extends InputProps, DataProps {}

interface State {}

class AdminProjectsList extends React.PureComponent<Props, State> {

  handleReorder = (projectId, newOrder) => {
    reorderProject(projectId, newOrder);
  }

  renderRow = (project : IProjectData) => {
    return (
      <>
        <div className="expand primary">
          <T value={project.attributes.title_multiloc} />
          {project.attributes.publication_status !== 'published' &&
            <StatusLabel color={project.attributes.publication_status === 'archived' ? 'clBlue' : 'draftYellow'}>
              <FormattedMessage {...messages[`${project.attributes.publication_status}Status`]} />
            </StatusLabel>
          }
        </div>
        <Button
          className={`e2e-admin-edit-project ${project.attributes.process_type === 'timeline' ? 'timeline' : 'continuous'}`}
          linkTo={`/admin/projects/${project.id}/edit`}
          style="secondary"
          circularCorners={false}
          icon="edit"
        >
          <FormattedMessage {...messages.editButtonLabel} />
        </Button>
      </>
    );
  }

  render () {
    const { projectsList } = this.props.projects;

    if (!isNilOrError(projectsList)) {
      return (
        <>
          <Title>
            <FormattedMessage {...messages.overviewPageTitle} />
          </Title>

          <PageWrapper>
            <HasPermission item={{ type: 'route', path: '/admin/projects/new' }} action="access">
              <ButtonWrapper>
                <Button className="e2e-admin-add-project" linkTo="/admin/projects/new" style="cl-blue" circularCorners={false} icon="plus-circle">
                  <FormattedMessage {...messages.addNewProject} />
                </Button>
              </ButtonWrapper>
             </HasPermission>
             <HasPermission item="projects" action="reorder">
              <SortableList items={projectsList} onReorder={this.handleReorder} className="e2e-admin-projects-list">
                {({ itemsList, handleDragRow, handleDropRow }) => (
                  itemsList.map((project: IProjectData, index: number) => (
                    <SortableRow
                      key={project.id}
                      id={project.id}
                      index={index}
                      moveRow={handleDragRow}
                      dropRow={handleDropRow}
                    >
                      {this.renderRow(project)}
                    </SortableRow>
                  ))
                )}
              </SortableList>
              <HasPermission.No>
                <List>
                  {projectsList.map((project: IProjectData) => (
                    <SRow
                      key={project.id}
                    >
                      {this.renderRow(project)}
                    </SRow>
                  ))
                }
              </List>
            </HasPermission.No>
          </HasPermission>

          </PageWrapper>
        </>
      );
    }

    return null;
  }
}

export default (props) => (
  <GetProjects publicationStatuses={['draft', 'published', 'archived']} filterCanModerate={true}>
    {projects => <AdminProjectsList {...props} projects={projects} />}
  </GetProjects>
);<|MERGE_RESOLUTION|>--- conflicted
+++ resolved
@@ -1,10 +1,5 @@
 import React from 'react';
-<<<<<<< HEAD
 import { isNilOrError } from 'utils/helperUtils';
-=======
-import { isNullOrError } from 'utils/helperUtils';
-import styled from 'styled-components';
->>>>>>> 0aeea3e7
 
 // services
 import { IProjectData, reorderProject } from 'services/projects';
@@ -22,6 +17,9 @@
 import Title from 'components/admin/PageTitle';
 import StatusLabel from 'components/UI/StatusLabel';
 import HasPermission from 'components/HasPermission';
+
+// style
+import styled from 'styled-components';
 
 const SRow = styled(Row)`
   &:first-child {
@@ -126,8 +124,8 @@
   }
 }
 
-export default (props) => (
+export default (inputProps: InputProps) => (
   <GetProjects publicationStatuses={['draft', 'published', 'archived']} filterCanModerate={true}>
-    {projects => <AdminProjectsList {...props} projects={projects} />}
+    {projects => <AdminProjectsList {...inputProps} projects={projects} />}
   </GetProjects>
 );