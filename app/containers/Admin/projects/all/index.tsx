import * as React from 'react';
import * as _ from 'lodash';
import * as Rx from 'rxjs/Rx';

// style
import styled from 'styled-components';
import { darken } from 'polished';
import { media } from 'utils/styleUtils';

// services
import { projectsStream, IProjects } from 'services/projects';

// localisation
import { FormattedMessage } from 'react-intl';
import T from 'components/T';
import messages from '../messages';

// components
import { Link } from 'react-router';
import Icon from 'components/UI/Icon';
import Button from 'components/UI/Button';

const headerBG = require('assets/img/gray-header.png');

const ProjectsList = styled.ul`
  display: flex;
  flex-wrap: wrap;
  list-style: none;
`;

const ProjectImage = styled.img`
  width: 100%;
  height: 100px;
  border-radius: 5px;
  object-fit: cover;
`;

const ButtonWrapper = styled.div`
  display: flex;
  align-items: center;
  justify-content: center;
  margin-bottom: 10px;
`;

const GoToProjectButton = styled(Button)``;

const ProjectTitle = styled.h1`
  flex: 1;
  display: flex;
  align-items: center;
  justify-content: center;
  color: #333;
  font-size: 18px;
  line-height: 22px;
  font-weight: 500;
  text-align: center;
  margin: 0;
  margin-left: 5px;
  margin-right: 5px;
  padding: 0;

  overflow: hidden;
  text-overflow: ellipsis;
  display: -webkit-box;
  -webkit-box-orient: vertical;
  -webkit-line-clamp: 2;
  line-height: 23px;
  max-height: 46px;
`;

const ProjectCard = styled.li`
  width: 270px;
  height: 260px;
  display: flex;
  flex-direction: column;
  justify-content: space-between;
  margin: 13px;
  padding: 15px;
  overflow: hidden;
  border-radius: 5px;
  border: solid 1px #e4e4e4;
  background: white;
`;

const AddProjectLink = styled(Link)`
  width: 100%;
  height: 100%;
  display: flex;
  flex-direction: column;
  align-items: center;
  justify-content: center;
`;

const AddProjectIcon = styled(Icon)`
  height: 30px;
  fill: #999;
  transition: all 100ms ease-out;
`;

const AddProjectText = styled.div`
  color: #999;
  font-size: 20px;
  line-height: 24px;
  font-weight: 400;
  text-align: center;
  margin-top: 15px;
  transition: all 100ms ease-out;
`;

const AddProjectCard = ProjectCard.extend`
  cursor: pointer;
  padding: 0;
  border-color: #999;
  border-width: 1.5px;
  border-style: dashed;
  background: transparent;
  transition: all 100ms ease-out;

  &:hover {
    border-color: #000;

    ${AddProjectIcon} {
      fill: #000;
    }

    ${AddProjectText} {
      color: #000;
    }
  }
`;

type Props = {};

type State = {
  projects: IProjects | null
};

export default class AdminProjectsList extends React.PureComponent<Props, State> {
  subscription: Rx.Subscription;

  constructor () {
    super();
    this.state = {
      projects: null,
    };
  }

  componentDidMount() {
    const projects$ = projectsStream().observable;
    this.subscription = projects$.subscribe((projects) => this.setState({ projects }));
  }

  componentWillUnmount() {
    this.subscription.unsubscribe();
  }

  render () {
    const { projects } = this.state;

    return (
<<<<<<< HEAD
      <ProjectsList>

        <AddProjectCard className="new-project">
          <AddProjectLink to="/admin/projects/new">
            <AddProjectIcon name="plus" />
            <AddProjectText>
              <FormattedMessage {...messages.addNewProject} />
            </AddProjectText>
          </AddProjectLink>
        </AddProjectCard>

        {projects && projects.data && projects.data.map((project) => {
          const projectImage = (_.has(project, 'attributes.header_bg.medium') ? project.attributes.header_bg.medium : headerBG);

          return (
            <ProjectCard key={project.id}>

              <ProjectImage src={projectImage} alt="" role="presentation" />

              <ProjectTitle>
                <T value={project.attributes.title_multiloc} />
              </ProjectTitle>

              <ButtonWrapper>
                <GoToProjectButton 
                  style="primary-outlined" 
                  linkTo={`/admin/projects/${project.attributes.slug}/edit`}
                  circularCorners={false}
                >
                  <FormattedMessage {...messages.editProject} />
                </GoToProjectButton>
              </ButtonWrapper>

            </ProjectCard>
          );
        })}

=======
      <ProjectsList className="e2e-projects-list">
        <ProjectCard className="new-project e2e-new-project">
          <Link to="/admin/projects/new">
            <Icon name="plus" />
            <FormattedMessage {...messages.addNewProject} />
          </Link>
        </ProjectCard>
        {projects && projects.map((project) => (
          <ProjectCard key={project.id} className="e2e-project-card">
            {project.attributes.header_bg.small &&
              <img src={project.attributes.header_bg.small} alt="" role="presentation" />
              || <img className="no-img" src={headerBG} alt="" role="presentation" />
            }

            <h1><T value={project.attributes.title_multiloc} /></h1>

            <Link to={`/admin/projects/${project.attributes.slug}/edit`}>
              <FormattedMessage {...messages.editProject} />
            </Link>
          </ProjectCard>
        ))}
>>>>>>> 9adc89ae
      </ProjectsList>
    );
  }
}<|MERGE_RESOLUTION|>--- conflicted
+++ resolved
@@ -158,10 +158,9 @@
     const { projects } = this.state;
 
     return (
-<<<<<<< HEAD
-      <ProjectsList>
-
-        <AddProjectCard className="new-project">
+      <ProjectsList className="e2e-projects-list">
+
+        <AddProjectCard className="new-project e2e-new-project">
           <AddProjectLink to="/admin/projects/new">
             <AddProjectIcon name="plus" />
             <AddProjectText>
@@ -174,7 +173,7 @@
           const projectImage = (_.has(project, 'attributes.header_bg.medium') ? project.attributes.header_bg.medium : headerBG);
 
           return (
-            <ProjectCard key={project.id}>
+            <ProjectCard key={project.id} className="e2e-project-card">
 
               <ProjectImage src={projectImage} alt="" role="presentation" />
 
@@ -196,29 +195,6 @@
           );
         })}
 
-=======
-      <ProjectsList className="e2e-projects-list">
-        <ProjectCard className="new-project e2e-new-project">
-          <Link to="/admin/projects/new">
-            <Icon name="plus" />
-            <FormattedMessage {...messages.addNewProject} />
-          </Link>
-        </ProjectCard>
-        {projects && projects.map((project) => (
-          <ProjectCard key={project.id} className="e2e-project-card">
-            {project.attributes.header_bg.small &&
-              <img src={project.attributes.header_bg.small} alt="" role="presentation" />
-              || <img className="no-img" src={headerBG} alt="" role="presentation" />
-            }
-
-            <h1><T value={project.attributes.title_multiloc} /></h1>
-
-            <Link to={`/admin/projects/${project.attributes.slug}/edit`}>
-              <FormattedMessage {...messages.editProject} />
-            </Link>
-          </ProjectCard>
-        ))}
->>>>>>> 9adc89ae
       </ProjectsList>
     );
   }
