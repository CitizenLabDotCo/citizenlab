--- conflicted
+++ resolved
@@ -99,11 +99,7 @@
 
 const StyledButton = styled(Button)``;
 
-<<<<<<< HEAD
 export interface InputProps { }
-=======
-interface InputProps {}
->>>>>>> 9233fd7d
 
 interface DataProps {
   tenant: GetTenantChildProps;
