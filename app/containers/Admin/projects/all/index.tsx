--- conflicted
+++ resolved
@@ -27,15 +27,10 @@
 import { PageTitle, SectionDescription } from 'components/admin/Section';
 import HasPermission from 'components/HasPermission';
 import ProjectTemplatePreviewPageAdmin from 'components/ProjectTemplatePreview/ProjectTemplatePreviewPageAdmin';
-<<<<<<< HEAD
 import { Spinner } from 'cl2-component-library';
-const ModeratorProjectList = React.lazy(() => import('./Lists/ModeratorProjectList'));
-=======
-import Spinner from 'components/UI/Spinner';
 const ModeratorProjectList = React.lazy(() =>
   import('./Lists/ModeratorProjectList')
 );
->>>>>>> 31b691b0
 const AdminProjectList = React.lazy(() => import('./Lists/AdminProjectList'));
 
 // style
@@ -100,7 +95,7 @@
   constructor(props) {
     super(props);
     this.state = {
-      selectedProjectTemplateId: null,
+      selectedProjectTemplateId: null
     };
     this.subscriptions = [];
   }
@@ -141,7 +136,7 @@
             window.scrollTo(0, 0);
             this.setState({ selectedProjectTemplateId });
           }
-        }),
+        })
     ];
   }
 
@@ -156,7 +151,7 @@
 
   componentWillUnmount() {
     this.cleanup();
-    this.subscriptions.forEach((subscription) => subscription.unsubscribe());
+    this.subscriptions.forEach(subscription => subscription.unsubscribe());
   }
 
   closeTemplatePreview = () => {
@@ -253,11 +248,11 @@
 
 const Data = adopt<DataProps, InputProps>({
   locale: <GetLocale />,
-  authUser: <GetAuthUser />,
+  authUser: <GetAuthUser />
 });
 
 export default (inputProps: InputProps) => (
   <Data {...inputProps}>
-    {(dataProps) => <AdminProjectsList {...inputProps} {...dataProps} />}
+    {dataProps => <AdminProjectsList {...inputProps} {...dataProps} />}
   </Data>
 );