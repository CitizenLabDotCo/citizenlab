import React from 'react';
import { isNullOrError } from 'utils/helperUtils';

// services
import { IProjectData, reorderProject } from 'services/projects';
import GetProjects, { GetProjectsChildProps } from 'resources/GetProjects';

// localisation
import { FormattedMessage } from 'utils/cl-intl';
import T from 'components/T';
import messages from '../messages';

// components
import { SortableList, SortableRow } from 'components/admin/ResourceList';
import PageWrapper, { ButtonWrapper } from 'components/admin/PageWrapper';
import Button from 'components/UI/Button';
import Title from 'components/admin/PageTitle';
import StatusLabel from 'components/UI/StatusLabel';

interface InputProps {}

interface DataProps {
  projects: GetProjectsChildProps;
}

interface Props extends InputProps, DataProps {}

interface State {}

class AdminProjectsList extends React.PureComponent<Props, State> {
  constructor(props) {
    super(props);
    this.state = {};
  }

  handleReorder = (projectId, newOrder) => {
    reorderProject(projectId, newOrder);
  }

  render () {
    const { projectsList } = this.props.projects;

    if (!isNullOrError(projectsList)) {
      return (
        <>
          <Title>
            <FormattedMessage {...messages.overviewPageTitle} />
          </Title>

          <PageWrapper>
            <ButtonWrapper>
              <Button className="e2e-admin-add-project" linkTo="/admin/projects/new" style="cl-blue" circularCorners={false} icon="plus-circle">
                <FormattedMessage {...messages.addNewProject} />
              </Button>
            </ButtonWrapper>
<<<<<<< HEAD
            <SortableList items={projects} onReorder={this.handleReorder} className="e2e-admin-projects-list">
=======
            <SortableList items={projectsList} onReorder={this.handleReorder}>
>>>>>>> 25b15586
              {({ itemsList, handleDragRow, handleDropRow }) => (
                itemsList.map((project: IProjectData, index: number) => (
                  <SortableRow
                    key={project.id}
                    id={project.id}
                    index={index}
                    moveRow={handleDragRow}
                    dropRow={handleDropRow}
                  >
                    <div className="expand primary">
                      <T value={project.attributes.title_multiloc} />
                      {project.attributes.publication_status !== 'published' &&
                        <StatusLabel color={project.attributes.publication_status === 'archived' ? 'clBlue' : 'draftYellow'}>
                          <FormattedMessage {...messages[`${project.attributes.publication_status}Status`]} />
                        </StatusLabel>
                      }
                    </div>
                    <Button
                      className={`e2e-admin-edit-project ${project.attributes.process_type === 'timeline' ? 'timeline' : 'continuous'}`}
                      linkTo={`/admin/projects/${project.id}/edit`}
                      style="secondary"
                      circularCorners={false}
                      icon="edit"
                    >
                      <FormattedMessage {...messages.editButtonLabel} />
                    </Button>
                  </SortableRow>
                ))
              )}
            </SortableList>
          </PageWrapper>
        </>
      );
    }

    return null;
  }
}

export default (props) => (
  <GetProjects publicationStatuses={['draft', 'published', 'archived']}>
    {projects => <AdminProjectsList {...props} projects={projects} />}
  </GetProjects>
);<|MERGE_RESOLUTION|>--- conflicted
+++ resolved
@@ -53,11 +53,7 @@
                 <FormattedMessage {...messages.addNewProject} />
               </Button>
             </ButtonWrapper>
-<<<<<<< HEAD
-            <SortableList items={projects} onReorder={this.handleReorder} className="e2e-admin-projects-list">
-=======
-            <SortableList items={projectsList} onReorder={this.handleReorder}>
->>>>>>> 25b15586
+              <SortableList items={projectsList} onReorder={this.handleReorder} className="e2e-admin-projects-list">
               {({ itemsList, handleDragRow, handleDropRow }) => (
                 itemsList.map((project: IProjectData, index: number) => (
                   <SortableRow
