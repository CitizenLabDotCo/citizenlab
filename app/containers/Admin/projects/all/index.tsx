import React, { PureComponent } from 'react';
import { Subscription } from 'rxjs';
import { adopt } from 'react-adopt';
import { isNilOrError } from 'utils/helperUtils';
import { isString, isFunction } from 'lodash-es';
import clHistory from 'utils/cl-router/history';
import { removeLocale } from 'utils/cl-router/updateLocationDescriptor';

// tracking
import { trackPage } from 'utils/analytics';

// services
import { IProjectData, reorderProject } from 'services/projects';
import { IProjectFolderData, deleteProjectFolder } from 'services/projectFolders';
import { IProjectHolderOrderingData, reorderProjectHolder } from 'services/projectHolderOrderings';

// resources
import GetLocale, { GetLocaleChildProps } from 'resources/GetLocale';
import GetProjects, { GetProjectsChildProps, PublicationStatus } from 'resources/GetProjects';
import GetAuthUser, { GetAuthUserChildProps } from 'resources/GetAuthUser';
import GetProjectFolder from 'resources/GetProjectFolder';
import GetProjectHolderOrderings, { GetProjectHolderOrderingsChildProps } from 'resources/GetProjectHolderOrderings';

// localisation
import { FormattedMessage } from 'utils/cl-intl';
import messages from './messages';

// utils
import eventEmitter from 'utils/eventEmitter';
import { isAdmin } from 'services/permissions/roles';

// components
import { SortableList, SortableRow, List, Row } from 'components/admin/ResourceList';
import { HeaderTitle } from './styles';
import CreateProject from './CreateProject';
import PageWrapper from 'components/admin/PageWrapper';
import Button from 'components/UI/Button';
import { PageTitle, SectionSubtitle } from 'components/admin/Section';
import HasPermission from 'components/HasPermission';
import IconTooltip from 'components/UI/IconTooltip';
import ProjectRow, { RowContent, RowContentInner, RowTitle, RowButton, ActionsRowContainer } from '../components/ProjectRow';
import ProjectTemplatePreviewPageAdmin from 'components/ProjectTemplatePreview/ProjectTemplatePreviewPageAdmin';
import FeatureFlag from 'components/FeatureFlag';
import Icon from 'components/UI/Icon';

// style
import styled from 'styled-components';

const Container = styled.div``;

const CreateAndEditProjectsContainer = styled.div`
  &.hidden {
    display: none;
  }
`;

const ProjectTemplatePreviewContainer = styled.div`
  &.hidden {
    display: none;
  }
`;

const StyledCreateProject = styled(CreateProject)`
  margin-bottom: 18px;
`;

const ListsContainer = styled.div``;

const ListHeader = styled.div`
  display: flex;
  align-items: center;
  justify-content: flex-start;
  margin-bottom: 25px;

  & ~ & {
    margin-top: 70px;
  }
`;

const Spacer = styled.div`
  flex: 1;
`;

const FolderIcon = styled(Icon)`
  margin-right: 10px;
  height: 14px;
  width: 17px;
`;

export interface InputProps {
  className?: string;
}

interface DataProps {
  locale: GetLocaleChildProps;
  authUser: GetAuthUserChildProps;
  projects: GetProjectsChildProps;
  publishedProjects: GetProjectsChildProps;
  projectHolderOrderings: GetProjectHolderOrderingsChildProps;
}

interface Props extends InputProps, DataProps { }

interface State {
  selectedProjectTemplateId: string | null;
}

const useCapture = false;

class AdminProjectsList extends PureComponent<Props, State> {
  subscriptions: Subscription[];
  unlisten: Function | null = null;
  url: string | null | undefined = null;
  goBackUrl: string | null | undefined = null;

  constructor(props) {
    super(props);
    this.state = {
      selectedProjectTemplateId: null
    };
    this.subscriptions = [];
  }

  componentDidMount() {
    this.subscriptions = [
      eventEmitter.observeEvent<string>('ProjectTemplateCardClicked').subscribe(({ eventValue }) => {
        if (isString(eventValue)) {
          const selectedProjectTemplateId = eventValue;
          const { locale } = this.props;
          const url = `/admin/projects/templates/${selectedProjectTemplateId}`;

          if (!isNilOrError(locale) && url) {
            this.url = `${window.location.origin}/${locale}${url}`;
            this.goBackUrl = 'window.location.href';
            this.goBackUrl = `${window.location.origin}/${locale}${removeLocale(window.location.pathname).pathname}`;
            window.history.pushState({ path: this.url }, '', this.url);
            window.addEventListener('popstate', this.handlePopstateEvent, useCapture);
            window.addEventListener('keydown', this.handleKeypress, useCapture);
            this.unlisten = clHistory.listen(() => this.closeTemplatePreview());
            trackPage(this.url);
          }

          window.scrollTo(0, 0);
          this.setState({ selectedProjectTemplateId });
        }
      })
    ];
  }

  componentDidUpdate(_prevProps: Props, prevState: State) {
    if (prevState.selectedProjectTemplateId && !this.state.selectedProjectTemplateId) {
      this.cleanup();
    }
  }

  componentWillUnmount() {
    this.cleanup();
    this.subscriptions.forEach(subscription => subscription.unsubscribe());
  }

  handleReorderProjects = (projectId, newOrder) => {
    reorderProject(projectId, newOrder);
  }

  handleReorderHolders = (itemId, newOrder) => {
    reorderProjectHolder(itemId, newOrder);
  }

  closeTemplatePreview = () => {
    this.setState({ selectedProjectTemplateId: null });
  }

  cleanup = () => {
    if (this.goBackUrl) {
      window.removeEventListener('popstate', this.handlePopstateEvent, useCapture);
      window.removeEventListener('keydown', this.handleKeypress, useCapture);

      if (window.location.href === this.url) {
        window.history.pushState({ path: this.goBackUrl }, '', this.goBackUrl);
      }
    }

    this.url = null;
    this.goBackUrl = null;

    if (isFunction(this.unlisten)) {
      this.unlisten();
      this.unlisten = null;
    }
  }

  handlePopstateEvent = () => {
    this.closeTemplatePreview();
  }

  handleKeypress = (event: KeyboardEvent) => {
    if (event.type === 'keydown' && event.key === 'Escape') {
      event.preventDefault();
      this.closeTemplatePreview();
    }
  }

  removeFolder = (folderId: string) => () => {
    deleteProjectFolder(folderId);
  }

  render() {
    const { selectedProjectTemplateId } = this.state;
    const { authUser, projects: { projectsList }, className, projectHolderOrderings, publishedProjects } = this.props;
    const userIsAdmin = !isNilOrError(authUser) ? isAdmin({ data: authUser }) : false;
    let lists: JSX.Element | null = null;
    const hasProjectsOrFolders = !isNilOrError(projectHolderOrderings) && projectHolderOrderings.length > 0;

    if (!isNilOrError(projectsList) && !isNilOrError(projectHolderOrderings)) {
      const draftProjectsOutsideFolders = projectsList.filter((project) => {
        const projectHasFolder = project.relationships.folder?.data;
        return project.attributes.publication_status === 'draft' && !projectHasFolder;
      });
      const archivedProjectsOutsideFolders = projectsList.filter((project) => {
        const projectHasFolder = project.relationships.folder?.data;
        return project.attributes.publication_status === 'archived' && !projectHasFolder;
      });

      const FolderRow = (folder: IProjectFolderData) => {
        return (
          <RowContent className="e2e-admin-projects-list-item">
            <RowContentInner className="expand primary">
              <FolderIcon name="simpleFolder" />
              <RowTitle value={folder.attributes.title_multiloc} />
            </RowContentInner>
            <ActionsRowContainer>
              <RowButton
                className={`e2e-admin-edit-project ${folder.attributes.title_multiloc['en-GB'] || ''}`}
                onClick={this.removeFolder(folder.id)}
                buttonStyle="secondary"
                icon="remove"
              >
                <FormattedMessage {...messages.deleteButtonLabel} />
              </RowButton>
              <RowButton
                className={`e2e-admin-edit-project ${folder.attributes.title_multiloc['en-GB'] || ''}`}
                linkTo={`/admin/projects/folders/${folder.id}`}
                buttonStyle="secondary"
                icon="edit"
              >
                <FormattedMessage {...messages.manageButtonLabel} />
              </RowButton>
            </ActionsRowContainer>
          </RowContent>
        );
      };

      lists = (
        <ListsContainer>
          {projectHolderOrderings && projectHolderOrderings.length > 0 &&
            <>
              <ListHeader>
                <HeaderTitle>
                  <FormattedMessage {...messages.published} />
                </HeaderTitle>
                <IconTooltip content={<FormattedMessage {...messages.publishedTooltip} />} />

                <Spacer />

                <FeatureFlag name="project_folders">
                  <Button
                    linkTo={'/admin/projects/folders/new'}
                  >
                    <FormattedMessage {...messages.newProjectFolder} />
                  </Button>
                </FeatureFlag>

              </ListHeader>

              <HasPermission item="project" action="reorder">
                <SortableList
                  items={projectHolderOrderings}
                  onReorder={this.handleReorderHolders}
                  className="projects-list e2e-admin-projects-list"
                  id="e2e-admin-published-projects-list"
                >
                  {({ itemsList, handleDragRow, handleDropRow }) => (
                    itemsList.map((item: IProjectHolderOrderingData, index: number) => {
                      if (item.relationships.project_holder.data.type === 'project') {
                        const project = !isNilOrError(publishedProjects.projectsList)
                          && publishedProjects.projectsList.find(project => project.id === item.relationships.project_holder.data.id);

                        if (!project) return <div />;

                        return (
                          <SortableRow
                            key={item.id}
                            id={item.id}
                            index={index}
                            moveRow={handleDragRow}
                            dropRow={handleDropRow}
                            lastItem={(index === projectHolderOrderings.length - 1)}
                          >
                            <ProjectRow project={project} />
                          </SortableRow>
                        );
                      } else {
                        return (
                          <GetProjectFolder projectFolderId={item.relationships.project_holder.data.id} key={item.relationships.project_holder.data.id}>
                            {projectFolder => isNilOrError(projectFolder) ? null : (
                              <SortableRow
                                id={item.id}
                                index={index}
                                moveRow={handleDragRow}
                                dropRow={handleDropRow}
                                lastItem={(index === projectHolderOrderings.length - 1)}
                              >
                                {FolderRow(projectFolder)}
                              </SortableRow>
                            )}
                          </GetProjectFolder>
                        );
                      }
                    }
                  ))}
                </SortableList>
                <HasPermission.No>
                  <List>
                    {projectHolderOrderings.map((holder, index) => {
                      if (holder.relationships.project_holder.data.type === 'project') {
                        const project = !isNilOrError(publishedProjects.projectsList)
                          && publishedProjects.projectsList.find(project => project.id === holder.relationships.project_holder.data.id);
                        if (!project) return null;

                        return (
                          <Row
                            id={project.id}
                            lastItem={(index === projectHolderOrderings.length - 1)}
                          >
                            <ProjectRow project={project} />
                          </Row>
                        );
                      } else {
                        return (
                          <GetProjectFolder projectFolderId={holder.relationships.project_holder.data.id} key={holder.relationships.project_holder.data.id}>
                            {projectFolder => isNilOrError(projectFolder) ? null : (
                              <Row
                                id={projectFolder.id}
                                lastItem={(index === projectHolderOrderings.length - 1)}
                              >
                                {FolderRow(projectFolder)}
                              </Row>
                            )}
                          </GetProjectFolder>
                        );
                      }
                    })}
                  </List>
                </HasPermission.No>
              </HasPermission>
            </>
          }

          {draftProjectsOutsideFolders && draftProjectsOutsideFolders.length > 0 &&
            <>
              <ListHeader>
                <HeaderTitle>
                  <FormattedMessage {...messages.draft} />
                </HeaderTitle>
                <IconTooltip content={<FormattedMessage {...messages.draftTooltip} />} />
              </ListHeader>
              <HasPermission item="project" action="reorder">
                <SortableList
                  items={draftProjectsOutsideFolders}
                  onReorder={this.handleReorderProjects}
                  className="e2e-admin-projects-list"
                  id="e2e-admin-draft-projects-list"
                >
                  {({ itemsList, handleDragRow, handleDropRow }) => (
                    itemsList.map((project: IProjectData, index: number) => (
                      <SortableRow
                        key={project.id}
                        id={project.id}
                        className="e2e-admin-projects-list-item"
                        index={index}
                        moveRow={handleDragRow}
                        dropRow={handleDropRow}
                        lastItem={(index === draftProjectsOutsideFolders.length - 1)}
                      >
                        <ProjectRow project={project} />
                      </SortableRow>
                    ))
                  )}
                </SortableList>
                <HasPermission.No>
                  <List>
                    {draftProjectsOutsideFolders.map((project, index) => (
                      <Row key={project.id} lastItem={(index === draftProjectsOutsideFolders.length - 1)}>
                        <ProjectRow project={project} />
                      </Row>
                    ))}
                  </List>
                </HasPermission.No>
              </HasPermission>
            </>
          }

          {archivedProjectsOutsideFolders && archivedProjectsOutsideFolders.length > 0 &&
            <>
              <ListHeader>
                <HeaderTitle>
                  <FormattedMessage {...messages.archived} />
                </HeaderTitle>
                <IconTooltip content={<FormattedMessage {...messages.archivedTooltip} />} />
              </ListHeader>
              <HasPermission item="project" action="reorder">
                <SortableList
                  items={archivedProjectsOutsideFolders}
                  onReorder={this.handleReorderProjects}
                  className="e2e-admin-projects-list"
                  id="e2e-admin-archived-projects-list"
                >
                  {({ itemsList, handleDragRow, handleDropRow }) => (
                    itemsList.map((project: IProjectData, index: number) => (
                      <SortableRow
                        key={project.id}
                        id={project.id}
                        className="e2e-admin-projects-list-item"
                        index={index}
                        moveRow={handleDragRow}
                        dropRow={handleDropRow}
                        lastItem={index === archivedProjectsOutsideFolders.length - 1}
                      >
                        <ProjectRow project={project} />
                      </SortableRow>
                    ))
                  )}
                </SortableList>

                <HasPermission.No>
                  <List id="e2e-admin-archived-projects-list">
                    {archivedProjectsOutsideFolders.map((project, index) => (
                      <Row
                        key={project.id}
                        className="e2e-admin-projects-list-item"
                        lastItem={(index === archivedProjectsOutsideFolders.length - 1)}
                      >
                        <ProjectRow project={project} />
                      </Row>
                    ))}
                  </List>
                </HasPermission.No>
              </HasPermission>
            </>
          }
        </ListsContainer>
      );
    }

    return (
      <Container className={className}>
        <CreateAndEditProjectsContainer className={selectedProjectTemplateId ? 'hidden' : ''}>
          <PageTitle>
            <FormattedMessage {...messages.overviewPageTitle} />
          </PageTitle>

          <SectionSubtitle>
            <HasPermission item={{ type: 'route', path: '/admin/projects/new' }} action="access">
              <FormattedMessage {...messages.overviewPageSubtitle} />
              <HasPermission.No>
                <FormattedMessage {...messages.overviewPageSubtitleModerator} />
              </HasPermission.No>
            </HasPermission>
          </SectionSubtitle>

          {userIsAdmin && <StyledCreateProject />}

          {hasProjectsOrFolders &&
            <PageWrapper>
              {lists}
            </PageWrapper>
          }
        </CreateAndEditProjectsContainer>

        <ProjectTemplatePreviewContainer className={!selectedProjectTemplateId ? 'hidden' : ''}>
          {selectedProjectTemplateId &&
            <ProjectTemplatePreviewPageAdmin
              projectTemplateId={selectedProjectTemplateId}
              goBack={this.closeTemplatePreview}
            />
          }
        </ProjectTemplatePreviewContainer>
      </Container>
    );
  }
}

const publicationStatuses: PublicationStatus[] = ['draft', 'archived'];

const Data = adopt<DataProps, InputProps>({
  locale: <GetLocale />,
  authUser: <GetAuthUser />,
  projectHolderOrderings: <GetProjectHolderOrderings />,
<<<<<<< HEAD
  publishedProjects: ({ projectHolderOrderings, render }) => {
    const projectIds = isNilOrError(projectHolderOrderings)
      ? []
      : projectHolderOrderings
        .filter(item => item.relationships.project_holder.data.type === 'project')
        .map(item => item.relationships.project_holder.data.id);
    return <GetProjects publicationStatuses={['published']} filteredProjectIds={projectIds} filterCanModerate={true}>{render}</GetProjects>;
  },
  projects: <GetProjects publicationStatuses={publicationStatuses} filterCanModerate={true} />,
=======
  projects: <GetProjects publicationStatuses={publicationStatuses} filterCanModerate={true} folderId="nil"/>
>>>>>>> 425a7516
});

export default (inputProps: InputProps) => (
  <Data {...inputProps}>
    {dataProps => <AdminProjectsList {...inputProps} {...dataProps} />}
  </Data>
);<|MERGE_RESOLUTION|>--- conflicted
+++ resolved
@@ -496,7 +496,6 @@
   locale: <GetLocale />,
   authUser: <GetAuthUser />,
   projectHolderOrderings: <GetProjectHolderOrderings />,
-<<<<<<< HEAD
   publishedProjects: ({ projectHolderOrderings, render }) => {
     const projectIds = isNilOrError(projectHolderOrderings)
       ? []
@@ -505,10 +504,7 @@
         .map(item => item.relationships.project_holder.data.id);
     return <GetProjects publicationStatuses={['published']} filteredProjectIds={projectIds} filterCanModerate={true}>{render}</GetProjects>;
   },
-  projects: <GetProjects publicationStatuses={publicationStatuses} filterCanModerate={true} />,
-=======
   projects: <GetProjects publicationStatuses={publicationStatuses} filterCanModerate={true} folderId="nil"/>
->>>>>>> 425a7516
 });
 
 export default (inputProps: InputProps) => (
