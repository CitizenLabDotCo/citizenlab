--- conflicted
+++ resolved
@@ -18,13 +18,9 @@
 import { PageTitle, SectionSubtitle } from 'components/admin/Section';
 import StatusLabel from 'components/UI/StatusLabel';
 import HasPermission from 'components/HasPermission';
-<<<<<<< HEAD
-import { fontSizes, colors } from 'utils/styleUtils';
 import Toggle from 'components/UI/Toggle';
 import FeatureFlag from 'components/FeatureFlag';
-=======
 import InfoTooltip from 'components/admin/InfoTooltip';
->>>>>>> 98e2056a
 
 // style
 import { fontSizes, colors } from 'utils/styleUtils';
@@ -117,7 +113,6 @@
     reorderProject(projectId, newOrder);
   }
 
-<<<<<<< HEAD
   handleToggleManualProjectSorting = () => {
     this.setState(prevState => {
       return { manualProjectSorting: !prevState.manualProjectSorting };
@@ -125,9 +120,6 @@
   }
 
   render () {
-=======
-  render() {
->>>>>>> 98e2056a
     const { projects } = this.props;
     const { manualProjectSorting } = this.state;
     let lists: JSX.Element | null = null;
@@ -200,7 +192,6 @@
                 <ListHeaderTitle>
                   <FormattedMessage {...messages.published} />
                 </ListHeaderTitle>
-<<<<<<< HEAD
                 <FeatureFlag name="manual_project_sorting">
                   <ToggleWrapper>
                     <ToggleLabel htmlFor="manual-sorting-toggle">
@@ -213,9 +204,7 @@
                     />
                   </ToggleWrapper>
                 </FeatureFlag>
-=======
                 <InfoTooltip {...messages.publishedTooltip} />
->>>>>>> 98e2056a
               </ListHeader>
               <HasPermission item="projects" action="reorder">
                 {manualProjectSorting ?
