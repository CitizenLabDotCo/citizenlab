--- conflicted
+++ resolved
@@ -174,257 +174,7 @@
       className,
     } = this.props;
     const userIsAdmin = !isNilOrError(authUser) ? isAdmin({ data: authUser }) : false;
-<<<<<<< HEAD
-    let lists: JSX.Element | null = null;
-    const hasProjectsOrFolders = projectHolderOrderings?.list && projectHolderOrderings.list.length > 0;
-
-    if (!isNilOrError(projectsList) && !isNilOrError(projectHolderOrderings)) {
-      const draftProjectsOutsideFolders = projectsList.filter((project) => {
-        const projectHasFolder = project.relationships.folder ?.data;
-        return project.attributes.publication_status === 'draft' && !projectHasFolder;
-      });
-      const archivedProjectsOutsideFolders = projectsList.filter((project) => {
-        const projectHasFolder = project.relationships.folder ?.data;
-        return project.attributes.publication_status === 'archived' && !projectHasFolder;
-      });
-
-      const FolderRow = (folder: IProjectFolderData) => {
-        return (
-          <RowContent className="e2e-admin-projects-list-item">
-            <RowContentInner className="expand primary">
-              <FolderIcon name="simpleFolder" />
-              <RowTitle value={folder.attributes.title_multiloc} />
-            </RowContentInner>
-            <RowButton
-              className={`e2e-admin-edit-project ${folder.attributes.title_multiloc['en-GB'] || ''}`}
-              linkTo={`/admin/projects/folders/${folder.id}`}
-              buttonStyle="secondary"
-              icon="edit"
-            >
-              <FormattedMessage {...messages.manageButtonLabel} />
-            </RowButton>
-          </RowContent>
-        );
-      };
-
-      lists = (
-        <ListsContainer>
-          {projectHolderOrderings?.list && projectHolderOrderings.list.length > 0 &&
-            <>
-              <ListHeader>
-                <HeaderTitle>
-                  <FormattedMessage {...messages.published} />
-                </HeaderTitle>
-                <IconTooltip content={<FormattedMessage {...messages.publishedTooltip} />} />
-
-                <Spacer />
-
-                <FeatureFlag name="project_folders">
-                  <Button
-                    icon="plus-circle"
-                    buttonStyle="admin-dark"
-                    linkTo={'/admin/projects/folders/new'}
-                  >
-                    <FormattedMessage {...messages.newProjectFolder} />
-                  </Button>
-                </FeatureFlag>
-
-              </ListHeader>
-
-              <HasPermission item="project" action="reorder">
-                <SortableList
-                  items={projectHolderOrderings.list}
-                  onReorder={this.handleReorderHolders}
-                  className="projects-list e2e-admin-projects-list"
-                  id="e2e-admin-published-projects-list"
-                >
-                  {({ itemsList, handleDragRow, handleDropRow }) => (
-                    itemsList.map((item: IProjectHolderOrderingData, index: number) => {
-                      const isLastItem = !!(projectHolderOrderings?.list?.length && index === projectHolderOrderings.list.length - 1);
-
-                      if (item.relationships.project_holder.data.type === 'project' && projectHolderOrderings?.list) {
-                        return (
-                          <GetProject
-                            projectId={item.relationships.project_holder.data.id}
-                            key={item.relationships.project_holder.data.id}
-                          >
-                            {project => isNilOrError(project) ? null : (
-                              <SortableRow
-                                key={item.id}
-                                id={item.id}
-                                index={index}
-                                moveRow={handleDragRow}
-                                dropRow={handleDropRow}
-                                lastItem={isLastItem}
-                              >
-                                <ProjectRow project={project} />
-                              </SortableRow>
-                            )}
-                          </GetProject>
-                        );
-                      }
-
-                      return (
-                        <GetProjectFolder
-                          projectFolderId={item.relationships.project_holder.data.id}
-                          key={item.relationships.project_holder.data.id}
-                        >
-                          {projectFolder => isNilOrError(projectFolder) ? null : (
-                            <SortableRow
-                              id={item.id}
-                              index={index}
-                              moveRow={handleDragRow}
-                              dropRow={handleDropRow}
-                              lastItem={isLastItem}
-                            >
-                              {FolderRow(projectFolder)}
-                            </SortableRow>
-                          )}
-                        </GetProjectFolder>
-                      );
-                    }
-                  ))}
-                </SortableList>
-                <HasPermission.No>
-                  <List>
-                    {projectHolderOrderings.list.map((holder, index) => {
-                      const isLastItem = !!(projectHolderOrderings?.list?.length && index === projectHolderOrderings.list.length - 1);
-
-                      if (holder.relationships.project_holder.data.type === 'project') {
-                        return (
-                          <GetProject
-                            projectId={holder.relationships.project_holder.data.id}
-                            key={holder.relationships.project_holder.data.id}
-                          >
-                            {project => isNilOrError(project) ? null : (
-                              <Row
-                                id={project.id}
-                                lastItem={isLastItem}
-                              >
-                                <ProjectRow project={project} />
-                              </Row>
-                            )}
-                          </GetProject>
-                        );
-                      }
-
-                      return (
-                        <GetProjectFolder projectFolderId={holder.relationships.project_holder.data.id} key={holder.relationships.project_holder.data.id}>
-                          {projectFolder => isNilOrError(projectFolder) ? null : (
-                            <Row
-                              id={projectFolder.id}
-                              lastItem={isLastItem}
-                            >
-                              {FolderRow(projectFolder)}
-                            </Row>
-                          )}
-                        </GetProjectFolder>
-                      );
-                    })}
-                  </List>
-                </HasPermission.No>
-              </HasPermission>
-            </>
-          }
-
-          {draftProjectsOutsideFolders && draftProjectsOutsideFolders.length > 0 &&
-            <>
-              <ListHeader>
-                <HeaderTitle>
-                  <FormattedMessage {...messages.draft} />
-                </HeaderTitle>
-                <IconTooltip content={<FormattedMessage {...messages.draftTooltip} />} />
-              </ListHeader>
-              <HasPermission item="project" action="reorder">
-                <SortableList
-                  items={draftProjectsOutsideFolders}
-                  onReorder={this.handleReorderProjects}
-                  className="e2e-admin-projects-list"
-                  id="e2e-admin-draft-projects-list"
-                >
-                  {({ itemsList, handleDragRow, handleDropRow }) => (
-                    itemsList.map((project: IProjectData, index: number) => (
-                      <SortableRow
-                        key={project.id}
-                        id={project.id}
-                        className="e2e-admin-projects-list-item"
-                        index={index}
-                        moveRow={handleDragRow}
-                        dropRow={handleDropRow}
-                        lastItem={(index === draftProjectsOutsideFolders.length - 1)}
-                      >
-                        <ProjectRow project={project} />
-                      </SortableRow>
-                    ))
-                  )}
-                </SortableList>
-                <HasPermission.No>
-                  <List>
-                    {draftProjectsOutsideFolders.map((project, index) => (
-                      <Row key={project.id} lastItem={(index === draftProjectsOutsideFolders.length - 1)}>
-                        <ProjectRow project={project} />
-                      </Row>
-                    ))}
-                  </List>
-                </HasPermission.No>
-              </HasPermission>
-            </>
-          }
-
-          {archivedProjectsOutsideFolders && archivedProjectsOutsideFolders.length > 0 &&
-            <>
-              <ListHeader>
-                <HeaderTitle>
-                  <FormattedMessage {...messages.archived} />
-                </HeaderTitle>
-                <IconTooltip content={<FormattedMessage {...messages.archivedTooltip} />} />
-              </ListHeader>
-              <HasPermission item="project" action="reorder">
-                <SortableList
-                  items={archivedProjectsOutsideFolders}
-                  onReorder={this.handleReorderProjects}
-                  className="e2e-admin-projects-list"
-                  id="e2e-admin-archived-projects-list"
-                >
-                  {({ itemsList, handleDragRow, handleDropRow }) => (
-                    itemsList.map((project: IProjectData, index: number) => (
-                      <SortableRow
-                        key={project.id}
-                        id={project.id}
-                        className="e2e-admin-projects-list-item"
-                        index={index}
-                        moveRow={handleDragRow}
-                        dropRow={handleDropRow}
-                        lastItem={index === archivedProjectsOutsideFolders.length - 1}
-                      >
-                        <ProjectRow project={project} />
-                      </SortableRow>
-                    ))
-                  )}
-                </SortableList>
-
-                <HasPermission.No>
-                  <List id="e2e-admin-archived-projects-list">
-                    {archivedProjectsOutsideFolders.map((project, index) => (
-                      <Row
-                        key={project.id}
-                        className="e2e-admin-projects-list-item"
-                        lastItem={(index === archivedProjectsOutsideFolders.length - 1)}
-                      >
-                        <ProjectRow project={project} />
-                      </Row>
-                    ))}
-                  </List>
-                </HasPermission.No>
-              </HasPermission>
-            </>
-          }
-        </ListsContainer>
-      );
-    }
-=======
     const userIsModerator = !isNilOrError(authUser) ? isModerator({ data: authUser }) : false;
->>>>>>> 7181ff71
 
     return (
       <Container className={className}>
