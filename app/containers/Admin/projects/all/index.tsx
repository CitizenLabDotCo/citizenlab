--- conflicted
+++ resolved
@@ -23,7 +23,7 @@
 
 // style
 import styled from 'styled-components';
-import FeatureFlag from 'components/FeatureFlag';
+// import FeatureFlag from 'components/FeatureFlag';
 
 const ListHeader = styled.div`
   display: flex;
@@ -203,7 +203,6 @@
                 {/* </FeatureFlag> */}
               </ListHeader>
               <HasPermission item="projects" action="reorder">
-<<<<<<< HEAD
                 {manualProjectSorting ?
                   <SortableList
                     items={publishedProjects}
@@ -229,25 +228,6 @@
                   <List>
                     {publishedProjects.map((project, index) => (
                       <Row key={project.id} lastItem={(index === publishedProjects.length - 1)}>
-=======
-                <SortableList
-                  items={publishedProjects}
-                  onReorder={this.handleReorder}
-                  id="e2e-admin-published-projects-list"
-                  className="e2e-admin-projects-list"
-                >
-                  {({ itemsList, handleDragRow, handleDropRow }) => (
-                    itemsList.map((project: IProjectData, index: number) => (
-                      <SortableRow
-                        className="e2e-admin-projects-list-item"
-                        key={project.id}
-                        id={project.id}
-                        index={index}
-                        moveRow={handleDragRow}
-                        dropRow={handleDropRow}
-                        lastItem={(index === publishedProjects.length - 1)}
-                      >
->>>>>>> 74a305f1
                         {row(project)}
                       </Row>
                     ))}
