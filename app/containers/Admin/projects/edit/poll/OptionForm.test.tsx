--- conflicted
+++ resolved
@@ -18,16 +18,8 @@
 jest.mock('./QuestionDetailsForm', () => 'QuestionDetailsForm');
 jest.mock('utils/cl-intl', () => ({ FormattedMessage: 'FormattedMessage' }));
 
-<<<<<<< HEAD
 const question = mockQuestion('questionId', 'What is your favourite ice cream flavour ?');
 const pollOptions = ['Vanilla', 'Pistachio', 'Raspberry'].map((item, index) => mockOption(index, item)) as IPollOption[];
-=======
-const mockOptions: IPollQuestion[];
-const question = mockQuestion(
-  'questionId',
-  'What is your favourite ice cream flavour ?'
-);
->>>>>>> b11c23d9
 
 describe('<OptionForm/>', () => {
   it('clicking done calls the collapse handler', () => {
@@ -69,14 +61,6 @@
   });
   describe('displays question settings form', () => {
     it('displays', () => {
-<<<<<<< HEAD
-=======
-      const pollOptions = [
-        'Vanilla',
-        'Pistachio',
-        'Raspberry',
-      ].map((item, index) => mockOption(index, item));
->>>>>>> b11c23d9
       const wrapper = shallow(
         <OptionForm
           question={question}
@@ -90,14 +74,6 @@
   });
   describe('displays passed in options', () => {
     it('shows the right amount', () => {
-<<<<<<< HEAD
-=======
-      const pollOptions = [
-        'Vanilla',
-        'Pistachio',
-        'Raspberry',
-      ].map((item, index) => mockOption(index, item));
->>>>>>> b11c23d9
       const wrapper = shallow(
         <OptionForm
           question={question}
@@ -115,24 +91,9 @@
           pollOptions={[mockOption('vanillaId', 'Vanilla')] as IPollOption[]}
         />
       );
-<<<<<<< HEAD
       expect(wrapper.find('OptionRow').find((item: any) => item.prop('pollOptionId') === 'vanillaId')).toBeTruthy();
     });
     it('List reacts to addition', () => {
-=======
-      expect(
-        wrapper
-          .find('OptionRow')
-          .find((item) => item.prop('pollOptionId') === 'vanillaId')
-      ).toBeTruthy();
-    });
-    it('List reacts to addition', () => {
-      const pollOptions = [
-        'Vanilla',
-        'Pistachio',
-        'Raspberry',
-      ].map((item, index) => mockOption(index, item));
->>>>>>> b11c23d9
       const wrapper = shallow(
         <OptionForm
           question={question}
@@ -146,14 +107,6 @@
       expect(wrapper.find('OptionRow').length).toBe(4);
     });
     it('List reacts to deletion', () => {
-<<<<<<< HEAD
-=======
-      const pollOptions = [
-        'Vanilla',
-        'Pistachio',
-        'Raspberry',
-      ].map((item, index) => mockOption(index, item));
->>>>>>> b11c23d9
       const wrapper = shallow(
         <OptionForm
           question={question}
