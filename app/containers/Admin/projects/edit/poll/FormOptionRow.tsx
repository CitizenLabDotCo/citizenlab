--- conflicted
+++ resolved
@@ -10,7 +10,9 @@
 
 // Resources
 import GetLocale, { GetLocaleChildProps } from 'resources/GetLocale';
-import GetTenantLocales, { GetTenantLocalesChildProps } from 'resources/GetTenantLocales';
+import GetTenantLocales, {
+  GetTenantLocalesChildProps
+} from 'resources/GetTenantLocales';
 
 // Typings
 import { Multiloc, Locale } from 'typings';
@@ -23,17 +25,10 @@
 import messages from './messages';
 
 /*
-<<<<<<< HEAD
-* edit mode : titleMultiloc and optionId defined, question Id not used
-* new mode : question Id defined, titleMultiloc and optionId not used
-*/
-interface InputProps {
-=======
  * edit mode : titleMultiloc and optionId defined, question Id not used
  * new mode : question Id defined, titleMultiloc and optionId not used
  */
-interface Props {
->>>>>>> 31b691b0
+interface InputProps {
   titleMultiloc?: Multiloc;
   mode: 'new' | 'edit';
   questionId?: string;
@@ -46,7 +41,7 @@
   tenantLocales: GetTenantLocalesChildProps;
 }
 
-export interface Props extends DataProps, InputProps { }
+export interface Props extends DataProps, InputProps {}
 
 export interface State {
   selectedLocale: Locale | null;
@@ -57,13 +52,8 @@
   constructor(props: Props) {
     super(props);
     this.state = {
-<<<<<<< HEAD
       selectedLocale: props.locale || null,
       titleMultiloc: props.titleMultiloc || {}
-=======
-      selectedLocale: props.locale,
-      titleMultiloc: props.titleMultiloc || {},
->>>>>>> 31b691b0
     };
   }
 
@@ -89,11 +79,11 @@
 
   onChangeTitle = (value: string, locale: Locale | undefined) => {
     if (locale) {
-      this.setState((state) => ({
+      this.setState(state => ({
         titleMultiloc: {
           ...state.titleMultiloc,
-          [locale]: value,
-        },
+          [locale]: value
+        }
       }));
     }
   };
@@ -122,16 +112,10 @@
     return (
       <Row className="e2e-form-option-row">
         <TextCell>
-<<<<<<< HEAD
-          {selectedLocale &&
+          {selectedLocale && (
             <LocaleSwitcher
               onSelectedLocaleChange={this.onSelectedLocaleChange}
               locales={!isNilOrError(tenantLocales) ? tenantLocales : []}
-=======
-          {selectedLocale && (
-            <FormLocaleSwitcher
-              onLocaleChange={this.onSelectedLocaleChange}
->>>>>>> 31b691b0
               selectedLocale={selectedLocale}
               values={{ titleMultiloc }}
             />
@@ -139,7 +123,7 @@
         </TextCell>
 
         <TextCell className="expand">
-          {selectedLocale &&
+          {selectedLocale && (
             <Input
               autoFocus
               value={titleMultiloc?.[selectedLocale]}
@@ -147,7 +131,7 @@
               type="text"
               onChange={this.onChangeTitle}
             />
-          }
+          )}
         </TextCell>
 
         <Button
