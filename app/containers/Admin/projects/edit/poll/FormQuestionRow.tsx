import React, { PureComponent } from 'react';
import { adopt } from 'react-adopt';
import { isNilOrError } from 'utils/helperUtils';

// Components
import { Input, LocaleSwitcher } from 'cl2-component-library';
import { TextCell, Row } from 'components/admin/ResourceList';
import Button from 'components/UI/Button';

// Resources
import GetLocale, { GetLocaleChildProps } from 'resources/GetLocale';
import GetTenantLocales, { GetTenantLocalesChildProps } from 'resources/GetTenantLocales';

// i18n
import { FormattedMessage } from 'utils/cl-intl';
import messages from './messages';

// Typings
import { Multiloc, Locale } from 'typings';

interface InputProps {
  titleMultiloc: Multiloc;
  onChange: (value: Multiloc) => void;
  onSave: () => void;
  onCancel: () => void;
}

interface DataProps {
  locale: GetLocaleChildProps;
  tenantLocales: GetTenantLocalesChildProps;
}

export interface Props extends DataProps, InputProps { }

export interface State {
  selectedLocale: Locale | null;
}

export class FormQuestionRow extends PureComponent<Props, State> {
  constructor(props) {
    super(props);
    this.state = {
<<<<<<< HEAD
      selectedLocale: null
=======
      selectedLocale: props.locale,
>>>>>>> 31b691b0
    };
  }

  static getDerivedStateFromProps(props: Props, state: State) {
    if (!isNilOrError(props.locale) && !state.selectedLocale) {
      return {
        selectedLocale: props.locale
      };
    }

    return null;
  }

  onChangeLocale = (selectedLocale: Locale) => {
    this.setState({ selectedLocale });
  };

  onChangeTitle = (value: string, locale: Locale | undefined) => {
    if (locale) {
      const titleMultiloc = {
        ...this.props.titleMultiloc,
        [locale]: value,
      };

      this.props.onChange(titleMultiloc);
    }
  };

  render() {
    const { selectedLocale } = this.state;
    const { titleMultiloc, onSave, onCancel, tenantLocales } = this.props;
    return (
      <Row className="e2e-form-question-row">
        <TextCell>
<<<<<<< HEAD
          {selectedLocale &&
            <LocaleSwitcher
              onSelectedLocaleChange={this.onChangeLocale}
              locales={!isNilOrError(tenantLocales) ? tenantLocales : []}
=======
          {selectedLocale && (
            <FormLocaleSwitcher
              onLocaleChange={this.onChangeLocale}
>>>>>>> 31b691b0
              selectedLocale={selectedLocale}
              values={{ titleMultiloc }}
            />
          )}
        </TextCell>

        <TextCell className="expand">
          {selectedLocale &&
            <Input
              autoFocus
              value={titleMultiloc[selectedLocale]}
              locale={selectedLocale}
              type="text"
              onChange={this.onChangeTitle}
            />
          }
        </TextCell>

        <Button
          className="e2e-form-question-save"
          buttonStyle="secondary"
          onClick={onSave}
        >
          <FormattedMessage {...messages.saveQuestion} />
        </Button>
        <Button
          className="e2e-form-question-cancel"
          buttonStyle="secondary"
          onClick={onCancel}
        >
          <FormattedMessage {...messages.cancelFormQuestion} />
        </Button>
      </Row>
    );
  }
}

const Data = adopt<DataProps, InputProps>({
  locale: <GetLocale />,
  tenantLocales: <GetTenantLocales />
});

const FormQuestionRowWithData = (inputProps: InputProps) => (
  <Data {...inputProps}>
    {dataProps => <FormQuestionRow {...dataProps} {...inputProps} />}
  </Data>
);

export default FormQuestionRowWithData;<|MERGE_RESOLUTION|>--- conflicted
+++ resolved
@@ -40,11 +40,7 @@
   constructor(props) {
     super(props);
     this.state = {
-<<<<<<< HEAD
       selectedLocale: null
-=======
-      selectedLocale: props.locale,
->>>>>>> 31b691b0
     };
   }
 
@@ -79,20 +75,14 @@
     return (
       <Row className="e2e-form-question-row">
         <TextCell>
-<<<<<<< HEAD
           {selectedLocale &&
             <LocaleSwitcher
               onSelectedLocaleChange={this.onChangeLocale}
               locales={!isNilOrError(tenantLocales) ? tenantLocales : []}
-=======
-          {selectedLocale && (
-            <FormLocaleSwitcher
-              onLocaleChange={this.onChangeLocale}
->>>>>>> 31b691b0
               selectedLocale={selectedLocale}
               values={{ titleMultiloc }}
             />
-          )}
+          }
         </TextCell>
 
         <TextCell className="expand">
