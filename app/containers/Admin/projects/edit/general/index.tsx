import React, { PureComponent, FormEvent } from 'react';
import { Subscription, BehaviorSubject, combineLatest, of } from 'rxjs';
import {
  switchMap,
  map,
  filter as rxFilter,
  distinctUntilChanged,
} from 'rxjs/operators';
import { isEmpty, get, isString, set } from 'lodash-es';
import { adopt } from 'react-adopt';
import deepMerge from 'deepmerge';
import eventEmitter from 'utils/eventEmitter';
import { withRouter, WithRouterProps } from 'react-router';

// components
import InputMultilocWithLocaleSwitcher from 'components/UI/InputMultilocWithLocaleSwitcher';
import ImagesDropzone from 'components/UI/ImagesDropzone';
import Error from 'components/UI/Error';
import { Radio, IconTooltip, Input } from 'cl2-component-library';
import MultipleSelect from 'components/UI/MultipleSelect';
import FileUploader from 'components/UI/FileUploader';
import SubmitWrapper from 'components/admin/SubmitWrapper';
import {
  Section,
  SectionField,
  SectionTitle,
  SectionDescription,
  SubSectionTitle,
} from 'components/admin/Section';
import ParticipationContext, {
  IParticipationContextConfig,
} from '../participationContext';
import Warning from 'components/UI/Warning';
import Outlet from 'components/Outlet';
import Link from 'utils/cl-router/Link';

// animation
import CSSTransition from 'react-transition-group/CSSTransition';

// i18n
import { getLocalized } from 'utils/i18n';
import { InjectedIntlProps } from 'react-intl';
import { injectIntl, FormattedMessage } from 'utils/cl-intl';
import messages from './messages';

// services
import {
  IUpdatedProjectProperties,
  projectByIdStream,
  addProject,
  updateProject,
  IProjectFormState,
} from 'services/projects';
import {
  projectFilesStream,
  addProjectFile,
  deleteProjectFile,
} from 'services/projectFiles';
import {
  projectImagesStream,
  addProjectImage,
  deleteProjectImage,
} from 'services/projectImages';
import { areasStream } from 'services/areas';
import { localeStream } from 'services/locale';
<<<<<<< HEAD
import { currentTenantStream } from 'services/tenant';
=======
import { currentAppConfigurationStream } from 'services/appConfiguration';
>>>>>>> 9c9c88e7

// resources
import GetFeatureFlag, {
  GetFeatureFlagChildProps,
} from 'resources/GetFeatureFlag';
import GetAuthUser, { GetAuthUserChildProps } from 'resources/GetAuthUser';

// utils
import { convertUrlToUploadFileObservable } from 'utils/fileTools';

// style
import styled from 'styled-components';
import { fontSizes } from 'utils/styleUtils';

// typings
import { IOption, Locale, Multiloc, UploadFile } from 'typings';
import { isNilOrError } from 'utils/helperUtils';
import { INewProjectCreatedEvent } from '../../all/CreateProject';

const timeout = 350;

const StyledForm = styled.form`
  width: 500px;
`;

const StyledInputMultiloc = styled(InputMultilocWithLocaleSwitcher)`
  width: 497px;
`;

const ProjectType = styled.div`
  font-size: ${fontSizes.base}px;
  line-height: 20px;
  font-weight: 400;

  &:first-letter {
    text-transform: uppercase;
  }
`;

const StyledSectionField = styled(SectionField)`
  max-width: 100%;
  margin-bottom: 40px;
`;

const StyledImagesDropzone = styled(ImagesDropzone)`
  margin-top: 2px;
`;

const ParticipationContextWrapper = styled.div`
  width: 497px;
  position: relative;
  padding: 30px;
  padding-bottom: 15px;
  margin-top: 8px;
  display: inline-block;
  border-radius: ${(props: any) => props.theme.borderRadius};
  border: solid 1px #ddd;
  background: #fff;
  transition: opacity ${timeout}ms cubic-bezier(0.165, 0.84, 0.44, 1);

  ::before,
  ::after {
    content: '';
    display: block;
    position: absolute;
    width: 0;
    height: 0;
    border-style: solid;
  }

  ::after {
    top: -20px;
    left: 25px;
    border-color: transparent transparent #fff transparent;
    border-width: 10px;
  }

  ::before {
    top: -22px;
    left: 24px;
    border-color: transparent transparent #ddd transparent;
    border-width: 11px;
  }

  &.participationcontext-enter {
    opacity: 0;

    &.participationcontext-enter-active {
      opacity: 1;
    }
  }

  &.participationcontext-exit {
    opacity: 1;

    &.participationcontext-exit-active {
      opacity: 0;
    }
  }
`;

const StyledFileUploader = styled(FileUploader)`
  width: 500px;
`;

const StyledMultipleSelect = styled(MultipleSelect)`
  width: 500px;
`;

const StyledWarning = styled(Warning)`
  margin-bottom: 15px;
`;

const StyledInput = styled(Input)`
  margin-bottom: 20px;
`;

const SlugPreview = styled.div`
  margin-bottom: 20px;
  font-size: ${fontSizes.base}px;
`;

export interface InputProps {}

interface DataProps {
  isProjectFoldersEnabled: GetFeatureFlagChildProps;
  authUser: GetAuthUserChildProps;
}

interface Props extends InputProps, DataProps {}

export type onProjectFormStateChange = (fieldUpdates: {
  [fieldPath: string]: any;
}) => void;

class AdminProjectEditGeneral extends PureComponent<
  Props & InjectedIntlProps & WithRouterProps,
  IProjectFormState
> {
  projectId$: BehaviorSubject<string | null>;
  processing$: BehaviorSubject<boolean>;
  subscriptions: Subscription[] = [];

  constructor(props) {
    super(props);
    const initialState: IProjectFormState = {
      processing: false,
      project: undefined,
      publicationStatus: 'draft',
      projectType: 'timeline',
      projectAttributesDiff: {
        admin_publication_attributes: {
          publication_status: 'draft',
        },
      },
      projectHeaderImage: null,
      presentationMode: 'card',
      projectImages: [],
      projectImagesToRemove: [],
      projectFiles: [],
      projectFilesToRemove: [],
      titleError: null,
      apiErrors: {},
      saved: false,
      areas: [],
      areaType: 'all',
      locale: 'en',
      currentTenant: null,
      areasOptions: [],
      submitState: 'disabled',
      slug: null,
      showSlugErrorMessage: false,
    };

    this.state = initialState;

    this.projectId$ = new BehaviorSubject(null);
    this.processing$ = new BehaviorSubject(false);
    this.subscriptions = [];
  }

  componentDidMount() {
    const locale$ = localeStream().observable;
    const currentTenant$ = currentAppConfigurationStream().observable;
    const areas$ = areasStream().observable;
    const project$ = this.projectId$.pipe(
      distinctUntilChanged(),
      switchMap((projectId) =>
        projectId ? projectByIdStream(projectId).observable : of(null)
      )
    );

    this.projectId$.next(
      get(this.props, 'params.projectId', null) as string | null
    );

    this.subscriptions = [
      combineLatest(locale$, currentTenant$, areas$, project$).subscribe(
        ([locale, currentTenant, areas, project]) => {
          this.setState((state) => {
            const publicationStatus = project
              ? project.data.attributes.publication_status
              : state.publicationStatus;
            const projectType = project
              ? project.data.attributes.process_type
              : state.projectType;
            const areaType =
              project && project.data.relationships.areas.data.length > 0
                ? 'selection'
                : 'all';
            const areasOptions = areas.data.map((area) => ({
              value: area.id,
              label: getLocalized(
                area.attributes.title_multiloc,
                locale,
                currentTenant.data.attributes.settings.core.locales
              ),
            }));
            const slug = project ? project.data.attributes.slug : null;

            const newState: IProjectFormState = {
              ...state,
              locale,
              currentTenant,
              project,
              publicationStatus,
              projectType,
              areaType,
              areasOptions,
              slug,
              presentationMode:
                (project && project.data.attributes.presentation_mode) ||
                state.presentationMode,
              areas: areas.data,
              projectAttributesDiff: {
                admin_publication_attributes: {
                  publication_status: publicationStatus,
                },
              },
            };

            if (project && this.props.isProjectFoldersEnabled) {
              newState.folder_id = project.data.attributes.folder_id;
            }

            return newState;
          });
        }
      ),

      project$
        .pipe(
          switchMap((project) => {
            if (project) {
              const headerUrl = project.data.attributes.header_bg.large;
              const projectHeaderImage$ = headerUrl
                ? convertUrlToUploadFileObservable(headerUrl, null, null)
                : of(null);

              const projectFiles$ = project
                ? projectFilesStream(project.data.id).observable.pipe(
                    switchMap((projectFiles) => {
                      if (
                        projectFiles &&
                        projectFiles.data &&
                        projectFiles.data.length > 0
                      ) {
                        return combineLatest(
                          projectFiles.data.map((projectFile) => {
                            const url = projectFile.attributes.file.url;
                            const filename = projectFile.attributes.name;
                            const id = projectFile.id;
                            return convertUrlToUploadFileObservable(
                              url,
                              id,
                              filename
                            );
                          })
                        );
                      }

                      return of([]);
                    })
                  )
                : of([]);

              const projectImages$ = project
                ? projectImagesStream(project.data.id).observable.pipe(
                    switchMap((projectImages) => {
                      if (
                        projectImages &&
                        projectImages.data &&
                        projectImages.data.length > 0
                      ) {
                        return combineLatest(
                          projectImages.data
                            .filter((projectImage) => {
                              return !!(
                                projectImage.attributes.versions &&
                                projectImage.attributes.versions.large
                              );
                            })
                            .map((projectImage) => {
                              const url = projectImage.attributes.versions
                                .large as string;
                              return convertUrlToUploadFileObservable(
                                url,
                                projectImage.id,
                                null
                              );
                            })
                        );
                      }

                      return of([]);
                    })
                  )
                : of([]);

              return combineLatest(
                this.processing$,
                projectHeaderImage$,
                projectFiles$,
                projectImages$
              ).pipe(
                rxFilter(([processing]) => !processing),
                map(
                  ([
                    _processing,
                    projectHeaderImage,
                    projectFiles,
                    projectImages,
                  ]) => ({
                    projectHeaderImage,
                    projectFiles,
                    projectImages,
                  })
                )
              );
            }

            return of({
              projectHeaderImage: null,
              projectFiles: [],
              projectImages: [],
            });
          })
        )
        .subscribe(({ projectHeaderImage, projectFiles, projectImages }) => {
          this.setState({
            projectFiles: projectFiles
              ? (projectFiles.filter(
                  (file) => !isNilOrError(file)
                ) as UploadFile[])
              : [],
            projectImages: projectImages
              ? (projectImages.filter(
                  (image) => !isNilOrError(image)
                ) as UploadFile[])
              : [],
            projectHeaderImage: projectHeaderImage
              ? [projectHeaderImage]
              : null,
          });
        }),

      this.processing$.subscribe((processing) => {
        this.setState({ processing });
      }),
    ];
  }

  componentDidUpdate(prevProps: Props) {
    if (
      get(this.props, 'params.projectId') !== get(prevProps, 'params.projectId')
    ) {
      this.projectId$.next(get(this.props, 'params.projectId', null));
    }
  }

  componentWillUnmount() {
    this.subscriptions.forEach((subscription) => subscription.unsubscribe());
  }

  handleTitleMultilocOnChange = (titleMultiloc: Multiloc, locale: Locale) => {
    this.setState(({ titleError, projectAttributesDiff }) => ({
      submitState: 'enabled',
      titleError: {
        ...titleError,
        [locale]: null,
      },
      projectAttributesDiff: {
        ...projectAttributesDiff,
        title_multiloc: titleMultiloc,
      },
    }));
  };

  handleParticipationContextOnChange = (
    participationContextConfig: IParticipationContextConfig
  ) => {
    this.setState(({ projectAttributesDiff }) => ({
      submitState: 'enabled',
      projectAttributesDiff: {
        ...projectAttributesDiff,
        ...participationContextConfig,
      },
    }));
  };

  handeProjectTypeOnChange = (projectType: 'continuous' | 'timeline') => {
    this.setState(({ projectAttributesDiff }) => ({
      projectType,
      submitState: 'enabled',
      projectAttributesDiff: {
        ...projectAttributesDiff,
        process_type: projectType,
      },
    }));
  };

  handleHeaderOnAdd = (newHeader: UploadFile[]) => {
    this.setState(({ projectAttributesDiff }) => ({
      submitState: 'enabled',
      projectAttributesDiff: {
        ...projectAttributesDiff,
        header_bg: newHeader[0].base64,
      },
      projectHeaderImage: [newHeader[0]],
    }));
  };

  handleHeaderOnRemove = async () => {
    this.setState(({ projectAttributesDiff }) => ({
      submitState: 'enabled',
      projectAttributesDiff: {
        ...projectAttributesDiff,
        header_bg: null,
      },
      projectHeaderImage: null,
    }));
  };

  handleProjectFileOnAdd = (newProjectFile: UploadFile) => {
    this.setState((prevState) => {
      const isDuplicate = prevState.projectFiles.some(
        (file) => file.base64 === newProjectFile.base64
      );
      const projectFiles = isDuplicate
        ? prevState.projectFiles
        : [...prevState.projectFiles, newProjectFile];
      const submitState = isDuplicate ? prevState.submitState : 'enabled';

      return {
        projectFiles,
        submitState,
      };
    });
  };

  handleProjectFileOnRemove = (projectFileToRemove: UploadFile) => {
    this.setState(({ projectFiles, projectFilesToRemove }) => ({
      submitState: 'enabled',
      projectFiles: projectFiles.filter(
        (file) => file.base64 !== projectFileToRemove.base64
      ),
      projectFilesToRemove: [...projectFilesToRemove, projectFileToRemove],
    }));
  };

  handleProjectImagesOnAdd = (projectImages: UploadFile[]) => {
    this.setState({
      projectImages,
      submitState: 'enabled',
    });
  };

  handleProjectImageOnRemove = (projectImageToRemove: UploadFile) => {
    this.setState(({ projectImages, projectImagesToRemove }) => ({
      submitState: 'enabled',
      projectImages: projectImages.filter(
        (image) => image.base64 !== projectImageToRemove.base64
      ),
      projectImagesToRemove: [...projectImagesToRemove, projectImageToRemove],
    }));
  };

  handleAreaTypeChange = (value: 'all' | 'selection') => {
    this.setState(({ projectAttributesDiff }) => ({
      submitState: 'enabled',
      areaType: value,
      projectAttributesDiff: {
        ...projectAttributesDiff,
        area_ids: value === 'all' ? [] : projectAttributesDiff.area_ids,
      },
    }));
  };

  handleAreaSelectionChange = (values: IOption[]) => {
    this.setState(({ projectAttributesDiff }) => ({
      submitState: 'enabled',
      projectAttributesDiff: {
        ...projectAttributesDiff,
        area_ids: values.map((value) => value.value),
      },
    }));
  };

  onSubmit = (event: FormEvent<any>) => {
    event.preventDefault();

    const { projectType } = this.state;

    // if it's a new project of type continuous
    if (projectType === 'continuous') {
      eventEmitter.emit('getParticipationContext');
    } else {
      this.save();
    }
  };

  handleParcticipationContextOnSubmit = (
    participationContextConfig: IParticipationContextConfig
  ) => {
    this.save(participationContextConfig);
  };

  handleStatusChange = (value: 'draft' | 'published' | 'archived') => {
    this.setState(({ projectAttributesDiff }) => ({
      submitState: 'enabled',
      publicationStatus: value,
      projectAttributesDiff: {
        ...projectAttributesDiff,
        admin_publication_attributes: {
          publication_status: value,
        },
      },
    }));
  };

  handleSlugOnChange = (slug: string) => {
    this.setState(({ projectAttributesDiff }) => {
      return {
        slug,
        projectAttributesDiff: {
          ...projectAttributesDiff,
          slug,
        },
      };
    });

    this.validateSlug(slug);
  };

  validate = () => {
    let hasErrors = false;
    const { formatMessage } = this.props.intl;
    const { currentTenant, projectAttributesDiff, project } = this.state;
    const currentTenantLocales = currentTenant
      ? currentTenant.data.attributes.settings.core.locales
      : null;
    const projectAttrs = {
      ...(project ? project.data.attributes : {}),
      ...projectAttributesDiff,
    } as IUpdatedProjectProperties;
    const titleError = {} as Multiloc;

    if (currentTenantLocales) {
      currentTenantLocales.forEach((currentTenantLocale) => {
        const title = get(projectAttrs.title_multiloc, currentTenantLocale);

        if (isEmpty(title)) {
          titleError[currentTenantLocale] = formatMessage(
            messages.noTitleErrorMessage
          );
          hasErrors = true;
        }
      });
    }

    this.setState({
      titleError: !titleError || isEmpty(titleError) ? null : titleError,
    });

    return !hasErrors;
  };

  save = async (
    participationContextConfig: IParticipationContextConfig | null = null
  ) => {
    if (this.validate() && !this.state.processing) {
      const { formatMessage } = this.props.intl;
      const {
        project,
        projectImages,
        projectImagesToRemove,
        projectFiles,
        projectFilesToRemove,
      } = this.state;
      const projectAttributesDiff: IUpdatedProjectProperties = {
        ...this.state.projectAttributesDiff,
        ...participationContextConfig,
      };

      try {
        this.setState({ saved: false });
        this.processing$.next(true);

        let isNewProject = false;
        let projectId = project ? project.data.id : null;

        if (!isEmpty(projectAttributesDiff)) {
          if (project) {
            await updateProject(project.data.id, projectAttributesDiff);
          } else {
            const project = await addProject(projectAttributesDiff);
            projectId = project.data.id;
            isNewProject = true;
          }
        }

        if (isString(projectId)) {
          const imagesToAddPromises = projectImages
            .filter((file) => !file.remote)
            .map((file) => addProjectImage(projectId as string, file.base64));
          const imagesToRemovePromises = projectImagesToRemove
            .filter((file) => file.remote === true && isString(file.id))
            .map((file) =>
              deleteProjectImage(projectId as string, file.id as string)
            );
          const filesToAddPromises = projectFiles
            .filter((file) => !file.remote)
            .map((file) =>
              addProjectFile(projectId as string, file.base64, file.name)
            );
          const filesToRemovePromises = projectFilesToRemove
            .filter((file) => file.remote === true && isString(file.id))
            .map((file) =>
              deleteProjectFile(projectId as string, file.id as string)
            );

          await Promise.all([
            ...imagesToAddPromises,
            ...imagesToRemovePromises,
            ...filesToAddPromises,
            ...filesToRemovePromises,
          ] as Promise<any>[]);
        }

        this.setState({
          saved: true,
          submitState: 'success',
          projectImagesToRemove: [],
          projectFilesToRemove: [],
        });

        this.processing$.next(false);

        if (isNewProject && projectId) {
          eventEmitter.emit<INewProjectCreatedEvent>('NewProjectCreated', {
            projectId,
          });
        }
      } catch (errors) {
        // const cannotContainIdeasError = get(errors, 'json.errors.base', []).some((item) => get(item, 'error') === 'cannot_contain_ideas');
        const apiErrors = get(
          errors,
          'json.errors',
          formatMessage(messages.saveErrorMessage)
        );
        const submitState = 'error';
        this.setState({ apiErrors, submitState });
        this.processing$.next(false);
      }
    }
  };

  validateSlug = (slug: string) => {
    // Default slug rules including arabic character ranges
    const slugRexEx = RegExp(
      /^[a-z0-9\u0600-\u06FF\u0750-\u077F]+(?:-[a-z0-9\u0600-\u06FF\u0750-\u077F]+)*$/
    );
    const isSlugValid = slugRexEx.test(slug);

    this.setState({
      showSlugErrorMessage: !isSlugValid,
      submitState: isSlugValid ? 'enabled' : 'disabled',
    });
  };

  handleFieldUpdate = (fieldUpdates: { [fieldPath: string]: any }) => {
    this.setState((prevState) => {
      const newState = { ...prevState };
      set(newState, 'submitState', 'enabled');
      for (const fieldPath in fieldUpdates) {
        set(newState, fieldPath, fieldUpdates[fieldPath]);
      }
      return deepMerge(prevState, newState);
    });
  };

  render() {
    const {
      publicationStatus,
      projectType,
      titleError,
      project,
      projectHeaderImage,
      projectImages,
      projectFiles,
      processing,
      projectAttributesDiff,
      areasOptions,
      areaType,
      submitState,
      apiErrors,
      slug,
      showSlugErrorMessage,
      currentTenant,
      locale,
    } = this.state;

    const {
      intl: { formatMessage },
      authUser,
    } = this.props;

    if (
      !isNilOrError(authUser) &&
      (!get(this.props, 'params.projectId') ||
        (get(this.props, 'params.projectId') && project !== undefined))
    ) {
      const projectAttrs = {
        ...(project ? project.data.attributes : {}),
        ...projectAttributesDiff,
      } as IUpdatedProjectProperties;
      const areaIds =
        projectAttrs.area_ids ||
        (project &&
          project.data.relationships.areas.data.map((area) => area.id)) ||
        [];
      const areasValues = areaIds
        .filter((id) => {
          return areasOptions.some((areaOption) => areaOption.value === id);
        })
        .map((id) => {
          return areasOptions.find(
            (areaOption) => areaOption.value === id
          ) as IOption;
        });

      return (
        <StyledForm
          className="e2e-project-general-form"
          onSubmit={this.onSubmit}
        >
          <Section>
            {get(this.props, 'params.projectId') && (
              <>
                <SectionTitle>
                  <FormattedMessage {...messages.titleGeneral} />
                </SectionTitle>
                <SectionDescription>
                  <FormattedMessage {...messages.subtitleGeneral} />
                </SectionDescription>
              </>
            )}

            <StyledSectionField>
              <SubSectionTitle>
                <FormattedMessage {...messages.statusLabel} />
                <IconTooltip
                  content={
                    <FormattedMessage {...messages.publicationStatusTooltip} />
                  }
                />
              </SubSectionTitle>
              <Radio
                onChange={this.handleStatusChange}
                currentValue={publicationStatus}
                value="draft"
                name="projectstatus"
                id="projecstatus-draft"
                className="e2e-projecstatus-draft"
                label={<FormattedMessage {...messages.draftStatus} />}
              />
              <Radio
                onChange={this.handleStatusChange}
                currentValue={publicationStatus}
                value="published"
                name="projectstatus"
                id="projecstatus-published"
                className="e2e-projecstatus-published"
                label={<FormattedMessage {...messages.publishedStatus} />}
              />
              <Radio
                onChange={this.handleStatusChange}
                currentValue={publicationStatus}
                value="archived"
                name="projectstatus"
                id="projecstatus-archived"
                className="e2e-projecstatus-archived"
                label={<FormattedMessage {...messages.archivedStatus} />}
              />
            </StyledSectionField>

            <StyledSectionField>
              <SubSectionTitle>
                <FormattedMessage {...messages.projectName} />
                <IconTooltip
                  content={<FormattedMessage {...messages.titleLabelTooltip} />}
                />
              </SubSectionTitle>
              <StyledInputMultiloc
                id="project-title"
                type="text"
                valueMultiloc={projectAttrs.title_multiloc}
                label={<FormattedMessage {...messages.titleLabel} />}
                onChange={this.handleTitleMultilocOnChange}
                errorMultiloc={titleError}
              />
              <Error
                fieldName="title_multiloc"
                apiErrors={this.state.apiErrors.title_multiloc}
              />
            </StyledSectionField>

            {/* Only show this field when slug is already saved to project (i.e. not when creating a new project, which uses this form as well) */}
            {currentTenant && project?.data.attributes.slug && (
              <StyledSectionField>
                <SubSectionTitle>
                  <FormattedMessage {...messages.projectUrl} />
                  <IconTooltip
                    content={
                      <FormattedMessage
                        {...messages.urlSlugTooltip}
                        values={{
                          currentProjectURL: (
                            <em>
                              <b>
                                {currentTenant.data.attributes.host}/{locale}
                                /projects/{project.data.attributes.slug}
                              </b>
                            </em>
                          ),
                          currentProjectSlug: (
                            <em>
                              <b>{project.data.attributes.slug}</b>
                            </em>
                          ),
                        }}
                      />
                    }
                  />
                </SubSectionTitle>
                <StyledWarning>
                  <FormattedMessage {...messages.urlSlugBrokenLinkWarning} />
                </StyledWarning>
                <StyledInput
                  id="project-slug"
                  type="text"
                  label={<FormattedMessage {...messages.urlSlugLabel} />}
                  onChange={this.handleSlugOnChange}
                  value={slug}
                />
                <SlugPreview>
                  <b>{formatMessage(messages.resultingURL)}</b>:{' '}
                  {currentTenant?.data.attributes.host}/{locale}/projects/
                  {slug}
                </SlugPreview>
                {/* Backend error */}
                <Error fieldName="slug" apiErrors={this.state.apiErrors.slug} />
                {/* Frontend error */}
                {showSlugErrorMessage && (
                  <Error text={formatMessage(messages.regexError)} />
                )}
              </StyledSectionField>
            )}

            <StyledSectionField>
              {!project ? (
                <>
                  <SubSectionTitle>
                    <FormattedMessage {...messages.projectTypeTitle} />
                    <IconTooltip
                      content={
                        <FormattedMessage {...messages.projectTypeTooltip} />
                      }
                    />
                  </SubSectionTitle>
                  <StyledWarning
                    text={<FormattedMessage {...messages.projectTypeWarning} />}
                  />
                  <Radio
                    className="e2e-project-type-timeline"
                    onChange={this.handeProjectTypeOnChange}
                    currentValue={projectType}
                    value="timeline"
                    name="projecttype"
                    id="projectype-timeline"
                    label={<FormattedMessage {...messages.timeline} />}
                  />
                  <Radio
                    className="e2e-project-type-continuous"
                    onChange={this.handeProjectTypeOnChange}
                    currentValue={projectType}
                    value="continuous"
                    name="projecttype"
                    id="projectype-continuous"
                    label={<FormattedMessage {...messages.continuous} />}
                  />
                </>
              ) : (
                <>
                  <SubSectionTitle>
                    <FormattedMessage {...messages.projectTypeTitle} />
                  </SubSectionTitle>
                  <ProjectType>
                    {<FormattedMessage {...messages[projectType]} />}
                  </ProjectType>
                </>
              )}

              {!project && (
                <CSSTransition
                  classNames="participationcontext"
                  in={projectType === 'continuous'}
                  timeout={timeout}
                  mountOnEnter={true}
                  unmountOnExit={true}
                  enter={true}
                  exit={false}
                >
                  <ParticipationContextWrapper>
                    <ParticipationContext
                      onSubmit={this.handleParcticipationContextOnSubmit}
                      onChange={this.handleParticipationContextOnChange}
                      apiErrors={apiErrors}
                    />
                  </ParticipationContextWrapper>
                </CSSTransition>
              )}
            </StyledSectionField>

            {project && projectType === 'continuous' && (
              <ParticipationContext
                projectId={project.data.id}
                onSubmit={this.handleParcticipationContextOnSubmit}
                onChange={this.handleParticipationContextOnChange}
                apiErrors={apiErrors}
              />
            )}

            <StyledSectionField>
              <SubSectionTitle>
                <FormattedMessage {...messages.areasLabel} />
                <IconTooltip
                  content={
                    <FormattedMessage
                      {...messages.areasLabelTooltip}
                      values={{
                        areasLabelTooltipLink: (
                          <Link to="/admin/settings/areas">
                            <FormattedMessage
                              {...messages.areasLabelTooltipLinkText}
                            />
                          </Link>
                        ),
                      }}
                    />
                  }
                />
              </SubSectionTitle>
              <Radio
                onChange={this.handleAreaTypeChange}
                currentValue={areaType}
                value="all"
                name="areas"
                id="areas-all"
                label={<FormattedMessage {...messages.areasAllLabel} />}
              />
              <Radio
                onChange={this.handleAreaTypeChange}
                currentValue={areaType}
                value="selection"
                name="areas"
                id="areas-selection"
                className="e2e-areas-selection"
                label={<FormattedMessage {...messages.areasSelectionLabel} />}
              />

              {areaType === 'selection' && (
                <StyledMultipleSelect
                  id="e2e-area-selector"
                  options={areasOptions}
                  value={areasValues}
                  onChange={this.handleAreaSelectionChange}
                  placeholder=""
                  disabled={areaType !== 'selection'}
                />
              )}
            </StyledSectionField>

            <Outlet
              id="app.components.AdminPage.projects.form.additionalInputs.inputs"
              projectAttrs={projectAttrs}
              onChange={this.handleFieldUpdate}
              authUser={authUser}
            />

            <StyledSectionField>
              <SubSectionTitle>
                <FormattedMessage {...messages.headerImageLabelText} />
                <IconTooltip
                  content={
                    <FormattedMessage
                      {...messages.headerImageLabelTooltip}
                      values={{
                        imageSupportArticleLink: (
                          // tslint:disable-next-line:react-a11y-anchors
                          <a
                            target="_blank"
                            href={this.props.intl.formatMessage(
                              messages.imageSupportArticleLinkTarget
                            )}
                          >
                            <FormattedMessage
                              {...messages.imageSupportArticleLinkText}
                            />
                          </a>
                        ),
                      }}
                    />
                  }
                />
              </SubSectionTitle>
              <StyledImagesDropzone
                images={projectHeaderImage}
                imagePreviewRatio={240 / 952}
                acceptedFileTypes="image/jpg, image/jpeg, image/png, image/gif"
                maxImageFileSize={5000000}
                maxNumberOfImages={1}
                maxImagePreviewWidth="500px"
                onAdd={this.handleHeaderOnAdd}
                onRemove={this.handleHeaderOnRemove}
              />
            </StyledSectionField>

            <StyledSectionField>
              <SubSectionTitle>
                <FormattedMessage {...messages.projectCardImageLabelText} />
                <IconTooltip
                  content={
                    <FormattedMessage
                      {...messages.projectCardImageLabelTooltip}
                    />
                  }
                />
              </SubSectionTitle>
              <StyledImagesDropzone
                images={projectImages}
                imagePreviewRatio={960 / 1440}
                maxImagePreviewWidth="240px"
                acceptedFileTypes="image/jpg, image/jpeg, image/png, image/gif"
                maxImageFileSize={5000000}
                maxNumberOfImages={1}
                onAdd={this.handleProjectImagesOnAdd}
                onRemove={this.handleProjectImageOnRemove}
              />
            </StyledSectionField>

            <StyledSectionField>
              <SubSectionTitle>
                <FormattedMessage {...messages.fileUploadLabel} />
                <IconTooltip
                  content={
                    <FormattedMessage {...messages.fileUploadLabelTooltip} />
                  }
                />
              </SubSectionTitle>
              <StyledFileUploader
                onFileAdd={this.handleProjectFileOnAdd}
                onFileRemove={this.handleProjectFileOnRemove}
                files={projectFiles}
                errors={apiErrors}
              />
            </StyledSectionField>

            <SubmitWrapper
              loading={processing}
              status={submitState}
              messages={{
                buttonSave: messages.saveProject,
                buttonSuccess: messages.saveSuccess,
                messageError: messages.saveErrorMessage,
                messageSuccess: messages.saveSuccessMessage,
              }}
            />
          </Section>
        </StyledForm>
      );
    }

    return null;
  }
}

const AdminProjectEditGeneralWithHocs = injectIntl(AdminProjectEditGeneral);
const Data = adopt({
  isProjectFoldersEnabled: <GetFeatureFlag name="project_folders" />,
  authUser: <GetAuthUser />,
});

export default withRouter((inputProps: InputProps & WithRouterProps) => (
  <Data {...inputProps}>
    {(dataProps: DataProps) => (
      <AdminProjectEditGeneralWithHocs {...inputProps} {...dataProps} />
    )}
  </Data>
));<|MERGE_RESOLUTION|>--- conflicted
+++ resolved
@@ -63,11 +63,7 @@
 } from 'services/projectImages';
 import { areasStream } from 'services/areas';
 import { localeStream } from 'services/locale';
-<<<<<<< HEAD
-import { currentTenantStream } from 'services/tenant';
-=======
 import { currentAppConfigurationStream } from 'services/appConfiguration';
->>>>>>> 9c9c88e7
 
 // resources
 import GetFeatureFlag, {
