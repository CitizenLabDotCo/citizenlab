--- conflicted
+++ resolved
@@ -12,12 +12,7 @@
 import InputMultiloc from 'components/UI/InputMultiloc';
 import ImagesDropzone from 'components/UI/ImagesDropzone';
 import Error from 'components/UI/Error';
-<<<<<<< HEAD
 import { Radio, IconTooltip, Input } from 'cl2-component-library';
-import Button from 'components/UI/Button';
-=======
-import { Radio, IconTooltip } from 'cl2-component-library';
->>>>>>> ad4c3307
 import MultipleSelect from 'components/UI/MultipleSelect';
 import FileUploader from 'components/UI/FileUploader';
 import SubmitWrapper, { ISubmitState } from 'components/admin/SubmitWrapper';
@@ -210,13 +205,8 @@
   currentTenant: ITenant | null;
   areasOptions: IOption[];
   submitState: ISubmitState;
-<<<<<<< HEAD
-  processingDelete: boolean;
-  deleteError: string | null;
   slug: string | null;
   showSlugErrorMessage: boolean;
-=======
->>>>>>> ad4c3307
 }
 
 class AdminProjectEditGeneral extends PureComponent<
@@ -254,13 +244,8 @@
       currentTenant: null,
       areasOptions: [],
       submitState: 'disabled',
-<<<<<<< HEAD
-      processingDelete: false,
-      deleteError: null,
       slug: null,
       showSlugErrorMessage: false,
-=======
->>>>>>> ad4c3307
     };
     this.projectId$ = new BehaviorSubject(null);
     this.processing$ = new BehaviorSubject(false);
@@ -285,47 +270,6 @@
     this.subscriptions = [
       combineLatest(locale$, currentTenant$, areas$, project$).subscribe(
         ([locale, currentTenant, areas, project]) => {
-<<<<<<< HEAD
-          if (!this.state.processingDelete) {
-            this.setState((state) => {
-              const publicationStatus = project
-                ? project.data.attributes.publication_status
-                : state.publicationStatus;
-              const projectType = project
-                ? project.data.attributes.process_type
-                : state.projectType;
-              const areaType =
-                project && project.data.relationships.areas.data.length > 0
-                  ? 'selection'
-                  : 'all';
-              const areasOptions = areas.data.map((area) => ({
-                value: area.id,
-                label: getLocalized(
-                  area.attributes.title_multiloc,
-                  locale,
-                  currentTenant.data.attributes.settings.core.locales
-                ),
-              }));
-              const slug = project ? project.data.attributes.slug : null;
-
-              return {
-                locale,
-                currentTenant,
-                project,
-                publicationStatus,
-                projectType,
-                areaType,
-                areasOptions,
-                slug,
-                presentationMode:
-                  (project && project.data.attributes.presentation_mode) ||
-                  state.presentationMode,
-                areas: areas.data,
-                projectAttributesDiff: {
-                  admin_publication_attributes: {
-                    publication_status: publicationStatus,
-                  },
-=======
           this.setState((state) => {
             const publicationStatus = project
               ? project.data.attributes.publication_status
@@ -345,6 +289,7 @@
                 currentTenant.data.attributes.settings.core.locales
               ),
             }));
+            const slug = project ? project.data.attributes.slug : null;
 
             return {
               locale,
@@ -354,6 +299,7 @@
               projectType,
               areaType,
               areasOptions,
+              slug,
               presentationMode:
                 (project && project.data.attributes.presentation_mode) ||
                 state.presentationMode,
@@ -361,7 +307,6 @@
               projectAttributesDiff: {
                 admin_publication_attributes: {
                   publication_status: publicationStatus,
->>>>>>> ad4c3307
                 },
               },
             };
@@ -797,30 +742,6 @@
     }
   };
 
-<<<<<<< HEAD
-  deleteProject = async (event: FormEvent<any>) => {
-    event.preventDefault();
-
-    const { project } = this.state;
-    const { formatMessage } = this.props.intl;
-
-    if (
-      project &&
-      window.confirm(formatMessage(messages.deleteProjectConfirmation))
-    ) {
-      try {
-        this.setState({ processingDelete: true });
-        await deleteProject(project.data.id);
-        clHistory.push('/admin/projects');
-      } catch {
-        this.setState({
-          processingDelete: false,
-          deleteError: formatMessage(messages.deleteProjectError),
-        });
-      }
-    }
-  };
-
   validateSlug = (slug: string) => {
     const slugRexEx = RegExp(/^[a-z0-9]+(?:-[a-z0-9]+)*$/);
     const isSlugValid = slugRexEx.test(slug);
@@ -831,8 +752,6 @@
     });
   };
 
-=======
->>>>>>> ad4c3307
   render() {
     const {
       publicationStatus,
@@ -848,14 +767,10 @@
       areaType,
       submitState,
       apiErrors,
-<<<<<<< HEAD
-      processingDelete,
       slug,
       showSlugErrorMessage,
       currentTenant,
       locale,
-=======
->>>>>>> ad4c3307
     } = this.state;
     const {
       intl: { formatMessage },
