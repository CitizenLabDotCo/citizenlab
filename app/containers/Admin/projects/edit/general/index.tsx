import React, { PureComponent, FormEvent } from 'react';
import { Subscription, BehaviorSubject, combineLatest, of } from 'rxjs';
import { switchMap, map, filter as rxFilter, distinctUntilChanged } from 'rxjs/operators';
import { isEmpty, get, isString } from 'lodash-es';

// router
import clHistory from 'utils/cl-router/history';

// components
import InputMultiloc from 'components/UI/InputMultiloc';
import ImagesDropzone from 'components/UI/ImagesDropzone';
import Error from 'components/UI/Error';
import Radio from 'components/UI/Radio';
import Button from 'components/UI/Button';
import MultipleSelect from 'components/UI/MultipleSelect';
import FileUploader from 'components/UI/FileUploader';
import SubmitWrapper, { ISubmitState } from 'components/admin/SubmitWrapper';
import { Section, SectionField, SectionTitle, SectionSubtitle, SubSectionTitle } from 'components/admin/Section';
import ParticipationContext, { IParticipationContextConfig } from '../participationContext';
import HasPermission from 'components/HasPermission';
import IconTooltip from 'components/UI/IconTooltip';

import Link from 'utils/cl-router/Link';

// animation
import CSSTransition from 'react-transition-group/CSSTransition';

// i18n
import { getLocalized } from 'utils/i18n';
import { InjectedIntlProps } from 'react-intl';
import { injectIntl, FormattedMessage } from 'utils/cl-intl';
import messages from './messages';

// services
import {
  IUpdatedProjectProperties,
  IProject,
  projectByIdStream,
  addProject,
  updateProject,
  deleteProject
} from 'services/projects';
import { projectFilesStream, addProjectFile, deleteProjectFile } from 'services/projectFiles';
import { projectImagesStream, addProjectImage, deleteProjectImage } from 'services/projectImages';
import { areasStream, IAreaData } from 'services/areas';
import { localeStream } from 'services/locale';
import { currentTenantStream, ITenant } from 'services/tenant';
import eventEmitter from 'utils/eventEmitter';

// utils
import { convertUrlToUploadFileObservable } from 'utils/fileTools';

// style
import styled from 'styled-components';
import { fontSizes } from 'utils/styleUtils';

// typings
import { CLError, IOption, Locale, Multiloc, UploadFile } from 'typings';
import { isNilOrError } from 'utils/helperUtils';
import { INewProjectCreatedEvent } from '../../all/CreateProject';

const timeout = 350;

const StyledInputMultiloc = styled(InputMultiloc)`
  width: 497px;
`;

const ProjectType = styled.div`
  font-size: ${fontSizes.base}px;
  line-height: 20px;
  font-weight: 400;

  &:first-letter {
    text-transform: uppercase;
  }

`;

const StyledSectionField = styled(SectionField)`
  max-width: 100%;
  margin-bottom: 40px;
`;

const StyledImagesDropzone = styled(ImagesDropzone)`
  margin-top: 2px;
  padding-right: 100px;
`;

const ParticipationContextWrapper = styled.div`
  width: 497px;
  position: relative;
  padding: 30px;
  padding-bottom: 15px;
  margin-top: 8px;
  display: inline-block;
  border-radius: ${(props: any) => props.theme.borderRadius};
  border: solid 1px #ddd;
  background: #fff;
  transition: opacity ${timeout}ms cubic-bezier(0.165, 0.84, 0.44, 1);

  ::before,
  ::after {
    content: '';
    display: block;
    position: absolute;
    width: 0;
    height: 0;
    border-style: solid;
  }

  ::after {
    top: -20px;
    left: 25px;
    border-color: transparent transparent #fff transparent;
    border-width: 10px;
  }

  ::before {
    top: -22px;
    left: 24px;
    border-color: transparent transparent #ddd transparent;
    border-width: 11px;
  }

  &.participationcontext-enter {
    opacity: 0;

    &.participationcontext-enter-active {
      opacity: 1;
    }
  }

  &.participationcontext-exit {
    opacity: 1;

    &.participationcontext-exit-active {
      opacity: 0;
    }
  }
`;

const DeleteProjectSectionField = styled(SectionField)`
  margin-top: 30px;
  margin-bottom: 60px;
`;

const ButtonWrapper = styled.div`
  display: flex;
`;

const StyledFileUploader = styled(FileUploader)`
  width: 500px;
`;

const StyledMultipleSelect = styled(MultipleSelect)`
  width: 500px;
`;

type Props = {
  params?: {
    projectId: string
  }
};

interface State {
  processing: boolean;
  project: IProject | null | undefined;
  publicationStatus: 'draft' | 'published' | 'archived';
  projectType: 'continuous' | 'timeline';
  projectAttributesDiff: IUpdatedProjectProperties;
  projectHeaderImage: UploadFile[] | null;
  presentationMode: 'map' | 'card';
  projectImages: UploadFile[];
  projectImagesToRemove: UploadFile[];
  projectFiles: UploadFile[];
  projectFilesToRemove: UploadFile[];
  noTitleError: Multiloc | null;
  apiErrors: { [fieldName: string]: CLError[] };
  saved: boolean;
  areas: IAreaData[];
  areaType: 'all' | 'selection';
  locale: Locale;
  currentTenant: ITenant | null;
  areasOptions: IOption[];
  submitState: ISubmitState;
  processingDelete: boolean;
  deleteError: string | null;
}

class AdminProjectEditGeneral extends PureComponent<Props & InjectedIntlProps, State> {
  projectId$: BehaviorSubject<string | null>;
  processing$: BehaviorSubject<boolean>;
  subscriptions: Subscription[] = [];

  constructor(props) {
    super(props);
    this.state = {
      processing: false,
      project: undefined,
      publicationStatus: 'published',
      projectType: 'timeline',
      projectAttributesDiff: {},
      projectHeaderImage: null,
      presentationMode: 'card',
      projectImages: [],
      projectImagesToRemove: [],
      projectFiles: [],
      projectFilesToRemove: [],
      noTitleError: null,
      apiErrors: {},
      saved: false,
      areas: [],
      areaType: 'all',
      locale: 'en',
      currentTenant: null,
      areasOptions: [],
      submitState: 'disabled',
      processingDelete: false,
      deleteError: null,
    };
    this.projectId$ = new BehaviorSubject(null);
    this.processing$ = new BehaviorSubject(false);
    this.subscriptions = [];
  }

  componentDidMount() {
    const locale$ = localeStream().observable;
    const currentTenant$ = currentTenantStream().observable;
    const areas$ = areasStream().observable;
    const project$ = this.projectId$.pipe(
      distinctUntilChanged(),
      switchMap(projectId => projectId ? projectByIdStream(projectId).observable : of(null))
    );

    this.projectId$.next(get(this.props, 'params.projectId', null) as string | null);

    this.subscriptions = [
      combineLatest(
        locale$,
        currentTenant$,
        areas$,
        project$
      ).subscribe(([locale, currentTenant, areas, project]) => {
        if (!this.state.processingDelete) {
          this.setState((state) => {
            const publicationStatus = (project ? project.data.attributes.publication_status : state.publicationStatus);
            const projectType = (project ? project.data.attributes.process_type : state.projectType);
            const areaType = ((project && project.data.relationships.areas.data.length > 0) ? 'selection' : 'all');
            const areasOptions = areas.data.map((area) => ({
              value: area.id,
              label: getLocalized(area.attributes.title_multiloc, locale, currentTenant.data.attributes.settings.core.locales)
            }));

            return {
              locale,
              currentTenant,
              project,
              publicationStatus,
              projectType,
              areaType,
              areasOptions,
              presentationMode: (project && project.data.attributes.presentation_mode || state.presentationMode),
              areas: areas.data,
              projectAttributesDiff: {},
            };
          });
        }
      }),

      project$.pipe(
        switchMap((project) => {
          if (project) {
            const headerUrl = project.data.attributes.header_bg.large;
            const projectHeaderImage$ = (headerUrl ? convertUrlToUploadFileObservable(headerUrl, null, null) : of(null));

            const projectFiles$ = (project ? projectFilesStream(project.data.id).observable.pipe(
              switchMap((projectFiles) => {
                if (projectFiles && projectFiles.data && projectFiles.data.length > 0) {
                  return combineLatest(
                    projectFiles.data.map((projectFile) => {
                      const url = projectFile.attributes.file.url;
                      const filename = projectFile.attributes.name;
                      const id = projectFile.id;
                      return convertUrlToUploadFileObservable(url, id, filename);
                    })
                  );
                }

                return of([]);
              })
            ) : of([]));

            const projectImages$ = (project ? projectImagesStream(project.data.id).observable.pipe(
              switchMap((projectImages) => {
                if (projectImages && projectImages.data && projectImages.data.length > 0) {
                  return combineLatest(projectImages.data.filter((projectImage) => {
                    return !!(projectImage.attributes.versions && projectImage.attributes.versions.large);
                  }).map((projectImage) => {
                    const url = projectImage.attributes.versions.large as string;
                    return convertUrlToUploadFileObservable(url, projectImage.id, null);
                  }));
                }

                return of([]);
              })
            ) : of([]));

            return combineLatest(
              this.processing$,
              projectHeaderImage$,
              projectFiles$,
              projectImages$
            ).pipe(
              rxFilter(([processing]) => !processing),
              map(([_processing, projectHeaderImage, projectFiles, projectImages]) => ({
                projectHeaderImage,
                projectFiles,
                projectImages
              }))
            );
          }

          return of({
            projectHeaderImage: null,
            projectFiles: [],
            projectImages: []
          });
        })
      ).subscribe(({ projectHeaderImage, projectFiles, projectImages }) => {
        if (!this.state.processingDelete) {
          this.setState({
            projectFiles: projectFiles ? projectFiles.filter((file) => !isNilOrError(file)) as UploadFile[] : [],
            projectImages: projectImages ? projectImages.filter(image => !isNilOrError(image)) as UploadFile[] : [],
            projectHeaderImage: projectHeaderImage ? [projectHeaderImage] : null
          });
        }
      }),

      this.processing$.subscribe((processing) => {
        this.setState({ processing });
      })
    ];
  }

  componentDidUpdate(prevProps: Props) {
    if (get(this.props, 'params.projectId') !== get(prevProps, 'params.projectId')) {
      this.projectId$.next(get(this.props, 'params.projectId', null));
    }
  }

  componentWillUnmount() {
    this.subscriptions.forEach(subscription => subscription.unsubscribe());
  }

  handleTitleMultilocOnChange = (titleMultiloc: Multiloc, locale: Locale) => {
    this.setState(({ noTitleError, projectAttributesDiff }) => ({
      submitState: 'enabled',
      noTitleError: {
        ...noTitleError,
        [locale]: null
      },
      projectAttributesDiff: {
        ...projectAttributesDiff,
        title_multiloc: titleMultiloc
      }
    }));
  }

  handleParticipationContextOnChange = (participationContextConfig: IParticipationContextConfig) => {
    this.setState(({ projectAttributesDiff }) => ({
      submitState: 'enabled',
      projectAttributesDiff: {
        ...projectAttributesDiff,
        ...participationContextConfig
      }
    }));
  }

  handeProjectTypeOnChange = (projectType: 'continuous' | 'timeline') => {
    this.setState(({ projectAttributesDiff }) => ({
      projectType,
      submitState: 'enabled',
      projectAttributesDiff: {
        ...projectAttributesDiff,
        process_type: projectType
      }
    }));
  }

  handleHeaderOnAdd = (newHeader: UploadFile[]) => {
    this.setState(({ projectAttributesDiff }) => ({
      submitState: 'enabled',
      projectAttributesDiff: {
        ...projectAttributesDiff,
        header_bg: newHeader[0].base64
      },
      projectHeaderImage: [newHeader[0]]
    }));
  }

  handleHeaderOnRemove = async () => {
    this.setState(({ projectAttributesDiff }) => ({
      submitState: 'enabled',
      projectAttributesDiff: {
        ...projectAttributesDiff,
        header_bg: null
      },
      projectHeaderImage: null
    }));
  }

  handleProjectFileOnAdd = (newProjectFile: UploadFile) => {
    this.setState((prevState) => {
      const isDuplicate = prevState.projectFiles.some(file => file.base64 === newProjectFile.base64);
      const projectFiles = (isDuplicate ? prevState.projectFiles : [...prevState.projectFiles, newProjectFile]);
      const submitState = (isDuplicate ? prevState.submitState : 'enabled');

      return {
        projectFiles,
        submitState
      };
    });
  }

  handleProjectFileOnRemove = (projectFileToRemove: UploadFile) => {
    this.setState(({ projectFiles, projectFilesToRemove }) => ({
      submitState: 'enabled',
      projectFiles: projectFiles.filter(file => file.base64 !== projectFileToRemove.base64),
      projectFilesToRemove: [
        ...projectFilesToRemove,
        projectFileToRemove
      ],
    }));
  }

  handleProjectImagesOnAdd = (projectImages: UploadFile[]) => {
    this.setState({
      projectImages,
      submitState: 'enabled'
    });
  }

  handleProjectImageOnRemove = (projectImageToRemove: UploadFile) => {
    this.setState(({ projectImages, projectImagesToRemove }) => ({
      submitState: 'enabled',
      projectImages: projectImages.filter(image => image.base64 !== projectImageToRemove.base64),
      projectImagesToRemove: [
        ...projectImagesToRemove,
        projectImageToRemove
      ]
    }));
  }

  handleAreaTypeChange = (value: 'all' | 'selection') => {
    this.setState(({ projectAttributesDiff }) => ({
      submitState: 'enabled',
      areaType: value,
      projectAttributesDiff: {
        ...projectAttributesDiff,
        area_ids: (value === 'all' ? [] : projectAttributesDiff.area_ids)
      }
    }));
  }

  handleAreaSelectionChange = (values: IOption[]) => {
    this.setState(({ projectAttributesDiff }) => ({
      submitState: 'enabled',
      projectAttributesDiff: {
        ...projectAttributesDiff,
        area_ids: values.map((value) => (value.value))
      }
    }));
  }

  onSubmit = (event: FormEvent<any>) => {
    event.preventDefault();

    const { projectType } = this.state;

    // if it's a new project of type continuous
    if (projectType === 'continuous') {
      eventEmitter.emit('getParticipationContext');
    } else {
      this.save();
    }
  }

  handleParcticipationContextOnSubmit = (participationContextConfig: IParticipationContextConfig) => {
    this.save(participationContextConfig);
  }

  handleStatusChange = (value: 'draft' | 'published' | 'archived') => {
    this.setState(({ projectAttributesDiff }) => ({
      submitState: 'enabled',
      publicationStatus: value,
      projectAttributesDiff: {
        ...projectAttributesDiff,
        admin_publication_attributes: {
          publication_status: value
        }
      }
    }));
  }

  validate = () => {
    let hasErrors = false;
    const { formatMessage } = this.props.intl;
    const { currentTenant, projectAttributesDiff, project } = this.state;
    const currentTenantLocales = (currentTenant ? currentTenant.data.attributes.settings.core.locales : null);
    const projectAttrs = { ...(project ? project.data.attributes : {}), ...projectAttributesDiff } as IUpdatedProjectProperties;
    const noTitleError = {} as Multiloc;

    if (currentTenantLocales) {
      currentTenantLocales.forEach((currentTenantLocale) => {
        const title = get(projectAttrs.title_multiloc, currentTenantLocale);

        if (isEmpty(title)) {
          noTitleError[currentTenantLocale] = formatMessage(messages.noTitleErrorMessage);
          hasErrors = true;
        }
      });
    }

    this.setState({
      noTitleError: (!noTitleError || isEmpty(noTitleError) ? null : noTitleError)
    });

    return !hasErrors;
  }

  save = async (participationContextConfig: IParticipationContextConfig | null = null) => {
    if (this.validate() && !this.state.processing) {
      const { formatMessage } = this.props.intl;
      const { project, projectImages, projectImagesToRemove, projectFiles, projectFilesToRemove } = this.state;
      const projectAttributesDiff: IUpdatedProjectProperties = {
        ...this.state.projectAttributesDiff,
        ...participationContextConfig
      };

      try {
        this.setState({ saved: false });
        this.processing$.next(true);

        let isNewProject = false;
        let projectId = (project ? project.data.id : null);

        if (!isEmpty(projectAttributesDiff)) {
          if (project) {
            await updateProject(project.data.id, projectAttributesDiff);
          } else {
            const project = await addProject(projectAttributesDiff);
            projectId = project.data.id;
            isNewProject = true;
          }
        }

        if (isString(projectId)) {
          const imagesToAddPromises = projectImages.filter(file => !file.remote).map(file => addProjectImage(projectId as string, file.base64));
          const imagesToRemovePromises = projectImagesToRemove.filter(file => file.remote === true && isString(file.id)).map(file => deleteProjectImage(projectId as string, file.id as string));
          const filesToAddPromises = projectFiles.filter(file => !file.remote).map(file => addProjectFile(projectId as string, file.base64, file.name));
          const filesToRemovePromises = projectFilesToRemove.filter(file => file.remote === true && isString(file.id)).map(file => deleteProjectFile(projectId as string, file.id as string));

          await Promise.all([
            ...imagesToAddPromises,
            ...imagesToRemovePromises,
            ...filesToAddPromises,
            ...filesToRemovePromises
          ] as Promise<any>[]);
        }

        this.setState({
          saved: true,
          submitState: 'success',
          projectImagesToRemove: [],
          projectFilesToRemove: []
        });

        this.processing$.next(false);

<<<<<<< HEAD
        if (isNewProject) {
          eventEmitter.emit('NewProjectCreated');
=======
        if (isNewProject && projectId) {
          eventEmitter.emit<INewProjectCreatedEvent>('AdminProjectEditGeneral', 'NewProjectCreated', {
            projectId
          });
>>>>>>> b180c42e
        }
      } catch (errors) {
        // const cannotContainIdeasError = get(errors, 'json.errors.base', []).some((item) => get(item, 'error') === 'cannot_contain_ideas');
        const apiErrors = get(errors, 'json.errors', formatMessage(messages.saveErrorMessage));
        const submitState = 'error';
        this.setState({ apiErrors, submitState });
        this.processing$.next(false);
      }
    }
  }

  deleteProject = async (event: FormEvent<any>) => {
    event.preventDefault();

    const { project } = this.state;
    const { formatMessage } = this.props.intl;

    if (project && window.confirm(formatMessage(messages.deleteProjectConfirmation))) {
      try {
        this.setState({ processingDelete: true });
        await deleteProject(project.data.id);
        clHistory.push('/admin/projects');
      } catch {
        this.setState({
          processingDelete: false,
          deleteError: formatMessage(messages.deleteProjectError)
        });
      }
    }
  }

  render() {
    const {
      publicationStatus,
      projectType,
      noTitleError,
      project,
      projectHeaderImage,
      projectImages,
      projectFiles,
      processing,
      projectAttributesDiff,
      areasOptions,
      areaType,
      submitState,
      apiErrors,
      processingDelete
    } = this.state;
    const { intl: { formatMessage } } = this.props;

    if (!get(this.props, 'params.projectId') || (get(this.props, 'params.projectId') && project !== undefined)) {
      const projectAttrs = { ...(project ? project.data.attributes : {}), ...projectAttributesDiff } as IUpdatedProjectProperties;
      const areaIds = projectAttrs.area_ids || (project && project.data.relationships.areas.data.map((area) => (area.id))) || [];
      const areasValues = areaIds.filter((id) => {
        return areasOptions.some(areaOption => areaOption.value === id);
      }).map((id) => {
        return areasOptions.find(areaOption => areaOption.value === id) as IOption;
      });

      return (
        <form className="e2e-project-general-form" onSubmit={this.onSubmit}>
          <Section>
            {get(this.props, 'params.projectId') &&
              <>
                <SectionTitle>
                  <FormattedMessage {...messages.titleGeneral} />
                </SectionTitle>
                <SectionSubtitle>
                  <FormattedMessage {...messages.subtitleGeneral} />
                </SectionSubtitle>
              </>
            }

            <StyledSectionField>
              <SubSectionTitle>
                <FormattedMessage {...messages.statusLabel} />
                <IconTooltip content={<FormattedMessage {...messages.publicationStatusTooltip} />} />
              </SubSectionTitle>
              <Radio
                onChange={this.handleStatusChange}
                currentValue={publicationStatus}
                value="draft"
                name="projectstatus"
                id="projecstatus-draft"
                className="e2e-projecstatus-draft"
                label={<FormattedMessage {...messages.draftStatus} />}
              />
              <Radio
                onChange={this.handleStatusChange}
                currentValue={publicationStatus}
                value="published"
                name="projectstatus"
                id="projecstatus-published"
                className="e2e-projecstatus-published"
                label={<FormattedMessage {...messages.publishedStatus} />}
              />
              <Radio
                onChange={this.handleStatusChange}
                currentValue={publicationStatus}
                value="archived"
                name="projectstatus"
                id="projecstatus-archived"
                className="e2e-projecstatus-archived"
                label={<FormattedMessage {...messages.archivedStatus} />}
              />
            </StyledSectionField>

            <StyledSectionField>
              <SubSectionTitle>
                <FormattedMessage {...messages.projectName} />
              </SubSectionTitle>
              <StyledInputMultiloc
                id="project-title"
                type="text"
                valueMultiloc={projectAttrs.title_multiloc}
                label={<FormattedMessage {...messages.titleLabel} />}
                labelTooltipText={formatMessage(messages.titleLabelTooltip)}
                onChange={this.handleTitleMultilocOnChange}
                errorMultiloc={noTitleError}
              />
              <Error fieldName="title_multiloc" apiErrors={this.state.apiErrors.title_multiloc} />
            </StyledSectionField>

            <StyledSectionField>
              {!project ? (
                <>
                  <SubSectionTitle>
                    <FormattedMessage {...messages.projectType} />
                    <IconTooltip content={<FormattedMessage {...messages.projectTypeTooltip} />} />
                  </SubSectionTitle>
                  <Radio
                    className="e2e-project-type-timeline"
                    onChange={this.handeProjectTypeOnChange}
                    currentValue={projectType}
                    value="timeline"
                    name="projecttype"
                    id="projectype-timeline"
                    label={<FormattedMessage {...messages.timeline} />}
                  />
                  <Radio
                    className="e2e-project-type-continuous"
                    onChange={this.handeProjectTypeOnChange}
                    currentValue={projectType}
                    value="continuous"
                    name="projecttype"
                    id="projectype-continuous"
                    label={<FormattedMessage {...messages.continuous} />}
                  />
                </>
              ) : (
                  <>
                    <SubSectionTitle>
                      <FormattedMessage {...messages.projectTypeEdit} />
                      <IconTooltip content={<FormattedMessage {...messages.projectTypeEditTooltip} />} />
                    </SubSectionTitle>
                    <ProjectType>{<FormattedMessage {...messages[projectType]} />}</ProjectType>
                  </>
                )}

              {!project &&
                <CSSTransition
                  classNames="participationcontext"
                  in={(projectType === 'continuous')}
                  timeout={timeout}
                  mountOnEnter={true}
                  unmountOnExit={true}
                  enter={true}
                  exit={false}
                >
                  <ParticipationContextWrapper>
                    <ParticipationContext
                      onSubmit={this.handleParcticipationContextOnSubmit}
                      onChange={this.handleParticipationContextOnChange}
                      apiErrors={apiErrors}
                    />
                  </ParticipationContextWrapper>
                </CSSTransition>
              }
            </StyledSectionField>

            {project && projectType === 'continuous' &&
              <ParticipationContext
                projectId={project.data.id}
                onSubmit={this.handleParcticipationContextOnSubmit}
                onChange={this.handleParticipationContextOnChange}
                apiErrors={apiErrors}
              />
            }

            <StyledSectionField>
              <SubSectionTitle>
                <FormattedMessage {...messages.areasLabel} />
                <IconTooltip
                  content={
                    <FormattedMessage
                      {...messages.areasLabelTooltip}
                      values={{
                        areasLabelTooltipLink: (
                          <Link to="/admin/settings/areas">
                            <FormattedMessage {...messages.areasLabelTooltipLinkText} />
                          </Link>
                        )
                      }}
                    />
                  }
                />
              </SubSectionTitle>
              <Radio
                onChange={this.handleAreaTypeChange}
                currentValue={areaType}
                value="all"
                name="areas"
                id="areas-all"
                label={<FormattedMessage {...messages.areasAllLabel} />}
              />
              <Radio
                onChange={this.handleAreaTypeChange}
                currentValue={areaType}
                value="selection"
                name="areas"
                id="areas-selection"
                className="e2e-areas-selection"
                label={<FormattedMessage {...messages.areasSelectionLabel} />}
              />

              {areaType === 'selection' &&
                <StyledMultipleSelect
                  id="e2e-area-selector"
                  options={areasOptions}
                  value={areasValues}
                  onChange={this.handleAreaSelectionChange}
                  placeholder=""
                  disabled={areaType !== 'selection'}
                />
              }
            </StyledSectionField>

            <StyledSectionField>
              <SubSectionTitle>
                <FormattedMessage {...messages.headerImageLabel} />
                <IconTooltip
                  content={
                    <FormattedMessage
                      {...messages.headerImageLabelTooltip}
                      values={{
                        imageSupportArticleLink: (
                          // tslint:disable-next-line:react-a11y-anchors
                          <a target="_blank" href={this.props.intl.formatMessage(messages.imageSupportArticleLinkTarget)}>
                            <FormattedMessage {...messages.imageSupportArticleLinkText} />
                          </a>
                        )
                      }}
                    />
                  }
                />
              </SubSectionTitle>
              <StyledImagesDropzone
                images={projectHeaderImage}
                imagePreviewRatio={120 / 480}
                acceptedFileTypes="image/jpg, image/jpeg, image/png, image/gif"
                maxImageFileSize={5000000}
                maxNumberOfImages={1}
                maxImagePreviewWidth="500px"
                onAdd={this.handleHeaderOnAdd}
                onRemove={this.handleHeaderOnRemove}
              />
            </StyledSectionField>

            <StyledSectionField>
              <SubSectionTitle>
                <FormattedMessage {...messages.projectImageLabel} />
                <IconTooltip
                  content={
                    <FormattedMessage
                      {...messages.projectImageLabelTooltip}
                      values={{
                        imageSupportArticleLink: (
                          // tslint:disable-next-line:react-a11y-anchors
                          <a target="_blank" href={this.props.intl.formatMessage(messages.imageSupportArticleLinkTarget)}>
                            <FormattedMessage {...messages.imageSupportArticleLinkText} />
                          </a>
                        )
                      }}
                    />
                  }
                />
              </SubSectionTitle>
              <StyledImagesDropzone
                images={projectImages}
                imagePreviewRatio={1}
                maxImagePreviewWidth="160px"
                acceptedFileTypes="image/jpg, image/jpeg, image/png, image/gif"
                maxImageFileSize={5000000}
                maxNumberOfImages={5}
                onAdd={this.handleProjectImagesOnAdd}
                onRemove={this.handleProjectImageOnRemove}
              />
            </StyledSectionField>

            <StyledSectionField>
              <SubSectionTitle>
                <FormattedMessage {...messages.fileUploadLabel} />
                <IconTooltip content={<FormattedMessage {...messages.fileUploadLabelTooltip} />} />
              </SubSectionTitle>
              <StyledFileUploader
                onFileAdd={this.handleProjectFileOnAdd}
                onFileRemove={this.handleProjectFileOnRemove}
                files={projectFiles}
                errors={apiErrors}
              />
            </StyledSectionField>

            {project &&
              <HasPermission item={project.data} action="delete">
                <DeleteProjectSectionField>
                  <SubSectionTitle>
                    <FormattedMessage {...messages.deleteProjectLabel} />
                    <IconTooltip content={<FormattedMessage {...messages.deleteProjectLabelTooltip} />} />
                  </SubSectionTitle>
                  <ButtonWrapper>
                    <Button
                      type="button"
                      icon="delete"
                      buttonStyle="delete"
                      onClick={this.deleteProject}
                      processing={processingDelete}
                    >
                      <FormattedMessage {...messages.deleteProjectButton} />
                    </Button>
                  </ButtonWrapper>
                  <Error text={this.state.deleteError} />
                </DeleteProjectSectionField>
              </HasPermission>
            }

            <SubmitWrapper
              loading={processing}
              status={submitState}
              messages={{
                buttonSave: messages.saveProject,
                buttonSuccess: messages.saveSuccess,
                messageError: messages.saveErrorMessage,
                messageSuccess: messages.saveSuccessMessage,
              }}
            />
          </Section>
        </form>
      );
    }

    return null;
  }
}

export default injectIntl<Props>(AdminProjectEditGeneral);<|MERGE_RESOLUTION|>--- conflicted
+++ resolved
@@ -577,15 +577,8 @@
 
         this.processing$.next(false);
 
-<<<<<<< HEAD
-        if (isNewProject) {
-          eventEmitter.emit('NewProjectCreated');
-=======
         if (isNewProject && projectId) {
-          eventEmitter.emit<INewProjectCreatedEvent>('AdminProjectEditGeneral', 'NewProjectCreated', {
-            projectId
-          });
->>>>>>> b180c42e
+          eventEmitter.emit<INewProjectCreatedEvent>('NewProjectCreated', { projectId });
         }
       } catch (errors) {
         // const cannotContainIdeasError = get(errors, 'json.errors.base', []).some((item) => get(item, 'error') === 'cannot_contain_ideas');
