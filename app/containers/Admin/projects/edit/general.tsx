import * as React from 'react';
import * as Rx from 'rxjs/Rx';
import * as _ from 'lodash';

// router
import { browserHistory } from 'react-router';

// components
import Input from 'components/UI/Input';
import ImagesDropzone from 'components/UI/ImagesDropzone';
import Error from 'components/UI/Error';
import Radio from 'components/UI/Radio';
import Label from 'components/UI/Label';
import MultipleSelect from 'components/UI/MultipleSelect';
import SubmitWrapper from 'components/admin/SubmitWrapper';
import { Section, SectionField } from 'components/admin/Section';
<<<<<<< HEAD
import ParticipationContext, { IParticipationContextConfig } from './parcticipationContext';
=======

>>>>>>> b68ffa64
import { Button as SemButton, Icon as SemIcon } from 'semantic-ui-react';

// animation
import CSSTransition from 'react-transition-group/CSSTransition';
import TransitionGroup from 'react-transition-group/TransitionGroup';

// i18n
import { getLocalized } from 'utils/i18n';
import { InjectedIntlProps } from 'react-intl';
import { injectIntl, FormattedMessage } from 'utils/cl-intl';
import messages from '../messages';

// services
import {
  IUpdatedProjectProperties,
  IProjectData,
  projectBySlugStream,
  addProject,
  updateProject,
  deleteProject,
} from 'services/projects';
<<<<<<< HEAD
import { projectImagesStream, addProjectImage, deleteProjectImage } from 'services/projectImages';
=======
import {
  projectImagesStream,
  addProjectImage,
  deleteProjectImage
} from 'services/projectImages';
>>>>>>> b68ffa64
import { areasStream, IAreaData } from 'services/areas';
import { localeStream } from 'services/locale';
import { currentTenantStream, ITenant } from 'services/tenant';
import eventEmitter from 'utils/eventEmitter';

// utils
import { convertUrlToFileObservable } from 'utils/imageTools';

// style
import styled from 'styled-components';

// typings
<<<<<<< HEAD
import { API, IOption, ImageFile } from 'typings';

const timeout = 350;

const TitleInput = styled(Input)`
  width: 497px;
`;
=======
import { API, IOption, ImageFile, Locale } from 'typings';
>>>>>>> b68ffa64

const StyledImagesDropzone = styled(ImagesDropzone)`
  margin-top: 2px;
  padding-right: 100px;
`;

<<<<<<< HEAD
const ParticipationContextWrapper = styled.div`
  width: 497px;
  position: relative;
  padding: 30px;
  padding-bottom: 15px;
  margin-top: 8px;
  display: inline-block;
  border-radius: 5px;
  border: solid 1px #ddd;
  background: #fff;
  transition: opacity ${timeout}ms cubic-bezier(0.165, 0.84, 0.44, 1);
  will-change: opacity;

  ::before,
  ::after {
    content: '';
    display: block;
    position: absolute;
    width: 0;
    height: 0;
    border-style: solid;
  }

  ::after {
    top: -20px;
    left: 25px;
    border-color: transparent transparent #fff transparent;
    border-width: 10px;
  }

  ::before {
    top: -22px;
    left: 24px;
    border-color: transparent transparent #ddd transparent;
    border-width: 11px;
  }

  &.participationcontext-enter {
    opacity: 0;

    &.participationcontext-enter-active {
      opacity: 1;
    }
  }

  &.participationcontext-exit {
    opacity: 1;

    &.participationcontext-exit-active {
      opacity: 0;
    }
  }
`;

=======
>>>>>>> b68ffa64
type Props = {
  lang: string,
  params: {
    slug: string,
  }
};

interface State {
  loading: boolean;
  processing: boolean;
  projectData: IProjectData | null;
  projectType: 'continuous' | 'timeline';
  projectAttributesDiff: IUpdatedProjectProperties;
  headerBg: ImageFile[] | null;
  oldProjectImages: ImageFile[] | null;
  newProjectImages: ImageFile[] | null;
  noTitleError: string | null;
  apiErrors: { [fieldName: string]: API.Error[] };
  saved: boolean;
  areas: IAreaData[];
  areaType: 'all' | 'selection';
  locale: Locale;
  currentTenant: ITenant | null;
  areasOptions: IOption[];
  submitState: 'disabled' | 'enabled' | 'error' | 'success';
  deleteError: string | null;
}

class AdminProjectEditGeneral extends React.PureComponent<Props & InjectedIntlProps, State> {
  state: State;
  slug$: Rx.BehaviorSubject<string | null> | null;
  processing$: Rx.BehaviorSubject<boolean>;
  subscriptions: Rx.Subscription[] = [];

  constructor(props: Props) {
    super(props as any);
    this.state = {
      loading: true,
      processing: false,
      projectData: null,
      projectType: 'timeline',
      projectAttributesDiff: {},
      headerBg: null,
      oldProjectImages: null,
      newProjectImages: null,
      noTitleError: null,
      apiErrors: {},
      saved: false,
      areas: [],
      areaType: 'all',
      locale: 'en',
      currentTenant: null,
      areasOptions: [],
      submitState: 'disabled',
      deleteError: null,
    };
    this.slug$ = null;
    this.subscriptions = [];
  }

  componentWillMount() {
    const locale$ = localeStream().observable;
    const currentTenant$ = currentTenantStream().observable;
    const areas$ = areasStream().observable;

    this.slug$ = new Rx.BehaviorSubject(this.props.params.slug || null);
    this.processing$ = new Rx.BehaviorSubject(false);

    this.subscriptions = [
      Rx.Observable.combineLatest(
        locale$,
        currentTenant$,
        areas$,
        this.slug$.distinctUntilChanged().switchMap((slug) => {
          return (slug ? projectBySlugStream(slug).observable : Rx.Observable.of(null));
        }).switchMap((project) => {
          if (project) {
            const projectImages$ = (project ? projectImagesStream(project.data.id).observable : Rx.Observable.of(null));
            const headerUrl = _.get(project, 'data.attributes.header_bg.large');
            const headerImageFileObservable = (headerUrl ? convertUrlToFileObservable(headerUrl) : Rx.Observable.of(null));

            return Rx.Observable.combineLatest(
              this.processing$,
              headerImageFileObservable,
              projectImages$.switchMap((projectImages) => {
                if (projectImages && projectImages.data && projectImages.data.length > 0) {
                  return Rx.Observable.combineLatest(
                    projectImages.data.map((projectImage) => {
                      return convertUrlToFileObservable(projectImage.attributes.versions.large).map((projectImageFile) => {
                        projectImageFile && (projectImageFile['projectImageId'] = projectImage.id);
                        return projectImageFile;
                      });
                    })
                  );
                }

                return Rx.Observable.of(null);
              }),
            ).filter(([processing]) => {
              return !processing;
            }).map(([_processing, headerBg, projectImages]) => ({
              headerBg,
              oldProjectImages: projectImages,
              projectData: (project ? project.data : null)
            }));
          }

          return Rx.Observable.of({
            headerBg: null,
            oldProjectImages: null,
            projectData: null
          });
        })
      ).subscribe(([locale, currentTenant, areas, { headerBg, oldProjectImages, projectData }]) => {
        this.setState(() => ({
          locale,
          currentTenant,
          projectData,
          oldProjectImages,
          projectType: (projectData ? projectData.attributes.process_type : state.projectType),
          newProjectImages: oldProjectImages,
          headerBg: (headerBg ? [headerBg] : null),
          areas: areas.data,
          areasOptions: areas.data.map((area) => ({
            value: area.id,
            label: getLocalized(area.attributes.title_multiloc, locale, currentTenant.data.attributes.settings.core.locales)
          })),
          loading: false,
          projectAttributesDiff: {},
          areaType: (projectData && projectData.relationships.areas.data.length > 0) ? 'selection' : 'all',
        }));
      }),

      this.processing$.subscribe(processing => this.setState({ processing }))
    ];
  }

  componentWillReceiveProps(newProps) {
    if (newProps.params.slug !== this.props.params.slug && this.slug$ !== null) {
      this.slug$.next(newProps.params.slug);
    }
  }

  componentWillUnmount() {
    this.subscriptions.forEach(subscription => subscription.unsubscribe());
  }

<<<<<<< HEAD
=======
  setRef = () => {
    // empty
  }

>>>>>>> b68ffa64
  changeTitle = (newTitle: string) => {
    this.setState((state: State) => ({
      submitState: 'enabled',
      noTitleError: null,
      projectAttributesDiff: {
        ...state.projectAttributesDiff,
        title_multiloc: {
          ...state.projectAttributesDiff.title_multiloc,
          [state.locale as string]: newTitle
        }
      }
    }));
  }

  handeProjectTypeOnChange = (projectType: 'continuous' | 'timeline') => {
    this.setState((state: State) => ({
      projectType,
      submitState: 'enabled',
      projectAttributesDiff: {
        ...state.projectAttributesDiff,
        process_type: projectType
      }
    }));
  }

  handleHeaderOnAdd = (newHeader: ImageFile) => {
    this.setState((state: State) => ({
      submitState: 'enabled',
      projectAttributesDiff: {
        ...state.projectAttributesDiff,
        header_bg: newHeader.base64
      },
      headerBg: [newHeader],
      // noHeaderError: null
    }));
  }

  handleHeaderOnUpdate = (updatedHeaders: ImageFile[]) => {
    const headerBg = (updatedHeaders && updatedHeaders.length > 0 ? updatedHeaders : null);
    this.setState({ headerBg });
  }

  handleHeaderOnRemove = async () => {
    this.setState((state: State) => ({
      submitState: 'enabled',
      projectAttributesDiff: {
        ...state.projectAttributesDiff,
        header_bg: null
      },
      headerBg: null
    }));
  }

  handleProjectImageOnAdd = (newProjectImage: ImageFile) => {
    this.setState((state: State) => ({
      submitState: 'enabled',
      newProjectImages: [
        ...(state.newProjectImages || []),
        newProjectImage
      ]
    }));
  }

  handleProjectImagesOnUpdate = (newProjectImages: ImageFile[]) => {
    this.setState({ newProjectImages });
  }

  handleProjectImageOnRemove = async (removedImageFile: ImageFile) => {
    this.setState((state: State) => ({
      submitState: 'enabled',
      newProjectImages: _(state.newProjectImages).filter(projectImage => projectImage.objectUrl !== removedImageFile.objectUrl).value()
    }));
  }

  handleAreaTypeChange = (value) => {
    const newState = { areaType: value, submitState: 'enabled' } as State;

    // Clear the array of areas ids if you select "all areas"
    if (value === 'all') {
      const newDiff = _.cloneDeep(this.state.projectAttributesDiff);
      newDiff.area_ids = [];
      newState.projectAttributesDiff = newDiff;
    }

    this.setState(newState);
  }

  handleAreaSelectionChange = (values: IOption[]) => {
    const newDiff = _.cloneDeep(this.state.projectAttributesDiff);
    newDiff.area_ids = values.map((value) => (value.value));
    this.setState({ submitState: 'enabled', projectAttributesDiff: newDiff });
  }

  validate = () => {
    let hasErrors = false;
    const { formatMessage } = this.props.intl;
    const { projectAttributesDiff, projectData, locale, currentTenant } = this.state;
    const currentTenantLocales = (currentTenant as ITenant).data.attributes.settings.core.locales;
    const projectAttrs = { ...(projectData ? projectData.attributes : {}), ...projectAttributesDiff } as IUpdatedProjectProperties;
<<<<<<< HEAD
    const projectTitle = getLocalized(projectAttrs.title_multiloc as any, locale as string, currentTenantLocales);
=======
    const projectTitle = getLocalized(projectAttrs.title_multiloc as any, locale, currentTenantLocales);
>>>>>>> b68ffa64

    if (!projectTitle) {
      hasErrors = true;
      this.setState({ noTitleError: formatMessage(messages.noTitleErrorMessage) });
    }

    return !hasErrors;
  }

  onSubmit = async (event) => {
    event.preventDefault();

    if (this.state.projectType === 'continuous') {
      eventEmitter.emit('AdminProjectEditGeneral', 'AdminProjectEditGeneralSubmitEvent', null);
    } else {
      this.validateAndSave();
    }
  }

  validateAndSave = async (parcticipationContextConfig: IParticipationContextConfig | null = null) => {
    if (this.validate()) {
      const { formatMessage } = this.props.intl;
      let { projectAttributesDiff } = this.state;
      const { projectData, oldProjectImages, newProjectImages } = this.state;

      if (parcticipationContextConfig) {
        const { participationMethod, postingEnabled, commentingEnabled, votingEnabled, votingMethod, votingLimit } = parcticipationContextConfig;

        projectAttributesDiff = {
          ...projectAttributesDiff,
          participation_method: participationMethod,
          posting_enabled: postingEnabled,
          commenting_enabled: commentingEnabled,
          voting_enabled: votingEnabled,
          voting_method: votingMethod,
          voting_limited_max: votingLimit
        };
      }

      try {
        let redirect = false;
        let projectId: string | null = null;
        const imagesToAdd = _(newProjectImages).filter(newProjectImage => !_(oldProjectImages).some(oldProjectImage => oldProjectImage.base64 === newProjectImage.base64)).value();
        const imagesToRemove = _(oldProjectImages).filter(oldProjectImage => !_(newProjectImages).some(newProjectImage => newProjectImage.base64 === oldProjectImage.base64)).value();

        this.setState({ saved: false });
        this.processing$.next(true);

        if (projectData) {
          projectId = projectData.id;

          if (!_.isEmpty(projectAttributesDiff)) {
            await updateProject(projectData.id, projectAttributesDiff);
          }
        } else {
          const project = await addProject(projectAttributesDiff);
          projectId = project.data.id;
          redirect = true;
        }

        const imagesToAddPromises: Promise<any>[] = _(imagesToAdd).map(imageToAdd => addProjectImage(projectId, imageToAdd.base64)).value();
        const imagesToRemovePromises: Promise<any>[] = _(imagesToRemove).map(imageToRemove => deleteProjectImage(projectId, imageToRemove['projectImageId'])).value();

        await Promise.all([...imagesToAddPromises, ...imagesToRemovePromises]);

        if (redirect) {
          browserHistory.push(`/admin/projects`);
        } else {
          this.setState({
            saved: true,
            submitState: 'success'
          });
          this.processing$.next(false);
        }
      } catch (errors) {
        this.setState({
          apiErrors: _.has(errors, 'json.errors') ? errors.json.errors : formatMessage(messages.saveErrorMessage),
          submitState: 'error'
        });
        this.processing$.next(false);
      }
    }
  }

  deleteProject = async (event) => {
    event.preventDefault();

    if (!this.state.projectData) {
      return;
    }

    if (window.confirm(this.props.intl.formatMessage(messages.deleteProjectConfirmation))) {
<<<<<<< HEAD
      try {
        await deleteProject(this.state.projectData.id);
        browserHistory.push('/admin/projects');
      } catch {
=======
      deleteProject(this.state.projectData.id)
      .then(() => {
        browserHistory.push('/admin/projects');
      })
      .catch(() => {
>>>>>>> b68ffa64
        this.setState({ deleteError: this.props.intl.formatMessage(messages.deleteProjectError) });
      }
    }
  }

  handleParcticipationContextOnSubmit = (participationContextConfig: IParticipationContextConfig) => {
    this.validateAndSave(participationContextConfig);
  }

  render() {
<<<<<<< HEAD
    const { currentTenant, locale, projectType, noTitleError, projectData, headerBg, newProjectImages, loading, processing, projectAttributesDiff, areasOptions, areaType, submitState } = this.state;
=======
    const { currentTenant, locale, noTitleError, /* noHeaderError, */ projectData, headerBg, newProjectImages, loading, processing, projectAttributesDiff, areasOptions, areaType, submitState } = this.state;
    const { formatMessage } = this.props.intl;
>>>>>>> b68ffa64

    if (!loading && currentTenant && locale) {
      const newProjectImageFiles = (newProjectImages && newProjectImages.length > 0 ? newProjectImages : null);
      const currentTenantLocales = currentTenant.data.attributes.settings.core.locales;
      const projectAttrs = { ...(projectData ? projectData.attributes : {}), ...projectAttributesDiff } as IUpdatedProjectProperties;
      const areaIds = projectAttrs.area_ids || (projectData && projectData.relationships.areas.data.map((area) => (area.id))) || [];
      const projectTitle = getLocalized(projectAttrs.title_multiloc as any, locale, currentTenantLocales);
      const areasValues = areaIds.filter((id) => {
        return areasOptions.some(areaOption => areaOption.value === id);
      }).map((id) => {
        return areasOptions.find(areaOption => areaOption.value === id) as IOption;
      });

      return (
        <form className="e2e-project-general-form" onSubmit={this.onSubmit}>
          <Section>
            <SectionField>
              <Label htmlFor="project-title">
                <FormattedMessage {...messages.titleLabel} />
              </Label>
              <TitleInput
                id="project-title"
                type="text"
                placeholder=""
                value={projectTitle}
                error=""
                onChange={this.changeTitle}
              />
              <Error text={noTitleError} />
              <Error fieldName="title_multiloc" apiErrors={this.state.apiErrors.title_multiloc} />
            </SectionField>
          </Section>

          <Section>
            <SectionField>
              <Label htmlFor="project-area">
                <FormattedMessage {...messages.projectType} />
              </Label>
              <Radio
                onChange={this.handeProjectTypeOnChange}
                currentValue={projectType}
                value="timeline"
                name="projecttype"
                id="projectype-timeline"
                label={<FormattedMessage {...messages.timeline} />}
              />
              <Radio
                onChange={this.handeProjectTypeOnChange}
                currentValue={projectType}
                value="continuous"
                name="projecttype"
                id="projectype-continuous"
                label={<FormattedMessage {...messages.continuous} />}
              />

              <TransitionGroup>
                {projectType === 'continuous' && 
                  <CSSTransition
                    classNames="participationcontext"
                    timeout={timeout}
                    enter={true}
                    exit={false}
                  >
                    <ParticipationContextWrapper>
                      <ParticipationContext type="continuous" onSubmit={this.handleParcticipationContextOnSubmit} />
                    </ParticipationContextWrapper>
                  </CSSTransition>
                }
              </TransitionGroup>
            </SectionField>
          </Section>

          <Section>
            <SectionField>
              <Label htmlFor="project-area">
                <FormattedMessage {...messages.areasLabel} />
              </Label>
              <Radio
                onChange={this.handleAreaTypeChange}
                currentValue={areaType}
                value="all"
                name="areas"
                id="areas-all"
                label={<FormattedMessage {...messages.areasAllLabel} />}
              />
              <Radio
                onChange={this.handleAreaTypeChange}
                currentValue={areaType}
                value="selection"
                name="areas"
                id="areas-selection"
                label={<FormattedMessage {...messages.areasSelectionLabel} />}
              />

              {areaType === 'selection' &&
                <MultipleSelect
                  options={areasOptions}
                  value={areasValues}
                  onChange={this.handleAreaSelectionChange}
                  placeholder=""
                  disabled={areaType !== 'selection'}
                />
              }
            </SectionField>
          </Section>

          <Section>
            <SectionField>
              <Label>
                <FormattedMessage {...messages.headerImageLabel} />
              </Label>
              <StyledImagesDropzone
                images={headerBg}
                imagePreviewRatio={120 / 480}
                acceptedFileTypes="image/jpg, image/jpeg, image/png, image/gif"
                maxImageFileSize={5000000}
                maxNumberOfImages={1}
                maxImagePreviewWidth="500px"
                onAdd={this.handleHeaderOnAdd}
                onUpdate={this.handleHeaderOnUpdate}
                onRemove={this.handleHeaderOnRemove}
              />
            </SectionField>
          </Section>

          <Section>
            <SectionField>
              <Label>
                <FormattedMessage {...messages.projectImageLabel} />
              </Label>
              <StyledImagesDropzone
                images={newProjectImageFiles}
                imagePreviewRatio={1}
                maxImagePreviewWidth="160px"
                acceptedFileTypes="image/jpg, image/jpeg, image/png, image/gif"
                maxImageFileSize={5000000}
                maxNumberOfImages={5}
                onAdd={this.handleProjectImageOnAdd}
                onUpdate={this.handleProjectImagesOnUpdate}
                onRemove={this.handleProjectImageOnRemove}
              />
            </SectionField>
          </Section>

          <Section>
            {this.state.projectData &&
              <SectionField>
                <Label>
                  <FormattedMessage {...messages.deleteProjectLabel} />
                </Label>
                <SemButton color="red" onClick={this.deleteProject}>
                  <SemIcon name="trash" />
                  <FormattedMessage {...messages.deleteProjectButton} />
                </SemButton>
                <Error text={this.state.deleteError} />
              </SectionField>
            }
          </Section>

          <Section>
            <SubmitWrapper
              loading={processing}
              status={submitState}
              messages={{
                buttonSave: messages.saveProject,
                buttonError: messages.saveError,
                buttonSuccess: messages.saveSuccess,
                messageError: messages.saveErrorMessage,
                messageSuccess: messages.saveSuccessMessage,
              }}
            />
          </Section>
        </form>
      );
    }

    return null;
  }
}

export default injectIntl<Props>(AdminProjectEditGeneral);<|MERGE_RESOLUTION|>--- conflicted
+++ resolved
@@ -14,11 +14,7 @@
 import MultipleSelect from 'components/UI/MultipleSelect';
 import SubmitWrapper from 'components/admin/SubmitWrapper';
 import { Section, SectionField } from 'components/admin/Section';
-<<<<<<< HEAD
 import ParticipationContext, { IParticipationContextConfig } from './parcticipationContext';
-=======
-
->>>>>>> b68ffa64
 import { Button as SemButton, Icon as SemIcon } from 'semantic-ui-react';
 
 // animation
@@ -40,15 +36,7 @@
   updateProject,
   deleteProject,
 } from 'services/projects';
-<<<<<<< HEAD
 import { projectImagesStream, addProjectImage, deleteProjectImage } from 'services/projectImages';
-=======
-import {
-  projectImagesStream,
-  addProjectImage,
-  deleteProjectImage
-} from 'services/projectImages';
->>>>>>> b68ffa64
 import { areasStream, IAreaData } from 'services/areas';
 import { localeStream } from 'services/locale';
 import { currentTenantStream, ITenant } from 'services/tenant';
@@ -61,24 +49,19 @@
 import styled from 'styled-components';
 
 // typings
-<<<<<<< HEAD
-import { API, IOption, ImageFile } from 'typings';
+import { API, IOption, ImageFile, Locale } from 'typings';
 
 const timeout = 350;
 
 const TitleInput = styled(Input)`
   width: 497px;
 `;
-=======
-import { API, IOption, ImageFile, Locale } from 'typings';
->>>>>>> b68ffa64
 
 const StyledImagesDropzone = styled(ImagesDropzone)`
   margin-top: 2px;
   padding-right: 100px;
 `;
 
-<<<<<<< HEAD
 const ParticipationContextWrapper = styled.div`
   width: 497px;
   position: relative;
@@ -133,8 +116,6 @@
   }
 `;
 
-=======
->>>>>>> b68ffa64
 type Props = {
   lang: string,
   params: {
@@ -249,23 +230,27 @@
           });
         })
       ).subscribe(([locale, currentTenant, areas, { headerBg, oldProjectImages, projectData }]) => {
-        this.setState(() => ({
+        const projectType = (projectData ? projectData.attributes.process_type : this.state.projectType);
+        const areaType =  ((projectData && projectData.relationships.areas.data.length > 0) ? 'selection' : 'all');
+        const areasOptions = areas.data.map((area) => ({
+          value: area.id,
+          label: getLocalized(area.attributes.title_multiloc, locale, currentTenant.data.attributes.settings.core.locales)
+        }));
+
+        this.setState({
           locale,
           currentTenant,
           projectData,
-          oldProjectImages,
-          projectType: (projectData ? projectData.attributes.process_type : state.projectType),
-          newProjectImages: oldProjectImages,
+          projectType,
+          areaType,
+          areasOptions,
+          oldProjectImages: (oldProjectImages as ImageFile[] | null),
+          newProjectImages: (oldProjectImages as ImageFile[] | null),
           headerBg: (headerBg ? [headerBg] : null),
           areas: areas.data,
-          areasOptions: areas.data.map((area) => ({
-            value: area.id,
-            label: getLocalized(area.attributes.title_multiloc, locale, currentTenant.data.attributes.settings.core.locales)
-          })),
+          projectAttributesDiff: {},
           loading: false,
-          projectAttributesDiff: {},
-          areaType: (projectData && projectData.relationships.areas.data.length > 0) ? 'selection' : 'all',
-        }));
+        });
       }),
 
       this.processing$.subscribe(processing => this.setState({ processing }))
@@ -282,21 +267,14 @@
     this.subscriptions.forEach(subscription => subscription.unsubscribe());
   }
 
-<<<<<<< HEAD
-=======
-  setRef = () => {
-    // empty
-  }
-
->>>>>>> b68ffa64
   changeTitle = (newTitle: string) => {
-    this.setState((state: State) => ({
+    this.setState((state) => ({
       submitState: 'enabled',
       noTitleError: null,
       projectAttributesDiff: {
-        ...state.projectAttributesDiff,
+        ...(state.projectAttributesDiff || {}),
         title_multiloc: {
-          ...state.projectAttributesDiff.title_multiloc,
+          ..._.get(state, 'projectAttributesDiff.title_multiloc', {}),
           [state.locale as string]: newTitle
         }
       }
@@ -304,25 +282,24 @@
   }
 
   handeProjectTypeOnChange = (projectType: 'continuous' | 'timeline') => {
-    this.setState((state: State) => ({
+    this.setState((state) => ({
       projectType,
       submitState: 'enabled',
       projectAttributesDiff: {
-        ...state.projectAttributesDiff,
+        ...(state.projectAttributesDiff || {}),
         process_type: projectType
       }
     }));
   }
 
   handleHeaderOnAdd = (newHeader: ImageFile) => {
-    this.setState((state: State) => ({
+    this.setState((state) => ({
       submitState: 'enabled',
       projectAttributesDiff: {
-        ...state.projectAttributesDiff,
+        ...(state.projectAttributesDiff || {}),
         header_bg: newHeader.base64
       },
-      headerBg: [newHeader],
-      // noHeaderError: null
+      headerBg: [newHeader]
     }));
   }
 
@@ -332,10 +309,10 @@
   }
 
   handleHeaderOnRemove = async () => {
-    this.setState((state: State) => ({
+    this.setState((state) => ({
       submitState: 'enabled',
       projectAttributesDiff: {
-        ...state.projectAttributesDiff,
+        ...(state.projectAttributesDiff || {}),
         header_bg: null
       },
       headerBg: null
@@ -343,7 +320,7 @@
   }
 
   handleProjectImageOnAdd = (newProjectImage: ImageFile) => {
-    this.setState((state: State) => ({
+    this.setState((state) => ({
       submitState: 'enabled',
       newProjectImages: [
         ...(state.newProjectImages || []),
@@ -357,9 +334,9 @@
   }
 
   handleProjectImageOnRemove = async (removedImageFile: ImageFile) => {
-    this.setState((state: State) => ({
+    this.setState((state) => ({
       submitState: 'enabled',
-      newProjectImages: _(state.newProjectImages).filter(projectImage => projectImage.objectUrl !== removedImageFile.objectUrl).value()
+      newProjectImages: (state.newProjectImages ? state.newProjectImages.filter(projectImage => projectImage.objectUrl !== removedImageFile.objectUrl) : null)
     }));
   }
 
@@ -388,11 +365,7 @@
     const { projectAttributesDiff, projectData, locale, currentTenant } = this.state;
     const currentTenantLocales = (currentTenant as ITenant).data.attributes.settings.core.locales;
     const projectAttrs = { ...(projectData ? projectData.attributes : {}), ...projectAttributesDiff } as IUpdatedProjectProperties;
-<<<<<<< HEAD
-    const projectTitle = getLocalized(projectAttrs.title_multiloc as any, locale as string, currentTenantLocales);
-=======
     const projectTitle = getLocalized(projectAttrs.title_multiloc as any, locale, currentTenantLocales);
->>>>>>> b68ffa64
 
     if (!projectTitle) {
       hasErrors = true;
@@ -435,8 +408,8 @@
       try {
         let redirect = false;
         let projectId: string | null = null;
-        const imagesToAdd = _(newProjectImages).filter(newProjectImage => !_(oldProjectImages).some(oldProjectImage => oldProjectImage.base64 === newProjectImage.base64)).value();
-        const imagesToRemove = _(oldProjectImages).filter(oldProjectImage => !_(newProjectImages).some(newProjectImage => newProjectImage.base64 === oldProjectImage.base64)).value();
+        const imagesToAdd = _.chain(newProjectImages).filter(newProjectImage => !_(oldProjectImages).some(oldProjectImage => oldProjectImage.base64 === newProjectImage.base64)).value();
+        const imagesToRemove = _.chain(oldProjectImages).filter(oldProjectImage => !_(newProjectImages).some(newProjectImage => newProjectImage.base64 === oldProjectImage.base64)).value();
 
         this.setState({ saved: false });
         this.processing$.next(true);
@@ -485,18 +458,10 @@
     }
 
     if (window.confirm(this.props.intl.formatMessage(messages.deleteProjectConfirmation))) {
-<<<<<<< HEAD
       try {
         await deleteProject(this.state.projectData.id);
         browserHistory.push('/admin/projects');
       } catch {
-=======
-      deleteProject(this.state.projectData.id)
-      .then(() => {
-        browserHistory.push('/admin/projects');
-      })
-      .catch(() => {
->>>>>>> b68ffa64
         this.setState({ deleteError: this.props.intl.formatMessage(messages.deleteProjectError) });
       }
     }
@@ -507,12 +472,7 @@
   }
 
   render() {
-<<<<<<< HEAD
     const { currentTenant, locale, projectType, noTitleError, projectData, headerBg, newProjectImages, loading, processing, projectAttributesDiff, areasOptions, areaType, submitState } = this.state;
-=======
-    const { currentTenant, locale, noTitleError, /* noHeaderError, */ projectData, headerBg, newProjectImages, loading, processing, projectAttributesDiff, areasOptions, areaType, submitState } = this.state;
-    const { formatMessage } = this.props.intl;
->>>>>>> b68ffa64
 
     if (!loading && currentTenant && locale) {
       const newProjectImageFiles = (newProjectImages && newProjectImages.length > 0 ? newProjectImages : null);
