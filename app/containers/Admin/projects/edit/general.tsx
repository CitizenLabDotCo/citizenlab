import * as React from 'react';
import * as Rx from 'rxjs/Rx';
import { isEmpty, get, forOwn } from 'lodash';

// router
import clHistory from 'utils/cl-router/history';

// components
import InputMultiloc from 'components/UI/InputMultiloc';
import ImagesDropzone from 'components/UI/ImagesDropzone';
import Error from 'components/UI/Error';
import Radio from 'components/UI/Radio';
import Label from 'components/UI/Label';
import MultipleSelect from 'components/UI/MultipleSelect';
import SubmitWrapper from 'components/admin/SubmitWrapper';
import { Section, SectionField } from 'components/admin/Section';
import ParticipationContext, { IParticipationContextConfig } from './participationContext';
import { Button as SemButton, Icon as SemIcon } from 'semantic-ui-react';
import HasPermission from 'components/HasPermission';

// animation
import CSSTransition from 'react-transition-group/CSSTransition';

// i18n
import { getLocalized } from 'utils/i18n';
import { InjectedIntlProps } from 'react-intl';
import { injectIntl, FormattedMessage } from 'utils/cl-intl';
import messages from '../messages';

// services
import {
  IUpdatedProjectProperties,
  IProjectData,
  projectByIdStream,
  addProject,
  updateProject,
  deleteProject,
} from 'services/projects';
import { projectImagesStream, addProjectImage, deleteProjectImage } from 'services/projectImages';
import { areasStream, IAreaData } from 'services/areas';
import { localeStream } from 'services/locale';
import { currentTenantStream, ITenant } from 'services/tenant';
import eventEmitter from 'utils/eventEmitter';

// utils
import { convertUrlToFileObservable } from 'utils/imageTools';

// style
import styled from 'styled-components';

// typings
import { API, IOption, ImageFile, Locale, Multiloc } from 'typings';

const timeout = 350;

const StyledInputMultiloc = styled(InputMultiloc)`
  width: 497px;
`;

const ProjectType = styled.div`
  font-size: 16px;
  line-height: 20px;
  font-weight: 400;
  text-transform: capitalize;
`;

const StyledSectionField = styled(SectionField)`
  max-width: 100%;
`;

const StyledImagesDropzone = styled(ImagesDropzone)`
  margin-top: 2px;
  padding-right: 100px;
`;

const ParticipationContextWrapper = styled.div`
  width: 497px;
  position: relative;
  padding: 30px;
  padding-bottom: 15px;
  margin-top: 8px;
  display: inline-block;
  border-radius: 5px;
  border: solid 1px #ddd;
  background: #fff;
  transition: opacity ${timeout}ms cubic-bezier(0.165, 0.84, 0.44, 1);

  ::before,
  ::after {
    content: '';
    display: block;
    position: absolute;
    width: 0;
    height: 0;
    border-style: solid;
  }

  ::after {
    top: -20px;
    left: 25px;
    border-color: transparent transparent #fff transparent;
    border-width: 10px;
  }

  ::before {
    top: -22px;
    left: 24px;
    border-color: transparent transparent #ddd transparent;
    border-width: 11px;
  }

  &.participationcontext-enter {
    opacity: 0;

    &.participationcontext-enter-active {
      opacity: 1;
    }
  }

  &.participationcontext-exit {
    opacity: 1;

    &.participationcontext-exit-active {
      opacity: 0;
    }
  }
`;

type Props = {
  lang: string,
  params: {
    projectId: string,
  }
};

interface State {
  loading: boolean;
  processing: boolean;
  projectData: IProjectData | null;
  publicationStatus: 'draft' | 'published' | 'archived';
  projectType: 'continuous' | 'timeline';
  projectAttributesDiff: IUpdatedProjectProperties;
  headerBg: ImageFile[] | null;
  presentationMode: 'map' | 'card';
  oldProjectImages: ImageFile[] | null;
  newProjectImages: ImageFile[] | null;
  noTitleError: Multiloc | null;
  apiErrors: { [fieldName: string]: API.Error[] };
  saved: boolean;
  areas: IAreaData[];
  areaType: 'all' | 'selection';
  locale: Locale;
  currentTenant: ITenant | null;
  areasOptions: IOption[];
  submitState: 'disabled' | 'enabled' | 'error' | 'success';
  deleteError: string | null;
}

class AdminProjectEditGeneral extends React.PureComponent<Props & InjectedIntlProps, State> {
  projectId$: Rx.BehaviorSubject<string | null>;
  processing$: Rx.BehaviorSubject<boolean>;
  subscriptions: Rx.Subscription[] = [];

  constructor(props: Props) {
    super(props as any);
    this.state = {
      loading: true,
      processing: false,
      projectData: null,
      publicationStatus: 'published',
      projectType: 'timeline',
      projectAttributesDiff: {},
      headerBg: null,
      presentationMode: 'card',
      oldProjectImages: null,
      newProjectImages: null,
      noTitleError: null,
      apiErrors: {},
      saved: false,
      areas: [],
      areaType: 'all',
      locale: 'en',
      currentTenant: null,
      areasOptions: [],
      submitState: 'disabled',
      deleteError: null,
    };
    this.projectId$ = new Rx.BehaviorSubject(null);
    this.processing$ = new Rx.BehaviorSubject(false);
    this.subscriptions = [];
  }

  componentDidMount() {
    const locale$ = localeStream().observable;
    const currentTenant$ = currentTenantStream().observable;
    const areas$ = areasStream().observable;

    this.projectId$.next(this.props.params.projectId);

    this.subscriptions = [
      Rx.Observable.combineLatest(
        locale$,
        currentTenant$,
        areas$,
        this.projectId$.distinctUntilChanged().switchMap((projectId) => {
          return (projectId ? projectByIdStream(projectId).observable : Rx.Observable.of(null));
        }).switchMap((project) => {
          if (project) {
            const projectImages$ = (project ? projectImagesStream(project.data.id).observable : Rx.Observable.of(null));
            const headerUrl = get(project, 'data.attributes.header_bg.large');
            const headerImageFileObservable = (headerUrl ? convertUrlToFileObservable(headerUrl) : Rx.Observable.of(null));

            return Rx.Observable.combineLatest(
              this.processing$,
              headerImageFileObservable,
              projectImages$.switchMap((projectImages) => {
                if (projectImages && projectImages.data && projectImages.data.length > 0) {
                  return Rx.Observable.combineLatest(
                    projectImages.data.map((projectImage) => {
                      return convertUrlToFileObservable(projectImage.attributes.versions.large).map((projectImageFile) => {
                        projectImageFile && (projectImageFile['projectImageId'] = projectImage.id);
                        return projectImageFile;
                      });
                    })
                  );
                }

                return Rx.Observable.of(null);
              }),
            ).filter(([processing]) => {
              return !processing;
            }).map(([_processing, headerBg, projectImages]) => ({
              headerBg,
              oldProjectImages: projectImages,
              projectData: (project ? project.data : null)
            }));
          }

          return Rx.Observable.of({
            headerBg: null,
            oldProjectImages: null,
            projectData: null
          });
        })
      ).subscribe(([locale, currentTenant, areas, { headerBg, oldProjectImages, projectData }]) => {
        this.setState((state) => {
          const publicationStatus = (projectData ? projectData.attributes.publication_status : state.publicationStatus);
          const projectType = (projectData ? projectData.attributes.process_type : state.projectType);
          const areaType =  ((projectData && projectData.relationships.areas.data.length > 0) ? 'selection' : 'all');
          const areasOptions = areas.data.map((area) => ({
            value: area.id,
            label: getLocalized(area.attributes.title_multiloc, locale, currentTenant.data.attributes.settings.core.locales)
          }));

          return {
            locale,
            currentTenant,
            projectData,
            publicationStatus,
            projectType,
            areaType,
            areasOptions,
            oldProjectImages: (oldProjectImages as ImageFile[] | null),
            newProjectImages: (oldProjectImages as ImageFile[] | null),
            headerBg: (headerBg ? [headerBg] : null),
            presentationMode: (projectData && projectData.attributes.presentation_mode || state.presentationMode),
            areas: areas.data,
            projectAttributesDiff: {},
            loading: false,
          };
        });
      }),

      this.processing$.subscribe(processing => this.setState({ processing }))
    ];
  }

  componentDidUpdate(prevProps: Props) {
    if (this.props.params.projectId !== prevProps.params.projectId) {
      this.projectId$.next(this.props.params.projectId);
    }
  }

  componentWillUnmount() {
    this.subscriptions.forEach(subscription => subscription.unsubscribe());
  }

  handleTitleMultilocOnChange = (titleMultiloc: Multiloc, locale: Locale) => {
    this.setState((state) => ({
      submitState: 'enabled',
      noTitleError: {
        ...state.noTitleError,
        [locale]: null
      },
      projectAttributesDiff: {
        ...state.projectAttributesDiff,
        title_multiloc: titleMultiloc
      }
    }));
  }

  handleParticipationContextOnChange = (participationContextConfig: IParticipationContextConfig) => {
    this.setState((state) => {
      const { projectAttributesDiff } = state;
      const { participationMethod, postingEnabled, commentingEnabled, votingEnabled, votingMethod, votingLimit, survey_service, survey_embed_url } = participationContextConfig;
      const newprojectAttributesDiff: IUpdatedProjectProperties = {
        ...projectAttributesDiff,
        survey_service,
        survey_embed_url,
        participation_method: participationMethod,
        posting_enabled: postingEnabled,
        commenting_enabled: commentingEnabled,
        voting_enabled: votingEnabled,
        voting_method: votingMethod,
        voting_limited_max: votingLimit
      };

      return {
        submitState: 'enabled',
        projectAttributesDiff: newprojectAttributesDiff
      };
    });
  }

  handeProjectTypeOnChange = (projectType: 'continuous' | 'timeline') => {
    this.setState((state) => ({
      projectType,
      submitState: 'enabled',
      projectAttributesDiff: {
        ...state.projectAttributesDiff,
        process_type: projectType
      }
    }));
  }

  handleHeaderOnAdd = (newHeader: ImageFile) => {
    this.setState((state) => ({
      submitState: 'enabled',
      projectAttributesDiff: {
        ...state.projectAttributesDiff,
        header_bg: newHeader.base64
      },
      headerBg: [newHeader]
    }));
  }

  handleHeaderOnUpdate = (updatedHeaders: ImageFile[]) => {
    const headerBg = (updatedHeaders && updatedHeaders.length > 0 ? updatedHeaders : null);
    this.setState({ headerBg });
  }

  handleHeaderOnRemove = async () => {
    this.setState((state) => ({
      submitState: 'enabled',
      projectAttributesDiff: {
        ...state.projectAttributesDiff,
        header_bg: null
      },
      headerBg: null
    }));
  }

  handleProjectImageOnAdd = (newProjectImage: ImageFile) => {
    this.setState((state) => ({
      submitState: 'enabled',
      newProjectImages: [
        ...(state.newProjectImages || []),
        newProjectImage
      ]
    }));
  }

  handleProjectImagesOnUpdate = (newProjectImages: ImageFile[]) => {
    this.setState({ newProjectImages });
  }

  handleProjectImageOnRemove = async (removedImageFile: ImageFile) => {
    this.setState((state) => ({
      submitState: 'enabled',
      newProjectImages: (state.newProjectImages ? state.newProjectImages.filter(projectImage => projectImage.base64 !== removedImageFile.base64) : null)
    }));
  }

  handleAreaTypeChange = (value: 'all' | 'selection') => {
    this.setState((state) => ({
      submitState: 'enabled',
      areaType: value,
      projectAttributesDiff: {
        ...state.projectAttributesDiff,
        area_ids: (value === 'all' ? [] : state.projectAttributesDiff.area_ids)
      }
    }));
  }

  handleIdeasDisplayChange = (value: 'map' | 'card') => {
    this.setState((state) => ({
      submitState: 'enabled',
      presentationMode: value,
      projectAttributesDiff: {
        ...state.projectAttributesDiff,
        presentation_mode: value
      }
    }));
  }

  handleAreaSelectionChange = (values: IOption[]) => {
    this.setState((state) => ({
      submitState: 'enabled',
      projectAttributesDiff: {
        ...state.projectAttributesDiff,
        area_ids: values.map((value) => (value.value))
      }
    }));
  }

  onSubmit = (event: React.FormEvent<any>) => {
    event.preventDefault();

    const { projectType } = this.state;

    // if it's a new project of type continuous
    if (projectType === 'continuous') {
      eventEmitter.emit('AdminProjectEditGeneral', 'getParticipationContext', null);
    } else {
      this.save();
    }
  }

  handleParcticipationContextOnSubmit = (participationContextConfig: IParticipationContextConfig) => {
    this.save(participationContextConfig);
  }

  handleStatusChange = (value: 'draft' | 'published' | 'archived') => {
    this.setState((state) => ({
      submitState: 'enabled',
      publicationStatus: value,
      projectAttributesDiff: {
        ...state.projectAttributesDiff,
        publication_status: value
      }
    }));
  }

  validate = () => {
    let hasErrors = false;
    const { formatMessage } = this.props.intl;
    const { projectAttributesDiff, projectData } = this.state;
    const projectAttrs = { ...(projectData ? projectData.attributes : {}), ...projectAttributesDiff } as IUpdatedProjectProperties;
    const noTitleError = {} as Multiloc;

<<<<<<< HEAD
    forOwn(projectAttrs.title_multiloc, (title: string, locale) => {
      if (!title || (title && title.length < 1)) {
        noTitleError[locale] = formatMessage(messages.noTitleErrorMessage);
        hasErrors = true;
      }
    });
=======
    if (projectAttrs.title_multiloc) {
      forOwn(projectAttrs.title_multiloc, (title, locale) => {
        if (!title || (title && title.length < 1)) {
          noTitleError[locale] = formatMessage(messages.noTitleErrorMessage);
          hasErrors = true;
        }
      });
    }
>>>>>>> fd99c64a

    this.setState({
      noTitleError: (!noTitleError || isEmpty(noTitleError) ? null : noTitleError)
    });

    return !hasErrors;
  }

  save = async (participationContextConfig: IParticipationContextConfig | null = null) => {
    if (this.validate()) {
      const { formatMessage } = this.props.intl;
      let { projectAttributesDiff } = this.state;
      const { projectData, oldProjectImages, newProjectImages } = this.state;

      if (participationContextConfig) {
        const { participationMethod, postingEnabled, commentingEnabled, votingEnabled, votingMethod, votingLimit, presentationMode, survey_service, survey_embed_url } = participationContextConfig;

        projectAttributesDiff = {
          ...projectAttributesDiff,
          survey_service,
          survey_embed_url,
          participation_method: participationMethod,
          posting_enabled: postingEnabled,
          commenting_enabled: commentingEnabled,
          voting_enabled: votingEnabled,
          voting_method: votingMethod,
          voting_limited_max: votingLimit,
          presentation_mode: presentationMode
        };
      }

      try {
        this.setState({ saved: false });
        this.processing$.next(true);

        let redirect = false;
        let projectId: string | null = (projectData ? projectData.id : null);
        let imagesToAdd: ImageFile[] | null = newProjectImages;
        let imagesToRemove: ImageFile[] | null = oldProjectImages;
        let imagesToAddPromises: Promise<any>[] = [];
        let imagesToRemovePromises: Promise<any>[] = [];

        if (newProjectImages && oldProjectImages) {
          imagesToAdd = newProjectImages.filter((newProjectImage) => {
            return !oldProjectImages.some(oldProjectImage => oldProjectImage.base64 === newProjectImage.base64);
          });

          imagesToRemove = oldProjectImages.filter((oldProjectImage) => {
            return !newProjectImages.some(newProjectImage => newProjectImage.base64 === oldProjectImage.base64);
          });
        }

        if (!isEmpty(projectAttributesDiff)) {
          if (projectData) {
            await updateProject(projectData.id, projectAttributesDiff);
          } else {
            const project = await addProject(projectAttributesDiff);
            projectId = project.data.id;
            redirect = true;
          }
        }

        if (projectId && imagesToAdd && imagesToAdd.length > 0) {
          imagesToAddPromises = imagesToAdd.map((imageToAdd: any) => addProjectImage(projectId as string, imageToAdd.base64));
        }

        if (projectId && imagesToRemove && imagesToRemove.length > 0) {
          imagesToRemovePromises = imagesToRemove.map((imageToRemove: any) => deleteProjectImage(projectId as string, imageToRemove.projectImageId));
        }

        if (imagesToAddPromises.length > 0 || imagesToRemovePromises.length > 0) {
          await Promise.all([
            ...imagesToAddPromises,
            ...imagesToRemovePromises
          ]);
        }

        if (redirect) {
          clHistory.push(`/admin/projects`);
        } else {
          this.setState({ saved: true, submitState: 'success' });
          this.processing$.next(false);
        }
      } catch (errors) {
        const apiErrors = get(errors, 'json.errors', formatMessage(messages.saveErrorMessage));
        const submitState = 'error';
        this.setState({ apiErrors, submitState });
        this.processing$.next(false);
      }
    }
  }

  deleteProject = async (event) => {
    event.preventDefault();

    const { projectData } = this.state;
    const { formatMessage } = this.props.intl;

    if (projectData && projectData.attributes.internal_role === 'open_idea_box') {
      return;
    }

    if (projectData && window.confirm(formatMessage(messages.deleteProjectConfirmation))) {
      try {
        await deleteProject(projectData.id);
        clHistory.push('/admin/projects');
      } catch {
        this.setState({ deleteError: formatMessage(messages.deleteProjectError) });
      }
    }
  }

  render() {
    const {
      currentTenant,
      locale,
      publicationStatus,
      projectType,
      noTitleError,
      projectData,
      headerBg,
      newProjectImages,
      loading,
      processing,
      projectAttributesDiff,
      areasOptions,
      areaType,
      submitState
    } = this.state;

    if (!loading && currentTenant && locale) {
      const newProjectImageFiles = (newProjectImages && newProjectImages.length > 0 ? newProjectImages : null);
      const projectAttrs = { ...(projectData ? projectData.attributes : {}), ...projectAttributesDiff } as IUpdatedProjectProperties;
      const areaIds = projectAttrs.area_ids || (projectData && projectData.relationships.areas.data.map((area) => (area.id))) || [];
      const areasValues = areaIds.filter((id) => {
        return areasOptions.some(areaOption => areaOption.value === id);
      }).map((id) => {
        return areasOptions.find(areaOption => areaOption.value === id) as IOption;
      });

      return (
        <form className="e2e-project-general-form" onSubmit={this.onSubmit}>
          <Section>
            <SectionField>
              <Label>
                <FormattedMessage {...messages.statusLabel} />
              </Label>
              <Radio
                onChange={this.handleStatusChange}
                currentValue={publicationStatus}
                value="draft"
                name="projectstatus"
                id="projecstatus-draft"
                label={<FormattedMessage {...messages.draftStatus} />}
              />
              <Radio
                onChange={this.handleStatusChange}
                currentValue={publicationStatus}
                value="published"
                name="projectstatus"
                id="projecstatus-published"
                label={<FormattedMessage {...messages.publishedStatus} />}
              />
              <Radio
                onChange={this.handleStatusChange}
                currentValue={publicationStatus}
                value="archived"
                name="projectstatus"
                id="projecstatus-archived"
                label={<FormattedMessage {...messages.archivedStatus} />}
              />
            </SectionField>

            <SectionField>
              <StyledInputMultiloc
                id="project-title"
                type="text"
                valueMultiloc={projectAttrs.title_multiloc}
                label={<FormattedMessage {...messages.titleLabel} />}
                onChange={this.handleTitleMultilocOnChange}
                errorMultiloc={noTitleError}
              />
              <Error fieldName="title_multiloc" apiErrors={this.state.apiErrors.title_multiloc} />
            </SectionField>

            <SectionField>
              <Label htmlFor="project-area">
                <FormattedMessage {...messages.projectType} />
              </Label>
              {!projectData ? (
                <>
                  <Radio
                    onChange={this.handeProjectTypeOnChange}
                    currentValue={projectType}
                    value="timeline"
                    name="projecttype"
                    id="projectype-timeline"
                    label={<FormattedMessage {...messages.timeline} />}
                  />
                  <Radio
                    onChange={this.handeProjectTypeOnChange}
                    currentValue={projectType}
                    value="continuous"
                    name="projecttype"
                    id="projectype-continuous"
                    label={<FormattedMessage {...messages.continuous} />}
                  />
                </>
              ) : (
                <>
                  <ProjectType>{projectType}</ProjectType>
                </>
              )}

              {!projectData &&
                <CSSTransition
                  classNames="participationcontext"
                  in={(projectType === 'continuous')}
                  timeout={timeout}
                  mountOnEnter={true}
                  unmountOnExit={true}
                  enter={true}
                  exit={false}
                >
                  <ParticipationContextWrapper>
                    <ParticipationContext
                      onSubmit={this.handleParcticipationContextOnSubmit}
                      onChange={this.handleParticipationContextOnChange}
                    />
                  </ParticipationContextWrapper>
                </CSSTransition>
              }
            </SectionField>

            {projectData && projectType === 'continuous' &&
              <ParticipationContext
                projectId={projectData.id}
                onSubmit={this.handleParcticipationContextOnSubmit}
                onChange={this.handleParticipationContextOnChange}
              />
            }

            <SectionField>
              <Label htmlFor="project-area">
                <FormattedMessage {...messages.areasLabel} />
              </Label>
              <Radio
                onChange={this.handleAreaTypeChange}
                currentValue={areaType}
                value="all"
                name="areas"
                id="areas-all"
                label={<FormattedMessage {...messages.areasAllLabel} />}
              />
              <Radio
                onChange={this.handleAreaTypeChange}
                currentValue={areaType}
                value="selection"
                name="areas"
                id="areas-selection"
                label={<FormattedMessage {...messages.areasSelectionLabel} />}
              />

              {areaType === 'selection' &&
                <MultipleSelect
                  options={areasOptions}
                  value={areasValues}
                  onChange={this.handleAreaSelectionChange}
                  placeholder=""
                  disabled={areaType !== 'selection'}
                />
              }
            </SectionField>

            <StyledSectionField>
              <Label>
                <FormattedMessage {...messages.headerImageLabel} />
              </Label>
              <StyledImagesDropzone
                images={headerBg}
                imagePreviewRatio={120 / 480}
                acceptedFileTypes="image/jpg, image/jpeg, image/png, image/gif"
                maxImageFileSize={5000000}
                maxNumberOfImages={1}
                maxImagePreviewWidth="500px"
                onAdd={this.handleHeaderOnAdd}
                onUpdate={this.handleHeaderOnUpdate}
                onRemove={this.handleHeaderOnRemove}
              />
            </StyledSectionField>

            <StyledSectionField>
              <Label>
                <FormattedMessage {...messages.projectImageLabel} />
              </Label>
              <StyledImagesDropzone
                images={newProjectImageFiles}
                imagePreviewRatio={1}
                maxImagePreviewWidth="160px"
                acceptedFileTypes="image/jpg, image/jpeg, image/png, image/gif"
                maxImageFileSize={5000000}
                maxNumberOfImages={5}
                onAdd={this.handleProjectImageOnAdd}
                onUpdate={this.handleProjectImagesOnUpdate}
                onRemove={this.handleProjectImageOnRemove}
              />
            </StyledSectionField>

            {projectData &&
              <HasPermission item={projectData} action="delete">
                <SectionField>
                  <Label>
                    <FormattedMessage {...messages.deleteProjectLabel} />
                  </Label>
                  <SemButton type="button" color="red" onClick={this.deleteProject} disabled={projectData.attributes.internal_role === 'open_idea_box'}>
                    <SemIcon name="trash" />
                    <FormattedMessage {...messages.deleteProjectButton} />
                  </SemButton>
                  <Error text={this.state.deleteError} />
                </SectionField>
              </HasPermission>
            }

            <SubmitWrapper
              loading={processing}
              status={submitState}
              messages={{
                buttonSave: messages.saveProject,
                buttonSuccess: messages.saveSuccess,
                messageError: messages.saveErrorMessage,
                messageSuccess: messages.saveSuccessMessage,
              }}
            />
          </Section>
        </form>
      );
    }

    return null;
  }
}

export default injectIntl<Props>(AdminProjectEditGeneral);<|MERGE_RESOLUTION|>--- conflicted
+++ resolved
@@ -448,14 +448,6 @@
     const projectAttrs = { ...(projectData ? projectData.attributes : {}), ...projectAttributesDiff } as IUpdatedProjectProperties;
     const noTitleError = {} as Multiloc;
 
-<<<<<<< HEAD
-    forOwn(projectAttrs.title_multiloc, (title: string, locale) => {
-      if (!title || (title && title.length < 1)) {
-        noTitleError[locale] = formatMessage(messages.noTitleErrorMessage);
-        hasErrors = true;
-      }
-    });
-=======
     if (projectAttrs.title_multiloc) {
       forOwn(projectAttrs.title_multiloc, (title, locale) => {
         if (!title || (title && title.length < 1)) {
@@ -464,7 +456,6 @@
         }
       });
     }
->>>>>>> fd99c64a
 
     this.setState({
       noTitleError: (!noTitleError || isEmpty(noTitleError) ? null : noTitleError)
