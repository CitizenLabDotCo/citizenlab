// Libraries
import React from 'react';
import { isEmpty } from 'lodash';
import { isNilOrError } from 'utils/helperUtils';
import { Formik } from 'formik';
import { withRouter, WithRouterProps } from 'react-router';

// Services / Data loading
import { updateProject, IProjectData } from 'services/projects';
import GetProject from 'resources/GetProject';

// Components
import DescriptionEditionForm, { Values } from './DescriptionEditionForm';

// Typing
import { API } from 'typings';

interface InputProps { }

interface DataProps {
  project: IProjectData;
}

interface Props extends InputProps, DataProps { }

class ProjectDescription extends React.PureComponent<Props> {

  saveProject = (values, { setSubmitting, setErrors, setStatus, resetForm }) => {
    const { project } = this.props;

    if (!isEmpty(values) && project.id) {
      setSubmitting(true);
      setStatus(null);

      // Send the values to the API
      updateProject(project.id, values).catch((errorResponse) => {
        // Process errors from the API and push them to the Formik context
        const apiErrors = (errorResponse as API.ErrorResponse).json.errors;
        setErrors(apiErrors);
        setSubmitting(false);
      }).then(() => {
        // Reset the Formik context for touched and errors tracking
        resetForm();
        setStatus('success');
      });
    }
  }

  render() {
    const { description_preview_multiloc, description_multiloc }: Values = this.props.project.attributes;

    return (
        <Formik
          onSubmit={this.saveProject}
          initialValues={{
            description_preview_multiloc,
            description_multiloc,
          }}
        >
          {(formikProps) => (
            <DescriptionEditionForm {...formikProps} />
          )}
        </Formik>
<<<<<<< HEAD
      </>
=======
>>>>>>> ba0d4b0f
    );
  }
}

export default withRouter<InputProps>((inputProps: InputProps & WithRouterProps) => (
  <GetProject id={inputProps.params.projectId}>
    {project => !isNilOrError(project) ? < ProjectDescription {...inputProps} project={project} /> : null}
  </GetProject>
));<|MERGE_RESOLUTION|>--- conflicted
+++ resolved
@@ -61,10 +61,6 @@
             <DescriptionEditionForm {...formikProps} />
           )}
         </Formik>
-<<<<<<< HEAD
-      </>
-=======
->>>>>>> ba0d4b0f
     );
   }
 }
