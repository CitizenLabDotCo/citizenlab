// Libraries
import React from 'react';
import { isEmpty } from 'lodash';
import { isNilOrError } from 'utils/helperUtils';
import { Formik } from 'formik';
import { withRouter, WithRouterProps } from 'react-router';

// Services / Data loading
import { updateProject,  IProjectData } from 'services/projects';
import GetProject from 'resources/GetProject';

// Components
import DescriptionEditionForm, { Values } from './DescriptionEditionForm';

// Typing
import { API } from 'typings';

interface InputProps {}

interface DataProps {
  project: IProjectData;
}

interface Props extends InputProps, DataProps {}

class ProjectDescription extends React.PureComponent<Props> {
  saveProject = (values, { setSubmitting, setErrors, setStatus, resetForm }) => {
    const { project } = this.props;

    if (!isEmpty(values) && project.id) {
      setSubmitting(true);
      setStatus(null);

      // Send the values to the API
      updateProject(project.id, values)
      .catch((errorResponse) => {
        // Process errors from the API and push them to the Formik context
        const apiErrors = (errorResponse as API.ErrorResponse).json.errors;
        setErrors(apiErrors);
        setSubmitting(false);
      })
      .then(() => {
        // Reset the Formik context for touched and errors tracking
        resetForm();
        setStatus('success');
      });
    }
  }

  render () {
    const { description_preview_multiloc, description_multiloc }: Values = this.props.project.attributes;

    return (
      <Formik
        onSubmit={this.saveProject}
        initialValues={{
          description_preview_multiloc,
          description_multiloc,
        }}
      >
        {(formikProps) => (
          <DescriptionEditionForm {...formikProps} />
        )}
      </Formik>
    );
  }
}

export default withRouter<InputProps>((inputProps: InputProps & WithRouterProps) => (
<<<<<<< HEAD
  <GetProject slug={inputProps.params.slug}>
    {project => !isNilOrError(project) ? < ProjectDescription {...inputProps} project={project} /> : null}
=======
  <GetProject id={inputProps.params.projectId}>
    {project => !isNullOrError(project) ? < ProjectDescription {...inputProps} project={project} /> : null}
>>>>>>> ad639d48
  </GetProject>
));<|MERGE_RESOLUTION|>--- conflicted
+++ resolved
@@ -32,14 +32,12 @@
       setStatus(null);
 
       // Send the values to the API
-      updateProject(project.id, values)
-      .catch((errorResponse) => {
+      updateProject(project.id, values).catch((errorResponse) => {
         // Process errors from the API and push them to the Formik context
         const apiErrors = (errorResponse as API.ErrorResponse).json.errors;
         setErrors(apiErrors);
         setSubmitting(false);
-      })
-      .then(() => {
+      }).then(() => {
         // Reset the Formik context for touched and errors tracking
         resetForm();
         setStatus('success');
@@ -67,12 +65,7 @@
 }
 
 export default withRouter<InputProps>((inputProps: InputProps & WithRouterProps) => (
-<<<<<<< HEAD
-  <GetProject slug={inputProps.params.slug}>
+  <GetProject id={inputProps.params.projectId}>
     {project => !isNilOrError(project) ? < ProjectDescription {...inputProps} project={project} /> : null}
-=======
-  <GetProject id={inputProps.params.projectId}>
-    {project => !isNullOrError(project) ? < ProjectDescription {...inputProps} project={project} /> : null}
->>>>>>> ad639d48
   </GetProject>
 ));