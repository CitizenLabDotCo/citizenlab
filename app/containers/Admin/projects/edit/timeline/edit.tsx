--- conflicted
+++ resolved
@@ -15,17 +15,10 @@
 import { API } from 'typings.d';
 
 // Services
-<<<<<<< HEAD
 import { projectBySlugStream, IProject, IProjectData } from 'services/projects';
 import { phaseStream, updatePhase, addPhase, IPhase, IPhaseData, IUpdatedPhaseProperties } from 'services/phases';
 import { injectIntl, FormattedMessage } from 'react-intl';
 import { injectTFunc } from 'containers/T/utils';
-=======
-import { observeProject, IProject, IProjectData } from 'services/projects';
-import { observePhase, updatePhase, IPhase, IPhaseData, IUpdatedPhase, savePhase } from 'services/phases';
-import { injectIntl, FormattedMessage, InjectedIntl } from 'react-intl';
-import { injectTFunc } from 'utils/containers/t/utils';
->>>>>>> 6cca577c
 
 // Components
 import Label from 'components/UI/Label';
@@ -50,7 +43,7 @@
   locale: string,
   tFunc: Function,
   project: IProjectData | null;
-  intl: InjectedIntl;
+  intl: ReactIntl.InjectedIntl;
 };
 
 interface State {
