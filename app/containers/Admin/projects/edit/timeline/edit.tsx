// must be at the top, before other imports!
import 'react-dates/initialize';
import 'react-dates/lib/css/_datepicker.css';

// Libraries
import React from 'react';
<<<<<<< HEAD
import { Subscription, BehaviorSubject } from 'rxjs';
import { switchMap } from 'rxjs/operators';
import { combineLatest } from 'rxjs/observable/combineLatest';
import { of } from 'rxjs/observable/of';
import * as moment from 'moment';
import { get, isEmpty, isString } from 'lodash';
=======
import { Subscription, BehaviorSubject, combineLatest, of } from 'rxjs';
import { distinctUntilChanged, switchMap } from 'rxjs/operators';
import moment from 'moment';
import { get, isEmpty } from 'lodash-es';
>>>>>>> 7678359d

// Services
import { localeStream } from 'services/locale';
import { projectByIdStream, IProject } from 'services/projects';
import { phaseFilesStream, addPhaseFile, deletePhaseFile } from 'services/phaseFiles';
import { phaseStream, updatePhase, addPhase, IPhase, IUpdatedPhaseProperties } from 'services/phases';
import eventEmitter from 'utils/eventEmitter';

// Utils
import shallowCompare from 'utils/shallowCompare';
import { convertUrlToUploadFileObservable } from 'utils/imageTools';

// Components
import Label from 'components/UI/Label';
import InputMultiloc from 'components/UI/InputMultiloc';
import QuillMultiloc from 'components/UI/QuillEditor/QuillMultiloc';
import Error from 'components/UI/Error';
import { DateRangePicker } from 'react-dates';
import SubmitWrapper from 'components/admin/SubmitWrapper';
import { Section, SectionTitle, SectionField } from 'components/admin/Section';
import ParticipationContext, { IParticipationContextConfig } from '../participationContext';
import FileInput from 'components/UI/FileInput';
import FileDisplay from 'components/UI/FileDisplay';

// i18n
import { injectIntl, FormattedMessage } from 'utils/cl-intl';
import { InjectedIntlProps } from 'react-intl';
import messages from './messages';

// Styling
import styled from 'styled-components';
import { fontSizes } from 'utils/styleUtils';

// Typings
<<<<<<< HEAD
import { API, Locale, UploadFile } from 'typings';
=======
import { CLError, Locale } from 'typings';
>>>>>>> 7678359d

const PhaseForm = styled.form`
  .DateRangePickerInput {
    border-radius: 5px;

    svg {
      z-index: 3;
    }

    .DateInput,
    .DateInput_input {
      color: inherit;
      font-size: ${fontSizes.base}px;
      font-weight: 400;
      background: transparent;
    }
  }

  .DateRangePicker_picker {
    z-index: 2;
  }

  .CalendarMonth_caption {
    color: inherit;
  }
`;

interface IParams {
  projectId: string | null;
  id: string | null;
}

interface DataProps {}

interface Props extends DataProps {
  params: IParams;
}

interface State {
  locale: Locale;
  phase: IPhase | null;
  project: IProject | null;
  presentationMode: 'map' | 'card';
  attributeDiff: IUpdatedPhaseProperties;
  errors: { [fieldName: string]: CLError[] } | null;
  saving: boolean;
  focusedInput: 'startDate' | 'endDate' | null;
  saved: boolean;
  loaded: boolean;
  remotePhaseFiles: UploadFile[] | null;
  localPhaseFiles: UploadFile[] | null;
  submitState: 'disabled' | 'enabled' | 'error' | 'success';
}

class AdminProjectTimelineEdit extends React.PureComponent<Props & InjectedIntlProps, State> {
  params$: BehaviorSubject<IParams | null>;
  subscriptions: Subscription[];

  constructor(props: Props & InjectedIntlProps) {
    super(props);
    this.state = {
      locale: null as any,
      phase: null,
      project: null,
      presentationMode: 'card',
      attributeDiff: {},
      errors: null,
      saving: false,
      focusedInput: null,
      saved: false,
      loaded: false,
      remotePhaseFiles: null,
      localPhaseFiles: null,
      submitState: 'disabled',
    };
    this.subscriptions = [];
    this.params$ = new BehaviorSubject(null);
  }

  componentDidMount() {
    const { projectId, id } = this.props.params;

    this.params$.next({ projectId, id });

    this.subscriptions = [
<<<<<<< HEAD
      this.params$
      .distinctUntilChanged(shallowCompare)
      .switchMap((params: IParams) => {
        const { projectId, id } = params;
        const locale$ = localeStream().observable;
        const project$ = (projectId ? projectByIdStream(projectId).observable : of(null));
        const phaseFiles$ = (id ? phaseFilesStream(id).observable.pipe(
          switchMap((phaseFiles) => {
            if (phaseFiles && phaseFiles.data && phaseFiles.data.length > 0) {
              return combineLatest(
                phaseFiles.data.map((phaseFile) => {
                  return convertUrlToUploadFileObservable(phaseFile.attributes.file.url).map((phaseFileObject) => {
                    phaseFileObject['id'] = phaseFile.id;
                    return phaseFileObject;
                  });
                })
              );
            }

            return of(null);
          })
        ) : of(null));
        const phase$ = (id ? phaseStream(id).observable : of(null));
        return combineLatest(locale$, project$, phaseFiles$, phase$);
      }).subscribe(([locale, project, phaseFiles, phase]) => {
=======
      this.params$.pipe(
        distinctUntilChanged(shallowCompare),
        switchMap((params: IParams) => {
          const { projectId, id } = params;
          const locale$ = localeStream().observable;
          const project$ = (projectId ? projectByIdStream(projectId).observable : of(null));
          const phase$ = (id ? phaseStream(id).observable : of(null));
          return combineLatest(locale$, project$, phase$);
        })
      ).subscribe(([locale, project, phase]) => {
>>>>>>> 7678359d
        this.setState({
          locale,
          project,
          phase,
          remotePhaseFiles: phaseFiles,
          localPhaseFiles: phaseFiles,
          loaded: true
        });
      })
    ];
  }

  componentDidUpdate() {
    const { projectId, id } = this.props.params;
    this.params$.next({ projectId, id });
  }

  componentWillUnmount() {
    this.subscriptions.forEach(subscription => subscription.unsubscribe());
  }

  handleTitleMultilocOnChange = (title_multiloc) => {
    this.setState((state) => ({
      submitState: 'enabled',
      attributeDiff: {
        ...state.attributeDiff,
        title_multiloc,
      }
    }));
  }

  handleEditorOnChange = (description_multiloc) => {
    this.setState((state) => ({
      submitState: 'enabled',
      attributeDiff: {
        ...state.attributeDiff,
        description_multiloc,
      }
    }));
  }

  handleDateUpdate = ({ startDate, endDate }) => {
    const { attributeDiff } = this.state;
    const newAttributesDiff = attributeDiff;
    newAttributesDiff.start_at = startDate ? startDate.format('YYYY-MM-DD') : '';
    newAttributesDiff.end_at = endDate ? endDate.format('YYYY-MM-DD') : '';
    this.setState({
      submitState: 'enabled',
      attributeDiff: newAttributesDiff
    });
  }

  handleDateFocusChange = (focusedInput: 'startDate' | 'endDate') => {
    this.setState({ focusedInput });
  }

  isOutsideRange = () => {
    return false;
  }

  handlePhaseFileOnAdd = (newFile: UploadFile) => {
    this.setState((prevState) => ({
      submitState: 'enabled',
      localPhaseFiles: [
        ...(prevState.localPhaseFiles || []),
        newFile
      ]
    }));
  }

  handlePhaseFileOnRemove = (removedFile: UploadFile) => () => {
    this.setState((prevState) => {
      let localPhaseFiles: UploadFile[] | null = null;

      if (Array.isArray(prevState.localPhaseFiles)) {
        localPhaseFiles = prevState.localPhaseFiles.filter(phaseFile => phaseFile.name !== removedFile.name);
      }

      return {
        localPhaseFiles,
        submitState: 'enabled'
      };
    });
  }

  handleOnSubmit = async (event: React.FormEvent<any>) => {
    event.preventDefault();
    eventEmitter.emit('AdminProjectTimelineEdit', 'getParticipationContext', null);
  }

  handleParticipationContextOnChange = (participationContextConfig: IParticipationContextConfig) => {
    const { attributeDiff } = this.state;
    const { participationMethod, postingEnabled, commentingEnabled, votingEnabled, votingMethod, votingLimit, presentationMode, survey_embed_url, survey_service } = participationContextConfig;

    this.setState({
      submitState: 'enabled',
      attributeDiff: {
        ...attributeDiff,
        survey_embed_url,
        survey_service,
        participation_method: participationMethod,
        posting_enabled: postingEnabled,
        commenting_enabled: commentingEnabled,
        voting_enabled: votingEnabled,
        voting_method: votingMethod,
        voting_limited_max: votingLimit,
        presentation_mode: presentationMode,
      }
    });
  }

  handleParcticipationContextOnSubmit = (participationContextConfig: IParticipationContextConfig) => {
    let { attributeDiff } = this.state;
    const { phase, project } = this.state;
    const { projectId } = this.props.params;
    const { participationMethod, postingEnabled, commentingEnabled, votingEnabled, votingMethod, votingLimit, survey_embed_url, survey_service, presentationMode } = participationContextConfig;

    attributeDiff = {
      ...attributeDiff,
      survey_embed_url,
      survey_service,
      participation_method: participationMethod,
      posting_enabled: postingEnabled,
      commenting_enabled: commentingEnabled,
      voting_enabled: votingEnabled,
      voting_method: votingMethod,
      voting_limited_max: votingLimit,
      presentation_mode: presentationMode
    };

    this.save(projectId, project, phase, attributeDiff);
  }

  getFilesToAddPromises = () => {
    const { remotePhaseFiles, localPhaseFiles } = this.state;
    const { id } = this.props.params;
    let filesToAdd = localPhaseFiles;
    let filesToAddPromises: Promise<any>[] = [];

    if (localPhaseFiles && Array.isArray(remotePhaseFiles)) {
      // localPhaseFiles = local state of files
      // This means those previously uploaded + files that have been added/removed
      // remotePhaseFiles = last saved state of files (remote)

      filesToAdd = localPhaseFiles.filter((localPhaseFile) => {
        return !remotePhaseFiles.some(remotePhaseFile => remotePhaseFile.name === localPhaseFile.name);
      });
    }

    if (id && filesToAdd && filesToAdd.length > 0) {
      filesToAddPromises = filesToAdd.filter((fileToAdd) => {
        return isString(fileToAdd.base64);
      }).map((fileToAdd) => {
        return addPhaseFile(id, fileToAdd.base64 as string, fileToAdd.name);
      });
    }

    return filesToAddPromises;
  }

  getFilesToRemovePromises = () => {
    const { remotePhaseFiles, localPhaseFiles } = this.state;
    const { id } = this.props.params;
    let filesToRemove: UploadFile[] | null = remotePhaseFiles;
    let filesToRemovePromises: Promise<any>[] = [];

    if (localPhaseFiles && Array.isArray(remotePhaseFiles)) {
      // localPhaseFiles = local state of files
      // This means those previously uploaded + files that have been added/removed
      // remotePhaseFiles = last saved state of files (remote)

      filesToRemove = remotePhaseFiles.filter((remotePhaseFile) => {
        return !localPhaseFiles.some(localPhaseFile => localPhaseFile.name === remotePhaseFile.name);
      });
    }

    if (id && filesToRemove && filesToRemove.length > 0) {
      filesToRemovePromises = filesToRemove.filter((fileToRemove) => {
        return isString(fileToRemove.id);
      }).map((fileToRemove) => {
        return deletePhaseFile(id, fileToRemove.id as string);
      });
    }

    return filesToRemovePromises;
  }

  save = async (projectId: string | null, project: IProject | null, phase: IPhase | null, attributeDiff: IUpdatedPhaseProperties) => {
    const filesToAddPromises: Promise<any>[] = this.getFilesToAddPromises();
    const filesToRemovePromises: Promise<any>[]  = this.getFilesToRemovePromises();

    try {
      if (!isEmpty(attributeDiff)) {
        if (phase) {
          const savedPhase = await updatePhase(phase.data.id, attributeDiff);
          this.setState({ saving: false, saved: true, attributeDiff: {}, phase: savedPhase, errors: null, submitState: 'success' });
        } else if (project && projectId) {
          const savedPhase = await addPhase(project.data.id, attributeDiff);
          this.setState({ saving: false, saved: true, attributeDiff: {}, phase: savedPhase, errors: null, submitState: 'success' });
        }
      }

      if (filesToAddPromises.length > 0 || filesToRemovePromises.length > 0) {
        await Promise.all([
          ...filesToAddPromises,
          ...filesToRemovePromises
        ]);
      }
    } catch (errors) {
      this.setState({
        errors: get(errors, 'json.errors', null),
        saving: false,
        saved: false,
        submitState: 'error',
      });
    }
  }

  render() {
    if (this.state.loaded) {
      const { formatMessage } = this.props.intl;
      const { errors,  phase, attributeDiff, saving, localPhaseFiles, submitState } = this.state;
      const phaseAttrs = (phase ? { ...phase.data.attributes, ...attributeDiff } : { ...attributeDiff });
      const startDate = (phaseAttrs.start_at ? moment(phaseAttrs.start_at) : null);
      const endDate = (phaseAttrs.end_at ? moment(phaseAttrs.end_at) : null);

      return (
        <>
          <SectionTitle>
            {phase && <FormattedMessage {...messages.editPhaseTitle} />}
            {!phase && <FormattedMessage {...messages.newPhaseTitle} />}
          </SectionTitle>

          <PhaseForm onSubmit={this.handleOnSubmit}>
            <Section>
              <SectionField>
                <InputMultiloc
                  id="title"
                  label={<FormattedMessage {...messages.titleLabel} />}
                  type="text"
                  valueMultiloc={phaseAttrs.title_multiloc}
                  onChange={this.handleTitleMultilocOnChange}
                />
                <Error apiErrors={errors && errors.title_multiloc} />
              </SectionField>

              <SectionField>
                <ParticipationContext
                  phaseId={(phase ? phase.data.id : null)}
                  onSubmit={this.handleParcticipationContextOnSubmit}
                  onChange={this.handleParticipationContextOnChange}
                />
              </SectionField>

              <SectionField>
                <Label><FormattedMessage {...messages.datesLabel} /></Label>
                <DateRangePicker
                  startDateId={'startDate'}
                  endDateId={'endDate'}
                  startDate={startDate}
                  endDate={endDate}
                  onDatesChange={this.handleDateUpdate}
                  focusedInput={this.state.focusedInput}
                  onFocusChange={this.handleDateFocusChange}
                  isOutsideRange={this.isOutsideRange}
                  firstDayOfWeek={1}
                  displayFormat="DD/MM/YYYY"
                  startDatePlaceholderText={formatMessage(messages.startDatePlaceholder)}
                  endDatePlaceholderText={formatMessage(messages.endDatePlaceholder)}
                />
                <Error apiErrors={errors && errors.start_at} />
                <Error apiErrors={errors && errors.end_at} />
              </SectionField>

              <SectionField className="fullWidth">
                <QuillMultiloc
                  id="description"
                  inAdmin
                  label={<FormattedMessage {...messages.descriptionLabel} />}
                  valueMultiloc={phaseAttrs.description_multiloc}
                  onChangeMultiloc={this.handleEditorOnChange}
                />
                <Error apiErrors={errors && errors.description_multiloc} />
              </SectionField>

              <SectionField>
                <Label>
                  <FormattedMessage {...messages.fileUploadLabel} />
                </Label>
                <FileInput
                  onAdd={this.handlePhaseFileOnAdd}
                />
                {Array.isArray(localPhaseFiles) && localPhaseFiles.map(file => (
                  <FileDisplay
                    key={file.id || file.name}
                    onDeleteClick={this.handlePhaseFileOnRemove(file)}
                    file={file}
                  />)
                )}
              </SectionField>

              {errors && errors.project &&
                <SectionField>
                  <Error apiErrors={errors.project} />
                </SectionField>
              }
              {errors && errors.base &&
                <SectionField>
                  <Error apiErrors={errors.base} />
                </SectionField>
              }
            </Section>

            <SubmitWrapper
              loading={saving}
              status={submitState}
              messages={{
                buttonSave: messages.saveLabel,
                buttonSuccess: messages.saveSuccessLabel,
                messageError: messages.saveErrorMessage,
                messageSuccess: messages.saveSuccessMessage,
              }}
            />
          </PhaseForm>
        </>
      );
    }

    return null;
  }
}

export default injectIntl<Props>(AdminProjectTimelineEdit);<|MERGE_RESOLUTION|>--- conflicted
+++ resolved
@@ -4,19 +4,10 @@
 
 // Libraries
 import React from 'react';
-<<<<<<< HEAD
-import { Subscription, BehaviorSubject } from 'rxjs';
-import { switchMap } from 'rxjs/operators';
-import { combineLatest } from 'rxjs/observable/combineLatest';
-import { of } from 'rxjs/observable/of';
-import * as moment from 'moment';
-import { get, isEmpty, isString } from 'lodash';
-=======
 import { Subscription, BehaviorSubject, combineLatest, of } from 'rxjs';
-import { distinctUntilChanged, switchMap } from 'rxjs/operators';
+import { distinctUntilChanged, switchMap, map } from 'rxjs/operators';
 import moment from 'moment';
-import { get, isEmpty } from 'lodash-es';
->>>>>>> 7678359d
+import { get, isEmpty, isString } from 'lodash-es';
 
 // Services
 import { localeStream } from 'services/locale';
@@ -51,11 +42,7 @@
 import { fontSizes } from 'utils/styleUtils';
 
 // Typings
-<<<<<<< HEAD
-import { API, Locale, UploadFile } from 'typings';
-=======
-import { CLError, Locale } from 'typings';
->>>>>>> 7678359d
+import { CLError, Locale, UploadFile } from 'typings';
 
 const PhaseForm = styled.form`
   .DateRangePickerInput {
@@ -141,44 +128,32 @@
     this.params$.next({ projectId, id });
 
     this.subscriptions = [
-<<<<<<< HEAD
-      this.params$
-      .distinctUntilChanged(shallowCompare)
-      .switchMap((params: IParams) => {
-        const { projectId, id } = params;
-        const locale$ = localeStream().observable;
-        const project$ = (projectId ? projectByIdStream(projectId).observable : of(null));
-        const phaseFiles$ = (id ? phaseFilesStream(id).observable.pipe(
-          switchMap((phaseFiles) => {
-            if (phaseFiles && phaseFiles.data && phaseFiles.data.length > 0) {
-              return combineLatest(
-                phaseFiles.data.map((phaseFile) => {
-                  return convertUrlToUploadFileObservable(phaseFile.attributes.file.url).map((phaseFileObject) => {
-                    phaseFileObject['id'] = phaseFile.id;
-                    return phaseFileObject;
-                  });
-                })
-              );
-            }
-
-            return of(null);
-          })
-        ) : of(null));
-        const phase$ = (id ? phaseStream(id).observable : of(null));
-        return combineLatest(locale$, project$, phaseFiles$, phase$);
-      }).subscribe(([locale, project, phaseFiles, phase]) => {
-=======
       this.params$.pipe(
         distinctUntilChanged(shallowCompare),
         switchMap((params: IParams) => {
           const { projectId, id } = params;
           const locale$ = localeStream().observable;
           const project$ = (projectId ? projectByIdStream(projectId).observable : of(null));
+          const phaseFiles$ = (id ? phaseFilesStream(id).observable.pipe(
+            switchMap((phaseFiles) => {
+              if (phaseFiles && phaseFiles.data && phaseFiles.data.length > 0) {
+                return combineLatest(
+                  phaseFiles.data.map((phaseFile) => {
+                    return convertUrlToUploadFileObservable(phaseFile.attributes.file.url).pipe(map((phaseFileObject) => {
+                      phaseFileObject['id'] = phaseFile.id;
+                      return phaseFileObject;
+                    }));
+                  })
+                );
+              }
+
+              return of(null);
+            })
+          ) : of(null));
           const phase$ = (id ? phaseStream(id).observable : of(null));
-          return combineLatest(locale$, project$, phase$);
+          return combineLatest(locale$, project$, phaseFiles$, phase$);
         })
-      ).subscribe(([locale, project, phase]) => {
->>>>>>> 7678359d
+      ).subscribe(([locale, project, phaseFiles, phase]) => {
         this.setState({
           locale,
           project,
