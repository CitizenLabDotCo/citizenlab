--- conflicted
+++ resolved
@@ -16,7 +16,7 @@
 
 // Services
 import { observeProject, IProject, IProjectData } from 'services/projects';
-import { observePhase, updatePhase, IPhase, IPhaseData, IUpdatedPhase, addPhase } from 'services/phases';
+import { observePhase, updatePhase, addPhase, IPhase, IPhaseData, IUpdatedPhaseProperties } from 'services/phases';
 import { injectIntl, FormattedMessage } from 'react-intl';
 import { injectTFunc } from 'utils/containers/t/utils';
 
@@ -48,7 +48,7 @@
 
 interface State {
   phase: IPhaseData | null;
-  attributeDiff: IUpdatedPhase;
+  attributeDiff: IUpdatedPhaseProperties;
   errors: {
     [fieldName: string]: API.Error[]
   };
@@ -159,35 +159,19 @@
     let savingPromise;
 
     if (this.state.phase) {
-<<<<<<< HEAD
-      this.setState({ saving: true });
-      updatePhase(this.state.phase.id, this.state.attributeDiff)
-      .then(() => {
-        this.setState({ saving: false });
-      })
-      .catch((errors) => {
-        // TODO: Update state with errors from the API
-      });
-    } else if (this.state.project) {
-      this.setState({ saving: true });
-      addPhase(this.state.project.id, this.state.attributeDiff)
-=======
       savingPromise = updatePhase(this.state.phase.id, this.state.attributeDiff);
     } else if (this.props.project) {
-      savingPromise = savePhase(this.props.project.id, this.state.attributeDiff)
->>>>>>> 2cfe55e1
-      .then((response) => {
+      savingPromise = addPhase(this.props.project.id, this.state.attributeDiff).then((response) => {
         this.props.router.push(`/admin/projects/${this.props.params.slug}/timeline/${response.data.id}`);
         return response;
       });
     }
 
     this.setState({ saving: true, saved: false });
-    savingPromise
-    .catch((e) => {
+
+    savingPromise.catch((e) => {
       this.setState({ saving: false, errors: e.json.errors });
-    })
-    .then((response) => {
+    }).then((response) => {
       this.setState({ saving: false, saved: true, attributeDiff: {}, phase: response.data });
     });
   }
