--- conflicted
+++ resolved
@@ -5,29 +5,20 @@
 // Libraries
 import React, { PureComponent, FormEvent } from 'react';
 import { Subscription, BehaviorSubject, combineLatest, of } from 'rxjs';
-<<<<<<< HEAD
 import { distinctUntilChanged, switchMap } from 'rxjs/operators';
 import moment, { Moment } from 'moment';
-import { get, isEmpty } from 'lodash-es';
-
-// Services
-import { projectByIdStream, IProject } from 'services/projects';
-=======
-import { distinctUntilChanged, switchMap, map } from 'rxjs/operators';
-import moment from 'moment';
 import { get, isEmpty, isString, some, filter } from 'lodash-es';
 import clHistory from 'utils/cl-router/history';
 
 // Services
 import { localeStream } from 'services/locale';
 import { phaseFilesStream, addPhaseFile, deletePhaseFile } from 'services/phaseFiles';
->>>>>>> 96b35947
 import { phaseStream, updatePhase, addPhase, IPhase, IUpdatedPhaseProperties } from 'services/phases';
 import eventEmitter from 'utils/eventEmitter';
 
 // Utils
 import shallowCompare from 'utils/shallowCompare';
-import { convertUrlToUploadFileWithBase64Observable } from 'utils/imageTools';
+import { convertUrlToUploadFileObservable } from 'utils/imageTools';
 
 // Components
 import Label from 'components/UI/Label';
@@ -50,11 +41,7 @@
 import { fontSizes } from 'utils/styleUtils';
 
 // Typings
-<<<<<<< HEAD
-import { CLError, Multiloc } from 'typings';
-=======
 import { CLError, Locale, UploadFile, Multiloc } from 'typings';
->>>>>>> 96b35947
 
 const PhaseForm = styled.form`
   .DateRangePickerInput {
@@ -94,6 +81,7 @@
 }
 
 interface State {
+  locale: Locale | null;
   phase: IPhase | null;
   presentationMode: 'map' | 'card';
   attributeDiff: IUpdatedPhaseProperties;
@@ -114,6 +102,7 @@
   constructor(props) {
     super(props);
     this.state = {
+      locale: null,
       phase: null,
       presentationMode: 'card',
       attributeDiff: {},
@@ -139,24 +128,14 @@
       this.params$.pipe(
         distinctUntilChanged(shallowCompare),
         switchMap((params: IParams) => {
-<<<<<<< HEAD
-          const { projectId, id } = params;
-          const project$ = (projectId ? projectByIdStream(projectId).observable : of(null));
+          const { id } = params;
+          const locale$ = localeStream().observable;
           const phase$ = (id ? phaseStream(id).observable : of(null));
-          return combineLatest(project$, phase$);
-        })
-      ).subscribe(([project, phase]) => {
-        this.setState({
-          project,
-=======
-          const locale$ = localeStream().observable;
-          const phase$ = (params.id ? phaseStream(params.id).observable : of(null));
           return combineLatest(locale$, phase$);
         })
       ).subscribe(([locale, phase]) => {
         this.setState({
           locale,
->>>>>>> 96b35947
           phase,
           loaded: true
         });
@@ -170,15 +149,10 @@
               if (phaseFiles && phaseFiles.data && phaseFiles.data.length > 0) {
                 return combineLatest(
                   phaseFiles.data.map((phaseFile) => {
-                    return convertUrlToUploadFileWithBase64Observable(phaseFile.attributes.file.url).pipe(
-                      map((phaseFileObject) => {
-                        phaseFileObject['id'] = phaseFile.id;
-                        phaseFileObject['filename'] = phaseFile.attributes.name;
-                        phaseFileObject['url'] = phaseFile.attributes.file.url;
-                        phaseFileObject['remote'] = true;
-                        return phaseFileObject;
-                      })
-                    );
+                    const url = phaseFile.attributes.file.url;
+                    const filename = phaseFile.attributes.name;
+                    const id = phaseFile.id;
+                    return convertUrlToUploadFileObservable(url, true, filename, id);
                   })
                 );
               }
@@ -204,17 +178,6 @@
 
   handleTitleMultilocOnChange = (title_multiloc: Multiloc) => {
     this.setState(({ attributeDiff }) => ({
-<<<<<<< HEAD
-      attributeDiff: {
-        ...attributeDiff,
-        title_multiloc,
-      }
-    }));
-  }
-
-  handleEditorOnChange = (description_multiloc: Multiloc) => {
-    this.setState(({ attributeDiff }) => ({
-=======
       submitState: 'enabled',
       attributeDiff: {
         ...attributeDiff,
@@ -223,10 +186,9 @@
     }));
   }
 
-  handleEditorOnChange = (description_multiloc) => {
-    this.setState((state) => ({
+  handleEditorOnChange = (description_multiloc: Multiloc) => {
+    this.setState(({ attributeDiff }) => ({
       submitState: 'enabled',
->>>>>>> 96b35947
       attributeDiff: {
         ...attributeDiff,
         description_multiloc
@@ -234,7 +196,6 @@
     }));
   }
 
-<<<<<<< HEAD
   handleIdeasDisplayChange = (presentationMode: 'map' | 'card') => {
     this.setState(({ attributeDiff }) => ({
       presentationMode,
@@ -247,17 +208,6 @@
 
   handleDateUpdate = ({ startDate, endDate }: { startDate: Moment, endDate: Moment }) => {
     this.setState(({ attributeDiff }) => ({
-      attributeDiff: {
-        ...attributeDiff,
-        start_at: startDate ? startDate.format('YYYY-MM-DD') : '',
-        end_at: endDate ? endDate.format('YYYY-MM-DD') : ''
-      }
-    }));
-  }
-
-=======
-  handleDateUpdate = ({ startDate, endDate }) => {
-    this.setState(({ attributeDiff }) => ({
       submitState: 'enabled',
       attributeDiff: {
         ...attributeDiff,
@@ -267,7 +217,6 @@
     }));
   }
 
->>>>>>> 96b35947
   handleDateFocusChange = (focusedInput: 'startDate' | 'endDate') => {
     this.setState({ focusedInput });
   }
@@ -276,9 +225,6 @@
     return false;
   }
 
-<<<<<<< HEAD
-  handleOnSubmit = async (event: FormEvent<any>) => {
-=======
   handlePhaseFileOnAdd = (newFile: UploadFile) => {
     this.setState((prevState) => {
       const isDuplicate = some(prevState.phaseFiles, file => file.base64 === newFile.base64);
@@ -305,8 +251,7 @@
     });
   }
 
-  handleOnSubmit = async (event: React.FormEvent<any>) => {
->>>>>>> 96b35947
+  handleOnSubmit = async (event: FormEvent<any>) => {
     event.preventDefault();
     eventEmitter.emit('AdminProjectTimelineEdit', 'getParticipationContext', null);
   }
@@ -322,148 +267,89 @@
 
   handleParticipationContextOnChange = (participationContextConfig: IParticipationContextConfig) => {
     this.setState({
-<<<<<<< HEAD
       attributeDiff: this.getAttributeDiff(participationContextConfig)
-=======
-      submitState: 'enabled',
-      attributeDiff: {
-        ...attributeDiff,
-        survey_embed_url,
-        survey_service,
-        participation_method: participationMethod,
-        posting_enabled: postingEnabled,
-        commenting_enabled: commentingEnabled,
-        voting_enabled: votingEnabled,
-        voting_method: votingMethod,
-        voting_limited_max: votingLimit,
-        presentation_mode: presentationMode,
-      }
->>>>>>> 96b35947
     });
   }
 
   handleParcticipationContextOnSubmit = (participationContextConfig: IParticipationContextConfig) => {
-<<<<<<< HEAD
-    const { phase, project } = this.state;
+    const { phase } = this.state;
     const { projectId } = this.props.params;
     const attributeDiff = this.getAttributeDiff(participationContextConfig);
-    this.save(projectId, project, phase, attributeDiff);
-  }
-
-  save = async (projectId: string | null, project: IProject | null, phase: IPhase | null, attributeDiff: IUpdatedPhaseProperties) => {
+    this.save(projectId, phase, attributeDiff);
+  }
+
+  getFilesToAddPromises = (phaseId: string) => {
+    const { phaseFiles } = this.state;
+    let filesToAddPromises: Promise<any>[] = [];
+
+    if (phaseId && phaseFiles && phaseFiles.length > 0) {
+      filesToAddPromises = phaseFiles.filter((file) => {
+        return isString(file.base64) && file.remote !== true;
+      }).map((file) => {
+        return addPhaseFile(phaseId, file.base64, file.name);
+      });
+    }
+
+    return filesToAddPromises;
+  }
+
+  getFilesToRemovePromises = (phaseId: string) => {
+    const { phaseFilesToRemove } = this.state;
+    let filesToRemovePromises: Promise<any>[] = [];
+
+    if (phaseId && phaseFilesToRemove && phaseFilesToRemove.length > 0) {
+      filesToRemovePromises = phaseFilesToRemove.filter((file) => {
+        return !!(file.remote === true && isString(file.id));
+      }).map((file) => {
+        return deletePhaseFile(phaseId, file.id as string);
+      });
+    }
+
+    return filesToRemovePromises;
+  }
+
+  save = async (projectId: string | null, phase: IPhase | null, attributeDiff: IUpdatedPhaseProperties) => {
     if (!isEmpty(attributeDiff)) {
       try {
-        let savedPhase = phase;
-
-        if (phase) {
-          savedPhase = await updatePhase(phase.data.id, { max_budget: 980 });
-        } else if (project && projectId) {
-          savedPhase = await addPhase(project.data.id, attributeDiff);
+        let phaseResponse = phase;
+        let redirect = false;
+
+        if (phase && !isEmpty(attributeDiff)) {
+          phaseResponse = await updatePhase(phase.data.id, attributeDiff);
+        } else if (projectId && !isEmpty(attributeDiff)) {
+          phaseResponse = await addPhase(projectId, attributeDiff);
+          redirect = true;
+        }
+
+        if (phaseResponse) {
+          const filesToAddPromises = this.getFilesToAddPromises(phaseResponse.data.id);
+          const filesToRemovePromises  = this.getFilesToRemovePromises(phaseResponse.data.id);
+          await Promise.all([
+            ...filesToAddPromises,
+            ...filesToRemovePromises
+          ]);
         }
 
         this.setState({
           attributeDiff: {},
+          phaseFilesToRemove: null,
           saving: false,
           saved: true,
-          phase: savedPhase,
-          errors: null
+          errors: null,
+          submitState: 'success'
         });
+
+        if (redirect) {
+          clHistory.push(`/admin/projects/${projectId}/timeline/`);
+        }
       } catch (errors) {
         this.setState({
           errors: get(errors, 'json.errors', null),
           saving: false,
-          saved: false
+          saved: false,
+          submitState: 'error'
         });
-=======
-    let { attributeDiff } = this.state;
-    const { phase } = this.state;
-    const { projectId } = this.props.params;
-    const { participationMethod, postingEnabled, commentingEnabled, votingEnabled, votingMethod, votingLimit, survey_embed_url, survey_service, presentationMode } = participationContextConfig;
-
-    attributeDiff = {
-      ...attributeDiff,
-      survey_embed_url,
-      survey_service,
-      participation_method: participationMethod,
-      posting_enabled: postingEnabled,
-      commenting_enabled: commentingEnabled,
-      voting_enabled: votingEnabled,
-      voting_method: votingMethod,
-      voting_limited_max: votingLimit,
-      presentation_mode: presentationMode
-    };
-
-    this.save(projectId, phase, attributeDiff);
-  }
-
-  getFilesToAddPromises = (phaseId: string) => {
-    const { phaseFiles } = this.state;
-    let filesToAddPromises: Promise<any>[] = [];
-
-    if (phaseId && phaseFiles && phaseFiles.length > 0) {
-      filesToAddPromises = phaseFiles.filter((file) => {
-        return isString(file.base64) && file['remote'] !== true;
-      }).map((file) => {
-        return addPhaseFile(phaseId, file.base64 as string, file.name);
-      });
-    }
-
-    return filesToAddPromises;
-  }
-
-  getFilesToRemovePromises = (phaseId: string) => {
-    const { phaseFilesToRemove } = this.state;
-    let filesToRemovePromises: Promise<any>[] = [];
-
-    if (phaseId && phaseFilesToRemove && phaseFilesToRemove.length > 0) {
-      filesToRemovePromises = phaseFilesToRemove.filter((file) => {
-        return file['remote'] === true;
-      }).map((file) => {
-        return deletePhaseFile(phaseId, file.id as string);
-      });
-    }
-
-    return filesToRemovePromises;
-  }
-
-  save = async (projectId: string | null, phase: IPhase | null, attributeDiff: IUpdatedPhaseProperties) => {
-    try {
-      let phaseResponse = phase;
-      let redirect = false;
-
-      if (phase && !isEmpty(attributeDiff)) {
-        phaseResponse = await updatePhase(phase.data.id, attributeDiff);
-      } else if (projectId && !isEmpty(attributeDiff)) {
-        phaseResponse = await addPhase(projectId, attributeDiff);
-        redirect = true;
       }
-
-      if (phaseResponse) {
-        const filesToAddPromises = this.getFilesToAddPromises(phaseResponse.data.id);
-        const filesToRemovePromises  = this.getFilesToRemovePromises(phaseResponse.data.id);
-        await Promise.all([...filesToAddPromises, ...filesToRemovePromises]);
-      }
-
-      this.setState({
-        attributeDiff: {},
-        phaseFilesToRemove: null,
-        saving: false,
-        saved: true,
-        errors: null,
-        submitState: 'success'
-      });
-
-      if (redirect) {
-        clHistory.push(`/admin/projects/${projectId}/timeline/`);
->>>>>>> 96b35947
-      }
-    } catch (errors) {
-      this.setState({
-        errors: get(errors, 'json.errors', null),
-        saving: false,
-        saved: false,
-        submitState: 'error',
-      });
     }
   }
 
