--- conflicted
+++ resolved
@@ -6,13 +6,7 @@
 import * as React from 'react';
 import * as Rx from 'rxjs/Rx';
 import moment from 'moment';
-<<<<<<< HEAD
-import { get, isEmpty, isEqual } from 'lodash';
-import { EditorState } from 'draft-js';
-// import { browserHistory } from 'react-router';
-=======
 import { get, isEmpty, forOwn } from 'lodash';
->>>>>>> 57137903
 
 // Services
 import { localeStream } from 'services/locale';
@@ -120,27 +114,7 @@
     this.params$.next({ slug, id });
 
     this.subscriptions = [
-<<<<<<< HEAD
-      this.params$
-        .filter(params => params !== null)
-        .distinctUntilChanged((x, y) => isEqual(x, y))
-        .switchMap((params: IParams) => {
-          const { slug, id } = params;
-          const locale$ = localeStream().observable;
-          const project$ = (slug ? projectBySlugStream(slug).observable : Rx.Observable.of(null));
-          const phase$ = (id ? phaseStream(id).observable : Rx.Observable.of(null));
-          return Rx.Observable.combineLatest(locale$, project$, phase$);
-        }).subscribe(([locale, project, phase]) => {
-          this.setState({
-            locale,
-            project,
-            phase,
-            editorState: getEditorStateFromHtmlString(get(phase, `data.attributes.description_multiloc.${locale}`, '')),
-            loaded: true
-          });
-        })
-=======
-      this.params$.distinctUntilChanged().switchMap((params) => {
+      this.params$.distinctUntilChanged().switchMap((params: IParams) => {
         const { slug, id } = params;
         const locale$ = localeStream().observable;
         const project$ = (slug ? projectBySlugStream(slug).observable : Rx.Observable.of(null));
@@ -165,7 +139,6 @@
           loaded: true
         });
       })
->>>>>>> 57137903
     ];
   }
 
