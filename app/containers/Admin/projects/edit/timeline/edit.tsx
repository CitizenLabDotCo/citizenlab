--- conflicted
+++ resolved
@@ -235,13 +235,8 @@
   handleParcticipationContextOnSubmit = (participationContextConfig: IParticipationContextConfig) => {
     let { attributeDiff } = this.state;
     const { phase, project } = this.state;
-<<<<<<< HEAD
     const { projectId } = this.props.params;
-    const { participationMethod, postingEnabled, commentingEnabled, votingEnabled, votingMethod, votingLimit, survey_embed_url, survey_service } = participationContextConfig;
-=======
-    const { slug } = this.props.params;
-    const { participationMethod, postingEnabled, commentingEnabled, votingEnabled, votingMethod, votingLimit, presentationMode, survey_embed_url, survey_service } = participationContextConfig;
->>>>>>> a8761a37
+    const { participationMethod, postingEnabled, commentingEnabled, votingEnabled, votingMethod, votingLimit, survey_embed_url, survey_service, presentationMode } = participationContextConfig;
 
     attributeDiff = {
       ...attributeDiff,
