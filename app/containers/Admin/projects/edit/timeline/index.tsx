--- conflicted
+++ resolved
@@ -10,16 +10,10 @@
 import { withRouter, WithRouterProps } from 'react-router';
 
 // Services
-<<<<<<< HEAD
 import { deletePhase } from 'services/phases';
 
 // Resources
-import GetProject, { GetProjectChildProps } from 'resources/GetProject';
 import GetPhases, { GetPhasesChildProps } from 'resources/GetPhases';
-=======
-import { projectByIdStream } from 'services/projects';
-import { phasesStream, IPhaseData, deletePhase } from 'services/phases';
->>>>>>> fe3bf4a6
 
 // Components
 import T from 'components/T';
@@ -68,50 +62,13 @@
   }
 `;
 
-<<<<<<< HEAD
 interface InputProps {}
-=======
-// Component typing
-type Props = {
-  params: {
-    projectId: string | null,
-  }
-};
-
-type State = {
-  phases: IPhaseData[],
-  loading: boolean,
-};
-
-class AdminProjectTimelineIndex extends React.Component<Props & InjectedIntlProps, State> {
-  subscription: Rx.Subscription;
-
-  constructor(props: Props) {
-    super(props as any);
-    this.state = {
-      phases: [],
-      loading: false,
-    };
-  }
->>>>>>> fe3bf4a6
 
 interface DataProps {
-  project: GetProjectChildProps;
   phases: GetPhasesChildProps;
 }
 
-<<<<<<< HEAD
 interface Props extends InputProps, DataProps {}
-=======
-    if (isString(this.props.params.projectId)) {
-      this.subscription = projectByIdStream(this.props.params.projectId).observable.switchMap((project) => {
-        return phasesStream(project.data.id).observable.map((phases) => (phases.data));
-      }).subscribe((phases) => {
-        this.setState({ phases, loading: false });
-      });
-    }
-  }
->>>>>>> fe3bf4a6
 
 interface State {}
 
@@ -138,13 +95,8 @@
   }
 
   render() {
-<<<<<<< HEAD
     const { phases } = this.props;
-    const { slug } = this.props.params;
-=======
-    const { phases, loading } = this.state;
     const { projectId } = this.props.params;
->>>>>>> fe3bf4a6
 
     return (
       <ListWrapper>
@@ -193,8 +145,7 @@
 }
 
 const Data = adopt<DataProps, InputProps & WithRouterProps & InjectedIntlProps>({
-  project: ({ params, render }) => <GetProject slug={params.slug} resetOnChange>{render}</GetProject>,
-  phases: ({ project, render }) => <GetPhases projectId={(!isNullOrError(project) ? project.id : null)} resetOnChange>{render}</GetPhases>
+  phases: ({ params, render }) => <GetPhases projectId={params.projectId} resetOnChange>{render}</GetPhases>
 });
 
 const AdminProjectTimelineIndexWithHoCs = withRouter(injectIntl(AdminProjectTimelineIndex));
