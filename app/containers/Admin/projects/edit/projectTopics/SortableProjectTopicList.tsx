--- conflicted
+++ resolved
@@ -37,10 +37,6 @@
   const [processingDeletion, setProcessingDeletion] = useState(false);
   const [projectTopicIdToDelete, setProjectTopicIdToDelete] = useState<string | null>(null);
   const projectTopics = useProjectTopics({ projectId });
-<<<<<<< HEAD
-  const topics = useTopics({ projectId });
-=======
->>>>>>> d15b17a9
 
   const handleProjectTopicDelete = (projectTopicId: string) => (event: FormEvent) => {
     event.preventDefault();
