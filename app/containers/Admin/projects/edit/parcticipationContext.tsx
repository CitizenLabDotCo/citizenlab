--- conflicted
+++ resolved
@@ -9,7 +9,6 @@
 import Radio from 'components/UI/Radio';
 import Toggle from 'components/UI/Toggle';
 import { Section, SectionField } from 'components/admin/Section';
-import Input from 'components/UI/Input';
 
 // services
 import { phaseStream, IPhase, ParticipationMethod, SurveyServices } from 'services/phases';
@@ -236,19 +235,12 @@
       postingEnabled,
       commentingEnabled,
       votingEnabled,
-<<<<<<< HEAD
-      // votingMethod,
-      // votingLimit,
-      // noVotingLimit,
       loaded,
       survey_service,
       survey_embed_url,
-=======
       votingMethod,
       votingLimit,
       noVotingLimit,
-      loaded
->>>>>>> 9560ee9f
     } = this.state;
 
     const votingLimitSection = (participationMethod === 'ideation' && votingMethod === 'limited') ? (
