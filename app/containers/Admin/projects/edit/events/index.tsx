// Libraries
import * as React from 'react';
import * as Rx from 'rxjs/Rx';
import styled from 'styled-components';
import { injectIntl, intlShape, FormattedMessage } from 'react-intl';
import messages from './messages';
import * as _ from 'lodash';

// Services
import { projectBySlugStream } from 'services/projects';
import { eventsStream, IEventData, deleteEvent } from 'services/events';

// Components
import { Link } from 'react-router';
import T from 'components/T';
import Button from 'components/UI/Button';
import Icon from 'components/UI/Icon';
import { List, Row, HeadRow } from 'components/admin/ResourceList';

// Utils
import unsubscribe from 'utils/unsubscribe';

// Styles
const ListWrapper = styled.div`
  display: flex;
  flex-direction: column;
`;

const AddButton = styled(Button)`
  align-self: flex-end;
`;

const InfoCell = styled.div`
  h1 {
    font-weight: normal;
    margin-bottom: 0;
  }
`;

// Component typing
type Props = {
  intl: ReactIntl.InjectedIntl,
  params: {
    slug: string | null,
  },
};

type State = {
  events: IEventData[],
  loading: boolean,
};

class AdminProjectTimelineIndex extends React.Component<Props, State> {
  subscription: Rx.Subscription;

  constructor () {
    super();
    this.state = {
      events: [],
      loading: false,
    };
  }

  componentDidMount () {
    this.setState({ loading: true });

    if (_.isString(this.props.params.slug)) {
      this.subscription = projectBySlugStream(this.props.params.slug).observable.switchMap((project) => {
        return eventsStream(project.data.id).observable.map((events) => (events.data));
      }).subscribe((events) => {
        this.setState({ events, loading: false });
      });
    }
  }

  componentWillUnmount() {
    unsubscribe(this.subscription);
  }

  createDeleteClickHandler = (eventId) => {
    return (event) => {
      event.preventDefault();
      if (window.confirm(this.props.intl.formatMessage(messages.deleteConfirmationModal))) {
        deleteEvent(eventId).then((response) => {
          this.setState({ events: _.reject(this.state.events, { id: eventId }) });
        });
      }
    };
  }

  eventTiming = ({ start_at, end_at }): 'past' | 'current' | 'future' => {
    const start = new Date(start_at);
    const end = new Date(end_at);
    const now = new Date();

    if (end < now) {
      return 'past';
    } else if (start > now) {
      return 'future';
    } else {
      return 'current';
    }
  }

  render() {
    const { events, loading } = this.state;
    const { intl: { formatDate, formatTime }, params: { slug } } = this.props;

    return (
<<<<<<< HEAD
      <ListWrapper>
        <AddButton style="cl-blue" linkTo={`/admin/projects/${slug}/events/new`}>
          <FormattedMessage {...messages.addEventButton} />
        </AddButton>
=======
      <ListWrapper className="e2e-projects-events">
        <AddButton to={`/admin/projects/${slug}/events/new`}><FormattedMessage {...messages.addEventButton} /></AddButton>
>>>>>>> 9adc89ae

        {!loading && events.length > 0 &&
          <List>
            <HeadRow>
              <div className="expand"><FormattedMessage {...messages.titleColumnHeader} /></div>
            </HeadRow>
            {events.map((event, index) => (
              <Row key={event.id}>
                <InfoCell className="expand">
                  <h1><T value={event.attributes.title_multiloc} /></h1>
                  <p><T value={event.attributes.location_multiloc} /></p>
                  <p>
                    {`${formatDate(event.attributes.start_at)} ${formatTime(event.attributes.start_at)}`}
                    &nbsp;-&nbsp;
                    {`${formatDate(event.attributes.end_at)} ${formatTime(event.attributes.end_at)}`}</p>
                </InfoCell>
                <Button style="text" icon="delete" onClick={this.createDeleteClickHandler(event.id)}>
                  <FormattedMessage {...messages.deleteButtonLabel} />
                </Button>
                <Button style="secondary" icon="edit" linkTo={`/admin/projects/${slug}/events/${event.id}`}>
                  <FormattedMessage {...messages.editButtonLabel} />
                </Button>
              </Row>
            ))}
          </List>
        }
      </ListWrapper>
    );
  }
}

export default injectIntl(AdminProjectTimelineIndex);<|MERGE_RESOLUTION|>--- conflicted
+++ resolved
@@ -107,15 +107,10 @@
     const { intl: { formatDate, formatTime }, params: { slug } } = this.props;
 
     return (
-<<<<<<< HEAD
-      <ListWrapper>
+      <ListWrapper className="e2e-projects-events">
         <AddButton style="cl-blue" linkTo={`/admin/projects/${slug}/events/new`}>
           <FormattedMessage {...messages.addEventButton} />
         </AddButton>
-=======
-      <ListWrapper className="e2e-projects-events">
-        <AddButton to={`/admin/projects/${slug}/events/new`}><FormattedMessage {...messages.addEventButton} /></AddButton>
->>>>>>> 9adc89ae
 
         {!loading && events.length > 0 &&
           <List>
