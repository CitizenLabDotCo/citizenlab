<<<<<<< HEAD
import * as React from 'react';
import * as Rx from 'rxjs/Rx';
import * as moment from 'moment';
import { isEmpty } from 'lodash';
import { isNilOrError } from 'utils/helperUtils';
=======
import React from 'react';
import { Subscription, combineLatest, of } from 'rxjs';
import moment from 'moment';
import { isEmpty } from 'lodash-es';
>>>>>>> 7678359d

// libraries
import clHistory from 'utils/cl-router/history';

// components
import Label from 'components/UI/Label';
import InputMultiloc from 'components/UI/InputMultiloc';
<<<<<<< HEAD
import QuillMultiloc from 'components/QuillEditor/QuillMultiloc';
import ErrorComponent from 'components/UI/Error';
=======
import QuillMultiloc from 'components/UI/QuillEditor/QuillMultiloc';
import Error from 'components/UI/Error';
>>>>>>> 7678359d
import DateTimePicker from 'components/admin/DateTimePicker';
import SubmitWrapper from 'components/admin/SubmitWrapper';
import { Section, SectionTitle, SectionField } from 'components/admin/Section';
import FileInput from 'components/UI/FileInput';
import FileDisplay from 'components/UI/FileDisplay';

// utils
import unsubscribe from 'utils/unsubscribe';
import getSubmitState from 'utils/getSubmitState';

// i18n
import { FormattedMessage } from 'utils/cl-intl';
import messages from './messages';

// services
import { localeStream } from 'services/locale';
import { currentTenantStream, ITenant } from 'services/tenant';
import { IProjectData } from 'services/projects';
import { eventStream, updateEvent, addEvent, IEvent, IUpdatedEventProperties } from 'services/events';
import { addEventFile, deleteEventFile } from 'services/eventFiles';

// resources
import GetResourceFileObjects, { GetResourceFileObjectsChildProps } from 'resources/GetResourceFileObjects';

// typings
<<<<<<< HEAD
import { Multiloc, API, Locale, UploadFile } from 'typings';

interface DataProps {
  remoteEventFiles: GetResourceFileObjectsChildProps;
}
=======
import { Multiloc, CLError, Locale } from 'typings';
>>>>>>> 7678359d

interface Props extends DataProps {
  params: {
    id: string | null,
    projectId: string | null,
  };
  project: IProjectData | null;
}

interface State {
  locale: Locale | null;
  currentTenant: ITenant | null;
  event: IEvent | null;
  attributeDiff: IUpdatedEventProperties;
  errors: {
    [fieldName: string]: CLError[]
  };
  saving: boolean;
  focusedInput: 'startDate' | 'endDate' | null;
  saved: boolean;
  loaded: boolean;
  localEventFiles: GetResourceFileObjectsChildProps;
  isNewEvent: boolean;
}

<<<<<<< HEAD
class AdminProjectEventEdit extends React.PureComponent<Props, State> {
  subscriptions: Rx.Subscription[];
=======
export default class AdminProjectEventEdit extends React.PureComponent<Props, State> {
  subscriptions: Subscription[];
>>>>>>> 7678359d

  constructor(props: Props) {
    super(props as any);
    this.state = {
      locale: null,
      currentTenant: null,
      event: null,
      attributeDiff: {},
      errors: {},
      saving: false,
      focusedInput: null,
      saved: false,
      loaded: false,
      localEventFiles: null,
      isNewEvent: true,
    };
    this.subscriptions = [];
  }

  componentDidMount() {
    const locale$ = localeStream().observable;
    const currentTenant$ = currentTenantStream().observable;
<<<<<<< HEAD
    const event$ = (this.props.params.id ? eventStream(this.props.params.id).observable : Rx.Observable.of(null));
    const { remoteEventFiles } = this.props;
=======
    const event$ = (this.props.params.id ? eventStream(this.props.params.id).observable : of(null));
>>>>>>> 7678359d

    this.subscriptions = [
      combineLatest(
        locale$,
        currentTenant$,
        event$
      ).subscribe(([locale, currentTenant, event]) => {
        this.setState({ locale, currentTenant, event, loaded: true, isNewEvent: event === null });
      })
    ];

    this.setState({ localEventFiles: remoteEventFiles });
  }

  componentWillUnmount() {
    unsubscribe(this.subscriptions);
  }

  handleTitleMultilocOnChange = (titleMultiloc: Multiloc) => {
    this.setState((state) => ({
      attributeDiff: {
        ...state.attributeDiff,
        title_multiloc: titleMultiloc
      }
    }));
  }

  handleLocationMultilocOnChange = (locationMultiloc: Multiloc) => {
    this.setState((state) => ({
      attributeDiff: {
        ...state.attributeDiff,
        location_multiloc: locationMultiloc
      }
    }));
  }

  handleDescriptionMultilocOnChange = (descriptionMultiloc: Multiloc) => {
    this.setState((state) => ({
      attributeDiff: {
        ...state.attributeDiff,
        description_multiloc: descriptionMultiloc
      }
    }));
  }

  handleDateTimePickerOnChange = (name: 'start_at' | 'end_at') => (moment: moment.Moment) => {
    this.setState((state) => ({
      attributeDiff: {
        ...state.attributeDiff,
        [name]: moment.toISOString()
      },
      errors: {}
    }));
  }

  handleEventFileOnAdd = (newFile: UploadFile) => {
    this.setState((prevState) => {
      // If we don't have localEventFiles, we assign an empty array
      // A spread operator works on an empty array, but not on null
      const oldlLocalEventFiles = !isNilOrError(prevState.localEventFiles) ? prevState.localEventFiles : [];

      return {
        localEventFiles: [
          ...oldlLocalEventFiles,
          newFile
        ]
      };
    });
  }

  handleEventFileOnRemove = (removedFile: UploadFile) => () => {
    this.setState((prevState) => {
      let localEventFiles: UploadFile[] | null = null;

      if (Array.isArray(prevState.localEventFiles)) {
        localEventFiles = prevState.localEventFiles.filter(eventFile => eventFile.name !== removedFile.name);
      }

      return {
        localEventFiles
      };
    });
  }

  getFilesToAddPromises = () => {
    const { localEventFiles } = this.state;
    const { remoteEventFiles } = this.props;
    const { id } = this.props.params;
    let filesToAdd = localEventFiles;
    let filesToAddPromises: Promise<any>[] = [];

    if (!isNilOrError(localEventFiles) && Array.isArray(remoteEventFiles)) {
      // localEventFiles = local state of files
      // This means those previously uploaded + files that have been added/removed
      // remoteEventFiles = last saved state of files (remote)

      filesToAdd = localEventFiles.filter((localEventFile) => {
        return !remoteEventFiles.some(remoteEventFile => remoteEventFile.name === localEventFile.name);
      });
    }

    if (id && !isNilOrError(filesToAdd) && filesToAdd.length > 0) {
      filesToAddPromises = filesToAdd.map((fileToAdd: any) => addEventFile(id as string, fileToAdd.base64, fileToAdd.name));
    }
    debugger;
    return filesToAddPromises;
  }

  getFilesToRemovePromises = () => {
    const { localEventFiles } = this.state;
    const { remoteEventFiles } = this.props;
    const { id } = this.props.params;
    let filesToRemove = remoteEventFiles;
    let filesToRemovePromises: Promise<any>[] = [];

    if (!isNilOrError(localEventFiles) && Array.isArray(remoteEventFiles)) {
      // localEventFiles = local state of files
      // This means those previously uploaded + files that have been added/removed
      // remoteEventFiles = last saved state of files (remote)

      filesToRemove = remoteEventFiles.filter((remoteEventFile) => {
        return !localEventFiles.some(localEventFile => localEventFile.name === remoteEventFile.name);
      });
    }

    if (id && !isNilOrError(filesToRemove) && filesToRemove.length > 0) {
      filesToRemovePromises = filesToRemove.map((fileToRemove: any) => deleteEventFile(id as string, fileToRemove.id));
    }

    return filesToRemovePromises;
  }

  handleOnSubmit = async (event) => {
    event.preventDefault();
    let savingPromise: Promise<IEvent> | null = null;
    const filesToAddPromises: Promise<any>[] = this.getFilesToAddPromises();
    const filesToRemovePromises: Promise<any>[] = this.getFilesToRemovePromises();

    if (!isEmpty(this.state.attributeDiff)) {

      if (this.state.event) {
        savingPromise = updateEvent(this.state.event.data.id, this.state.attributeDiff);
      } else if (this.props.project) {
        savingPromise = addEvent(this.props.project.id, this.state.attributeDiff).then((response) => {
          clHistory.push(`/admin/projects/${this.props.params.projectId}/events/${response.data.id}`);
          return response;
        });
      }
    }

    const allPromises = [
      savingPromise,
      ...filesToAddPromises,
      ...filesToRemovePromises
    ];

    if (allPromises.length > 0) {
      this.setState({ saving: true, saved: false });
      try {
        debugger;
        await Promise.all(allPromises);
        this.setState({ saving: false, saved: true, attributeDiff: {}, event: response, errors: {} });
      } catch (errors) {
        this.setState({ saving: false, errors: errors.json.errors });
      }
    }
  }

  render() {
    const { locale, currentTenant, loaded } = this.state;

    if (locale && currentTenant && loaded) {
      const { errors, saved, event, attributeDiff, saving, localEventFiles } = this.state;
      const eventAttrs = event ?  { ...event.data.attributes, ...attributeDiff } : { ...attributeDiff };
      const submitState = getSubmitState({ errors, saved, diff: attributeDiff });

      return (
        <>
          <SectionTitle>
            {event && <FormattedMessage {...messages.editEventTitle} />}
            {!event && <FormattedMessage {...messages.newEventTitle} />}
          </SectionTitle>

          <form className="e2e-project-event-edit" onSubmit={this.handleOnSubmit}>
            <Section>
              <SectionField>
                <InputMultiloc
                  id="title"
                  label={<FormattedMessage {...messages.titleLabel} />}
                  type="text"
                  valueMultiloc={eventAttrs.title_multiloc}
                  onChange={this.handleTitleMultilocOnChange}
                />
                <ErrorComponent apiErrors={errors.title_multiloc} />
              </SectionField>

              <SectionField>
                <InputMultiloc
                  id="location"
                  label={<FormattedMessage {...messages.locationLabel} />}
                  type="text"
                  valueMultiloc={eventAttrs.location_multiloc}
                  onChange={this.handleLocationMultilocOnChange}
                />
                <ErrorComponent apiErrors={errors.location_multiloc} />
              </SectionField>

              <SectionField>
                <Label><FormattedMessage {...messages.dateStartLabel} /></Label>
                <DateTimePicker value={eventAttrs.start_at} onChange={this.handleDateTimePickerOnChange('start_at')} />
                <ErrorComponent apiErrors={errors.start_at} />
              </SectionField>

              <SectionField>
                <Label><FormattedMessage {...messages.datesEndLabel} /></Label>
                <DateTimePicker value={eventAttrs.end_at} onChange={this.handleDateTimePickerOnChange('end_at')} />
                <ErrorComponent apiErrors={errors.end_at} />
              </SectionField>

              <SectionField className="fullWidth">
                <QuillMultiloc
                  id="description"
                  inAdmin
                  label={<FormattedMessage {...messages.descriptionLabel} />}
                  valueMultiloc={eventAttrs.description_multiloc}
                  onChangeMultiloc={this.handleDescriptionMultilocOnChange}
                />
                <ErrorComponent apiErrors={errors.description_multiloc} />
              </SectionField>

              <SectionField>
                <Label>
                  <FormattedMessage {...messages.fileUploadLabel} />
                </Label>
                <FileInput
                  onAdd={this.handleEventFileOnAdd}
                />
                {Array.isArray(localEventFiles) && localEventFiles.map(file => (
                  <FileDisplay
                    key={file.id || file.name}
                    onDeleteClick={this.handleEventFileOnRemove(file)}
                    file={file}
                  />)
                )}
              </SectionField>
            </Section>

            <SubmitWrapper
              loading={saving}
              status={submitState}
              messages={{
                buttonSave: messages.saveButtonLabel,
                buttonSuccess: messages.saveSuccessLabel,
                messageError: messages.saveErrorMessage,
                messageSuccess: messages.saveSuccessMessage,
              }}
            />
          </form>
        </>
      );
    }

    return null;
  }
}

export default (props: Props) => (
  <GetResourceFileObjects>
    {remoteEventFiles => <AdminProjectEventEdit remoteEventFiles={remoteEventFiles} {...props} />}
  </GetResourceFileObjects>
);<|MERGE_RESOLUTION|>--- conflicted
+++ resolved
@@ -1,15 +1,8 @@
-<<<<<<< HEAD
-import * as React from 'react';
-import * as Rx from 'rxjs/Rx';
-import * as moment from 'moment';
-import { isEmpty } from 'lodash';
-import { isNilOrError } from 'utils/helperUtils';
-=======
 import React from 'react';
 import { Subscription, combineLatest, of } from 'rxjs';
 import moment from 'moment';
 import { isEmpty } from 'lodash-es';
->>>>>>> 7678359d
+import { isNilOrError } from 'utils/helperUtils';
 
 // libraries
 import clHistory from 'utils/cl-router/history';
@@ -17,13 +10,8 @@
 // components
 import Label from 'components/UI/Label';
 import InputMultiloc from 'components/UI/InputMultiloc';
-<<<<<<< HEAD
-import QuillMultiloc from 'components/QuillEditor/QuillMultiloc';
+import QuillMultiloc from 'components/UI/QuillEditor/QuillMultiloc';
 import ErrorComponent from 'components/UI/Error';
-=======
-import QuillMultiloc from 'components/UI/QuillEditor/QuillMultiloc';
-import Error from 'components/UI/Error';
->>>>>>> 7678359d
 import DateTimePicker from 'components/admin/DateTimePicker';
 import SubmitWrapper from 'components/admin/SubmitWrapper';
 import { Section, SectionTitle, SectionField } from 'components/admin/Section';
@@ -49,15 +37,11 @@
 import GetResourceFileObjects, { GetResourceFileObjectsChildProps } from 'resources/GetResourceFileObjects';
 
 // typings
-<<<<<<< HEAD
-import { Multiloc, API, Locale, UploadFile } from 'typings';
+import { Multiloc, CLError, Locale, UploadFile } from 'typings';
 
 interface DataProps {
   remoteEventFiles: GetResourceFileObjectsChildProps;
 }
-=======
-import { Multiloc, CLError, Locale } from 'typings';
->>>>>>> 7678359d
 
 interface Props extends DataProps {
   params: {
@@ -83,13 +67,8 @@
   isNewEvent: boolean;
 }
 
-<<<<<<< HEAD
 class AdminProjectEventEdit extends React.PureComponent<Props, State> {
-  subscriptions: Rx.Subscription[];
-=======
-export default class AdminProjectEventEdit extends React.PureComponent<Props, State> {
   subscriptions: Subscription[];
->>>>>>> 7678359d
 
   constructor(props: Props) {
     super(props as any);
@@ -112,12 +91,8 @@
   componentDidMount() {
     const locale$ = localeStream().observable;
     const currentTenant$ = currentTenantStream().observable;
-<<<<<<< HEAD
-    const event$ = (this.props.params.id ? eventStream(this.props.params.id).observable : Rx.Observable.of(null));
     const { remoteEventFiles } = this.props;
-=======
     const event$ = (this.props.params.id ? eventStream(this.props.params.id).observable : of(null));
->>>>>>> 7678359d
 
     this.subscriptions = [
       combineLatest(
@@ -279,7 +254,7 @@
       try {
         debugger;
         await Promise.all(allPromises);
-        this.setState({ saving: false, saved: true, attributeDiff: {}, event: response, errors: {} });
+        this.setState({ saving: false, saved: true, attributeDiff: {}, errors: {} });
       } catch (errors) {
         this.setState({ saving: false, errors: errors.json.errors });
       }
