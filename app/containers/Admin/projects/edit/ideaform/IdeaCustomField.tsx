import React, {
  memo,
  useCallback,
  useEffect,
  useState,
  lazy,
  Suspense,
} from 'react';
import { isNilOrError } from 'utils/helperUtils';
import CSSTransition from 'react-transition-group/CSSTransition';

// services
import {
  IIdeaCustomFieldData,
  IUpdatedIdeaCustomFieldProperties /*Visibility*/,
} from 'services/ideaCustomFields';

// components
<<<<<<< HEAD
import { Icon, IconTooltip, Spinner, Toggle } from 'cl2-component-library';
const TextAreaMultilocWithLocaleSwitcher = lazy(() => import('components/UI/TextAreaMultilocWithLocaleSwitcher'));
=======
import Icon from 'components/UI/Icon';
const TextAreaMultilocWithLocaleSwitcher = lazy(() =>
  import('components/UI/TextAreaMultilocWithLocaleSwitcher')
);
import Toggle from 'components/UI/Toggle';
import IconToolTip from 'components/UI/IconTooltip';
import Spinner from 'components/UI/Spinner';
>>>>>>> 31b691b0

// i18n
import T from 'components/T';
import messages from './messages';
import { FormattedMessage } from 'utils/cl-intl';
import injectLocalize, { InjectedLocalized } from 'utils/localize';

// styling
import styled from 'styled-components';
import { colors, fontSizes } from 'utils/styleUtils';

// typings
import { Multiloc } from 'typings';

const timeout = 250;

const Container = styled.div`
  display: flex;
  flex-direction: column;
  align-items: stretch;
  border-bottom: solid 1px ${colors.separation};

  &.first {
    border-top: solid 1px ${colors.separation};
  }
`;

const CustomFieldTitle = styled.div`
  flex: 1;
  color: ${colors.adminTextColor};
  font-size: ${fontSizes.large}px;
  line-height: normal;
  font-weight: 500;
`;

const ChevronIcon = styled(Icon)`
  width: 12px;
  height: 12px;
  fill: ${colors.label};
  margin-left: 20px;
  transition: fill 80ms ease-out, transform 200ms ease-out;
`;

const CollapsedContent = styled.div`
  display: flex;
  align-items: center;
  justify-content: space-between;
  padding-top: 15px;
  padding-bottom: 15px;
  cursor: pointer;

  &.expanded {
    ${ChevronIcon} {
      transform: rotate(90deg);
    }
  }

  &:hover {
    ${ChevronIcon} {
      fill: #000;
    }
  }
`;

const CollapseContainer = styled.div`
  opacity: 0;
  display: none;
  transition: all ${timeout}ms cubic-bezier(0.165, 0.84, 0.44, 1);
  will-change: opacity, height;

  &.collapse-enter {
    opacity: 0;
    max-height: 0px;
    overflow: hidden;
    display: block;

    &.collapse-enter-active {
      opacity: 1;
      max-height: 200px;
      overflow: hidden;
      display: block;
    }
  }

  &.collapse-enter-done {
    opacity: 1;
    overflow: visible;
    display: block;
  }

  &.collapse-exit {
    opacity: 1;
    max-height: 200px;
    overflow: hidden;
    display: block;

    &.collapse-exit-active {
      opacity: 0;
      max-height: 0px;
      overflow: hidden;
      display: block;
    }
  }

  &.collapse-exit-done {
    display: none;
  }
`;

const CollapseContainerInner = styled.div`
  padding-top: 10px;
  margin-bottom: 25px;
`;

const Toggles = styled.div`
  margin-bottom: 30px;
`;

const LocaleSwitcherLabelText = styled.span`
  font-weight: 500;
  color: ${colors.adminTextColor};
  font-size: ${fontSizes.medium}px;
`;

const ToggleContainer = styled.div`
  display: flex;
  align-items: center;
  margin-bottom: 10px;
`;

const StyledToggle = styled(Toggle)`
  margin-right: 10px;
`;

interface Props {
  ideaCustomField: IIdeaCustomFieldData;
  collapsed: boolean;
  first?: boolean;
  onCollapseExpand: (ideaCustomFieldId: string) => void;
  onChange: (
    ideaCustomFieldId: string,
    updatedProperties: IUpdatedIdeaCustomFieldProperties
  ) => void;
  className?: string;
}

const disablableFields = ['topic_ids', 'location', 'attachments'];
const alwaysRequiredFields = ['title', 'body'];

const IdeaCustomField = memo<Props & InjectedLocalized>(
  ({
    ideaCustomField,
    collapsed,
    first,
    onChange,
    onCollapseExpand,
    className,
    localize,
  }) => {
    const canSetEnabled = disablableFields.find(
      (field) => field === ideaCustomField.attributes.key
    );
    const canSetRequired = !alwaysRequiredFields.includes(
      ideaCustomField.attributes.key
    );

    const [descriptionMultiloc, setDescriptionMultiloc] = useState(
      ideaCustomField.attributes.description_multiloc
    );
    const [fieldEnabled, setFieldEnabled] = useState(
      ideaCustomField.attributes.enabled
    );
    const [fieldRequired, setFieldRequired] = useState(
      ideaCustomField.attributes.required
    );

    const handleDescriptionOnChange = useCallback(
      (description_multiloc: Multiloc) => {
        setDescriptionMultiloc(description_multiloc);
      },
      []
    );

    useEffect(() => {
      onChange(ideaCustomField.id, {
        description_multiloc: descriptionMultiloc,
      });
    }, [descriptionMultiloc, ideaCustomField, onChange]);

    const handleEnabledOnChange = useCallback(() => {
      setFieldEnabled((fieldEnabled) => !fieldEnabled);
    }, []);

    useEffect(() => {
      onChange(ideaCustomField.id, { enabled: fieldEnabled });
    }, [fieldEnabled, ideaCustomField, onChange]);

    const handleRequiredOnChange = useCallback(() => {
      setFieldRequired((fieldRequired) => !fieldRequired);
    }, []);

    useEffect(() => {
      onChange(ideaCustomField.id, { required: fieldRequired });
    }, [fieldRequired, ideaCustomField, onChange]);

    const removeFocus = useCallback((event: React.MouseEvent) => {
      event.preventDefault();
    }, []);

    const handleCollapseExpand = useCallback(() => {
      onCollapseExpand(ideaCustomField.id);
    }, [ideaCustomField]);

    if (!isNilOrError(ideaCustomField)) {
      return (
        <Container className={`${className || ''} ${first ? 'first' : ''}`}>
          <CollapsedContent
            onMouseDown={removeFocus}
            onClick={handleCollapseExpand}
            className={`
            ${collapsed ? 'collapsed' : 'expanded'}
            e2e-${localize(
              ideaCustomField.attributes.title_multiloc
            ).toLowerCase()}-setting-collapsed
          `}
          >
            <CustomFieldTitle>
              <T value={ideaCustomField.attributes.title_multiloc} />
            </CustomFieldTitle>
            <ChevronIcon name="chevron-right" />
          </CollapsedContent>

          <CSSTransition
            classNames="collapse"
            in={collapsed === false}
            timeout={timeout}
            mounOnEnter={true}
            unmountOnExit={true}
            enter={true}
            exit={true}
          >
            <CollapseContainer>
              <CollapseContainerInner>
                <Toggles>
                  {canSetEnabled && (
                    <ToggleContainer>
                      <StyledToggle
                        checked={fieldEnabled}
                        onChange={handleEnabledOnChange}
                        label={<FormattedMessage {...messages.enabled} />}
                        labelTextColor={colors.adminTextColor}
                        className={`
                        e2e-${localize(
                          ideaCustomField.attributes.title_multiloc
                        ).toLowerCase()}-enabled-toggle-label
                      `}
<<<<<<< HEAD
                    />
                    <IconTooltip content={<FormattedMessage {...messages.enabledTooltip} />} />
                  </ToggleContainer>
                )}
                {fieldEnabled && canSetRequired && (
                  <ToggleContainer>
                    <StyledToggle
                      checked={fieldRequired}
                      onChange={handleRequiredOnChange}
                      label={<FormattedMessage {...messages.required} />}
                      labelTextColor={colors.adminTextColor}
                      className={`
                        e2e-${localize(ideaCustomField.attributes.title_multiloc).toLowerCase()}-required-toggle-label
=======
                      />
                      <IconToolTip
                        content={
                          <FormattedMessage {...messages.enabledTooltip} />
                        }
                      />
                    </ToggleContainer>
                  )}
                  {fieldEnabled && canSetRequired && (
                    <ToggleContainer>
                      <StyledToggle
                        checked={fieldRequired}
                        onChange={handleRequiredOnChange}
                        label={<FormattedMessage {...messages.required} />}
                        labelTextColor={colors.adminTextColor}
                        className={`
                        e2e-${localize(
                          ideaCustomField.attributes.title_multiloc
                        ).toLowerCase()}-required-toggle-label
>>>>>>> 31b691b0
                      `}
                      />
                      <IconToolTip
                        content={
                          <FormattedMessage {...messages.requiredTooltip} />
                        }
                      />
                    </ToggleContainer>
                  )}
                </Toggles>

                {fieldEnabled && (
                  <Suspense fallback={<Spinner />}>
                    <TextAreaMultilocWithLocaleSwitcher
                      valueMultiloc={descriptionMultiloc}
                      onChange={handleDescriptionOnChange}
                      rows={3}
                      labelTextElement={
                        <LocaleSwitcherLabelText>
                          <FormattedMessage {...messages.descriptionLabel} />
                        </LocaleSwitcherLabelText>
                      }
                    />
<<<<<<< HEAD
                    <IconTooltip content={<FormattedMessage {...messages.requiredTooltip} />} />
                  </ToggleContainer>
=======
                  </Suspense>
>>>>>>> 31b691b0
                )}
              </CollapseContainerInner>
            </CollapseContainer>
          </CSSTransition>
        </Container>
      );
    }

    return null;
  }
);

export default injectLocalize(IdeaCustomField);<|MERGE_RESOLUTION|>--- conflicted
+++ resolved
@@ -16,18 +16,8 @@
 } from 'services/ideaCustomFields';
 
 // components
-<<<<<<< HEAD
 import { Icon, IconTooltip, Spinner, Toggle } from 'cl2-component-library';
 const TextAreaMultilocWithLocaleSwitcher = lazy(() => import('components/UI/TextAreaMultilocWithLocaleSwitcher'));
-=======
-import Icon from 'components/UI/Icon';
-const TextAreaMultilocWithLocaleSwitcher = lazy(() =>
-  import('components/UI/TextAreaMultilocWithLocaleSwitcher')
-);
-import Toggle from 'components/UI/Toggle';
-import IconToolTip from 'components/UI/IconTooltip';
-import Spinner from 'components/UI/Spinner';
->>>>>>> 31b691b0
 
 // i18n
 import T from 'components/T';
@@ -284,23 +274,8 @@
                           ideaCustomField.attributes.title_multiloc
                         ).toLowerCase()}-enabled-toggle-label
                       `}
-<<<<<<< HEAD
-                    />
-                    <IconTooltip content={<FormattedMessage {...messages.enabledTooltip} />} />
-                  </ToggleContainer>
-                )}
-                {fieldEnabled && canSetRequired && (
-                  <ToggleContainer>
-                    <StyledToggle
-                      checked={fieldRequired}
-                      onChange={handleRequiredOnChange}
-                      label={<FormattedMessage {...messages.required} />}
-                      labelTextColor={colors.adminTextColor}
-                      className={`
-                        e2e-${localize(ideaCustomField.attributes.title_multiloc).toLowerCase()}-required-toggle-label
-=======
                       />
-                      <IconToolTip
+                      <IconTooltip
                         content={
                           <FormattedMessage {...messages.enabledTooltip} />
                         }
@@ -318,10 +293,9 @@
                         e2e-${localize(
                           ideaCustomField.attributes.title_multiloc
                         ).toLowerCase()}-required-toggle-label
->>>>>>> 31b691b0
                       `}
                       />
-                      <IconToolTip
+                      <IconTooltip
                         content={
                           <FormattedMessage {...messages.requiredTooltip} />
                         }
@@ -342,12 +316,7 @@
                         </LocaleSwitcherLabelText>
                       }
                     />
-<<<<<<< HEAD
-                    <IconTooltip content={<FormattedMessage {...messages.requiredTooltip} />} />
-                  </ToggleContainer>
-=======
                   </Suspense>
->>>>>>> 31b691b0
                 )}
               </CollapseContainerInner>
             </CollapseContainer>
