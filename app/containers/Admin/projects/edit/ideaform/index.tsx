import React, { memo, useState, useCallback, useEffect } from 'react';
import { isNilOrError } from 'utils/helperUtils';
import { withRouter, WithRouterProps } from 'react-router';
import { isEmpty } from 'lodash-es';

// hooks
import useIdeaCustomFields from 'hooks/useIdeaCustomFields';
import useProject from 'hooks/useProject';
<<<<<<< HEAD
=======
import usePhases from 'hooks/usePhases';
>>>>>>> fa2e202e

// services
import {
  updateIdeaCustomField,
  IUpdatedIdeaCustomFieldProperties,
} from 'services/ideaCustomFields';
import { getInputTerm } from 'services/participationContexts';

// components
import Button from 'components/UI/Button';
import Error from 'components/UI/Error';
import { Success } from 'cl2-component-library';
import IdeaCustomField from './IdeaCustomField';
import {
  Section,
  SectionTitle,
  SectionDescription,
  SubSectionTitle,
} from 'components/admin/Section';

// i18n
import messages from './messages';
import { FormattedMessage, injectIntl } from 'utils/cl-intl';
import { InjectedIntlProps } from 'react-intl';
import { getInputTermMessage } from 'utils/i18n';

// styling
import styled from 'styled-components';

// typings
import { Multiloc } from 'typings';

const Container = styled.div``;

const Header = styled.div`
  width: 100%;
  max-width: 600px;
  margin-bottom: 40px;
`;

const TitleContainer = styled.div`
  display: flex;
  align-items: center;
  justify-content: space-between;
  margin-bottom: 10px;
`;

const StyledSectionTitle = styled(SectionTitle)`
  padding: 0;
  margin: 0;
`;

const StyledSubSectionTitle = styled(SubSectionTitle)`
  font-weight: 500;
  margin-bottom: 20px;
`;

const CollapseExpandAllButton = styled(Button)``;

const Content = styled.div`
  width: 100%;
  max-width: 600px;
  margin-bottom: 30px;
`;

const Footer = styled.div`
  min-height: 50px;
  display: flex;
  align-items: center;
`;

const ErrorWrapper = styled.div`
  flex-grow: 1;
`;

interface Props {
  className?: string;
}

interface IChanges {
  [key: string]: {
    description_multiloc?: Multiloc;
    enabled?: boolean;
  };
}

const IdeaForm = memo<Props & WithRouterProps & InjectedIntlProps>(
  ({ params, className, intl: { formatMessage } }) => {
    const projectId = params.projectId;

    const [changes, setChanges] = useState<IChanges>({});
    const [collapsed, setCollapsed] = useState<{ [key: string]: boolean }>({});
    const [processing, setProcessing] = useState(false);
    const [success, setSuccess] = useState(false);
    const [error, setError] = useState(false);

    const ideaCustomFields = useIdeaCustomFields({ projectId });
    const project = useProject({ projectId });
<<<<<<< HEAD
=======
    const phases = usePhases(projectId);
>>>>>>> fa2e202e

    const allExpanded = Object.getOwnPropertyNames(collapsed).every(
      (key) => collapsed[key] === false
    );

    useEffect(() => {
      if (!isNilOrError(ideaCustomFields) && isEmpty(collapsed)) {
        const newCollapsed = {};
        ideaCustomFields.data.forEach((ideaCustomField) => {
          newCollapsed[ideaCustomField.id] = true;
        });
        setCollapsed(newCollapsed);
      }
    }, [ideaCustomFields, collapsed]);

    const handleIdeaCustomFieldOnCollapseExpand = useCallback(
      (ideaCustomFieldId: string) => {
        setSuccess(false);
        setError(false);
        setCollapsed((collapsed) => ({
          ...collapsed,
          [ideaCustomFieldId]: !collapsed[ideaCustomFieldId],
        }));
      },
      []
    );

    const handleCollapseExpandAll = useCallback(() => {
      const newCollapsed = {};

      if (!allExpanded) {
        Object.keys(collapsed).forEach((key) => (newCollapsed[key] = false));
      } else {
        Object.keys(collapsed).forEach((key) => (newCollapsed[key] = true));
      }

      setCollapsed(newCollapsed);
    }, [collapsed, allExpanded]);

    const handleIdeaCustomFieldOnChange = useCallback(
      (
        ideaCustomFieldId: string,
        updatedProperties: IUpdatedIdeaCustomFieldProperties
      ) => {
        setSuccess(false);
        setError(false);
        setChanges((changes) => {
          const fieldChanges = changes[ideaCustomFieldId]
            ? {
                ...changes[ideaCustomFieldId],
                ...updatedProperties,
              }
            : {
                ...updatedProperties,
              };

          return {
            ...changes,
            [ideaCustomFieldId]: {
              ...fieldChanges,
            },
          };
        });
      },
      []
    );

    const handleOnSubmit = useCallback(async () => {
      if (!isNilOrError(ideaCustomFields)) {
        setProcessing(true);

        try {
          const promises: Promise<any>[] = Object.keys(changes).map(
            (ideaCustomFieldId) => {
              const ideaCustomFieldCode = ideaCustomFields.data.find(
                (item) => item.id === ideaCustomFieldId
              )?.attributes?.code;
              return ideaCustomFieldCode
                ? updateIdeaCustomField(
                    projectId,
                    ideaCustomFieldId,
                    ideaCustomFieldCode,
                    changes[ideaCustomFieldId]
                  )
                : Promise.resolve();
            }
          );

          await Promise.all(promises);
          setChanges({});
          setProcessing(false);
          setSuccess(true);
          setError(false);
        } catch (error) {
          setProcessing(false);
          setSuccess(false);
          setError(true);
        }
      }
    }, [changes, ideaCustomFields]);

    if (!isNilOrError(ideaCustomFields) && !isNilOrError(project)) {
<<<<<<< HEAD
      const projectInputTerm = project.attributes.input_term;
=======
      const inputTerm = getInputTerm(
        project.attributes.process_type === 'continuous' ? 'project' : 'phase',
        project,
        phases
      );
>>>>>>> fa2e202e

      return (
        <Container className={className || ''}>
          <Header>
            <TitleContainer>
              <StyledSectionTitle>
                <FormattedMessage
<<<<<<< HEAD
                  {...getInputTermMessage(projectInputTerm, {
=======
                  {...getInputTermMessage(inputTerm, {
>>>>>>> fa2e202e
                    idea: messages.title,
                  })}
                />
              </StyledSectionTitle>
            </TitleContainer>
            <SectionDescription>
              <FormattedMessage {...messages.postDescription} />
            </SectionDescription>
          </Header>

          <Content>
            <Section>
              <StyledSubSectionTitle>
                <CollapseExpandAllButton
                  buttonStyle="secondary"
                  padding="7px 10px"
                  onClick={handleCollapseExpandAll}
                  text={
                    !allExpanded
                      ? formatMessage(messages.expandAll)
                      : formatMessage(messages.collapseAll)
                  }
                />
              </StyledSubSectionTitle>
              {ideaCustomFields.data.map((ideaCustomField, index) => {
                return (
                  <IdeaCustomField
                    key={ideaCustomField.id}
                    collapsed={collapsed[ideaCustomField.id]}
                    first={index === 0}
                    ideaCustomField={ideaCustomField}
                    onCollapseExpand={handleIdeaCustomFieldOnCollapseExpand}
                    onChange={handleIdeaCustomFieldOnChange}
                  />
                );
              })}
            </Section>
          </Content>

          <Footer>
            <Button
              buttonStyle="admin-dark"
              onClick={handleOnSubmit}
              processing={processing}
              disabled={isEmpty(changes)}
              id="e2e-ideaform-settings-submit"
            >
              {success ? (
                <FormattedMessage {...messages.saved} />
              ) : (
                <FormattedMessage {...messages.save} />
              )}
            </Button>

            {success && (
              <Success
                text={formatMessage(messages.saveSuccessMessage)}
                showBackground={false}
                showIcon={false}
              />
            )}

            {error && (
              <ErrorWrapper>
                <Error
                  text={formatMessage(messages.errorMessage)}
                  showBackground={false}
                  showIcon={false}
                />
              </ErrorWrapper>
            )}
          </Footer>
        </Container>
      );
    }

    return null;
  }
);

export default withRouter(injectIntl(IdeaForm));<|MERGE_RESOLUTION|>--- conflicted
+++ resolved
@@ -6,10 +6,7 @@
 // hooks
 import useIdeaCustomFields from 'hooks/useIdeaCustomFields';
 import useProject from 'hooks/useProject';
-<<<<<<< HEAD
-=======
 import usePhases from 'hooks/usePhases';
->>>>>>> fa2e202e
 
 // services
 import {
@@ -108,10 +105,7 @@
 
     const ideaCustomFields = useIdeaCustomFields({ projectId });
     const project = useProject({ projectId });
-<<<<<<< HEAD
-=======
     const phases = usePhases(projectId);
->>>>>>> fa2e202e
 
     const allExpanded = Object.getOwnPropertyNames(collapsed).every(
       (key) => collapsed[key] === false
@@ -214,15 +208,11 @@
     }, [changes, ideaCustomFields]);
 
     if (!isNilOrError(ideaCustomFields) && !isNilOrError(project)) {
-<<<<<<< HEAD
-      const projectInputTerm = project.attributes.input_term;
-=======
       const inputTerm = getInputTerm(
         project.attributes.process_type === 'continuous' ? 'project' : 'phase',
         project,
         phases
       );
->>>>>>> fa2e202e
 
       return (
         <Container className={className || ''}>
@@ -230,11 +220,7 @@
             <TitleContainer>
               <StyledSectionTitle>
                 <FormattedMessage
-<<<<<<< HEAD
-                  {...getInputTermMessage(projectInputTerm, {
-=======
                   {...getInputTermMessage(inputTerm, {
->>>>>>> fa2e202e
                     idea: messages.title,
                   })}
                 />
