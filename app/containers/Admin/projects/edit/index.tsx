--- conflicted
+++ resolved
@@ -1,16 +1,9 @@
 import React, { PureComponent } from 'react';
 import { reject } from 'lodash-es';
 import clHistory from 'utils/cl-router/history';
-<<<<<<< HEAD
-import { withRouter, WithRouterProps } from 'react-router';
-import { isNilOrError } from 'utils/helperUtils';
-import { Subscription } from 'rxjs';
-import eventEmitter from 'utils/eventEmitter';
-=======
 import { adopt } from 'react-adopt';
 import { isNilOrError } from 'utils/helperUtils';
 import { withRouter, WithRouterProps } from 'react-router';
->>>>>>> 94a52e1a
 
 // components
 import GoBackButton from 'components/UI/GoBackButton';
@@ -38,22 +31,10 @@
 
 // style
 import styled from 'styled-components';
-<<<<<<< HEAD
-import { adopt } from 'react-adopt';
-
-// resources
-import GetFeatureFlag, {
-  GetFeatureFlagChildProps,
-} from 'resources/GetFeatureFlag';
-import GetPhases, { GetPhasesChildProps } from 'resources/GetPhases';
-import GetProject, { GetProjectChildProps } from 'resources/GetProject';
-
+
+// typings
 // services
 import { getInputTerm } from 'services/participationContexts';
-=======
-
-// typings
->>>>>>> 94a52e1a
 import { IProjectData } from 'services/projects';
 
 const TopContainer = styled.div`
