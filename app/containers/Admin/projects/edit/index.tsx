// Libraries
import React, { PureComponent } from 'react';
import { reject } from 'lodash-es';

// Components
import GoBackButton from 'components/UI/GoBackButton';
import Button from 'components/UI/Button';
import TabbedResource, { TabProps } from 'components/admin/TabbedResource';
import clHistory from 'utils/cl-router/history';

// Localisation
import { InjectedIntlProps } from 'react-intl';
import { injectIntl, FormattedMessage } from 'utils/cl-intl';
import messages from './messages';

// tracks
import { trackEventByName } from 'utils/analytics';
import tracks from './tracks';

// style
import styled from 'styled-components';
import { adopt } from 'react-adopt';
import GetFeatureFlag from 'resources/GetFeatureFlag';
import GetPhases, { GetPhasesChildProps } from 'resources/GetPhases';
import GetProject, { GetProjectChildProps } from 'resources/GetProject';
import { isNilOrError } from 'utils/helperUtils';
import { withRouter, WithRouterProps } from 'react-router';
import { IProjectData } from 'services/projects';

const Container = styled.div`
  width: 100%;
  margin-top: -5px;
  margin-bottom: 30px;
  display: flex;
  align-items: center;
  justify-content: space-between;
  position: relative;
`;

const ActionsContainer = styled.div`
  display: flex;

  & > *:not(:last-child) {
    margin-right: 15px;
  }
`;

interface ITracks {
  clickNewIdea: ({ extra: object }) => void;
}

interface InputProps {}

interface DataProps {
  surveys_enabled: boolean | null;
  typeform_enabled: boolean | null;
  phases: GetPhasesChildProps;
  project: GetProjectChildProps;
}

interface State {}

interface Props extends InputProps, DataProps { }

export class AdminProjectEdition extends PureComponent<Props & InjectedIntlProps & WithRouterProps & ITracks, State> {

  getTabs = (projectId: string, project: IProjectData) => {
    const baseTabsUrl = `/admin/projects/${projectId}`;
    const { formatMessage } = this.props.intl;
    const { typeform_enabled, surveys_enabled, phases } = this.props;

    let tabs: TabProps[] = [
      {
        label: formatMessage(messages.generalTab),
        url: `${baseTabsUrl}/edit`,
        className: 'general',
      },
      {
        label: formatMessage(messages.descriptionTab),
        url: `${baseTabsUrl}/description`,
        className: 'description',
      },
      {
        label: formatMessage(messages.ideasTab),
        url: `${baseTabsUrl}/ideas`,
        className: 'ideas',
      },
      {
        label: formatMessage(messages.eventsTab),
        url: `${baseTabsUrl}/events`,
        className: 'events',
      },
      {
        label: formatMessage(messages.permissionsTab),
        url: `${baseTabsUrl}/permissions`,
        feature: 'private_projects',
        className: 'permissions',
      },
    ];

    if (project.attributes.process_type === 'continuous' && project.attributes.participation_method !== 'ideation' && project.attributes.participation_method !== 'budgeting') {
      tabs = reject(tabs, { className: 'ideas' });
    }

    if (project.attributes.process_type === 'timeline') {
      tabs.splice(3, 0, {
        label: formatMessage(messages.phasesTab),
        url: `${baseTabsUrl}/timeline`,
        className: 'phases',
      });
    }

    if (surveys_enabled && typeform_enabled) {
      if (
        (project.attributes.process_type === 'continuous'
          && project.attributes.participation_method === 'survey'
          && project.attributes.survey_service === 'typeform'
        ) || (project.attributes.process_type === 'timeline'
          && !isNilOrError(phases) && phases.filter(phase => phase.attributes.participation_method === 'survey' && phase.attributes.survey_service === 'typeform').length > 0
        )) {
        tabs.splice(3, 0, {
          label: formatMessage(messages.surveyResultsTab),
          url: `${baseTabsUrl}/survey-results`,
          className: 'survey-results'
        });
      }
    }

    return tabs;
  }

  goBack = () => {
    const currentPath = location.pathname;
    const lastUrlSegment = currentPath.substr(currentPath.lastIndexOf('/') + 1);
    const newPath = currentPath.replace(lastUrlSegment, '').replace(/\/$/, '');
    const newLastUrlSegment = newPath.substr(newPath.lastIndexOf('/') + 1);

    if (newLastUrlSegment === this.props.params.projectId) {
      clHistory.push('/admin/projects');
    } else {
      clHistory.push(newPath);
    }
  }

  onNewIdea = (pathname) => (_event) => {
    trackEventByName(tracks.clickNewIdea.name, { extra: { pathnameFrom: pathname } });
  }

  render() {
    const { projectId } = this.props.params;
    const { project, intl: { formatMessage } } = this.props;

<<<<<<< HEAD
    if (!isNilOrError(project)) {
      const { children, location: { pathname } } = this.props;
      const childrenWithExtraProps = React.cloneElement(children as React.ReactElement<any>, { project });
      const tabbedProps = {
        resource: {
          title: project ? project.attributes.title_multiloc : formatMessage(messages.newProject),
        },
        tabs: ((projectId && project) ? this.getTabs(projectId, project) : [])
      };
      return (
        <>
          <Container>
            <GoBackButton onClick={this.goBack} />
            <ActionsContainer>
              {/^.*\/ideas$/.test(pathname) &&
                <Button
                  id="new-idea"
                  linkTo={projectId ? `/projects/${projectId}/ideas/new` : '/ideas/new'}
                  text={formatMessage(messages.addNewIdea)}
                  onClick={this.onNewIdea(pathname)}
                />
              }
=======
    const { children, location: { pathname } } = this.props;
    const childrenWithExtraProps = React.cloneElement(children as React.ReactElement<any>, { project });
    const tabbedProps = {
      resource: {
        title: !isNilOrError(project) ? project.attributes.title_multiloc : formatMessage(messages.newProject),
      },
      tabs: ((projectId && !isNilOrError(project)) ? this.getTabs(projectId, project) : [])
    };
    return (
      <>
        <TopContainer>
          <GoBackButton onClick={this.goBack} />
          <ActionsContainer>
            {/^.*\/ideas$/.test(pathname) &&
              <Button
                id="new-idea"
                linkTo={projectId ? `/projects/${projectId}/ideas/new` : '/ideas/new'}
                text={formatMessage(messages.addNewIdea)}
                onClick={this.onNewIdea(pathname)}
              />
            }
            {!isNilOrError(project) &&
>>>>>>> 48e254e2
              <Button
                style="cl-blue"
                icon="eye"
                id="to-project"
                linkTo={`/projects/${project.attributes.slug}`}
                circularCorners={false}
              >
                <FormattedMessage {...messages.viewPublicProject} />
              </Button>
<<<<<<< HEAD
            </ActionsContainer>
          </Container>
          <TabbedResource {...tabbedProps}>
            {childrenWithExtraProps}
          </TabbedResource>
        </>
      );
    }

    return null;
=======
            }
          </ActionsContainer>
        </TopContainer>
        <TabbedResource {...tabbedProps}>
          {childrenWithExtraProps}
        </TabbedResource>
      </>
    );
>>>>>>> 48e254e2
  }
}

const AdminProjectEditionWithHoCs = withRouter(injectIntl<Props & WithRouterProps>(AdminProjectEdition));

const Data = adopt<DataProps, InputProps & WithRouterProps>({
  surveys_enabled: <GetFeatureFlag name="surveys" />,
  typeform_enabled: <GetFeatureFlag name="typeform_surveys" />,
  phases: ({ params, render }) => <GetPhases projectId={params.projectId}>{render}</GetPhases>,
  project: ({ params, render }) => <GetProject id={params.projectId}>{render}</GetProject>,
});

export default (inputProps: InputProps & WithRouterProps) => (
  <Data {...inputProps}>
    {dataProps => <AdminProjectEditionWithHoCs {...inputProps} {...dataProps} />}
  </Data>
);<|MERGE_RESOLUTION|>--- conflicted
+++ resolved
@@ -27,7 +27,7 @@
 import { withRouter, WithRouterProps } from 'react-router';
 import { IProjectData } from 'services/projects';
 
-const Container = styled.div`
+const TopContainer = styled.div`
   width: 100%;
   margin-top: -5px;
   margin-bottom: 30px;
@@ -150,30 +150,6 @@
     const { projectId } = this.props.params;
     const { project, intl: { formatMessage } } = this.props;
 
-<<<<<<< HEAD
-    if (!isNilOrError(project)) {
-      const { children, location: { pathname } } = this.props;
-      const childrenWithExtraProps = React.cloneElement(children as React.ReactElement<any>, { project });
-      const tabbedProps = {
-        resource: {
-          title: project ? project.attributes.title_multiloc : formatMessage(messages.newProject),
-        },
-        tabs: ((projectId && project) ? this.getTabs(projectId, project) : [])
-      };
-      return (
-        <>
-          <Container>
-            <GoBackButton onClick={this.goBack} />
-            <ActionsContainer>
-              {/^.*\/ideas$/.test(pathname) &&
-                <Button
-                  id="new-idea"
-                  linkTo={projectId ? `/projects/${projectId}/ideas/new` : '/ideas/new'}
-                  text={formatMessage(messages.addNewIdea)}
-                  onClick={this.onNewIdea(pathname)}
-                />
-              }
-=======
     const { children, location: { pathname } } = this.props;
     const childrenWithExtraProps = React.cloneElement(children as React.ReactElement<any>, { project });
     const tabbedProps = {
@@ -196,7 +172,6 @@
               />
             }
             {!isNilOrError(project) &&
->>>>>>> 48e254e2
               <Button
                 style="cl-blue"
                 icon="eye"
@@ -206,18 +181,6 @@
               >
                 <FormattedMessage {...messages.viewPublicProject} />
               </Button>
-<<<<<<< HEAD
-            </ActionsContainer>
-          </Container>
-          <TabbedResource {...tabbedProps}>
-            {childrenWithExtraProps}
-          </TabbedResource>
-        </>
-      );
-    }
-
-    return null;
-=======
             }
           </ActionsContainer>
         </TopContainer>
@@ -226,7 +189,6 @@
         </TabbedResource>
       </>
     );
->>>>>>> 48e254e2
   }
 }
 
