--- conflicted
+++ resolved
@@ -30,12 +30,7 @@
   project: IProjectData | null,
 };
 
-<<<<<<< HEAD
-export default class AdminProjectEdition extends React.PureComponent<Props, State> {
-  state: State;
-=======
 class AdminProjectEdition extends React.PureComponent<Props & InjectedIntlProps, State> {
->>>>>>> 73b3a6ee
   subscription: Rx.Subscription;
   tabs: any[];
 
