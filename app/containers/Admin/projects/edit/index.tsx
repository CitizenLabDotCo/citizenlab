import React, { PureComponent } from 'react';
import { reject } from 'lodash-es';
import clHistory from 'utils/cl-router/history';
import { adopt } from 'react-adopt';
import { isNilOrError } from 'utils/helperUtils';
import { withRouter, WithRouterProps } from 'react-router';

// components
import GoBackButton from 'components/UI/GoBackButton';
import Button from 'components/UI/Button';
import TabbedResource from 'components/admin/TabbedResource';

// resources
import GetFeatureFlag, {
  GetFeatureFlagChildProps,
} from 'resources/GetFeatureFlag';
import GetPhases, { GetPhasesChildProps } from 'resources/GetPhases';
import GetProject, { GetProjectChildProps } from 'resources/GetProject';
import { PreviousPathnameContext } from 'context';

// i18n
import { InjectedIntlProps } from 'react-intl';
import { injectIntl, FormattedMessage } from 'utils/cl-intl';
import injectLocalize, { InjectedLocalized } from 'utils/localize';
import messages from './messages';
import { getInputTermMessage } from 'utils/i18n';

// tracks
import { trackEventByName } from 'utils/analytics';
import tracks from './tracks';

// style
import styled from 'styled-components';

// typings
// services
import { getInputTerm } from 'services/participationContexts';
import { IProjectData } from 'services/projects';
<<<<<<< HEAD
import { Subscription } from 'rxjs';
import eventEmitter from 'utils/eventEmitter';
import Outlet from 'components/Outlet';
import { ITab } from 'typings';
=======
>>>>>>> 52ab3160

const TopContainer = styled.div`
  width: 100%;
  margin-top: -5px;
  margin-bottom: 30px;
  display: flex;
  align-items: center;
  justify-content: space-between;
  position: relative;
`;

const ActionsContainer = styled.div`
  display: flex;

  & > *:not(:last-child) {
    margin-right: 15px;
  }
`;

interface ITracks {
  clickNewIdea: ({ extra: object }) => void;
}

export interface InputProps {}

interface DataProps {
  surveys_enabled: boolean | null;
  typeform_enabled: boolean | null;
  customTopicsEnabled: GetFeatureFlagChildProps;
  phases: GetPhasesChildProps;
  project: GetProjectChildProps;
  projectVisibilityEnabled: GetFeatureFlagChildProps;
  granularPermissionsEnabled: GetFeatureFlagChildProps;
  projectManagementEnabled: GetFeatureFlagChildProps;
  ideaAssignmentEnabled: GetFeatureFlagChildProps;
  previousPathName: string | null;
}

interface State {
<<<<<<< HEAD
  backButtonUrl: string | null;
  tabs: ITab[];
=======
  goBackUrl: string | null;
>>>>>>> 52ab3160
}

interface Props extends InputProps, DataProps {}

export class AdminProjectEdition extends PureComponent<
  Props & InjectedIntlProps & InjectedLocalized & WithRouterProps & ITracks,
  State
> {
  constructor(props) {
    super(props);
    const {
      intl: { formatMessage },
    } = props;

    this.state = {
<<<<<<< HEAD
      backButtonUrl: null,
      tabs: [
        {
          label: formatMessage(messages.generalTab),
          url: `edit`,
          name: 'general',
        },
        {
          label: formatMessage(messages.descriptionTab),
          url: `description`,
          name: 'description',
        },
        {
          label: formatMessage(messages.ideasTab),
          url: `ideas`,
          name: 'ideas',
        },
        {
          label: formatMessage(messages.pollTab),
          url: `poll`,
          feature: 'polls',
          name: 'poll',
        },
        {
          label: formatMessage(messages.surveyResultsTab),
          url: `survey-results`,
          name: 'survey-results',
        },
        {
          label: formatMessage(messages.phasesTab),
          url: `timeline`,
          name: 'phases',
        },
        {
          label: formatMessage(messages.topicsTab),
          url: `topics`,
          name: 'topics',
        },
        {
          label: formatMessage(messages.volunteeringTab),
          url: `volunteering`,
          feature: 'volunteering',
          name: 'volunteering',
        },
        {
          label: formatMessage(messages.eventsTab),
          url: `events`,
          name: 'events',
        },
        {
          label: formatMessage(messages.permissionsTab),
          url: `permissions`,
          feature: 'private_projects',
          name: 'permissions',
        },
      ],
=======
      goBackUrl: null,
>>>>>>> 52ab3160
    };
  }

  componentDidMount() {
    this.setState({
      goBackUrl: this.props.previousPathName,
    });
  }

  getTabs = (projectId: string, project: IProjectData) => {
    const { tabs } = this.state;
    const baseTabsUrl = `/admin/projects/${projectId}`;

    const {
      typeform_enabled,
      surveys_enabled,
      phases,
      customTopicsEnabled,
      projectVisibilityEnabled,
      granularPermissionsEnabled,
      projectManagementEnabled,
      ideaAssignmentEnabled,
    } = this.props;
    const processType = project.attributes.process_type;
    const participationMethod = project.attributes.participation_method;
<<<<<<< HEAD
=======
    let tabs: TabProps[] = [
      {
        label: formatMessage(messages.generalTab),
        url: `${baseTabsUrl}/edit`,
        name: 'general',
      },
      {
        label: formatMessage(messages.descriptionTab),
        url: `${baseTabsUrl}/description`,
        name: 'description',
      },
      {
        label: formatMessage(messages.inputManagerTab),
        url: `${baseTabsUrl}/ideas`,
        name: 'ideas',
      },
      {
        label: formatMessage(messages.pollTab),
        url: `${baseTabsUrl}/poll`,
        feature: 'polls',
        name: 'poll',
      },
      {
        label: formatMessage(messages.surveyResultsTab),
        url: `${baseTabsUrl}/survey-results`,
        name: 'survey-results',
      },
      {
        label: formatMessage(messages.inputFormTab),
        url: `${baseTabsUrl}/ideaform`,
        feature: 'idea_custom_fields',
        name: 'ideaform',
      },
      {
        label: formatMessage(messages.phasesTab),
        url: `${baseTabsUrl}/timeline`,
        name: 'phases',
      },
      {
        label: formatMessage(messages.topicsTab),
        url: `${baseTabsUrl}/topics`,
        name: 'topics',
      },
      {
        label: formatMessage(messages.volunteeringTab),
        url: `${baseTabsUrl}/volunteering`,
        feature: 'volunteering',
        name: 'volunteering',
      },
      {
        label: formatMessage(messages.eventsTab),
        url: `${baseTabsUrl}/events`,
        name: 'events',
      },
      {
        label: formatMessage(messages.permissionsTab),
        url: `${baseTabsUrl}/permissions`,
        feature: 'private_projects',
        name: 'permissions',
      },
    ];
>>>>>>> 52ab3160

    const tabHideConditions = {
      general: function isGeneralTabHidden() {
        return false;
      },
      description: function isDescriptionTabHidden() {
        return false;
      },
      ideas: function isIdeaTabHidden() {
        if (
          processType === 'continuous' &&
          participationMethod !== 'ideation' &&
          participationMethod !== 'budgeting'
        ) {
          return true;
        }

        return false;
      },
      poll: function isPollTabHidden() {
        if (
          (processType === 'continuous' && participationMethod !== 'poll') ||
          (processType === 'timeline' &&
            !isNilOrError(phases) &&
            phases.filter((phase) => {
              return phase.attributes.participation_method === 'poll';
            }).length === 0)
        ) {
          return true;
        }

        return false;
      },
      'survey-results': function surveyResultsTabHidden() {
        if (
          (participationMethod !== 'survey' && processType === 'continuous') ||
          !surveys_enabled ||
          !typeform_enabled ||
          (surveys_enabled &&
            typeform_enabled &&
            processType === 'continuous' &&
            participationMethod === 'survey' &&
            project.attributes.survey_service !== 'typeform') ||
          (processType === 'timeline' &&
            !isNilOrError(phases) &&
            phases.filter((phase) => {
              return (
                phase.attributes.participation_method === 'survey' &&
                phase.attributes.survey_service === 'typeform'
              );
            }).length === 0)
        ) {
          return true;
        }

        return false;
      },
      ideaform: function isIdeaformTabHidden() {
        if (
          (processType === 'continuous' &&
            participationMethod !== 'ideation' &&
            participationMethod !== 'budgeting') ||
          (processType === 'timeline' &&
            !isNilOrError(phases) &&
            phases.filter((phase) => {
              return (
                phase.attributes.participation_method === 'ideation' ||
                phase.attributes.participation_method === 'budgeting'
              );
            }).length === 0)
        ) {
          return true;
        }

        return false;
      },
      phases: function isPhasesTabHidden() {
        if (processType !== 'timeline') {
          return true;
        }

        return false;
      },
      topics: function isTopicsTabHidden() {
        if (
          !customTopicsEnabled ||
          (processType === 'continuous' &&
            participationMethod !== 'ideation' &&
            participationMethod !== 'budgeting') ||
          (processType === 'timeline' &&
            !isNilOrError(phases) &&
            phases.filter((phase) => {
              return (
                phase.attributes.participation_method === 'ideation' ||
                phase.attributes.participation_method === 'budgeting'
              );
            }).length === 0)
        ) {
          return true;
        }

        return false;
      },
      volunteering: function isVolunteeringTabHidden() {
        if (
          (processType === 'continuous' &&
            participationMethod !== 'volunteering') ||
          (processType === 'timeline' &&
            !isNilOrError(phases) &&
            phases.filter((phase) => {
              return phase.attributes.participation_method === 'volunteering';
            }).length === 0)
        ) {
          return true;
        }

        return false;
      },
      events: function isEventsTabHidden() {
        return false;
      },
      permissions: function isPermissionsTabHidden() {
        if (
          !projectVisibilityEnabled &&
          !granularPermissionsEnabled &&
          !projectManagementEnabled &&
          !ideaAssignmentEnabled
        ) {
          return true;
        }

        return false;
      },
    };

    const tabNames = tabs.map((tab) => tab.name);
    let cleanedTabs = tabs;

    tabNames.forEach((tabName) => {
      if (tabName && tabHideConditions[tabName]()) {
        cleanedTabs = reject(tabs, { name: tabName });
      }
    });

    return cleanedTabs.map((tab) => ({
      ...tab,
      url: `${baseTabsUrl}/${tab.url}`,
    }));
  };

  goBack = () => {
    clHistory.push(this.state.goBackUrl || '/admin/projects');
  };

  onNewIdea = (pathname: string) => (_event) => {
    trackEventByName(tracks.clickNewIdea.name, {
      extra: { pathnameFrom: pathname },
    });
  };

  insertTab = ({
    configuration,
    after,
  }: {
    configuration: ITab;
    after?: string;
  }) => {
    this.setState(({ tabs }) => {
      const insertIndex = tabs.findIndex((tab) => tab.name === after) + 1;
      if (insertIndex > 0) {
        return {
          tabs: [
            ...tabs.slice(0, insertIndex),
            configuration,
            ...tabs.slice(insertIndex),
          ],
        };
      }
      return { tabs: [...tabs, configuration] };
    });
  };

  render() {
    const {
      project,
      phases,
      intl: { formatMessage },
      localize,
      children,
      location: { pathname },
    } = this.props;
    const childrenWithExtraProps = React.cloneElement(
      children as React.ReactElement<any>,
      { project }
    );
    const tabbedProps = {
      resource: {
        title: !isNilOrError(project)
          ? localize(project.attributes.title_multiloc)
          : formatMessage(messages.newProject),
      },
      // TODO: optimization would be to use useMemo for tabs, as they get recalculated on every click
      tabs: !isNilOrError(project) ? this.getTabs(project.id, project) : [],
    };

<<<<<<< HEAD
    return (
      <>
        <Outlet
          id="app.containers.Admin.projects.edit"
          onData={this.insertTab}
        />
        <TopContainer>
          <GoBackButton onClick={this.goBack} />
          <ActionsContainer>
            {!isNilOrError(project) &&
              tabbedProps.tabs.findIndex((tab) => tab.name === 'ideas') !==
                -1 && (
=======
    if (!isNilOrError(project)) {
      const inputTerm = getInputTerm(
        project.attributes.process_type,
        project,
        phases
      );

      return (
        <>
          <TopContainer>
            <GoBackButton onClick={this.goBack} />
            <ActionsContainer>
              {tabbedProps.tabs.some((tab) => tab.name === 'ideas') && (
>>>>>>> 52ab3160
                <Button
                  id="e2e-new-idea"
                  buttonStyle="cl-blue"
                  icon="idea"
                  linkTo={`/projects/${project.attributes.slug}/ideas/new`}
                  text={formatMessage(
                    getInputTermMessage(inputTerm, {
                      idea: messages.addNewIdea,
                      option: messages.addNewOption,
                      project: messages.addNewProject,
                      question: messages.addNewQuestion,
                      issue: messages.addNewIssue,
                      contribution: messages.addNewContribution,
                    })
                  )}
                  onClick={this.onNewIdea(pathname)}
                />
              )}
              <Button
                buttonStyle="cl-blue"
                icon="eye"
                id="to-project"
                linkTo={`/projects/${project.attributes.slug}`}
              >
                <FormattedMessage {...messages.viewPublicProject} />
              </Button>
            </ActionsContainer>
          </TopContainer>
          <TabbedResource {...tabbedProps}>
            {childrenWithExtraProps}
          </TabbedResource>
        </>
      );
    }

    return null;
  }
}

const AdminProjectEditionWithHoCs = withRouter(
  injectIntl<Props & WithRouterProps>(injectLocalize(AdminProjectEdition))
);

const Data = adopt<DataProps, InputProps & WithRouterProps>({
  surveys_enabled: <GetFeatureFlag name="surveys" />,
  typeform_enabled: <GetFeatureFlag name="typeform_surveys" />,
  customTopicsEnabled: <GetFeatureFlag name="custom_topics" />,
  projectVisibilityEnabled: <GetFeatureFlag name="project_visibility" />,
  granularPermissionsEnabled: <GetFeatureFlag name="granular_permissions" />,
  projectManagementEnabled: <GetFeatureFlag name="project_management" />,
  ideaAssignmentEnabled: <GetFeatureFlag name="idea_assignment" />,
  phases: ({ params, render }) => (
    <GetPhases projectId={params.projectId}>{render}</GetPhases>
  ),
  project: ({ params, render }) => (
    <GetProject projectId={params.projectId}>{render}</GetProject>
  ),
  previousPathName: ({ render }) => (
    <PreviousPathnameContext.Consumer>
      {render as any}
    </PreviousPathnameContext.Consumer>
  ),
});

export default (inputProps: InputProps & WithRouterProps) => (
  <Data {...inputProps}>
    {(dataProps) => (
      <AdminProjectEditionWithHoCs {...inputProps} {...dataProps} />
    )}
  </Data>
);<|MERGE_RESOLUTION|>--- conflicted
+++ resolved
@@ -36,13 +36,9 @@
 // services
 import { getInputTerm } from 'services/participationContexts';
 import { IProjectData } from 'services/projects';
-<<<<<<< HEAD
-import { Subscription } from 'rxjs';
-import eventEmitter from 'utils/eventEmitter';
+
 import Outlet from 'components/Outlet';
 import { ITab } from 'typings';
-=======
->>>>>>> 52ab3160
 
 const TopContainer = styled.div`
   width: 100%;
@@ -82,12 +78,8 @@
 }
 
 interface State {
-<<<<<<< HEAD
-  backButtonUrl: string | null;
   tabs: ITab[];
-=======
   goBackUrl: string | null;
->>>>>>> 52ab3160
 }
 
 interface Props extends InputProps, DataProps {}
@@ -103,8 +95,6 @@
     } = props;
 
     this.state = {
-<<<<<<< HEAD
-      backButtonUrl: null,
       tabs: [
         {
           label: formatMessage(messages.generalTab),
@@ -117,7 +107,7 @@
           name: 'description',
         },
         {
-          label: formatMessage(messages.ideasTab),
+          label: formatMessage(messages.inputManagerTab),
           url: `ideas`,
           name: 'ideas',
         },
@@ -160,9 +150,7 @@
           name: 'permissions',
         },
       ],
-=======
       goBackUrl: null,
->>>>>>> 52ab3160
     };
   }
 
@@ -188,70 +176,6 @@
     } = this.props;
     const processType = project.attributes.process_type;
     const participationMethod = project.attributes.participation_method;
-<<<<<<< HEAD
-=======
-    let tabs: TabProps[] = [
-      {
-        label: formatMessage(messages.generalTab),
-        url: `${baseTabsUrl}/edit`,
-        name: 'general',
-      },
-      {
-        label: formatMessage(messages.descriptionTab),
-        url: `${baseTabsUrl}/description`,
-        name: 'description',
-      },
-      {
-        label: formatMessage(messages.inputManagerTab),
-        url: `${baseTabsUrl}/ideas`,
-        name: 'ideas',
-      },
-      {
-        label: formatMessage(messages.pollTab),
-        url: `${baseTabsUrl}/poll`,
-        feature: 'polls',
-        name: 'poll',
-      },
-      {
-        label: formatMessage(messages.surveyResultsTab),
-        url: `${baseTabsUrl}/survey-results`,
-        name: 'survey-results',
-      },
-      {
-        label: formatMessage(messages.inputFormTab),
-        url: `${baseTabsUrl}/ideaform`,
-        feature: 'idea_custom_fields',
-        name: 'ideaform',
-      },
-      {
-        label: formatMessage(messages.phasesTab),
-        url: `${baseTabsUrl}/timeline`,
-        name: 'phases',
-      },
-      {
-        label: formatMessage(messages.topicsTab),
-        url: `${baseTabsUrl}/topics`,
-        name: 'topics',
-      },
-      {
-        label: formatMessage(messages.volunteeringTab),
-        url: `${baseTabsUrl}/volunteering`,
-        feature: 'volunteering',
-        name: 'volunteering',
-      },
-      {
-        label: formatMessage(messages.eventsTab),
-        url: `${baseTabsUrl}/events`,
-        name: 'events',
-      },
-      {
-        label: formatMessage(messages.permissionsTab),
-        url: `${baseTabsUrl}/permissions`,
-        feature: 'private_projects',
-        name: 'permissions',
-      },
-    ];
->>>>>>> 52ab3160
 
     const tabHideConditions = {
       general: function isGeneralTabHidden() {
@@ -457,20 +381,6 @@
       tabs: !isNilOrError(project) ? this.getTabs(project.id, project) : [],
     };
 
-<<<<<<< HEAD
-    return (
-      <>
-        <Outlet
-          id="app.containers.Admin.projects.edit"
-          onData={this.insertTab}
-        />
-        <TopContainer>
-          <GoBackButton onClick={this.goBack} />
-          <ActionsContainer>
-            {!isNilOrError(project) &&
-              tabbedProps.tabs.findIndex((tab) => tab.name === 'ideas') !==
-                -1 && (
-=======
     if (!isNilOrError(project)) {
       const inputTerm = getInputTerm(
         project.attributes.process_type,
@@ -480,11 +390,14 @@
 
       return (
         <>
+          <Outlet
+            id="app.containers.Admin.projects.edit"
+            onData={this.insertTab}
+          />
           <TopContainer>
             <GoBackButton onClick={this.goBack} />
             <ActionsContainer>
               {tabbedProps.tabs.some((tab) => tab.name === 'ideas') && (
->>>>>>> 52ab3160
                 <Button
                   id="e2e-new-idea"
                   buttonStyle="cl-blue"
