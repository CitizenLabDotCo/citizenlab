--- conflicted
+++ resolved
@@ -26,14 +26,10 @@
 
 type Props = {
   params: {
-<<<<<<< HEAD
-    slug: string | null,
-=======
     projectId: string | null,
   },
   location: {
     pathname: string
->>>>>>> 1261a48b
   }
 };
 
@@ -142,12 +138,7 @@
   }
 
   render() {
-<<<<<<< HEAD
-    const { slug } = this.props.params;
-=======
-    const { location } = this.props;
     const { projectId } = this.props.params;
->>>>>>> 1261a48b
     const { project, loaded } = this.state;
     const { formatMessage } = this.props.intl;
 
