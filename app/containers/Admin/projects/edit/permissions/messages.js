import { defineMessages } from 'react-intl';

export default defineMessages({
  titlePermissions: {
    id: 'app.containers.admin.project.permissions.titlePermissions',
    defaultMessage: 'Manage permissions',
  },
  subtitlePermissions: {
    id: 'app.containers.admin.project.permissions.subtitlePermissions',
    defaultMessage: 'Define who can view the project and who can manage it as a project moderator. Also, granular participation rights can be assigned. Contact support@citizenlab.co if you require this.',
  },
  permissionTypeLabel: {
    id: 'app.containers.admin.project.permissions.permissionTypeLabel',
    defaultMessage: 'Who can view this project?',
  },
  permissionsTypeTooltip: {
    id: 'app.containers.admin.project.permissions.permissionsTypeTooltip',
    defaultMessage: 'Choose for whom this project will be visible: all, users with admin rights only or a specific selection of users. All other users simply won’t see the project nor its content.',
  },
  permissionsEveryoneLabel: {
    id: 'app.containers.admin.project.permissions.permissionsEveryoneLabel',
    defaultMessage: 'Everyone',
  },
  permissionsAdministrators: {
    id: 'app.containers.admin.project.permissions.permissionsAdministrators',
    defaultMessage: 'Administrators',
  },
  permissionsSelectionLabel: {
    id: 'app.containers.admin.project.permissions.permissionsSelectionLabel',
    defaultMessage: 'Selection',
  },
  noSelectedGroupsMessage: {
    id: 'app.containers.AdminPage.groups.permissions.noSelectedGroupsMessage',
    defaultMessage: `Select one or more groups that can access this project`,
  },
  add: {
    id: 'app.containers.AdminPage.groups.permissions.add',
    defaultMessage: 'Add',
  },
  groupsMultipleSelectPlaceholder: {
    id: 'app.containers.AdminPage.groups.permissions.groupsMultipleSelectPlaceholder',
    defaultMessage: 'Select one or more groups',
  },
  members: {
    id: 'app.containers.AdminPage.groups.permissions.members',
    defaultMessage: '{count, plural, =0 {No members} one {1 member} other {{count} members}}',
  },
  deleteButtonLabel: {
    id: 'app.containers.AdminPage.groups.permissions.deleteButtonLabel',
    defaultMessage: 'Delete',
  },
  editButtonLabel: {
    id: 'app.containers.AdminPage.groups.permissions.editButtonLabel',
    defaultMessage: 'Edit',
  },
  groupDeletionConfirmation: {
    id: 'app.containers.AdminPage.groups.permissions.groupDeletionConfirmation',
    defaultMessage: 'Are you sure you want to remove this group from the project?',
  },
  save: {
    id: 'app.containers.AdminPage.groups.permissions.save',
    defaultMessage: 'Save',
  },
  saveSuccess: {
    id: 'app.containers.AdminPage.groups.permissions.saveSuccess',
    defaultMessage: 'Success!',
  },
  saveErrorMessage: {
    id: 'app.containers.AdminPage.groups.permissions.saveErrorMessage',
    defaultMessage: 'Something went wrong, please try again later.',
  },
  saveSuccessMessage: {
    id: 'app.containers.AdminPage.groups.permissions.saveSuccessMessage',
    defaultMessage: 'Your changes have been saved.',
  },
  granularPermissionsTitle: {
    id: 'app.containers.AdminPage.groups.permissions.granularPermissionsTitle',
    defaultMessage: 'Who can take which action?',
  },
  granularPermissionsTooltip: {
    id: 'app.containers.AdminPage.groups.permissions.granularPermissionsTooltip',
    defaultMessage: 'The users that aren’t part of the selection will see an information message when trying to access the respective action, explaining them that they don’t have access to the action.',
  },
  permissionAction_commenting: {
    id: 'app.containers.AdminPage.groups.permissions.permissionAction_commenting',
    defaultMessage: 'Commenting',
  },
  permissionAction_voting: {
    id: 'app.containers.AdminPage.groups.permissions.permissionAction_voting',
    defaultMessage: 'Voting',
  },
  permissionAction_posting: {
    id: 'app.containers.AdminPage.groups.permissions.permissionAction_posting',
    defaultMessage: 'Posting ideas',
  },
  permissionAction_taking_survey: {
    id: 'app.containers.AdminPage.groups.permissions.permissionAction_taking_survey',
    defaultMessage: 'Taking the survey',
  },
  permissionAction_budgeting: {
    id: 'app.containers.AdminPage.groups.permissions.permissionAction_budgeting',
    defaultMessage: 'Spending budget',
  },
  noActionsCanBeTaken: {
    id: 'app.containers.AdminPage.groups.permissions.noActionsCanBeTaken',
    defaultMessage: 'No permissions to configure, since the user can\'t do anything here',
  },
  engagementWarning: {
    id: 'app.containers.AdminPage.groups.permissions.engagementWarning',
    defaultMessage: 'Apply these restrictions carefully, as higher barriers lead to lower engagement.',
  },
  pendingInvitation: {
    id: 'app.containers.AdminPage.groups.permissions.pendingInvitation',
    defaultMessage: 'Pending invitation',
  },
  unknownName: {
    id: 'app.containers.AdminPage.groups.permissions.unknownName',
    defaultMessage: 'Unknown name',
  },
  moderatorDeletionConfirmation: {
    id: 'app.containers.AdminPage.groups.permissions.moderatorDeletionConfirmation',
    defaultMessage: 'Are you sure?',
  },
  deleteModeratorLabel: {
    id: 'app.containers.AdminPage.groups.permissions.deleteModeratorLabel',
    defaultMessage: 'Delete',
  },
  moderatorsNotFound: {
    id: 'app.containers.AdminPage.groups.permissions.moderatorsNotFound',
    defaultMessage: 'Moderators not found',
  },
  moderatorsSectionTitle: {
    id: 'app.containers.AdminPage.ProjectEdit.moderatorsSectionTitle',
    defaultMessage: 'Who can moderate this project?',
  },
  moderatorsRoleExplanation: {
    id: 'app.containers.AdminPage.ProjectEdit.moderatorsRoleExplanation',
    defaultMessage: 'Moderation rights grant somebody who\'s not an admin the rights to alter the project settings and moderate ideas and comments which belong to this project. Admins always have Moderation rights over all projects.',
  },
  moderatorsSectionTooltip: {
    id: 'app.containers.AdminPage.ProjectEdit.moderatorsSectionTooltip',
    defaultMessage: 'Select those users who will be given moderator rights, allowing them to work on this project, process its ideas, email its participants, etc.. They will receive a personal message to inform them. More on the role of project moderator can be found {moreInfoModeratorLink}.',
  },
  moreInfoModeratorLink: {
    id: 'app.containers.AdminPage.ProjectEdit.moreInfoModeratorLink',
    defaultMessage: 'http://support.citizenlab.co/en-your-citizenlab-platform-step-by-step/set-up/pointing-out-the-right-project-moderators',
  },
  moreInfoModeratorLinkText: {
    id: 'app.containers.AdminPage.ProjectEdit.moreInfoModeratorLinkText',
    defaultMessage: 'here',
  },
<<<<<<< HEAD
  ideaAssignmentSectionTitle: {
    id: 'app.containers.AdminPage.ProjectEdit.ideaAssignmentSectionTitle',
    defaultMessage: 'Who is the main responsible for this project?',
  },
  ideaAssignmentTooltip: {
    id: 'app.containers.AdminPage.ProjectEdit.ideaAssignmentTooltip',
    defaultMessage: 'Every new idea within this project will be assigned to this person by default. The main responsible will get notified when a new idea gets added. Idea assignment can be easily changed in the {linkToIdeasOverview}.',
  },
  ideasOverview: {
    id: 'app.containers.AdminPage.ProjectEdit.ideasOverview',
    defaultMessage: 'Ideas overview',
  },
  unassigned: {
    id: 'app.containers.AdminPage.ProjectEdit.unassigned',
    defaultMessage: 'Unassigned',
=======
  selectGroups: {
    id: 'app.containers.AdminPage.ProjectEdit.selectGroups',
    defaultMessage: 'Select group(s)',
>>>>>>> df7362d8
  },
});<|MERGE_RESOLUTION|>--- conflicted
+++ resolved
@@ -149,7 +149,6 @@
     id: 'app.containers.AdminPage.ProjectEdit.moreInfoModeratorLinkText',
     defaultMessage: 'here',
   },
-<<<<<<< HEAD
   ideaAssignmentSectionTitle: {
     id: 'app.containers.AdminPage.ProjectEdit.ideaAssignmentSectionTitle',
     defaultMessage: 'Who is the main responsible for this project?',
@@ -165,10 +164,9 @@
   unassigned: {
     id: 'app.containers.AdminPage.ProjectEdit.unassigned',
     defaultMessage: 'Unassigned',
-=======
+  },
   selectGroups: {
     id: 'app.containers.AdminPage.ProjectEdit.selectGroups',
     defaultMessage: 'Select group(s)',
->>>>>>> df7362d8
-  },
+  }
 });