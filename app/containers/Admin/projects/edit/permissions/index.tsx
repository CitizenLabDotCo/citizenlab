--- conflicted
+++ resolved
@@ -20,13 +20,7 @@
   SectionTitle,
   SectionField,
 } from 'components/admin/Section';
-<<<<<<< HEAD
-import Moderators from './Moderators';
 import Outlet from 'components/Outlet';
-=======
-import IdeaAssignment from './IdeaAssignment';
-import Link from 'utils/cl-router/Link';
->>>>>>> b9ec1553
 
 // services
 import { projectByIdStream, updateProject, IProject } from 'services/projects';
@@ -52,15 +46,6 @@
 
 const ViewingRightsSection = styled(Section)`
   margin-bottom: 30px;
-`;
-
-<<<<<<< HEAD
-const ModeratorSubSection = styled(Section)`
-  margin-bottom: 20px;
-=======
-const IdeaAssignmentSection = styled(Section)`
-  margin-bottom: 30px;
->>>>>>> b9ec1553
 `;
 
 export const StyledSectionTitle = styled(SectionTitle)`
@@ -308,47 +293,6 @@
               <FormattedMessage {...messages.participationAccessRightsTitle} />
             </StyledSectionTitle>
 
-<<<<<<< HEAD
-            {(projectVisibilityEnabled || granularPermissionsEnabled) && (
-              <ViewingRightsSection>
-                <StyledSectionField>
-                  <SubSectionTitle>
-                    <FormattedMessage {...messages.viewingRightsTitle} />
-                  </SubSectionTitle>
-
-                  <RadioButtonsWrapper>
-                    <StyledRadio
-                      onChange={this.handlePermissionTypeChange}
-                      currentValue={unsavedVisibleTo}
-                      name="permissionsType"
-                      label={formatMessage(messages.permissionsEveryoneLabel)}
-                      value="public"
-                      id="permissions-all"
-                    />
-                    <StyledRadio
-                      onChange={this.handlePermissionTypeChange}
-                      currentValue={unsavedVisibleTo}
-                      name="permissionsType"
-                      label={formatMessage(messages.permissionsAdministrators)}
-                      value="admins"
-                      id="permissions-administrators"
-                    />
-                    <StyledRadio
-                      onChange={this.handlePermissionTypeChange}
-                      currentValue={unsavedVisibleTo}
-                      name="permissionsType"
-                      label={formatMessage(messages.permissionsSelectionLabel)}
-                      value="groups"
-                      id="permissions-selection"
-                    />
-                  </RadioButtonsWrapper>
-                </StyledSectionField>
-
-                {unsavedVisibleTo === 'groups' && (
-                  <ProjectGroupsList
-                    projectId={projectId}
-                    onAddButtonClicked={this.handleGroupsAdded}
-=======
             <ViewingRightsSection>
               <StyledSectionField>
                 <SubSectionTitle>
@@ -363,7 +307,6 @@
                     label={formatMessage(messages.permissionsEveryoneLabel)}
                     value="public"
                     id="permissions-all"
->>>>>>> b9ec1553
                   />
                   <StyledRadio
                     onChange={this.handlePermissionTypeChange}
@@ -373,29 +316,6 @@
                     value="admins"
                     id="permissions-administrators"
                   />
-<<<<<<< HEAD
-                )}
-              </ViewingRightsSection>
-            )}
-
-            <Outlet
-              id="app.containers.Admin.project.edit.permissions"
-              project={project.data}
-            />
-          </StyledSection>
-
-          {(projectManagementEnabled || ideaAssignmentEnabled) && (
-            <StyledSection>
-              <StyledSectionTitle>
-                <FormattedMessage {...messages.moderationRightsTitle} />
-              </StyledSectionTitle>
-
-              {projectManagementEnabled && (
-                <ModeratorSubSection>
-                  <Moderators
-                    moderators={this.props.moderators}
-                    projectId={projectId}
-=======
                   <StyledRadio
                     onChange={this.handlePermissionTypeChange}
                     currentValue={unsavedVisibleTo}
@@ -403,7 +323,6 @@
                     label={formatMessage(messages.permissionsSelectionLabel)}
                     value="groups"
                     id="permissions-selection"
->>>>>>> b9ec1553
                   />
                 </RadioButtonsWrapper>
               </StyledSectionField>
@@ -415,14 +334,6 @@
                 />
               )}
 
-<<<<<<< HEAD
-              <Outlet
-                id="app.containers.Admin.project.edit.permissions.inputAssignment"
-                projectId={project.data.id}
-              />
-            </StyledSection>
-          )}
-=======
               {unsavedVisibleTo !== 'groups' && (
                 <SubmitWrapper
                   loading={saving}
@@ -446,7 +357,7 @@
 
           <StyledSection>
             <StyledSectionTitle>
-              <FormattedMessage {...messages.moderationRightsTitle} />
+              <FormattedMessage {...messages.participationAccessRightsTitle} />
             </StyledSectionTitle>
 
             <Outlet
@@ -454,34 +365,11 @@
               projectId={project.data.id}
             />
 
-            {ideaAssignmentEnabled && (
-              <IdeaAssignmentSection>
-                <SubSectionTitle>
-                  <FormattedMessage {...messages.inputAssignmentSectionTitle} />
-                  <IconTooltip
-                    content={
-                      <FormattedMessage
-                        {...messages.inputAssignmentTooltipText}
-                        values={{
-                          ideaManagerLink: (
-                            <StyledLink
-                              to={`/admin/projects/${projectId}/ideas`}
-                            >
-                              <FormattedMessage
-                                {...messages.inputManagerLinkText}
-                              />
-                            </StyledLink>
-                          ),
-                        }}
-                      />
-                    }
-                  />
-                </SubSectionTitle>
-                <IdeaAssignment projectId={projectId} />
-              </IdeaAssignmentSection>
-            )}
+            <Outlet
+              id="app.containers.Admin.project.edit.permissions.inputAssignment"
+              projectId={project.data.id}
+            />
           </StyledSection>
->>>>>>> b9ec1553
         </>
       );
     }
