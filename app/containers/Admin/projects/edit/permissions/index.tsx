import React, { memo } from 'react';
import { withRouter, WithRouterProps } from 'react-router';
import { isNilOrError } from 'utils/helperUtils';

// i18n
import { FormattedMessage } from 'utils/cl-intl';
import messages from './messages';

// components
import { IconTooltip } from 'cl2-component-library';
import {
  Section,
  SubSectionTitle,
  SectionTitle,
} from 'components/admin/Section';
import IdeaAssignment from './IdeaAssignment';
import Link from 'utils/cl-router/Link';

<<<<<<< HEAD
// hooks
import useFeatureFlag from 'hooks/useFeatureFlag';
import useProject from 'hooks/useProject';
=======
// services
import { projectByIdStream, updateProject, IProject } from 'services/projects';
import {
  groupsProjectsByProjectIdStream,
  addGroupProject,
  deleteGroupProject,
  IGroupsProjects,
} from 'services/groupsProjects';

// resources
import GetFeatureFlag, {
  GetFeatureFlagChildProps,
} from 'resources/GetFeatureFlag';
>>>>>>> 1512bc5a

// style
import styled from 'styled-components';
import Outlet from 'components/Outlet';

const StyledSection = styled(Section)`
  margin-bottom: 50px;
`;

const IdeaAssignmentSection = styled(Section)`
  margin-bottom: 30px;
`;

export const StyledSectionTitle = styled(SectionTitle)`
  margin-bottom: 30px;
`;

const StyledLink = styled(Link)`
  &:hover {
    text-decoration: underline;
  }
`;

<<<<<<< HEAD
interface Props {}
=======
interface InputProps {}

interface DataProps {
  projectVisibilityEnabled: GetFeatureFlagChildProps;
  projectManagementEnabled: GetFeatureFlagChildProps;
  ideaAssignmentEnabled: GetFeatureFlagChildProps;
  granularPermissionsEnabled: GetFeatureFlagChildProps;
}

interface Props extends InputProps, DataProps {}

interface State {
  project: IProject | null;
  oldGroupsProjects: IGroupsProjects | null;
  newGroupsProjects: IGroupsProjects | null;
  savedVisibleTo: 'public' | 'admins' | 'groups';
  unsavedVisibleTo: 'public' | 'admins' | 'groups';
  loading: boolean;
  saving: boolean;
  status: 'disabled' | 'enabled' | 'error' | 'success';
}

class ProjectPermissions extends PureComponent<
  Props & InjectedIntlProps & WithRouterProps,
  State
> {
  subscriptions: Subscription[];

  constructor(props) {
    super(props);
    this.state = {
      project: null,
      oldGroupsProjects: null,
      newGroupsProjects: null,
      savedVisibleTo: 'public',
      unsavedVisibleTo: 'public',
      loading: true,
      saving: false,
      status: 'disabled',
    };
    this.subscriptions = [];
  }

  componentDidMount() {
    if (this.props.params.projectId) {
      const projectId = this.props.params.projectId;
      const project$ = projectByIdStream(projectId).observable.pipe(
        tap((project) => {
          this.setState({
            savedVisibleTo: project.data.attributes.visible_to,
            unsavedVisibleTo: project.data.attributes.visible_to,
          });
        })
      );

      this.subscriptions = [
        project$
          .pipe(
            switchMap((project) => {
              return groupsProjectsByProjectIdStream(
                project.data.id
              ).observable.pipe(
                rxMap((groupsProjects) => ({
                  project,
                  groupsProjects,
                }))
              );
            })
          )
          .subscribe(({ project, groupsProjects }) => {
            this.setState((state) => {
              const oldGroupsProjects = state.loading
                ? groupsProjects
                : state.oldGroupsProjects;
              const newGroupsProjects = groupsProjects;
              const status =
                state.unsavedVisibleTo === 'groups' &&
                !isEqual(newGroupsProjects, oldGroupsProjects)
                  ? 'enabled'
                  : state.status;
              const loading = false;

              return {
                project,
                oldGroupsProjects,
                newGroupsProjects,
                status,
                loading,
              };
            });
          }),
      ];
    }
  }

  componentWillUnmount() {
    const {
      project,
      unsavedVisibleTo,
      oldGroupsProjects,
      newGroupsProjects,
    } = this.state;
    const oldGroupsProjectIds = oldGroupsProjects
      ? map(oldGroupsProjects.data, (groupsProject) => groupsProject.id)
      : [];
    const newGroupsProjectsIds = newGroupsProjects
      ? map(newGroupsProjects.data, (groupsProject) => groupsProject.id)
      : [];

    this.subscriptions.forEach((subscription) => subscription.unsubscribe());

    if (
      project &&
      unsavedVisibleTo === 'groups' &&
      !isEqual(oldGroupsProjectIds, newGroupsProjectsIds)
    ) {
      const groupsProjectIdsToRemove = difference(
        newGroupsProjectsIds,
        oldGroupsProjectIds
      );
      const groupsProjectIdsToAdd = difference(
        oldGroupsProjectIds,
        newGroupsProjectsIds
      );

      Promise.all<any>([
        ...groupsProjectIdsToRemove.map((groupsProjectId) =>
          deleteGroupProject(groupsProjectId)
        ),
        ...groupsProjectIdsToAdd.map((groupsProjectId) =>
          addGroupProject(project.data.id, groupsProjectId)
        ),
      ]);
    }
  }

  saveChanges = async () => {
    const {
      project,
      newGroupsProjects,
      savedVisibleTo,
      unsavedVisibleTo,
    } = this.state;

    if (project && savedVisibleTo && unsavedVisibleTo) {
      let promises: Promise<any>[] = [];

      if (unsavedVisibleTo !== savedVisibleTo) {
        promises = [
          updateProject(project.data.id, { visible_to: unsavedVisibleTo }),
        ];
      }

      if (
        unsavedVisibleTo !== 'groups' &&
        newGroupsProjects !== null &&
        !isEmpty(newGroupsProjects.data)
      ) {
        promises = [
          ...promises,
          ...newGroupsProjects.data.map((groupsProject) =>
            deleteGroupProject(groupsProject.id)
          ),
        ];
      }

      if (unsavedVisibleTo === 'groups') {
        this.setState({ oldGroupsProjects: newGroupsProjects });
      }

      try {
        this.setState({ saving: true });
        await Promise.all(promises);
        this.setState({ saving: false, status: 'success' });
      } catch (error) {
        this.setState({ saving: false, status: 'error' });
      }
    }
  };

  handlePermissionTypeChange = (
    unsavedVisibleTo: 'public' | 'groups' | 'admins'
  ) => {
    this.setState((state) => ({
      unsavedVisibleTo,
      status:
        unsavedVisibleTo === 'groups' &&
        (state.newGroupsProjects === null ||
          isEmpty(state.newGroupsProjects.data))
          ? 'disabled'
          : 'enabled',
    }));
  };

  handleGroupsAdded = () => {
    this.saveChanges();
  };
>>>>>>> 1512bc5a

const ProjectPermissions = memo(
  ({ params: { projectId } }: Props & WithRouterProps) => {
    const projectVisibilityEnabled = useFeatureFlag('project_visibility');
    const granularPermissionsEnabled = useFeatureFlag('granular_permissions');
    const projectManagementEnabled = useFeatureFlag('project_management');
    const ideaAssignmentEnabled = useFeatureFlag('idea_assignment');
    const project = useProject({ projectId });

    if (!isNilOrError(project)) {
      return (
        <>
          <StyledSection>
<<<<<<< HEAD
            {(projectVisibilityEnabled || granularPermissionsEnabled) && (
              <StyledSectionTitle>
                <FormattedMessage
                  {...messages.participationAccessRightsTitle}
                />
              </StyledSectionTitle>
            )}

            <Outlet
              id="app.containers.Admin.project.edit.permissions.projectVisibility"
              projectId={projectId}
            />

            <Outlet
              id="app.containers.Admin.project.edit.permissions"
              project={project}
            />
          </StyledSection>

          {(projectManagementEnabled || ideaAssignmentEnabled) && (
            <StyledSection>
              <StyledSectionTitle>
                <FormattedMessage {...messages.moderationRightsTitle} />
              </StyledSectionTitle>

              {/* {projectManagementEnabled && (
                <ModeratorSubSection>
                  <Moderators
                    moderators={this.props.moderators}
                    projectId={projectId}
                  />
                </ModeratorSubSection>
              )} */}
=======
            <StyledSectionTitle>
              <FormattedMessage {...messages.participationAccessRightsTitle} />
            </StyledSectionTitle>

            <ViewingRightsSection>
              <StyledSectionField>
                <SubSectionTitle>
                  <FormattedMessage {...messages.viewingRightsTitle} />
                </SubSectionTitle>

                <RadioButtonsWrapper>
                  <StyledRadio
                    onChange={this.handlePermissionTypeChange}
                    currentValue={unsavedVisibleTo}
                    name="permissionsType"
                    label={formatMessage(messages.permissionsEveryoneLabel)}
                    value="public"
                    id="permissions-all"
                  />
                  <StyledRadio
                    onChange={this.handlePermissionTypeChange}
                    currentValue={unsavedVisibleTo}
                    name="permissionsType"
                    label={formatMessage(messages.permissionsAdministrators)}
                    value="admins"
                    id="permissions-administrators"
                  />
                  <StyledRadio
                    onChange={this.handlePermissionTypeChange}
                    currentValue={unsavedVisibleTo}
                    name="permissionsType"
                    label={formatMessage(messages.permissionsSelectionLabel)}
                    value="groups"
                    id="permissions-selection"
                  />
                </RadioButtonsWrapper>
              </StyledSectionField>

              {unsavedVisibleTo === 'groups' && (
                <ProjectGroupsList
                  projectId={projectId}
                  onAddButtonClicked={this.handleGroupsAdded}
                />
              )}

              {unsavedVisibleTo !== 'groups' && (
                <SubmitWrapper
                  loading={saving}
                  status={status}
                  onClick={this.saveChanges}
                  messages={{
                    buttonSave: messages.save,
                    buttonSuccess: messages.saveSuccess,
                    messageError: messages.saveErrorMessage,
                    messageSuccess: messages.saveSuccessMessage,
                  }}
                />
              )}
            </ViewingRightsSection>

            <Outlet
              id="app.containers.Admin.project.edit.permissions.granular"
              project={project.data}
            />
          </StyledSection>

          <StyledSection>
            <StyledSectionTitle>
              <FormattedMessage {...messages.moderationRightsTitle} />
            </StyledSectionTitle>
>>>>>>> 1512bc5a

            <Outlet
              id="app.containers.Admin.project.edit.permissions.projectManagement"
              projectId={project.data.id}
            />

            {ideaAssignmentEnabled && (
              <IdeaAssignmentSection>
                <SubSectionTitle>
                  <FormattedMessage {...messages.inputAssignmentSectionTitle} />
                  <IconTooltip
                    content={
                      <FormattedMessage
                        {...messages.inputAssignmentTooltipText}
                        values={{
                          ideaManagerLink: (
                            <StyledLink
                              to={`/admin/projects/${projectId}/ideas`}
                            >
                              <FormattedMessage
                                {...messages.inputManagerLinkText}
                              />
                            </StyledLink>
                          ),
                        }}
                      />
                    }
                  />
                </SubSectionTitle>
                <IdeaAssignment projectId={projectId} />
              </IdeaAssignmentSection>
            )}
          </StyledSection>
        </>
      );
    }

    return null;
  }
<<<<<<< HEAD
=======
}

const ProjectPermissionsWithHoC = injectIntl(ProjectPermissions);

const Data = adopt<DataProps, WithRouterProps>({
  projectVisibilityEnabled: <GetFeatureFlag name="project_visibility" />,
  granularPermissionsEnabled: <GetFeatureFlag name="granular_permissions" />,
  projectManagementEnabled: <GetFeatureFlag name="project_management" />,
  ideaAssignmentEnabled: <GetFeatureFlag name="idea_assignment" />,
});

const WrappedProjectPermissions = withRouter(
  (inputProps: InputProps & WithRouterProps) => (
    <Data {...inputProps}>
      {(dataProps) => (
        <ProjectPermissionsWithHoC {...inputProps} {...dataProps} />
      )}
    </Data>
  )
>>>>>>> 1512bc5a
);

export default withRouter(ProjectPermissions);<|MERGE_RESOLUTION|>--- conflicted
+++ resolved
@@ -16,25 +16,9 @@
 import IdeaAssignment from './IdeaAssignment';
 import Link from 'utils/cl-router/Link';
 
-<<<<<<< HEAD
 // hooks
 import useFeatureFlag from 'hooks/useFeatureFlag';
 import useProject from 'hooks/useProject';
-=======
-// services
-import { projectByIdStream, updateProject, IProject } from 'services/projects';
-import {
-  groupsProjectsByProjectIdStream,
-  addGroupProject,
-  deleteGroupProject,
-  IGroupsProjects,
-} from 'services/groupsProjects';
-
-// resources
-import GetFeatureFlag, {
-  GetFeatureFlagChildProps,
-} from 'resources/GetFeatureFlag';
->>>>>>> 1512bc5a
 
 // style
 import styled from 'styled-components';
@@ -58,207 +42,7 @@
   }
 `;
 
-<<<<<<< HEAD
 interface Props {}
-=======
-interface InputProps {}
-
-interface DataProps {
-  projectVisibilityEnabled: GetFeatureFlagChildProps;
-  projectManagementEnabled: GetFeatureFlagChildProps;
-  ideaAssignmentEnabled: GetFeatureFlagChildProps;
-  granularPermissionsEnabled: GetFeatureFlagChildProps;
-}
-
-interface Props extends InputProps, DataProps {}
-
-interface State {
-  project: IProject | null;
-  oldGroupsProjects: IGroupsProjects | null;
-  newGroupsProjects: IGroupsProjects | null;
-  savedVisibleTo: 'public' | 'admins' | 'groups';
-  unsavedVisibleTo: 'public' | 'admins' | 'groups';
-  loading: boolean;
-  saving: boolean;
-  status: 'disabled' | 'enabled' | 'error' | 'success';
-}
-
-class ProjectPermissions extends PureComponent<
-  Props & InjectedIntlProps & WithRouterProps,
-  State
-> {
-  subscriptions: Subscription[];
-
-  constructor(props) {
-    super(props);
-    this.state = {
-      project: null,
-      oldGroupsProjects: null,
-      newGroupsProjects: null,
-      savedVisibleTo: 'public',
-      unsavedVisibleTo: 'public',
-      loading: true,
-      saving: false,
-      status: 'disabled',
-    };
-    this.subscriptions = [];
-  }
-
-  componentDidMount() {
-    if (this.props.params.projectId) {
-      const projectId = this.props.params.projectId;
-      const project$ = projectByIdStream(projectId).observable.pipe(
-        tap((project) => {
-          this.setState({
-            savedVisibleTo: project.data.attributes.visible_to,
-            unsavedVisibleTo: project.data.attributes.visible_to,
-          });
-        })
-      );
-
-      this.subscriptions = [
-        project$
-          .pipe(
-            switchMap((project) => {
-              return groupsProjectsByProjectIdStream(
-                project.data.id
-              ).observable.pipe(
-                rxMap((groupsProjects) => ({
-                  project,
-                  groupsProjects,
-                }))
-              );
-            })
-          )
-          .subscribe(({ project, groupsProjects }) => {
-            this.setState((state) => {
-              const oldGroupsProjects = state.loading
-                ? groupsProjects
-                : state.oldGroupsProjects;
-              const newGroupsProjects = groupsProjects;
-              const status =
-                state.unsavedVisibleTo === 'groups' &&
-                !isEqual(newGroupsProjects, oldGroupsProjects)
-                  ? 'enabled'
-                  : state.status;
-              const loading = false;
-
-              return {
-                project,
-                oldGroupsProjects,
-                newGroupsProjects,
-                status,
-                loading,
-              };
-            });
-          }),
-      ];
-    }
-  }
-
-  componentWillUnmount() {
-    const {
-      project,
-      unsavedVisibleTo,
-      oldGroupsProjects,
-      newGroupsProjects,
-    } = this.state;
-    const oldGroupsProjectIds = oldGroupsProjects
-      ? map(oldGroupsProjects.data, (groupsProject) => groupsProject.id)
-      : [];
-    const newGroupsProjectsIds = newGroupsProjects
-      ? map(newGroupsProjects.data, (groupsProject) => groupsProject.id)
-      : [];
-
-    this.subscriptions.forEach((subscription) => subscription.unsubscribe());
-
-    if (
-      project &&
-      unsavedVisibleTo === 'groups' &&
-      !isEqual(oldGroupsProjectIds, newGroupsProjectsIds)
-    ) {
-      const groupsProjectIdsToRemove = difference(
-        newGroupsProjectsIds,
-        oldGroupsProjectIds
-      );
-      const groupsProjectIdsToAdd = difference(
-        oldGroupsProjectIds,
-        newGroupsProjectsIds
-      );
-
-      Promise.all<any>([
-        ...groupsProjectIdsToRemove.map((groupsProjectId) =>
-          deleteGroupProject(groupsProjectId)
-        ),
-        ...groupsProjectIdsToAdd.map((groupsProjectId) =>
-          addGroupProject(project.data.id, groupsProjectId)
-        ),
-      ]);
-    }
-  }
-
-  saveChanges = async () => {
-    const {
-      project,
-      newGroupsProjects,
-      savedVisibleTo,
-      unsavedVisibleTo,
-    } = this.state;
-
-    if (project && savedVisibleTo && unsavedVisibleTo) {
-      let promises: Promise<any>[] = [];
-
-      if (unsavedVisibleTo !== savedVisibleTo) {
-        promises = [
-          updateProject(project.data.id, { visible_to: unsavedVisibleTo }),
-        ];
-      }
-
-      if (
-        unsavedVisibleTo !== 'groups' &&
-        newGroupsProjects !== null &&
-        !isEmpty(newGroupsProjects.data)
-      ) {
-        promises = [
-          ...promises,
-          ...newGroupsProjects.data.map((groupsProject) =>
-            deleteGroupProject(groupsProject.id)
-          ),
-        ];
-      }
-
-      if (unsavedVisibleTo === 'groups') {
-        this.setState({ oldGroupsProjects: newGroupsProjects });
-      }
-
-      try {
-        this.setState({ saving: true });
-        await Promise.all(promises);
-        this.setState({ saving: false, status: 'success' });
-      } catch (error) {
-        this.setState({ saving: false, status: 'error' });
-      }
-    }
-  };
-
-  handlePermissionTypeChange = (
-    unsavedVisibleTo: 'public' | 'groups' | 'admins'
-  ) => {
-    this.setState((state) => ({
-      unsavedVisibleTo,
-      status:
-        unsavedVisibleTo === 'groups' &&
-        (state.newGroupsProjects === null ||
-          isEmpty(state.newGroupsProjects.data))
-          ? 'disabled'
-          : 'enabled',
-    }));
-  };
-
-  handleGroupsAdded = () => {
-    this.saveChanges();
-  };
->>>>>>> 1512bc5a
 
 const ProjectPermissions = memo(
   ({ params: { projectId } }: Props & WithRouterProps) => {
@@ -272,7 +56,6 @@
       return (
         <>
           <StyledSection>
-<<<<<<< HEAD
             {(projectVisibilityEnabled || granularPermissionsEnabled) && (
               <StyledSectionTitle>
                 <FormattedMessage
@@ -287,18 +70,17 @@
             />
 
             <Outlet
-              id="app.containers.Admin.project.edit.permissions"
+              id="app.containers.Admin.project.edit.permissions.granular"
               project={project}
             />
           </StyledSection>
 
-          {(projectManagementEnabled || ideaAssignmentEnabled) && (
-            <StyledSection>
-              <StyledSectionTitle>
-                <FormattedMessage {...messages.moderationRightsTitle} />
-              </StyledSectionTitle>
+          <StyledSection>
+            <StyledSectionTitle>
+              <FormattedMessage {...messages.moderationRightsTitle} />
+            </StyledSectionTitle>
 
-              {/* {projectManagementEnabled && (
+            {/* {projectManagementEnabled && (
                 <ModeratorSubSection>
                   <Moderators
                     moderators={this.props.moderators}
@@ -306,82 +88,10 @@
                   />
                 </ModeratorSubSection>
               )} */}
-=======
-            <StyledSectionTitle>
-              <FormattedMessage {...messages.participationAccessRightsTitle} />
-            </StyledSectionTitle>
-
-            <ViewingRightsSection>
-              <StyledSectionField>
-                <SubSectionTitle>
-                  <FormattedMessage {...messages.viewingRightsTitle} />
-                </SubSectionTitle>
-
-                <RadioButtonsWrapper>
-                  <StyledRadio
-                    onChange={this.handlePermissionTypeChange}
-                    currentValue={unsavedVisibleTo}
-                    name="permissionsType"
-                    label={formatMessage(messages.permissionsEveryoneLabel)}
-                    value="public"
-                    id="permissions-all"
-                  />
-                  <StyledRadio
-                    onChange={this.handlePermissionTypeChange}
-                    currentValue={unsavedVisibleTo}
-                    name="permissionsType"
-                    label={formatMessage(messages.permissionsAdministrators)}
-                    value="admins"
-                    id="permissions-administrators"
-                  />
-                  <StyledRadio
-                    onChange={this.handlePermissionTypeChange}
-                    currentValue={unsavedVisibleTo}
-                    name="permissionsType"
-                    label={formatMessage(messages.permissionsSelectionLabel)}
-                    value="groups"
-                    id="permissions-selection"
-                  />
-                </RadioButtonsWrapper>
-              </StyledSectionField>
-
-              {unsavedVisibleTo === 'groups' && (
-                <ProjectGroupsList
-                  projectId={projectId}
-                  onAddButtonClicked={this.handleGroupsAdded}
-                />
-              )}
-
-              {unsavedVisibleTo !== 'groups' && (
-                <SubmitWrapper
-                  loading={saving}
-                  status={status}
-                  onClick={this.saveChanges}
-                  messages={{
-                    buttonSave: messages.save,
-                    buttonSuccess: messages.saveSuccess,
-                    messageError: messages.saveErrorMessage,
-                    messageSuccess: messages.saveSuccessMessage,
-                  }}
-                />
-              )}
-            </ViewingRightsSection>
-
-            <Outlet
-              id="app.containers.Admin.project.edit.permissions.granular"
-              project={project.data}
-            />
-          </StyledSection>
-
-          <StyledSection>
-            <StyledSectionTitle>
-              <FormattedMessage {...messages.moderationRightsTitle} />
-            </StyledSectionTitle>
->>>>>>> 1512bc5a
 
             <Outlet
               id="app.containers.Admin.project.edit.permissions.projectManagement"
-              projectId={project.data.id}
+              projectId={projectId}
             />
 
             {ideaAssignmentEnabled && (
@@ -417,28 +127,6 @@
 
     return null;
   }
-<<<<<<< HEAD
-=======
-}
-
-const ProjectPermissionsWithHoC = injectIntl(ProjectPermissions);
-
-const Data = adopt<DataProps, WithRouterProps>({
-  projectVisibilityEnabled: <GetFeatureFlag name="project_visibility" />,
-  granularPermissionsEnabled: <GetFeatureFlag name="granular_permissions" />,
-  projectManagementEnabled: <GetFeatureFlag name="project_management" />,
-  ideaAssignmentEnabled: <GetFeatureFlag name="idea_assignment" />,
-});
-
-const WrappedProjectPermissions = withRouter(
-  (inputProps: InputProps & WithRouterProps) => (
-    <Data {...inputProps}>
-      {(dataProps) => (
-        <ProjectPermissionsWithHoC {...inputProps} {...dataProps} />
-      )}
-    </Data>
-  )
->>>>>>> 1512bc5a
 );
 
 export default withRouter(ProjectPermissions);