--- conflicted
+++ resolved
@@ -916,7 +916,6 @@
             )}
 
             {(participation_method === 'ideation' ||
-<<<<<<< HEAD
               participation_method === 'budgeting') &&
               input_term && (
                 <>
@@ -946,70 +945,46 @@
                     ))}
                     <Error
                       apiErrors={apiErrors && apiErrors.presentation_mode}
-=======
-              participation_method === 'budgeting') && (
-              <>
-                <SectionField>
-                  <SubSectionTitle>
-                    <FormattedMessage {...messages.defaultDisplay} />
-                    <IconTooltip
-                      content={
-                        <FormattedMessage {...messages.viewModeTooltip} />
-                      }
->>>>>>> a02f8bb4
-                    />
-                  </SubSectionTitle>
-                  {['card', 'map'].map((key) => (
-                    <Radio
-                      key={key}
-                      onChange={this.handleIdeasDisplayChange}
-                      currentValue={presentation_mode}
-                      value={key}
-                      name="presentation_mode"
-                      id={`presentation_mode-${key}`}
-                      label={
-                        <FormattedMessage {...messages[`${key}Display`]} />
-                      }
-                    />
-                  ))}
-                  <Error apiErrors={apiErrors && apiErrors.presentation_mode} />
-                </SectionField>
-                <SectionField>
-                  <SubSectionTitle>
-                    <FormattedMessage {...messages.defaultIdeaSorting} />
-                    <IconTooltip
-                      content={
-                        <FormattedMessage
-                          {...messages.defaultPostSortingTooltip}
-                        />
-                      }
-                    />
-                  </SubSectionTitle>
-                  {[
-                    { key: 'trending', value: 'trending' },
-                    { key: 'random', value: 'random' },
-                    { key: 'popular', value: 'popular' },
-                    { key: 'newest', value: 'new' },
-                    { key: 'oldest', value: '-new' },
-                  ].map(({ key, value }) => (
-                    <Radio
-                      key={key}
-                      onChange={this.handleIdeaDefaultSortMethodChange}
-                      currentValue={ideas_order}
-                      value={value}
-                      name="IdeaDefaultSortMethod"
-                      id={`ideas_order-${key}`}
-                      label={
-                        <FormattedMessage
-                          {...messages[`${key}SortingMethod`]}
-                        />
-                      }
-                    />
-                  ))}
-                  <Error apiErrors={apiErrors && apiErrors.presentation_mode} />
-                </SectionField>
-              </>
-            )}
+                    />
+                  </SectionField>
+                  <SectionField>
+                    <SubSectionTitle>
+                      <FormattedMessage {...messages.defaultIdeaSorting} />
+                      <IconTooltip
+                        content={
+                          <FormattedMessage
+                            {...messages.defaultPostSortingTooltip}
+                          />
+                        }
+                      />
+                    </SubSectionTitle>
+                    {[
+                      { key: 'trending', value: 'trending' },
+                      { key: 'random', value: 'random' },
+                      { key: 'popular', value: 'popular' },
+                      { key: 'newest', value: 'new' },
+                      { key: 'oldest', value: '-new' },
+                    ].map(({ key, value }) => (
+                      <Radio
+                        key={key}
+                        onChange={this.handleIdeaDefaultSortMethodChange}
+                        currentValue={ideas_order}
+                        value={value}
+                        name="IdeaDefaultSortMethod"
+                        id={`ideas_order-${key}`}
+                        label={
+                          <FormattedMessage
+                            {...messages[`${key}SortingMethod`]}
+                          />
+                        }
+                      />
+                    ))}
+                    <Error
+                      apiErrors={apiErrors && apiErrors.presentation_mode}
+                    />
+                  </SectionField>
+                </>
+              )}
 
             {participation_method === 'poll' && (
               <>
