--- conflicted
+++ resolved
@@ -916,37 +916,6 @@
             )}
 
             {(participation_method === 'ideation' ||
-<<<<<<< HEAD
-              participation_method === 'budgeting') &&
-              input_term && (
-                <>
-                  <SectionField>
-                    <SubSectionTitle>
-                      <FormattedMessage {...messages.postsDefaultDisplay} />
-                      <IconTooltip
-                        content={
-                          <FormattedMessage
-                            {...messages.postsDefaultDisplayTooltip}
-                          />
-                        }
-                      />
-                    </SubSectionTitle>
-                    {['card', 'map'].map((key) => (
-                      <Radio
-                        key={key}
-                        onChange={this.handleIdeasDisplayChange}
-                        currentValue={presentation_mode}
-                        value={key}
-                        name="presentation_mode"
-                        id={`presentation_mode-${key}`}
-                        label={
-                          <FormattedMessage {...messages[`${key}Display`]} />
-                        }
-                      />
-                    ))}
-                    <Error
-                      apiErrors={apiErrors && apiErrors.presentation_mode}
-=======
               participation_method === 'budgeting') && (
               <>
                 <SectionField>
@@ -956,7 +925,6 @@
                       content={
                         <FormattedMessage {...messages.viewModeTooltip} />
                       }
->>>>>>> 7b1e8712
                     />
                   </SubSectionTitle>
                   {['card', 'map'].map((key) => (
