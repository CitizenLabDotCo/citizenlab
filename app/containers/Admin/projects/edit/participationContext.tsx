import React, { PureComponent } from 'react';
import { Subscription, Observable, of } from 'rxjs';
import { filter } from 'rxjs/operators';
import { isFinite, isEqual, omitBy, isNil } from 'lodash-es';
import { isNilOrError } from 'utils/helperUtils';

// components
import { Input, Radio, IconTooltip } from 'cl2-component-library';
import Error from 'components/UI/Error';
import Label from 'components/UI/Label';
<<<<<<< HEAD
import Radio from 'components/UI/Radio';
import { Toggle } from 'cl2-component-library';
=======
import Toggle from 'components/UI/Toggle';
>>>>>>> 5d3bf374
import { Section, SectionField, SubSectionTitle } from 'components/admin/Section';

// services
import { projectByIdStream, IProject } from 'services/projects';
import { phaseStream, IPhase } from 'services/phases';
import { ParticipationMethod, SurveyServices } from 'services/participationContexts';
import eventEmitter from 'utils/eventEmitter';

// resources
import GetTenant, { GetTenantChildProps } from 'resources/GetTenant';

// i18n
import { FormattedMessage, injectIntl } from 'utils/cl-intl';
import { InjectedIntlProps } from 'react-intl';
import messages from './messages';

// style
import styled from 'styled-components';
import FeatureFlag from 'components/FeatureFlag';
import { fontSizes, colors } from 'utils/styleUtils';

// Typings
import { CLError } from 'typings';
import { adopt } from 'react-adopt';
import GetFeatureFlag from 'resources/GetFeatureFlag';

const Container = styled.div``;

const StyledSection = styled(Section)`
  margin-bottom: 0;
`;

const StyledSectionField = styled(SectionField)`
  width: 100%;
`;

const Row = styled.div`
  display: flex;
  flex-direction: row;
`;

const ToggleRow = styled(Row)`
  width: 100%;
  max-width: 288px;
  display: flex;
  justify-content: space-between;
  margin-bottom: 10px;

  &.last {
    margin-bottom: 0px;
  }
`;

const ToggleLabel = styled(Label)`
  flex: 1;
  color: #333;
  font-size: ${fontSizes.base}px;
  font-weight: 400;
  margin-right: 15px;
`;

const VotingLimitInput = styled(Input)`
  width: 100px;
  height: 46px !important;
`;

const BudgetingAmountInput = styled(Input)`
  max-width: 288px;
`;

const StyledA = styled.a`
  &:hover {
    text-decoration: underline;
  }
`;

const StyledRadio = styled(Radio)`
  margin-bottom: 25px;
`;

const LabelText = styled.div`
  display: flex;
  flex-direction: column;
  margin-top: -2px;

  &.disabled {
    opacity: 0.4;
    cursor: not-allowed;
  }

  .header {
    padding: 0;
    margin: 0;
    margin-bottom: 3px;
    font-weight: 600;
    font-size: ${fontSizes.base}px;
  }

  .description {
    color: ${colors.adminSecondaryTextColor};
  }
`;

export interface IParticipationContextConfig {
  participation_method: ParticipationMethod;
  posting_enabled?: boolean | null;
  commenting_enabled?: boolean | null;
  voting_enabled?: boolean | null;
  voting_method?: 'unlimited' | 'limited' | null;
  voting_limited_max?: number | null;
  downvoting_enabled?: boolean | null;
  presentation_mode?: 'map' | 'card' | null;
  max_budget?: number | null;
  survey_service?: SurveyServices | null;
  survey_embed_url?: string | null;
  poll_anonymous?: boolean;
}

interface DataProps {
  tenant: GetTenantChildProps;
  surveys_enabled: boolean | null;
  typeform_enabled: boolean | null;
  google_forms_enabled: boolean | null;
  survey_monkey_enabled: boolean | null;
}

interface InputProps {
  onChange: (arg: IParticipationContextConfig) => void;
  onSubmit: (arg: IParticipationContextConfig) => void;
  projectId?: string | undefined | null;
  phaseId?: string | undefined | null;
  apiErrors?: { [fieldName: string]: CLError[] } | null;
}

interface Props extends DataProps, InputProps { }

interface State extends IParticipationContextConfig {
  noVotingLimit: JSX.Element | null;
  noBudgetingAmount: JSX.Element | null;
  loaded: boolean;
}

class ParticipationContext extends PureComponent<Props & InjectedIntlProps, State> {
  subscriptions: Subscription[];

  constructor(props: Props & InjectedIntlProps) {
    super(props);
    this.state = {
      participation_method: 'ideation',
      posting_enabled: true,
      commenting_enabled: true,
      voting_enabled: true,
      voting_method: 'unlimited',
      voting_limited_max: 5,
      downvoting_enabled: true,
      presentation_mode: 'card',
      max_budget: null,
      survey_service: null,
      survey_embed_url: null,
      loaded: false,
      noVotingLimit: null,
      noBudgetingAmount: null,
      poll_anonymous: false,
    };
    this.subscriptions = [];
  }

  componentDidMount() {
    const { projectId, phaseId } = this.props;
    let data$: Observable<IProject | IPhase | null> = of(null);

    if (projectId) {
      data$ = projectByIdStream(projectId).observable;
    } else if (phaseId) {
      data$ = phaseStream(phaseId).observable;
    }

    this.subscriptions = [
      data$.subscribe((data) => {
        if (data) {
          const participation_method = data.data.attributes.participation_method as ParticipationMethod;
          const {
            posting_enabled,
            commenting_enabled,
            voting_enabled,
            voting_method,
            voting_limited_max,
            downvoting_enabled,
            presentation_mode,
            max_budget,
            survey_embed_url,
            survey_service,
            poll_anonymous,
          } = data.data.attributes;

          this.setState({
            participation_method,
            posting_enabled,
            commenting_enabled,
            voting_enabled,
            voting_method,
            voting_limited_max,
            downvoting_enabled,
            presentation_mode,
            max_budget,
            survey_embed_url,
            survey_service,
            poll_anonymous,
            loaded: true
          });
        } else {
          this.setState({ loaded: true });
        }
      }),

      eventEmitter
        .observeEvent('getParticipationContext')
        .pipe(filter(() => this.validate()))
        .subscribe(() => {
          const output = this.getOutput();
          this.props.onSubmit(output);
        })
    ];
  }

  getOutput = () => {
    const {
      participation_method,
      posting_enabled,
      commenting_enabled,
      voting_enabled,
      voting_method,
      voting_limited_max,
      downvoting_enabled,
      presentation_mode,
      max_budget,
      survey_embed_url,
      survey_service,
      poll_anonymous,
    } = this.state;
    let output: IParticipationContextConfig = {} as any;

    if (participation_method === 'information') {
      output = {
        participation_method
      };
    } else if (participation_method === 'ideation') {
      output = omitBy({
        participation_method,
        posting_enabled,
        commenting_enabled,
        voting_enabled,
        presentation_mode,
        voting_method: (voting_enabled ? voting_method : null),
        voting_limited_max: (voting_enabled && voting_method === 'limited' ? voting_limited_max : null),
        downvoting_enabled: (voting_enabled ? downvoting_enabled : null)
      }, isNil) as IParticipationContextConfig;
    } else if (participation_method === 'survey') {
      output = {
        participation_method,
        survey_embed_url,
        survey_service
      };
    } else if (participation_method === 'poll') {
      output = {
        participation_method,
        poll_anonymous
      };
    } else if (participation_method === 'volunteering') {
      output = {
        participation_method,
      };
    } else if (participation_method === 'budgeting') {
      output = omitBy({
        participation_method,
        max_budget,
        commenting_enabled,
        presentation_mode
      }, isNil) as IParticipationContextConfig;
    }

    return output;
  }

  componentDidUpdate(_prevProps: Props, prevState: State) {
    const { noVotingLimit: prevNoVotingLimit, noBudgetingAmount: prevNoBudgetingAmount, loaded: prevLoaded, ...prevPartialState } = prevState;
    const { noVotingLimit: nextNoVotingLimit, noBudgetingAmount: nextNoBudgetingAmount, loaded: nextLoaded, ...nextPartialState } = this.state;

    if (!isEqual(prevPartialState, nextPartialState)) {
      const output = this.getOutput();
      this.props.onChange(output);
    }
  }

  componentWillUnmount() {
    this.subscriptions.forEach(subscription => subscription.unsubscribe());
  }

  handleParticipationMethodOnChange = (participation_method: ParticipationMethod) => {
    this.setState({
      participation_method,
      posting_enabled: (participation_method === 'ideation' ? true : null),
      commenting_enabled: ((participation_method === 'ideation' || participation_method === 'budgeting') ? true : null),
      voting_enabled: (participation_method === 'ideation' ? true : null),
      voting_method: (participation_method === 'ideation' ? 'unlimited' : null),
      voting_limited_max: null,
      downvoting_enabled: (participation_method === 'ideation' ? true : null),
      presentation_mode: (participation_method === 'ideation' ? 'card' : null),
      survey_embed_url: null,
      survey_service: (participation_method === 'survey' ? 'typeform' : null),
      max_budget: (participation_method === 'budgeting' ? 1000 : null)
    });
  }

  handleSurveyProviderChange = (survey_service: SurveyServices) => {
    this.setState({ survey_service });
  }

  handleSurveyEmbedUrlChange = (survey_embed_url: string) => {
    this.setState({ survey_embed_url });
  }

  togglePostingEnabled = () => {
    this.setState((state) => ({ posting_enabled: !state.posting_enabled }));
  }

  toggleCommentingEnabled = () => {
    this.setState((state) => ({ commenting_enabled: !state.commenting_enabled }));
  }

  toggleVotingEnabled = () => {
    this.setState((state) => ({ voting_enabled: !state.voting_enabled }));
  }

  handeVotingMethodOnChange = (voting_method: 'unlimited' | 'limited') => {
    this.setState({
      voting_method,
      voting_limited_max: (voting_method === 'unlimited' ? null : 5)
    });
  }

  handleVotingLimitOnChange = (voting_limited_max: string) => {
    this.setState({ voting_limited_max: parseInt(voting_limited_max, 10), noVotingLimit: null });
  }

  handleDownvotingEnabledOnChange = (downvoting_enabled: boolean) => {
    this.setState({ downvoting_enabled });
  }

  handleIdeasDisplayChange = (presentation_mode: 'map' | 'card') => {
    this.setState({ presentation_mode });
  }

  handleBudgetingAmountChange = (max_budget: string) => {
    this.setState({ max_budget: parseInt(max_budget, 10), noBudgetingAmount: null });
  }

  togglePollAnonymous = () => {
    this.setState(state => ({ poll_anonymous: !state.poll_anonymous }));
  }

  validate() {
    let isValidated = true;
    let noVotingLimit: JSX.Element | null = null;
    let noBudgetingAmount: JSX.Element | null = null;
    const { voting_method, voting_limited_max, participation_method, max_budget } = this.state;

    if (voting_method === 'limited' && (!voting_limited_max || !isFinite(voting_limited_max) || voting_limited_max < 1)) {
      noVotingLimit = <FormattedMessage {...messages.noVotingLimitErrorMessage} />;
      isValidated = false;
    } else if (participation_method === 'budgeting' && !(parseInt(max_budget as any, 10) > 0)) {
      noBudgetingAmount = <FormattedMessage {...messages.noBudgetingAmountErrorMessage} />;
      isValidated = false;
    }

    this.setState({ noVotingLimit, noBudgetingAmount });

    return isValidated;
  }

  render() {
    const {
      tenant,
      apiErrors,
      surveys_enabled,
      typeform_enabled,
      survey_monkey_enabled,
      google_forms_enabled
    } = this.props;
    const className = this.props['className'];
    const {
      participation_method,
      posting_enabled,
      commenting_enabled,
      voting_enabled,
      voting_method,
      voting_limited_max,
      downvoting_enabled,
      max_budget,
      survey_embed_url,
      survey_service,
      loaded,
      noVotingLimit,
      noBudgetingAmount,
      poll_anonymous,
      presentation_mode,
    } = this.state;
    const tenantCurrency = (!isNilOrError(tenant) ? tenant.attributes.settings.core.currency : '');

    if (loaded) {
      return (
        <Container className={className}>
          <StyledSection>
            <SectionField>
              <SubSectionTitle>
                <FormattedMessage {...messages.participationMethod} />
                <IconTooltip content={<FormattedMessage {...messages.participationMethodTooltip} />} />
              </SubSectionTitle>
              <StyledRadio
                onChange={this.handleParticipationMethodOnChange}
                currentValue={participation_method}
                value="ideation"
                name="participationmethod"
                id="participationmethod-ideation"
                label={(
                  <LabelText>
                    <span className="header">
                      <FormattedMessage {...messages.ideation} />
                    </span>
                    <span className="description">
                      <FormattedMessage {...messages.ideationDescription} />
                    </span>
                  </LabelText>)}
              />
              <FeatureFlag name="participatory_budgeting">
                <StyledRadio
                  onChange={this.handleParticipationMethodOnChange}
                  currentValue={participation_method}
                  value="budgeting"
                  name="participationmethod"
                  id={'participationmethod-budgeting'}
                  label={(
                    <LabelText>
                      <span className="header">
                        <FormattedMessage {...messages.participatoryBudgeting} />
                      </span>
                      <span className="description">
                        <FormattedMessage {...messages.participatoryBudgetingDescription} />
                      </span>
                    </LabelText>)}
                />
              </FeatureFlag>
              <FeatureFlag name="polls">
                <StyledRadio
                  onChange={this.handleParticipationMethodOnChange}
                  currentValue={participation_method}
                  value="poll"
                  name="participationmethod"
                  id={'participationmethod-poll'}
                  label={(
                    <LabelText>
                      <span className="header">
                        <FormattedMessage {...messages.poll} />
                      </span>
                      <span className="description">
                        <FormattedMessage {...messages.pollDescription} />
                      </span>
                    </LabelText>)}
                />
              </FeatureFlag>
              <FeatureFlag name="volunteering">
                <StyledRadio
                  onChange={this.handleParticipationMethodOnChange}
                  currentValue={participation_method}
                  value="volunteering"
                  name="participationmethod"
                  id={'participationmethod-volunteering'}
                  label={(
                    <LabelText>
                                          <span className="header">
                        <FormattedMessage {...messages.volunteering} />
                      </span>
                      <span className="description">
                        <FormattedMessage {...messages.volunteeringDescription} />
                      </span>
                    </LabelText>)}
                />
              </FeatureFlag>

              {surveys_enabled &&
                (google_forms_enabled || survey_monkey_enabled || typeform_enabled) &&
                <StyledRadio
                  onChange={this.handleParticipationMethodOnChange}
                  currentValue={participation_method}
                  value="survey"
                  name="participationmethod"
                  id={'participationmethod-survey'}
                  label={(
                    <LabelText>
                      <span className="header">
                        <FormattedMessage {...messages.survey} />
                      </span>
                      <span className="description">
                        <FormattedMessage {...messages.surveyDescription} />
                      </span>
                    </LabelText>)}
                />
              }
              <Radio
                onChange={this.handleParticipationMethodOnChange}
                currentValue={participation_method}
                value="information"
                name="participationmethod"
                id="participationmethod-information"
                label={(
                  <LabelText>
                    <span className="header">
                      <FormattedMessage {...messages.information} />
                    </span>
                    <span className="description">
                      <FormattedMessage {...messages.informationDescription} />
                    </span>
                  </LabelText>)}
              />
              <Error apiErrors={apiErrors && apiErrors.participation_method} />
            </SectionField>

            {participation_method === 'budgeting' &&
              <>
                <SectionField>
                  <SubSectionTitle>
                    <FormattedMessage
                      {...messages.amountPerCitizen}
                      values={{ currency: tenantCurrency }}
                    />
                  </SubSectionTitle>
                  <BudgetingAmountInput
                    onChange={this.handleBudgetingAmountChange}
                    type="number"
                    min="1"
                    placeholder=""
                    value={(max_budget ? max_budget.toString() : null)}
                  />
                  <Error text={noBudgetingAmount} apiErrors={apiErrors && apiErrors.max_budget} />
                </SectionField>
                <SectionField>
                  <SubSectionTitle>
                    <FormattedMessage {...messages.phasePermissions} />
                  </SubSectionTitle>

                  <ToggleRow>
                    <ToggleLabel>
                      <FormattedMessage {...messages.commentingEnabled} />
                    </ToggleLabel>
                    <Toggle checked={commenting_enabled as boolean} onChange={this.toggleCommentingEnabled} />
                  </ToggleRow>
                  <Error apiErrors={apiErrors && apiErrors.commenting_enabled} />
                </SectionField>
              </>
            }

            {participation_method === 'ideation' &&
              <>
                <StyledSectionField>
                  <SubSectionTitle>
                    <FormattedMessage {...messages.phasePermissions} />
                    <IconTooltip content={<FormattedMessage {...messages.phasePermissionsTooltip} />} />
                  </SubSectionTitle>

                  <ToggleRow>
                    <ToggleLabel>
                      <FormattedMessage {...messages.postingEnabled} />
                    </ToggleLabel>
                    <Toggle checked={posting_enabled as boolean} onChange={this.togglePostingEnabled} />
                    <Error apiErrors={apiErrors && apiErrors.posting_enabled} />
                  </ToggleRow>

                  <ToggleRow>
                    <ToggleLabel>
                      <FormattedMessage {...messages.commentingEnabled} />
                    </ToggleLabel>
                    <Toggle checked={commenting_enabled as boolean} onChange={this.toggleCommentingEnabled} />
                    <Error apiErrors={apiErrors && apiErrors.commenting_enabled} />
                  </ToggleRow>

                  <ToggleRow className="last">
                    <ToggleLabel>
                      <FormattedMessage {...messages.votingEnabled} />
                    </ToggleLabel>
                    <Toggle checked={voting_enabled as boolean} onChange={this.toggleVotingEnabled} />
                    <Error apiErrors={apiErrors && apiErrors.voting_enabled} />
                  </ToggleRow>
                </StyledSectionField>
                {voting_enabled &&
                  <>
                    <SectionField>
                      <SubSectionTitle>
                        <FormattedMessage {...messages.votingMethod} />
                        <IconTooltip content={<FormattedMessage {...messages.votingMethodTooltip} />} />
                      </SubSectionTitle>
                      <Radio
                        onChange={this.handeVotingMethodOnChange}
                        currentValue={voting_method}
                        value="unlimited"
                        name="votingmethod"
                        id="votingmethod-unlimited"
                        label={<FormattedMessage {...messages.unlimited} />}
                      />
                      <Radio
                        onChange={this.handeVotingMethodOnChange}
                        currentValue={voting_method}
                        value="limited"
                        name="votingmethod"
                        id="votingmethod-limited"
                        label={<FormattedMessage {...messages.limited} />}
                      />
                      <Error apiErrors={apiErrors && apiErrors.voting_method} />

                      {participation_method === 'ideation' && voting_method === 'limited' &&
                        <>
                          <SubSectionTitle>
                            <FormattedMessage {...messages.votingLimit} />
                          </SubSectionTitle>
                          <VotingLimitInput
                            id="voting-limit"
                            type="number"
                            min="1"
                            placeholder=""
                            value={(voting_limited_max ? voting_limited_max.toString() : null)}
                            onChange={this.handleVotingLimitOnChange}
                          />
                          <Error text={noVotingLimit} apiErrors={apiErrors && apiErrors.voting_limit} />
                        </>
                      }
                    </SectionField>

                    <FeatureFlag name="disable_downvoting">
                      <SectionField>
                        <SubSectionTitle>
                          <FormattedMessage {...messages.downvoting} />
                          <IconTooltip content={<FormattedMessage {...messages.downvotingTooltip} />} />
                        </SubSectionTitle>
                        <Radio
                          onChange={this.handleDownvotingEnabledOnChange}
                          currentValue={downvoting_enabled}
                          value={true}
                          name="enableDownvoting"
                          id="enableDownvoting-true"
                          label={<FormattedMessage {...messages.downvotingEnabled} />}
                        />
                        <Radio
                          onChange={this.handleDownvotingEnabledOnChange}
                          currentValue={downvoting_enabled}
                          value={false}
                          name="enableDownvoting"
                          id="enableDownvoting-false"
                          label={<FormattedMessage {...messages.downvotingDisabled} />}
                        />
                        <Error apiErrors={apiErrors && apiErrors.downvoting_enabled} />
                      </SectionField>
                    </FeatureFlag>
                  </>
                }
              </>
            }

            {(
              participation_method === 'ideation' ||
              participation_method === 'budgeting'
            ) &&
              <SectionField>
                <SubSectionTitle>
                  <FormattedMessage {...messages.defaultDisplay} />
                  <IconTooltip content={<FormattedMessage {...messages.presentationModeTooltip} />} />
                </SubSectionTitle>
                {['card', 'map'].map((key) => (
                  <Radio
                    key={key}
                    onChange={this.handleIdeasDisplayChange}
                    currentValue={presentation_mode}
                    value={key}
                    name="presentation_mode"
                    id={`presentation_mode-${key}`}
                    label={<FormattedMessage {...messages[`${key}Display`]} />}
                  />
                ))}
                <Error apiErrors={apiErrors && apiErrors.presentation_mode} />
              </SectionField>
            }

            {participation_method === 'poll' &&
              <>
                <SectionField>
                  <SubSectionTitle>
                    <FormattedMessage {...messages.anonymousPolling} />
                    <IconTooltip content={<FormattedMessage {...messages.anonymousPollingTooltip} />} />
                  </SubSectionTitle>

                  <Toggle checked={poll_anonymous as boolean} onChange={this.togglePollAnonymous} />

                  <Error apiErrors={apiErrors && apiErrors.poll_anonymous} />
                </SectionField>
              </>
            }

            {participation_method === 'survey' &&
              <>
                <SectionField>
                  <SubSectionTitle>
                    <FormattedMessage {...messages.surveyService} />
                    <IconTooltip
                      content={
                        <FormattedMessage
                          {...messages.surveyServiceTooltip}
                          values={{
                            surveyServiceTooltipLink: (
                              <StyledA href={this.props.intl.formatMessage(messages.surveyServiceTooltipLink)} target="_blank">
                                <FormattedMessage {...messages.surveyServiceTooltipLinkText} />
                              </StyledA>)
                          }}
                        />
                      }
                    />
                  </SubSectionTitle>
                  {['typeform', 'survey_monkey', 'google_forms'].map((provider) => {
                    if (this.props[`${provider}_enabled`]) {
                      return (
                        <Radio
                          onChange={this.handleSurveyProviderChange}
                          currentValue={survey_service}
                          value={provider}
                          name="survey-provider"
                          id={`survey-provider-${provider}`}
                          label={<FormattedMessage {...messages[provider]} />}
                          key={provider}
                        />
                      );
                    }
                    return null;
                  })}
                  <Error apiErrors={apiErrors && apiErrors.survey_service} />
                </SectionField>
                <SectionField>
                  <SubSectionTitle>
                    <FormattedMessage {...messages.surveyEmbedUrl} />
                  </SubSectionTitle>
                  <Input
                    onChange={this.handleSurveyEmbedUrlChange}
                    type="text"
                    value={survey_embed_url}
                  />
                  <Error apiErrors={apiErrors && apiErrors.survey_embed_url} />
                </SectionField>
              </>
            }

          </StyledSection>
        </Container>
      );
    }
    return null;
  }
}

const Data = adopt<DataProps, {}>({
  surveys_enabled: <GetFeatureFlag name="surveys" />,
  typeform_enabled: <GetFeatureFlag name="typeform_surveys" />,
  google_forms_enabled: <GetFeatureFlag name="google_forms_surveys" />,
  survey_monkey_enabled: <GetFeatureFlag name="surveymonkey_surveys" />,
  tenant: <GetTenant />,
});

const ParticipationContextWithIntl = injectIntl(ParticipationContext);

export default (inputProps: InputProps) => (
  <Data>
    {dataProps => <ParticipationContextWithIntl {...inputProps} {...dataProps} />}
  </Data>
);<|MERGE_RESOLUTION|>--- conflicted
+++ resolved
@@ -5,15 +5,9 @@
 import { isNilOrError } from 'utils/helperUtils';
 
 // components
-import { Input, Radio, IconTooltip } from 'cl2-component-library';
+import { Input, Radio, IconTooltip, Toggle } from 'cl2-component-library';
 import Error from 'components/UI/Error';
 import Label from 'components/UI/Label';
-<<<<<<< HEAD
-import Radio from 'components/UI/Radio';
-import { Toggle } from 'cl2-component-library';
-=======
-import Toggle from 'components/UI/Toggle';
->>>>>>> 5d3bf374
 import { Section, SectionField, SubSectionTitle } from 'components/admin/Section';
 
 // services
