import React from 'react';
import { isNilOrError } from 'utils/helperUtils';
import styled from 'styled-components';

// i18n
import { FormattedMessage } from 'utils/cl-intl';
import messages from '../messages';

// components
import { RowContent, RowContentInner, RowTitle, RowButton, ActionsRowContainer } from './StyledComponents';
import StatusLabel from 'components/UI/StatusLabel';
import PublicationStatusLabel from './PublicationStatusLabel';

// resources
import GetProjectGroups from 'resources/GetProjectGroups';

// types
import { IconNames } from 'components/UI/Icon';
import { IAdminPublicationContent } from 'hooks/useAdminPublications';

const StyledStatusLabel = styled(StatusLabel)`
  margin-right: 5px;
  margin-top: 4px;
  margin-bottom: 4px;
`;

interface Props {
  publication: IAdminPublicationContent;
  actions?: ({
    buttonContent: JSX.Element,
    handler: (publicationId: string) => () => void,
    icon: IconNames,
    processing?: boolean
  } | 'manage'
  )[];
  hidePublicationStatusLabel?: boolean;
  className?: string;
}

<<<<<<< HEAD
export default ({ publication, actions, hidePublicationStatusLabel }: Props) => {
=======
export default ({ project, actions, hidePublicationStatusLabel, className }: Props) => {
>>>>>>> 214c14db
  const ManageButton = (
    <RowButton
      className={`
        e2e-admin-edit-publication
      `}
      linkTo={`/admin/projects/${publication.publicationId}/edit`}
      buttonStyle="secondary"
      icon="edit"
      type="button"
      key="manage"
    >
      <FormattedMessage {...messages.editButtonLabel} />
    </RowButton>
  );
  const publicationStatus = publication.attributes.publication_status;

  return (
<<<<<<< HEAD
    <RowContent className="e2e-admin-publications-list-item">
=======
    <RowContent className={`e2e-admin-projects-list-item ${className}`}>
>>>>>>> 214c14db
      <RowContentInner className="expand primary">
        <RowTitle value={publication.attributes.publication_title_multiloc} />
        {publication.attributes ?.publication_visible_to === 'groups' &&
          <GetProjectGroups projectId={publication.publicationId}>
            {(projectGroups) => {
              if (!isNilOrError(projectGroups)) {
                return (
                  <StyledStatusLabel
                    text={projectGroups.length > 0 ? (
                      <FormattedMessage {...messages.xGroupsHaveAccess} values={{ groupCount: projectGroups.length }} />
                    ) : (
                        <FormattedMessage {...messages.onlyAdminsCanView} />
                      )}
                    color="clBlue"
                    icon="lock"
                  />
                );
              }

              return null;
            }}
          </GetProjectGroups>
      }
        {publication.attributes ?.publication_visible_to === 'admins' &&
          <StyledStatusLabel
            text={<FormattedMessage {...messages.onlyAdminsCanView} />}
            color="clBlue"
            icon="lock"
          />
        }

        {!hidePublicationStatusLabel &&
          <PublicationStatusLabel
            publicationStatus={publicationStatus}
          />
        }

      </RowContentInner>
      {actions ?
        <ActionsRowContainer>
          {actions.map(action => action === 'manage' ? ManageButton :
            <RowButton
              key={action.icon}
              type="button"
              className={`
                e2e-admin-edit-publication
                ${publication.attributes.publication_title_multiloc ?.['en-GB'] || ''}
              `}
              onClick={action.handler(publication.publicationId)}
              buttonStyle="secondary"
              icon={action.icon}
              processing={action.processing}
            >
              {action.buttonContent}
            </RowButton>
          )}
        </ActionsRowContainer>
        : ManageButton
      }
    </RowContent>
  );
};<|MERGE_RESOLUTION|>--- conflicted
+++ resolved
@@ -37,11 +37,7 @@
   className?: string;
 }
 
-<<<<<<< HEAD
-export default ({ publication, actions, hidePublicationStatusLabel }: Props) => {
-=======
-export default ({ project, actions, hidePublicationStatusLabel, className }: Props) => {
->>>>>>> 214c14db
+export default ({ publication, actions, hidePublicationStatusLabel, className }: Props) => {
   const ManageButton = (
     <RowButton
       className={`
@@ -59,11 +55,7 @@
   const publicationStatus = publication.attributes.publication_status;
 
   return (
-<<<<<<< HEAD
-    <RowContent className="e2e-admin-publications-list-item">
-=======
     <RowContent className={`e2e-admin-projects-list-item ${className}`}>
->>>>>>> 214c14db
       <RowContentInner className="expand primary">
         <RowTitle value={publication.attributes.publication_title_multiloc} />
         {publication.attributes ?.publication_visible_to === 'groups' &&
