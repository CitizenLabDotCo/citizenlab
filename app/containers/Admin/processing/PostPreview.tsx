--- conflicted
+++ resolved
@@ -84,9 +84,6 @@
     overflow-y: auto;
   }
   &.smartTag {
-    flex: 1;
-  }
-  &.tagSearch {
     flex: 1;
   }
 `;
@@ -355,11 +352,8 @@
                   filteredOutTags={manualTags}
                   onAddSelect={this.handleSelectExistingFromTagSearch}
                   onAddNew={this.addTaggingCreateTag}
-<<<<<<< HEAD
                   onType={this.validateTag}
-=======
                   handlePreventNavigation={this.props.handlePreventNavigation}
->>>>>>> a81502b3
                 />
               </TagSubSection>
               <StyledValidationError
