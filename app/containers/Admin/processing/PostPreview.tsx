--- conflicted
+++ resolved
@@ -14,17 +14,12 @@
 // i18n
 import { FormattedMessage } from 'utils/cl-intl';
 import messages from './messages';
-<<<<<<< HEAD
-import { ITagging } from 'services/taggings';
-import TagSearch from './TagSearch';
-=======
 import { addTagging, deleteTagging, switchToManual } from 'services/taggings';
 import TagSearch from './TagSearch';
 import { isNilOrError } from 'utils/helperUtils';
 import injectLocalize, { InjectedLocalized } from 'utils/localize';
 import { ITag } from 'services/tags';
 import { IMergedTagging } from 'hooks/useTaggings';
->>>>>>> 1a976b26
 
 export const Container = styled.div`
   display: flex;
@@ -100,11 +95,7 @@
   postId: string | null;
   taggings: IMergedTagging[] | null;
   handleNavigation: (direction: Direction) => void;
-<<<<<<< HEAD
-  taggings: ITagging[] | null;
-=======
   tags: ITag[] | null | undefined;
->>>>>>> 1a976b26
 }
 
 interface Props extends InputProps, DataProps {}
@@ -171,12 +162,6 @@
   };
 
   render() {
-<<<<<<< HEAD
-    const ideaTagIds =
-      this.props.taggings
-        ?.filter((tagging) => tagging.attributes.assignment_method === 'manual')
-        .map((tagging) => tagging.attributes.tag_id) || [];
-=======
     const { taggings, localize, tags } = this.props;
     const manualTaggings = isNilOrError(taggings)
       ? []
@@ -185,7 +170,6 @@
       ? []
       : this.getAutomaticTaggings(taggings);
 
->>>>>>> 1a976b26
     return (
       <Container>
         <Navigation>
@@ -216,63 +200,6 @@
 
         {this.state.postId && (
           <>
-<<<<<<< HEAD
-            <IdeaContent ideaId={this.state.postId} />
-            <TagSection>
-              <TagSubSection>
-                <FormattedMessage {...messages.addSmartTag} />
-                <TagList>
-                  <StyledTag
-                    isAutoTag={true}
-                    isSelected={false}
-                    text="tag one"
-                  />
-                  <StyledTag
-                    isAutoTag={true}
-                    isSelected={false}
-                    text="tag one"
-                  />
-                  <StyledTag
-                    isAutoTag={true}
-                    isSelected={false}
-                    text="tag one"
-                  />
-                  <StyledTag
-                    isAutoTag={true}
-                    isSelected={false}
-                    text="tag one"
-                  />
-                </TagList>
-              </TagSubSection>
-              <TagSubSection>
-                <FormattedMessage {...messages.addExistingTag} />
-                <TagList>
-                  <StyledTag
-                    isAutoTag={false}
-                    isSelected={false}
-                    text="tag one"
-                  />
-                  <StyledTag
-                    isAutoTag={false}
-                    isSelected={false}
-                    text="tag one"
-                  />
-                  <StyledTag
-                    isAutoTag={false}
-                    isSelected={false}
-                    text="tag one"
-                  />
-                  <StyledTag
-                    isAutoTag={false}
-                    isSelected={false}
-                    text="tag one"
-                  />
-                </TagList>
-              </TagSubSection>
-              <TagSubSection>
-                <FormattedMessage {...messages.addNewTag} />
-                <TagSearch ideaId={this.state.postId} ideaTagIds={ideaTagIds} />
-=======
             <IdeaContent
               ideaId={this.state.postId}
               manualTaggings={manualTaggings}
@@ -327,7 +254,6 @@
                   ideaId={this.state.postId}
                   ideaTagIds={manualTaggings.map((tagging) => tagging.tag?.id)}
                 />
->>>>>>> 1a976b26
               </TagSubSection>
             </TagSection>
           </>
