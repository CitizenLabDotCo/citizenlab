--- conflicted
+++ resolved
@@ -89,11 +89,8 @@
   type: ManagerType;
   onClose: () => void;
   postId: string | null;
-<<<<<<< HEAD
   handleNavigation: (direction: Direction) => void;
-=======
   taggings: ITagging[] | null;
->>>>>>> f86cfec5
 }
 
 interface Props extends InputProps, DataProps {}
