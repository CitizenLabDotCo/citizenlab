--- conflicted
+++ resolved
@@ -36,19 +36,8 @@
   margin-bottom: 30px;
 `;
 
-<<<<<<< HEAD
 const StyledAsyncSelectCreatable = styled(AsyncSelectCreatable)`
-  min-width: 300px;
-=======
-const StyledAsyncSelect = styled(AsyncSelect)`
   flex-grow: 4;
->>>>>>> e5a7be4b
-`;
-
-const AddGroupButton = styled(Button)`
-  flex-grow: 1;
-  flex-shrink: 0;
-  max-width: 36px;
 `;
 
 interface InputProps {
@@ -175,17 +164,6 @@
               }
             }
           />
-<<<<<<< HEAD
-=======
-
-          <AddGroupButton
-            buttonStyle="text"
-            icon="plus-circle"
-            padding="0px 0px"
-            onClick={this.handleOnAddTagClick}
-            processing={this.state.processing}
-          />
->>>>>>> e5a7be4b
         </SelectGroupsContainer>
       </Container>
     );
