// Libraries
import React, { memo, useEffect, useState } from 'react';
import { first } from 'rxjs/operators';
import { isNonEmptyString } from 'utils/helperUtils';

// i18n
import { InjectedIntlProps } from 'react-intl';
import { injectIntl } from 'utils/cl-intl';
import messages from './messages';

// Components
import AsyncSelectCreatable from 'react-select/async-creatable';

// Style
import styled from 'styled-components';
import selectStyles from 'components/UI/MultipleSelect/styles';

// Typings
import { IOption } from 'typings';
import { ITag, tagsStream } from 'services/tags';
import { getTagValidation } from 'utils/tagUtils';
import useLocalize from 'hooks/useLocalize';

const Container = styled.div`
  margin-bottom: 20px;
`;

const SelectGroupsContainer = styled.div`
  display: flex;
  width: 100%;
  flex-direction: row;
  align-items: flex-start;
  align-items: center;
`;

const StyledAsyncSelectCreatable = styled(AsyncSelectCreatable)`
  flex-grow: 4;
`;

interface Props {
  filteredOutTags: ITag[];
  onAddSelect: (tagId: string) => Promise<any> | null;
  onAddNew: (tagText: string) => Promise<any> | null;
  handlePreventNavigation: (isNavigationPrevented: boolean) => void;
}

const TagSearch = memo(
  ({
    filteredOutTags,
    onAddSelect,
    onAddNew,
    intl,
  }: Props & InjectedIntlProps) => {
    const [selection, setSelection] = useState(null);
    const [loading, setLoading] = useState(false);
    const [processing, setProcessing] = useState(false);
    const [searchInput, setSearchInput] = useState('');

    const localize = useLocalize();

    useEffect(() => {
      loadOptions('', () => {});
    }, [filteredOutTags]);

    const getOptions = (tags: ITag[]) => {
      return tags
        .filter(
          (tag) => !filteredOutTags.some((outTag) => tag.id === outTag.id)
        )
        .map((tag) => ({
          value: tag.id,
          label: localize(tag.attributes.title_multiloc),
        }));
    };

    const loadOptions = (inputValue: string, callback) => {
      if (inputValue) {
        setLoading(true);
        setSearchInput(inputValue);

        tagsStream({
          queryParameters: {
            search: inputValue,
          },
        })
          .observable.pipe(first())
          .subscribe((response) => {
            const options = getOptions(response.data);
            setLoading(false);

            callback(options);
          });
      }
    };

    const handleOnChange = async (selection: IOption) => {
      await onAddSelect(selection.value);
      setSelection(null);
      setProcessing(false);
    };

    const handleOnNewTag = async (searchInput) => {
      setProcessing(false);

      try {
        await onAddNew(searchInput);
        setSelection(null);
        setProcessing(false);
      } catch {
        setSelection(null);
        setProcessing(false);
      }
    };

<<<<<<< HEAD
    const noOptionsMessage = (inputValue: string) => {
      if (!isNonEmptyString(inputValue)) {
        return null;
      }
      return intl.formatMessage(messages.createTag);
    };

    const formatCreateLabel = (inputValue) => {
      if (!isNonEmptyString(inputValue)) {
        return null;
      }
      return intl.formatMessage(messages.createTag);
    };

    const isValidInput = (inputValue) => {
      return (
        getTagValidation(inputValue) &&
        !filteredOutTags.some(
          (outTag) => localize(outTag.attributes.title_multiloc) === inputValue
        )
      );
    };
=======
  getOptions = (tags: ITag[]) => {
    return tags
      .filter((tag) => !this.props.filteredOutTagIds.includes(tag.id))
      .map((tag) => ({
        value: tag.id,
        label: this.props.localize(tag.attributes.title_multiloc),
      }));
  };

  loadOptions = (inputValue: string, callback) => {
    if (inputValue) {
      this.setState({ loading: true });

      tagsStream({
        queryParameters: {
          search: inputValue,
        },
      })
        .observable.pipe(first())
        .subscribe((response) => {
          const options = this.getOptions(response.data);
          this.setState({ loading: false });

          callback(options);
        });
    }
  };

  handleOnChange = async (selection: IOption) => {
    await this.props.onAddSelect(selection.value);
    this.setState({ selection: null, processing: false });
  };

  handleOnNewTag = async (searchInput) => {
    this.setState({ processing: true });

    try {
      await this.props.onAddNew(searchInput);
      this.setState({ selection: null, processing: false });
    } catch {
      this.setState({ selection: null, processing: false });
    }
  };

  noOptionsMessage = (inputValue: string) => {
    if (!isNonEmptyString(inputValue)) {
      return null;
    }
    return this.props.intl.formatMessage(messages.createTag);
  };

  formatCreateLabel = (inputValue) => {
    if (!isNonEmptyString(inputValue)) {
      return null;
    }
    return this.props.intl.formatMessage(messages.createTag);
  };

  isValidInput = (inputValue) => {
    if (!inputValue) {
      this.props.handlePreventNavigation(false);
    } else {
      this.props.handlePreventNavigation(true);
    }
    return getTagValidation(inputValue);
  };

  render() {
    const { searchInput, selection } = this.state;
    const { formatMessage } = this.props.intl;
>>>>>>> b38f0a20

    const isDropdownIconHidden = !isNonEmptyString(searchInput);
    return (
      <Container>
        <SelectGroupsContainer>
          <StyledAsyncSelectCreatable
            menuPlacement="top"
            name="search-tag"
            isMulti={false}
            cacheOptions={false} // TOCHECK
            defaultOptions={false}
            loadOptions={loadOptions}
            isLoading={loading}
            isDisabled={processing}
            onChange={handleOnChange}
            formatCreateLabel={formatCreateLabel}
            styles={selectStyles}
            value={selection}
            onCreateOption={handleOnNewTag}
            isValidNewOption={isValidInput}
            noOptionsMessage={noOptionsMessage}
            autoFocus={true}
            components={
              isDropdownIconHidden && {
                DropdownIndicator: () => null,
              }
            }
          />
        </SelectGroupsContainer>
      </Container>
    );
  }
);

export default injectIntl(TagSearch);<|MERGE_RESOLUTION|>--- conflicted
+++ resolved
@@ -21,9 +21,7 @@
 import { getTagValidation } from 'utils/tagUtils';
 import useLocalize from 'hooks/useLocalize';
 
-const Container = styled.div`
-  margin-bottom: 20px;
-`;
+const Container = styled.div``;
 
 const SelectGroupsContainer = styled.div`
   display: flex;
@@ -47,6 +45,7 @@
 const TagSearch = memo(
   ({
     filteredOutTags,
+    handlePreventNavigation,
     onAddSelect,
     onAddNew,
     intl,
@@ -112,7 +111,6 @@
       }
     };
 
-<<<<<<< HEAD
     const noOptionsMessage = (inputValue: string) => {
       if (!isNonEmptyString(inputValue)) {
         return null;
@@ -128,6 +126,11 @@
     };
 
     const isValidInput = (inputValue) => {
+      if (!inputValue) {
+        handlePreventNavigation(false);
+      } else {
+        handlePreventNavigation(true);
+      }
       return (
         getTagValidation(inputValue) &&
         !filteredOutTags.some(
@@ -135,78 +138,6 @@
         )
       );
     };
-=======
-  getOptions = (tags: ITag[]) => {
-    return tags
-      .filter((tag) => !this.props.filteredOutTagIds.includes(tag.id))
-      .map((tag) => ({
-        value: tag.id,
-        label: this.props.localize(tag.attributes.title_multiloc),
-      }));
-  };
-
-  loadOptions = (inputValue: string, callback) => {
-    if (inputValue) {
-      this.setState({ loading: true });
-
-      tagsStream({
-        queryParameters: {
-          search: inputValue,
-        },
-      })
-        .observable.pipe(first())
-        .subscribe((response) => {
-          const options = this.getOptions(response.data);
-          this.setState({ loading: false });
-
-          callback(options);
-        });
-    }
-  };
-
-  handleOnChange = async (selection: IOption) => {
-    await this.props.onAddSelect(selection.value);
-    this.setState({ selection: null, processing: false });
-  };
-
-  handleOnNewTag = async (searchInput) => {
-    this.setState({ processing: true });
-
-    try {
-      await this.props.onAddNew(searchInput);
-      this.setState({ selection: null, processing: false });
-    } catch {
-      this.setState({ selection: null, processing: false });
-    }
-  };
-
-  noOptionsMessage = (inputValue: string) => {
-    if (!isNonEmptyString(inputValue)) {
-      return null;
-    }
-    return this.props.intl.formatMessage(messages.createTag);
-  };
-
-  formatCreateLabel = (inputValue) => {
-    if (!isNonEmptyString(inputValue)) {
-      return null;
-    }
-    return this.props.intl.formatMessage(messages.createTag);
-  };
-
-  isValidInput = (inputValue) => {
-    if (!inputValue) {
-      this.props.handlePreventNavigation(false);
-    } else {
-      this.props.handlePreventNavigation(true);
-    }
-    return getTagValidation(inputValue);
-  };
-
-  render() {
-    const { searchInput, selection } = this.state;
-    const { formatMessage } = this.props.intl;
->>>>>>> b38f0a20
 
     const isDropdownIconHidden = !isNonEmptyString(searchInput);
     return (
