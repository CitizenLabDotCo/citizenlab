import React, { memo, useState, useEffect, FormEvent } from 'react';
import { isNilOrError } from 'utils/helperUtils';
import { requestBlob } from 'utils/request';
import { API_PATH } from 'containers/App/constants';
import { reportError } from 'utils/loggingUtils';
import { saveAs } from 'file-saver';

// components
import AutotagView from './AutotagView';
import { fontSizes, Spinner, Button } from 'cl2-component-library';
import Modal from 'components/UI/Modal';

// i18n
import { FormattedMessage, injectIntl } from 'utils/cl-intl';
import { InjectedIntlProps } from 'react-intl';
import messages from './messages';

// analytics
import { trackEventByName } from 'utils/analytics';

// styling
import styled from 'styled-components';
import { stylingConsts, colors } from 'utils/styleUtils';

// typings
import { adopt } from 'react-adopt';

// hooks & res
import GetProjects, { GetProjectsChildProps } from 'resources/GetProjects';
import FilterSelector, {
  IFilterSelectorValue,
} from 'components/FilterSelector';
import useLocalize from 'hooks/useLocalize';
import useLocale from 'hooks/useLocale';
import useTenant from 'hooks/useTenant';
import { CSSTransition } from 'react-transition-group';
import useTags from 'hooks/useTags';
import Tippy from '@tippyjs/react';
import QuillEditedContent from 'components/UI/QuillEditedContent';
import FeatureFlag from 'components/FeatureFlag';
import IdeasTable from './IdeasTable';
import useTaggings from 'hooks/useTaggings';
import EmptyState from './EmptyState';

const Container = styled.div`
  height: calc(100vh - ${(props) => props.theme.menuHeight}px - 1px);
  display: flex;
  flex-direction: row;
  align-items: stretch;
`;

const StyledSpinner = styled(Spinner)`
  margin: auto;
`;

const StyledModal = styled(Modal)`
  margin: auto;
  display: flex;
  flex-direction: column;
  align-items: center;
`;

const ButtonRow = styled.div`
  display: flex;
  flex-direction: row;
  justify-content: flex-end;
  > * {
    margin-left: 12px;
  }
`;

const FilterSectionTransitionWrapper = styled.div`
  &.slide-enter {
    transform: translateX(-400%);

    &.slide-enter-active {
      transition: 1000ms;
      transform: translateX(0%);
    }
  }

  &.slide-exit {
    transition: 1000ms;
    transform: translateX(0%);

    &.slide-exit-active {
      transform: translateX(-400%);
    }
  }
`;

const LeftPanelContainer = styled.div`
  display: flex;
  flex-direction: column;
  justify-content: space-between;
  padding: 36px 18px;
  position: sticky;
  top: ${stylingConsts.menuHeight}px;
  height: calc(100vh - ${stylingConsts.menuHeight}px);
  max-width: 150px;
  z-index: 100;
  background-color: #f9f9fa;
`;

const FilterSection = styled.div`
  display: flex;
  flex-direction: column;
`;

const StyledActions = styled.div`
  > * {
    margin-top: 10px;
  }
`;

const StyledFilterSelector = styled(FilterSelector)`
  &:not(:last-child) {
    margin-right: 0px;
  }
  margin-bottom: 15px;
`;

const KeyboardShortcuts = styled.div`
  height: auto;
  display: flex;
  align-items: center;
  padding: 5px;
  border-radius: ${(props: any) => props.theme.borderRadius};
  background: ${colors.clBlueDarkBg};
  font-size: ${fontSizes.xs}px;
`;
interface DataProps {
  projects: GetProjectsChildProps;
}

interface InputProps {
  className?: string;
}

interface Props extends InputProps, DataProps {}

const projectMessage = <FormattedMessage {...messages.selectProject} />;
const cancelMessage = <FormattedMessage {...messages.cancel} />;
const continueMessage = <FormattedMessage {...messages.continue} />;

const Processing = memo<Props & InjectedIntlProps>(
  ({ className, projects }) => {
    const localize = useLocalize();
    const tenant = useTenant();
    const locale = useLocale();

    const { taggings } = useTaggings();

    const [projectList, setProjectList] = useState<
      IFilterSelectorValue[] | null
    >(null);

    const { tags, onProjectsChange: changeTagsProjectFilter } = useTags();

    const [exporting, setExporting] = useState<boolean>(false);
    const [isNavigationPrevented, setIsNavigationPrevented] = useState<boolean>(
      false
    );

    const [selectedProjectIds, setSelectedProjectIds] = useState<string[]>([]);

    const [showAutotagView, setShowAutotagView] = useState<boolean>(false);
    const [confirmationModalOpen, setConfirmationModalOpen] = useState<boolean>(
      false
    );

    const [selectedRows, setSelectedRows] = useState<string[]>([]);
    const [previewPostId, setPreviewPostId] = useState<string | null>(null);

    useEffect(() => {
      if (
        !isNilOrError(projects) &&
        !isNilOrError(projects.projectsList) &&
        projects.projectsList?.length > 0 &&
        tenant &&
        locale
      ) {
        const filterSelectorValues = [
          ...projects.projectsList
            .filter(
              (project) =>
                project.attributes.process_type === 'timeline' ||
                !['information', 'survey', 'volunteering', null].includes(
                  project.attributes.participation_method
                )
            )
            .map((project) => ({
              text: localize(project.attributes.title_multiloc),
              value: project.id,
            })),
        ];
        setProjectList(filterSelectorValues);
      }
    }, [projects, tenant, locale]);

<<<<<<< HEAD
=======
    useEffect(() => {
      if (upArrow) {
        trackEventByName('Keyboard shorcut', { key: 'up' });
        !isNavigationPrevented && navigate('up');
      }
    }, [upArrow, ideaList]);

    useEffect(() => {
      if (downArrow) {
        trackEventByName('Keyboard shorcut', { key: 'down' });
        !isNavigationPrevented && navigate('down');
      }
    }, [downArrow, ideaList]);

    useEffect(() => {
      if (
        enterTaggingViewKey &&
        !isNilOrError(ideaList) &&
        ideaList.length > 0
      ) {
        trackEventByName('Keyboard shorcut', { key: 'enter' });
        if (!highlightedId) {
          setHighlightedId(ideaList[0].id);
          setPreviewPostId(ideaList[0].id);
        } else {
          setPreviewPostId(highlightedId);
        }
      }
    }, [enterTaggingViewKey, ideaList]);

    useEffect(() => {
      if (exitTaggingViewKey && ideaList) {
        trackEventByName('Keyboard shorcut', { key: 'escape' });
        setPreviewPostId(null);
      }
    }, [exitTaggingViewKey, ideaList]);

    useEffect(() => {
      if (!isNilOrError(ideas.list) && ideas.list.length > 0) {
        setIdeaList(ideas.list);
      }
      setLoadingIdeas(false);
    }, [ideas]);

    useEffect(() => {
      if (!isNilOrError(ideaList) && ideaList.length > 0) {
        setHighlightedId(ideaList[0].id);
      }
      if (loadingIdeas) {
        setLoadingIdeas(false);
      }
    }, [ideaList]);

>>>>>>> 0bc7a349
    const handleExportSelectedIdeasAsXlsx = async () => {
      trackEventByName('Filter View', { action: 'Clicked Export Button' });
      try {
        setExporting(true);
        const blob = await requestBlob(
          `${API_PATH}/ideas/as_xlsx_with_tags`,
          'application/vnd.openxmlformats-officedocument.spreadsheetml.sheet',
          { ideas: selectedRows }
        );
        saveAs(blob, 'ideas-export.xlsx');

        setExporting(false);
      } catch (error) {
        reportError(error);
        setExporting(false);
      }
    };

    const getIdeaTaggings = (id: string | null) => {
      if (!isNilOrError(taggings)) {
        return taggings.filter((tagging) => tagging.attributes.idea_id === id);
      }

      return [];
    };

    const handleAutoTag = (e: FormEvent) => {
      e.preventDefault();
      trackEventByName('Filter View', { action: 'Clicked Autotag Button' });
      selectedRows.some((ideaId) =>
        getIdeaTaggings(ideaId).some(
          (tagging) => tagging.attributes.assignment_method === 'automatic'
        )
      )
        ? setConfirmationModalOpen(true)
        : setShowAutotagView(true);
    };

    const handleCloseAutotagView = (e?: FormEvent) => {
      e?.preventDefault();
      trackEventByName('Autotag View', { action: 'go back' });
      setShowAutotagView(false);
    };

    const handleConfirmAutotag = (e?: FormEvent) => {
      e?.preventDefault();
      trackEventByName('Autotag Confirmation Modal', { action: 'continue' });
      setConfirmationModalOpen(false);
      setShowAutotagView(true);
    };

    const handleCloseConfirmationModal = (e?: FormEvent) => {
      e?.preventDefault();
      trackEventByName('Autotag Confirmation Modal', { action: 'cancel' });
      setConfirmationModalOpen(false);
    };

    const handleProjectIdsChange = (newProjectIds: string[]) => {
      setSelectedRows([]);
      setSelectedProjectIds(newProjectIds);
      changeTagsProjectFilter(newProjectIds);
      trackEventByName('Filter View', {
        action: 'changed projects',
      });
    };

    if (projectList === undefined || locale === undefined || tags === undefined)
      return <StyledSpinner />;

    if (isNilOrError(projectList) || isNilOrError(locale) || isNilOrError(tags))
      return null;

<<<<<<< HEAD
    if (!showAutotagView) {
=======
    const handlePreventNavigation = (isNavigationPrevented: boolean) => {
      setIsNavigationPrevented(isNavigationPrevented);
    };

    const getIdeaTaggings = (id: string | null) => {
      if (!isNilOrError(taggings)) {
        return taggings.filter((tagging) => tagging.attributes.idea_id === id);
      }

      return [];
    };

    if (
      !isNilOrError(projectList) &&
      !isNilOrError(locale) &&
      !showAutotagView
    ) {
>>>>>>> 0bc7a349
      return (
        <Container className={className}>
          <CSSTransition
            in={!previewPostId}
            mountOnEnter={true}
            unmountOnExit={true}
            classNames="slide"
            timeout={{
              appear: 500,
              enter: 300,
              exit: 500,
            }}
          >
            <FilterSectionTransitionWrapper>
              <LeftPanelContainer>
                <FilterSection>
                  <StyledFilterSelector
                    title={projectMessage}
                    name={'Projects'}
                    values={projectList}
                    onChange={handleProjectIdsChange}
                    multipleSelectionAllowed={false}
                    selected={selectedProjectIds}
                  />

                  <StyledActions>
                    <FeatureFlag name="automatic_tagging">
                      <Button
                        buttonStyle="admin-dark"
                        disabled={selectedRows.length === 0}
                        locale={locale}
                        onClick={handleAutoTag}
                      >
                        <FormattedMessage {...messages.autotag} />
                      </Button>
                    </FeatureFlag>

                    <Button
                      buttonStyle="admin-dark-outlined"
                      disabled={selectedRows.length === 0}
                      processing={exporting}
                      onClick={handleExportSelectedIdeasAsXlsx}
                      locale={locale}
                    >
                      <FormattedMessage {...messages.export} />
                    </Button>
                  </StyledActions>
                </FilterSection>
                <Tippy
                  placement="top"
                  content={
                    <ul>
                      <li>
                        <FormattedMessage {...messages.upAndDownArrow} />
                      </li>
                      <li>
                        <FormattedMessage {...messages.returnKey} />
                      </li>
                      <li>
                        <FormattedMessage {...messages.escapeKey} />
                      </li>
                    </ul>
                  }
                  theme="light"
                  hideOnClick={true}
                >
                  <KeyboardShortcuts>
                    <FormattedMessage {...messages.keyboardShortcuts} />
                  </KeyboardShortcuts>
                </Tippy>
              </LeftPanelContainer>
            </FilterSectionTransitionWrapper>
          </CSSTransition>
          {selectedProjectIds.length > 0 ? (
            <IdeasTable
              projectFilterIds={selectedProjectIds}
              previewPostId={previewPostId}
              setPreviewPostId={setPreviewPostId}
              selectedRows={selectedRows}
              setSelectedRows={setSelectedRows}
              tags={tags}
              taggings={taggings}
            />
          ) : (
            <EmptyState reason="projectSelection" />
          )}
<<<<<<< HEAD
=======
          <CSSTransition
            in={!!previewPostId}
            mountOnEnter={true}
            unmountOnExit={true}
            classNames="slide"
            timeout={{
              appear: 500,
              enter: 300,
              exit: 500,
            }}
          >
            <PostPreviewTransitionWrapper>
              <PostPreview
                type={'AllIdeas'}
                postId={previewPostId}
                onClose={closeSideModal}
                handleNavigation={navigate}
                taggings={getIdeaTaggings(previewPostId)}
                tags={tags}
                handlePreventNavigation={handlePreventNavigation}
              />
            </PostPreviewTransitionWrapper>
          </CSSTransition>
>>>>>>> 0bc7a349
          <StyledModal
            opened={confirmationModalOpen}
            close={handleCloseConfirmationModal}
          >
            <QuillEditedContent textColor={colors.adminTextColor}>
              <h2>
                <FormattedMessage {...messages.autotagOverwriteAlert} />
              </h2>
              <h4>
                <FormattedMessage {...messages.autotagOverwriteExplanation} />
              </h4>
              <ButtonRow>
                <Button
                  locale={locale}
                  buttonStyle="admin-dark-outlined"
                  onClick={handleCloseConfirmationModal}
                  text={cancelMessage}
                />
                <Button
                  locale={locale}
                  buttonStyle="admin-dark"
                  onClick={handleConfirmAutotag}
                  text={continueMessage}
                />
              </ButtonRow>
            </QuillEditedContent>
          </StyledModal>
        </Container>
      );
    }
    if (showAutotagView) {
      if (selectedRows.length > 500) {
        return (
          <AutotagView
            closeView={handleCloseAutotagView}
            selectedProjectIds={selectedProjectIds}
          />
        );
      }
      return (
        <AutotagView
          closeView={handleCloseAutotagView}
          selectedRows={selectedRows}
        />
      );
    } else return null;
  }
);

const Data = adopt<DataProps, InputProps>({
  projects: ({ render }) => {
    return (
      <GetProjects
        publicationStatuses={['published', 'archived']}
        filterCanModerate={true}
        sort="new"
      >
        {render}
      </GetProjects>
    );
  },
});

const ProcessingWithIntl = injectIntl(Processing);

export default (inputProps: InputProps) => {
  return (
    <Data {...inputProps}>
      {(dataProps) => <ProcessingWithIntl {...inputProps} {...dataProps} />}
    </Data>
  );
};<|MERGE_RESOLUTION|>--- conflicted
+++ resolved
@@ -158,9 +158,6 @@
     const { tags, onProjectsChange: changeTagsProjectFilter } = useTags();
 
     const [exporting, setExporting] = useState<boolean>(false);
-    const [isNavigationPrevented, setIsNavigationPrevented] = useState<boolean>(
-      false
-    );
 
     const [selectedProjectIds, setSelectedProjectIds] = useState<string[]>([]);
 
@@ -198,62 +195,6 @@
       }
     }, [projects, tenant, locale]);
 
-<<<<<<< HEAD
-=======
-    useEffect(() => {
-      if (upArrow) {
-        trackEventByName('Keyboard shorcut', { key: 'up' });
-        !isNavigationPrevented && navigate('up');
-      }
-    }, [upArrow, ideaList]);
-
-    useEffect(() => {
-      if (downArrow) {
-        trackEventByName('Keyboard shorcut', { key: 'down' });
-        !isNavigationPrevented && navigate('down');
-      }
-    }, [downArrow, ideaList]);
-
-    useEffect(() => {
-      if (
-        enterTaggingViewKey &&
-        !isNilOrError(ideaList) &&
-        ideaList.length > 0
-      ) {
-        trackEventByName('Keyboard shorcut', { key: 'enter' });
-        if (!highlightedId) {
-          setHighlightedId(ideaList[0].id);
-          setPreviewPostId(ideaList[0].id);
-        } else {
-          setPreviewPostId(highlightedId);
-        }
-      }
-    }, [enterTaggingViewKey, ideaList]);
-
-    useEffect(() => {
-      if (exitTaggingViewKey && ideaList) {
-        trackEventByName('Keyboard shorcut', { key: 'escape' });
-        setPreviewPostId(null);
-      }
-    }, [exitTaggingViewKey, ideaList]);
-
-    useEffect(() => {
-      if (!isNilOrError(ideas.list) && ideas.list.length > 0) {
-        setIdeaList(ideas.list);
-      }
-      setLoadingIdeas(false);
-    }, [ideas]);
-
-    useEffect(() => {
-      if (!isNilOrError(ideaList) && ideaList.length > 0) {
-        setHighlightedId(ideaList[0].id);
-      }
-      if (loadingIdeas) {
-        setLoadingIdeas(false);
-      }
-    }, [ideaList]);
-
->>>>>>> 0bc7a349
     const handleExportSelectedIdeasAsXlsx = async () => {
       trackEventByName('Filter View', { action: 'Clicked Export Button' });
       try {
@@ -320,33 +261,23 @@
       });
     };
 
-    if (projectList === undefined || locale === undefined || tags === undefined)
+    if (
+      projectList === undefined ||
+      locale === undefined ||
+      tags === undefined
+    ) {
       return <StyledSpinner />;
-
-    if (isNilOrError(projectList) || isNilOrError(locale) || isNilOrError(tags))
+    }
+
+    if (
+      isNilOrError(projectList) ||
+      isNilOrError(locale) ||
+      isNilOrError(tags)
+    ) {
       return null;
-
-<<<<<<< HEAD
+    }
+
     if (!showAutotagView) {
-=======
-    const handlePreventNavigation = (isNavigationPrevented: boolean) => {
-      setIsNavigationPrevented(isNavigationPrevented);
-    };
-
-    const getIdeaTaggings = (id: string | null) => {
-      if (!isNilOrError(taggings)) {
-        return taggings.filter((tagging) => tagging.attributes.idea_id === id);
-      }
-
-      return [];
-    };
-
-    if (
-      !isNilOrError(projectList) &&
-      !isNilOrError(locale) &&
-      !showAutotagView
-    ) {
->>>>>>> 0bc7a349
       return (
         <Container className={className}>
           <CSSTransition
@@ -433,32 +364,6 @@
           ) : (
             <EmptyState reason="projectSelection" />
           )}
-<<<<<<< HEAD
-=======
-          <CSSTransition
-            in={!!previewPostId}
-            mountOnEnter={true}
-            unmountOnExit={true}
-            classNames="slide"
-            timeout={{
-              appear: 500,
-              enter: 300,
-              exit: 500,
-            }}
-          >
-            <PostPreviewTransitionWrapper>
-              <PostPreview
-                type={'AllIdeas'}
-                postId={previewPostId}
-                onClose={closeSideModal}
-                handleNavigation={navigate}
-                taggings={getIdeaTaggings(previewPostId)}
-                tags={tags}
-                handlePreventNavigation={handlePreventNavigation}
-              />
-            </PostPreviewTransitionWrapper>
-          </CSSTransition>
->>>>>>> 0bc7a349
           <StyledModal
             opened={confirmationModalOpen}
             close={handleCloseConfirmationModal}
