--- conflicted
+++ resolved
@@ -219,9 +219,6 @@
 
     const [selectedRows, setSelectedRows] = useState<string[]>([]);
 
-<<<<<<< HEAD
-    const [processing] = useState<boolean>(false);
-=======
     const {
       tagSuggestions,
       onIdeasChange: onIdeasChangeTagSugs,
@@ -230,19 +227,15 @@
     const { taggings, onIdeasChange: onIdeasChangeTaggings } = useTaggings();
 
     const [processing, setProcessing] = useState<boolean>(false);
->>>>>>> f86cfec5
     const [exporting, setExporting] = useState<boolean>(false);
 
     const [loadingIdeas, setLoadingIdeas] = useState<boolean>(false);
     const [previewPostId, setPreviewPostId] = useState<string | null>(null);
-<<<<<<< HEAD
     const [isAutotagMode, setIsAutotagMode] = useState<boolean>(false);
 
-=======
     const [previewPostTaggings, setPreviewPostTaggings] = useState<
       ITagging[] | null
     >(null);
->>>>>>> f86cfec5
     const [highlightedId, setHighlightedId] = useState<string | null>(null);
     const [selectedProjectIds, setSelectedProjectIds] = useState<string[]>([]);
 
@@ -286,31 +279,8 @@
     }, [projects, tenant, locale]);
 
     useEffect(() => {
-<<<<<<< HEAD
       if (upArrow) {
         navigate('up');
-=======
-      if (upArrow && !isNilOrError(ideaList) && ideaList.length !== 0) {
-        if (!highlightedId && !previewPostId) {
-          setHighlightedId(ideaList[0].id);
-        } else {
-          const ideaIndex = ideaList.findIndex(
-            (idea) => idea.id === highlightedId
-          );
-          const newIndex =
-            ideaIndex === 0 ? ideaList.length - 1 : ideaIndex - 1;
-          setHighlightedId(ideaList[newIndex].id);
-          if (previewPostId) {
-            setPreviewPostId(ideaList[newIndex].id);
-            setPreviewPostTaggings(
-              taggings?.filter(
-                (tagging) =>
-                  tagging.attributes.idea_id === ideaList[newIndex].id
-              ) || []
-            );
-          }
-        }
->>>>>>> f86cfec5
       }
     }, [upArrow, ideaList]);
 
@@ -375,16 +345,13 @@
       setIsAutotagMode(true);
     };
 
-<<<<<<< HEAD
     const handleCloseAutotagView = (e: FormEvent) => {
       e.preventDefault();
       setIsAutotagMode(false);
-=======
       setProcessing(true);
       onIdeasChangeTags(selectedRows);
       onIdeasChangeTagSugs(selectedRows);
       onIdeasChangeTaggings(selectedRows);
->>>>>>> f86cfec5
     };
 
     const handleOnSelectAll = useCallback(
@@ -544,7 +511,6 @@
                     </tr>
                   </thead>
                 )}
-<<<<<<< HEAD
                 <tbody>
                   {ideaList.map((idea) => (
                     <ProcessingRow
@@ -556,28 +522,9 @@
                       showTagColumn={!previewPostId}
                       onSelect={handleRowOnSelect}
                       openPreview={openPreview}
-                      tagSuggestions={null}
                     />
                   ))}
                 </tbody>
-=======
-                {ideaList?.length > 0 && (
-                  <tbody>
-                    {ideaList?.map((idea) => (
-                      <ProcessingRow
-                        key={idea.id}
-                        idea={idea}
-                        selected={includes(selectedRows, idea.id)}
-                        highlighted={idea.id === highlightedId}
-                        rowRef={idea.id === highlightedId ? rowRef : undefined}
-                        showTagColumn={!previewPostId}
-                        onSelect={handleRowOnSelect}
-                        openPreview={openPreview}
-                      />
-                    ))}
-                  </tbody>
-                )}
->>>>>>> f86cfec5
               </StyledTable>
             </TableWrapper>
           ) : loadingIdeas ? (
@@ -603,11 +550,8 @@
                 type={'AllIdeas'}
                 postId={previewPostId}
                 onClose={closeSideModal}
-<<<<<<< HEAD
                 handleNavigation={navigate}
-=======
                 taggings={previewPostTaggings}
->>>>>>> f86cfec5
               />
             </PostPreviewTransitionWrapper>
           </CSSTransition>
