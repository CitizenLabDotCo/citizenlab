--- conflicted
+++ resolved
@@ -425,26 +425,6 @@
       </GetProjects>
     );
   },
-<<<<<<< HEAD
-  ideas: ({ render, projects }) => {
-    if (isNilOrError(projects)) {
-      return <>{render}</>;
-    }
-    return (
-      <GetIdeas
-        type="paginated"
-        pageSize={200000}
-        projectIds={[projects?.projectsList?.[0]?.id || '']}
-        cache={false}
-        mini={true}
-        sort="new"
-      >
-        {render}
-      </GetIdeas>
-    );
-  },
-=======
->>>>>>> aed00daa
 });
 
 const ProcessingWithIntl = injectIntl(Processing);
