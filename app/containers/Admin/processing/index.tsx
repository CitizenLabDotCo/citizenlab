import React, {
  memo,
  useCallback,
  useState,
  useEffect,
  useRef,
  FormEvent,
} from 'react';
import { isNilOrError } from 'utils/helperUtils';
import { includes } from 'lodash-es';
import { requestBlob } from 'utils/request';
import { API_PATH } from 'containers/App/constants';
import { reportError } from 'utils/loggingUtils';
import { saveAs } from 'file-saver';

// components
import ProcessingRow from './ProcessingRow';
import AutotagView from './AutotagView';
import { Checkbox, fontSizes, Spinner, Button } from 'cl2-component-library';
import Table from 'components/UI/Table';

// i18n
import { FormattedMessage, injectIntl } from 'utils/cl-intl';
import { InjectedIntlProps } from 'react-intl';
import messages from './messages';

// analytics
import { trackEventByName } from 'utils/analytics';
import tracks from './tracks';

// styling
import styled from 'styled-components';
import { stylingConsts, colors } from 'utils/styleUtils';

// typings
import { adopt } from 'react-adopt';
import GetIdeas, { GetIdeasChildProps } from 'resources/GetIdeas';
import { IIdeaData } from 'services/ideas';

// hooks & res
import useKeyPress from '../../../hooks/useKeyPress';
import GetProjects, { GetProjectsChildProps } from 'resources/GetProjects';
import FilterSelector, {
  IFilterSelectorValue,
} from 'components/FilterSelector';
import useLocalize from 'hooks/useLocalize';
import useLocale from 'hooks/useLocale';
import useTenant from 'hooks/useTenant';
import PostPreview from './PostPreview';
import { CSSTransition } from 'react-transition-group';
import useTagSuggestions from 'hooks/useTagSuggestion';
import useTags from 'hooks/useTags';
import useTaggings from 'hooks/useTaggings';
import { ITagging } from 'services/taggings';

const Container = styled.div`
  height: calc(100vh - ${(props) => props.theme.menuHeight}px - 1px);
  display: flex;
  flex-direction: row;
  align-items: stretch;
`;

const StyledSpinner = styled(Spinner)`
  margin: auto;
`;

const PostPreviewTransitionWrapper = styled.div`
  &.slide-enter {
    transform: translateX(100%);
    opacity: 0;

    &.slide-enter-active {
      transition: 1000ms;
      transform: translateX(0%);
      opacity: 1;
    }
  }

  &.slide-exit {
    transition: 1000ms;
    transform: translateX(0%);
    opacity: 1;

    &.slide-exit-active {
      transform: translateX(100%);
      opacity: 0;
    }
  }
`;

const FilterSectionTransitionWrapper = styled.div`
  &.slide-enter {
    transform: translateX(-100%);

    &.slide-enter-active {
      transition: 1000ms;
      transform: translateX(0%);
    }
  }

  &.slide-exit {
    transition: 1000ms;
    transform: translateX(0%);

    &.slide-exit-active {
      transform: translateX(-100%);
    }
  }
`;

const FilterSection = styled.div`
  padding-top: 45px;
  padding-right: 18px;
  padding-left: 18px;
  position: sticky;
  top: ${stylingConsts.menuHeight}px;
  height: calc(100vh - ${stylingConsts.menuHeight}px);
  max-width: 150px;
  display: flex;
  flex-direction: column;
  z-index: 100;
  background-color: #f9f9fa;
`;

const StyledActions = styled.div`
  > * {
    margin-top: 10px;
  }
`;

const StyledFilterSelector = styled(FilterSelector)`
  &:not(:last-child) {
    margin-right: 0px;
  }
`;

const TableWrapper = styled.div`
  flex: 1;
  max-width: 100%;
  background: white;
  overflow-y: auto;
  padding: 24px;
`;

const StyledTable = styled(Table)`
  font-size: ${fontSizes.small}px;
  font-weight: 400;
  text-decoration: none;
  tbody tr td {
    padding-top: 12px;
    padding-bottom: 10px;
  }
  tbody tr {
    border-radius: 3px;
    border-bottom: 1px solid #eaeaea;
  }

  thead tr th {
    font-size: ${fontSizes.xs}px;
    height: 24px;
    padding-left: 8px;
    padding-right: 8px;
  }

  th,
  td {
    text-align: left;
    vertical-align: top;
    padding-left: 0px;
    padding-right: 20px;

    &.checkbox {
      width: 70px;
      padding-left: 8px;
    }

    &.content {
      width: 50%;
      padding-right: 25px;
    }
  }
`;

const StyledCheckbox = styled(Checkbox)`
  margin-top: 0px;
`;

const InformationBox = styled.div`
  margin: 24px;
  height: 48px;
  display: flex;
  align-items: center;
  padding: 27px;
  border-radius: ${(props: any) => props.theme.borderRadius};
  background: ${colors.clBlueDarkBg};
`;

interface DataProps {
  ideas: GetIdeasChildProps;
  projects: GetProjectsChildProps;
}

interface InputProps {
  className?: string;
}

interface Props extends InputProps, DataProps {}

const Processing = memo<Props & InjectedIntlProps>(
  ({ className, ideas, projects }) => {
    const localize = useLocalize();
    const tenant = useTenant();
    const locale = useLocale();

    const [ideaList, setIdeaList] = useState<IIdeaData[] | undefined | null>(
      []
    );
    const [projectList, setProjectList] = useState<IFilterSelectorValue[]>([]);

    const [selectedRows, setSelectedRows] = useState<string[]>([]);
<<<<<<< HEAD

    const {
      tagSuggestions,
      onIdeasChange: onIdeasChangeTagSugs,
    } = useTagSuggestions();
    const { tags, onIdeasChange: onIdeasChangeTags } = useTags();
    const { taggings, onIdeasChange: onIdeasChangeTaggings } = useTaggings();
=======
    //
    // const {
    //   tagSuggestions,
    //   onIdeasChange: onIdeasChangeTagSugs,
    // } = useTagSuggestions();
    const { taggings } = useTaggings(); // TODO make use of included data.
    const { tags } = useTags();
>>>>>>> 722ed288

    const [processing, setProcessing] = useState<boolean>(false);
    const [exporting, setExporting] = useState<boolean>(false);

    const [loadingIdeas, setLoadingIdeas] = useState<boolean>(false);
    const [previewPostId, setPreviewPostId] = useState<string | null>(null);
    const [showAutotagView, setShowAutotagView] = useState<boolean>(false);

    const [previewPostTaggings, setPreviewPostTaggings] = useState<
      ITagging[] | null
    >(null);
    const [highlightedId, setHighlightedId] = useState<string | null>(null);
    const [selectedProjectIds, setSelectedProjectIds] = useState<string[]>([]);

    const upArrow = useKeyPress('ArrowUp');
    const downArrow = useKeyPress('ArrowDown');
    const enterModalKey = useKeyPress('ArrowRight');
    const exitModalKey = useKeyPress('ArrowLeft');

    const rowRef = useRef<HTMLDivElement>(null);

    useEffect(() => {
      if (highlightedId && !isNilOrError(rowRef) && rowRef.current) {
        rowRef.current.scrollIntoView(true);
      }
    }, [highlightedId]);

    useEffect(() => {
      if (
        !isNilOrError(projects) &&
        !isNilOrError(projects.projectsList) &&
        projects.projectsList?.length > 0 &&
        tenant &&
        locale
      ) {
        const filterSelectorValues = [
          ...projects.projectsList
            .filter(
              (project) =>
                project.attributes.process_type === 'timeline' ||
                !['information', 'survey', 'volunteering', null].includes(
                  project.attributes.participation_method
                )
            )
            .map((project) => ({
              text: localize(project.attributes.title_multiloc),
              value: project.id,
            })),
        ];
        setProjectList(filterSelectorValues);
      }
    }, [projects, tenant, locale]);

    useEffect(() => {
      if (upArrow) {
        navigate('up');
      }
    }, [upArrow, ideaList]);

    useEffect(() => {
      if (downArrow) {
        navigate('down');
      }
    }, [downArrow, ideaList]);

    useEffect(() => {
      console.log('right arrow');
      if (enterModalKey && !isNilOrError(ideaList) && ideaList.length > 0) {
        if (!highlightedId) {
          setHighlightedId(ideaList[0].id);
          setPreviewPostId(ideaList[0].id);
        } else {
          setPreviewPostId(highlightedId);
        }
      }
    }, [enterModalKey, ideaList]);

    useEffect(() => {
      if (exitModalKey && ideaList) {
        setPreviewPostId('');
      }
    }, [exitModalKey, ideaList]);

    useEffect(() => {
      if (!processing && selectedProjectIds.length > 0) {
        setIdeaList(ideas?.list);
      }
    }, [ideas, processing]);

    useEffect(() => {
      if (loadingIdeas) {
        setLoadingIdeas(false);
      }
    }, [ideaList]);

    const handleExportSelectedIdeasAsXlsx = async () => {
      trackEventByName(tracks.clickExportIdeas.name);

      try {
        setExporting(true);
        const blob = await requestBlob(
          `${API_PATH}/ideas/as_xlsx_with_tags`,
          'application/vnd.openxmlformats-officedocument.spreadsheetml.sheet',
          { ideas: selectedRows }
        );
        saveAs(blob, 'ideas-export.xlsx');

        setExporting(false);
      } catch (error) {
        reportError(error);
        setExporting(false);
      }
    };

<<<<<<< HEAD
    const handleAutoTag = (e: FormEvent) => {
      e.preventDefault();
      trackEventByName(tracks.clickAutotag.name);
      setShowAutotagView(true);
    };

    const handleCloseAutotagView = (e: FormEvent) => {
      e.preventDefault();
      setShowAutotagView(false);
      // setProcessing(true);
      // onIdeasChangeTags(selectedRows);
      // onIdeasChangeTagSugs(selectedRows);
      // onIdeasChangeTaggings(selectedRows);
    };
=======
    // const handleAutoTag = (e: FormEvent) => {
    //   e.preventDefault();
    //   trackEventByName(tracks.clickAutotag.name);
    //
    //   setProcessing(true);
    //   onIdeasChangeTags(selectedRows);
    //   onIdeasChangeTaggings(selectedRows);
    //   // onIdeasChangeTagSugs(selectedRows);
    // };
>>>>>>> 722ed288

    const handleOnSelectAll = useCallback(
      (_event: React.ChangeEvent) => {
        if (!isNilOrError(ideaList) && !processing) {
          const newSelectedRows =
            selectedRows.length < ideaList.length
              ? ideaList.map((item) => item.id)
              : [];
          setSelectedRows(newSelectedRows);
        }
      },
      [ideaList, selectedRows, processing]
    );

    const navigate = (direction: 'up' | 'down') => {
      if (!isNilOrError(ideaList) && ideaList.length !== 0) {
        if (!highlightedId && !previewPostId) {
          setHighlightedId(ideaList[0].id);
        } else {
          const ideaIndex = ideaList.findIndex(
            (idea) => idea.id === highlightedId
          );

          let newIndex;
          if (direction === 'down') {
            newIndex = ideaIndex === ideaList.length - 1 ? 0 : ideaIndex + 1;
          }

          if (direction === 'up') {
            newIndex = ideaIndex === 0 ? ideaList.length - 1 : ideaIndex - 1;
          }

          setHighlightedId(ideaList[newIndex].id);

          if (previewPostId) {
            setPreviewPostId(ideaList[newIndex].id);
          }
        }
      }
    };

    const handleProjectIdsChange = (newProjectIds: string[]) => {
      const { onChangeProjects } = ideas as GetIdeasChildProps;
      setSelectedRows([]);
      setSelectedProjectIds(newProjectIds);
      if (newProjectIds.length > 0) {
        onChangeProjects(newProjectIds);
        setLoadingIdeas(true);
      } else {
        setIdeaList([]);
      }
    };

    const handleRowOnSelect = useCallback(
      (selectedItemId: string) => {
        if (!processing) {
          const newSelectedRows = includes(selectedRows, selectedItemId)
            ? selectedRows.filter((id) => id !== selectedItemId)
            : [...selectedRows, selectedItemId];
          setSelectedRows(newSelectedRows);
        }
      },
      [selectedRows, processing]
    );

    const openPreview = (id: string) => {
      setPreviewPostId(id);
      setHighlightedId(id);
    };

    const closeSideModal = () => setPreviewPostId(null);

<<<<<<< HEAD
    if (!isNilOrError(projectList) && !isNilOrError(locale) && !showAutotagView)
=======
    const getIdeaTaggings = useCallback(
      (id: string | null) =>
        (!isNilOrError(taggings) &&
          taggings.filter((tagging) => tagging.attributes.idea_id === id)) ||
        [],
      [taggings]
    );

    if (!isNilOrError(projectList) && !isNilOrError(locale)) {
>>>>>>> 722ed288
      return (
        <Container className={className}>
          <CSSTransition
            in={!previewPostId}
            mountOnEnter={true}
            unmountOnExit={true}
            classNames="slide"
            timeout={{
              appear: 500,
              enter: 300,
              exit: 500,
            }}
          >
            <FilterSectionTransitionWrapper>
              <FilterSection>
                <StyledFilterSelector
                  title={<FormattedMessage {...messages.project} />}
                  name={'Projects'}
                  values={projectList}
                  onChange={handleProjectIdsChange}
                  multipleSelectionAllowed={true}
                  selected={selectedProjectIds}
                />

                <StyledActions>
                  <Button
                    buttonStyle="admin-dark"
                    disabled={selectedRows.length === 0}
                    processing={processing}
                    locale={locale}
                    onClick={handleAutoTag}
                  >
                    <FormattedMessage {...messages.autotag} />
                  </Button>

                  <Button
                    buttonStyle="admin-dark-outlined"
                    disabled={selectedRows.length === 0}
                    processing={exporting}
                    onClick={handleExportSelectedIdeasAsXlsx}
                    locale={locale}
                  >
                    <FormattedMessage {...messages.export} />
                  </Button>
                </StyledActions>
              </FilterSection>
            </FilterSectionTransitionWrapper>
          </CSSTransition>
          {!isNilOrError(ideaList) && !loadingIdeas && ideaList.length > 0 ? (
            <TableWrapper>
              <StyledTable>
                {!previewPostId && (
                  <thead>
                    <tr>
                      <th className="checkbox">
                        <StyledCheckbox
                          checked={
                            ideaList.length > 0 &&
                            selectedRows.length === ideaList?.length
                          }
                          indeterminate={
                            selectedRows.length > 0 &&
                            selectedRows.length < ideaList.length
                          }
                          disabled={ideaList?.length === 0}
                          onChange={handleOnSelectAll}
                        />
                      </th>

                      <th className="title">
                        <FormattedMessage
                          {...messages.items}
                          values={{
                            totalCount: ideaList.length,
                            selectedCount: selectedRows.length,
                          }}
                        />
                      </th>

                      <th className="tags">
                        <FormattedMessage {...messages.tags} />
                      </th>
                    </tr>
                  </thead>
                )}
<<<<<<< HEAD
                <tbody>
                  {ideaList.map((idea) => (
                    <ProcessingRow
                      key={idea.id}
                      idea={idea}
                      selected={includes(selectedRows, idea.id)}
                      highlighted={idea.id === highlightedId}
                      rowRef={idea.id === highlightedId ? rowRef : undefined}
                      showTagColumn={!previewPostId}
                      onSelect={handleRowOnSelect}
                      openPreview={openPreview}
                    />
                  ))}
                </tbody>
=======
                {ideaList?.length > 0 && (
                  <tbody>
                    {ideaList?.map((idea) => (
                      <ProcessingRow
                        key={idea.id}
                        idea={idea}
                        selected={includes(selectedRows, idea.id)}
                        highlighted={idea.id === highlightedId}
                        rowRef={idea.id === highlightedId ? rowRef : undefined}
                        onSelect={handleRowOnSelect}
                        openPreview={openPreview}
                        taggings={getIdeaTaggings(idea.id)}
                      />
                    ))}
                  </tbody>
                )}
>>>>>>> 722ed288
              </StyledTable>
            </TableWrapper>
          ) : loadingIdeas ? (
            <StyledSpinner />
          ) : (
            <InformationBox>
              <FormattedMessage {...messages.pleaseSelectAProject} />
            </InformationBox>
          )}
          <CSSTransition
            in={!!previewPostId}
            mountOnEnter={true}
            unmountOnExit={true}
            classNames="slide"
            timeout={{
              appear: 500,
              enter: 300,
              exit: 500,
            }}
          >
            <PostPreviewTransitionWrapper>
              <PostPreview
                type={'AllIdeas'}
                postId={previewPostId}
                onClose={closeSideModal}
                handleNavigation={navigate}
<<<<<<< HEAD
                taggings={previewPostTaggings}
=======
                taggings={getIdeaTaggings(previewPostId)}
                tags={tags}
>>>>>>> 722ed288
              />
            </PostPreviewTransitionWrapper>
          </CSSTransition>
        </Container>
      );
    if (!isNilOrError(projectList) && !isNilOrError(locale) && showAutotagView)
      return <AutotagView closeView={handleCloseAutotagView} />;
    else return null;
  }
);

const Data = adopt<DataProps, InputProps>({
  projects: ({ render }) => {
    return (
      <GetProjects
        publicationStatuses={['published', 'archived']}
        filterCanModerate={true}
      >
        {render}
      </GetProjects>
    );
  },
  ideas: ({ render, projects }) => {
    const projectIds = projects?.projectsList?.map((project) => project.id);
    return (
      <GetIdeas
        type="paginated"
        pageSize={2000000}
        projectIds={projectIds}
        cache={true}
      >
        {render}
      </GetIdeas>
    );
  },
});

const ProcessingWithIntl = injectIntl(Processing);

export default (inputProps: InputProps) => {
  return (
    <Data {...inputProps}>
      {(dataProps) => <ProcessingWithIntl {...inputProps} {...dataProps} />}
    </Data>
  );
};<|MERGE_RESOLUTION|>--- conflicted
+++ resolved
@@ -218,15 +218,6 @@
     const [projectList, setProjectList] = useState<IFilterSelectorValue[]>([]);
 
     const [selectedRows, setSelectedRows] = useState<string[]>([]);
-<<<<<<< HEAD
-
-    const {
-      tagSuggestions,
-      onIdeasChange: onIdeasChangeTagSugs,
-    } = useTagSuggestions();
-    const { tags, onIdeasChange: onIdeasChangeTags } = useTags();
-    const { taggings, onIdeasChange: onIdeasChangeTaggings } = useTaggings();
-=======
     //
     // const {
     //   tagSuggestions,
@@ -234,7 +225,6 @@
     // } = useTagSuggestions();
     const { taggings } = useTaggings(); // TODO make use of included data.
     const { tags } = useTags();
->>>>>>> 722ed288
 
     const [processing, setProcessing] = useState<boolean>(false);
     const [exporting, setExporting] = useState<boolean>(false);
@@ -243,9 +233,6 @@
     const [previewPostId, setPreviewPostId] = useState<string | null>(null);
     const [showAutotagView, setShowAutotagView] = useState<boolean>(false);
 
-    const [previewPostTaggings, setPreviewPostTaggings] = useState<
-      ITagging[] | null
-    >(null);
     const [highlightedId, setHighlightedId] = useState<string | null>(null);
     const [selectedProjectIds, setSelectedProjectIds] = useState<string[]>([]);
 
@@ -349,7 +336,6 @@
       }
     };
 
-<<<<<<< HEAD
     const handleAutoTag = (e: FormEvent) => {
       e.preventDefault();
       trackEventByName(tracks.clickAutotag.name);
@@ -364,17 +350,6 @@
       // onIdeasChangeTagSugs(selectedRows);
       // onIdeasChangeTaggings(selectedRows);
     };
-=======
-    // const handleAutoTag = (e: FormEvent) => {
-    //   e.preventDefault();
-    //   trackEventByName(tracks.clickAutotag.name);
-    //
-    //   setProcessing(true);
-    //   onIdeasChangeTags(selectedRows);
-    //   onIdeasChangeTaggings(selectedRows);
-    //   // onIdeasChangeTagSugs(selectedRows);
-    // };
->>>>>>> 722ed288
 
     const handleOnSelectAll = useCallback(
       (_event: React.ChangeEvent) => {
@@ -447,9 +422,6 @@
 
     const closeSideModal = () => setPreviewPostId(null);
 
-<<<<<<< HEAD
-    if (!isNilOrError(projectList) && !isNilOrError(locale) && !showAutotagView)
-=======
     const getIdeaTaggings = useCallback(
       (id: string | null) =>
         (!isNilOrError(taggings) &&
@@ -458,8 +430,11 @@
       [taggings]
     );
 
-    if (!isNilOrError(projectList) && !isNilOrError(locale)) {
->>>>>>> 722ed288
+    if (
+      !isNilOrError(projectList) &&
+      !isNilOrError(locale) &&
+      !showAutotagView
+    ) {
       return (
         <Container className={className}>
           <CSSTransition
@@ -545,22 +520,6 @@
                     </tr>
                   </thead>
                 )}
-<<<<<<< HEAD
-                <tbody>
-                  {ideaList.map((idea) => (
-                    <ProcessingRow
-                      key={idea.id}
-                      idea={idea}
-                      selected={includes(selectedRows, idea.id)}
-                      highlighted={idea.id === highlightedId}
-                      rowRef={idea.id === highlightedId ? rowRef : undefined}
-                      showTagColumn={!previewPostId}
-                      onSelect={handleRowOnSelect}
-                      openPreview={openPreview}
-                    />
-                  ))}
-                </tbody>
-=======
                 {ideaList?.length > 0 && (
                   <tbody>
                     {ideaList?.map((idea) => (
@@ -577,7 +536,6 @@
                     ))}
                   </tbody>
                 )}
->>>>>>> 722ed288
               </StyledTable>
             </TableWrapper>
           ) : loadingIdeas ? (
@@ -604,20 +562,21 @@
                 postId={previewPostId}
                 onClose={closeSideModal}
                 handleNavigation={navigate}
-<<<<<<< HEAD
-                taggings={previewPostTaggings}
-=======
                 taggings={getIdeaTaggings(previewPostId)}
                 tags={tags}
->>>>>>> 722ed288
               />
             </PostPreviewTransitionWrapper>
           </CSSTransition>
         </Container>
       );
-    if (!isNilOrError(projectList) && !isNilOrError(locale) && showAutotagView)
+    }
+    if (
+      !isNilOrError(projectList) &&
+      !isNilOrError(locale) &&
+      showAutotagView
+    ) {
       return <AutotagView closeView={handleCloseAutotagView} />;
-    else return null;
+    } else return null;
   }
 );
 
