import React, { memo, useCallback, useState, useEffect, useRef } from 'react';
import { isNilOrError } from 'utils/helperUtils';
import { includes } from 'lodash-es';
import { requestBlob } from 'utils/request';
import { API_PATH } from 'containers/App/constants';
import { reportError } from 'utils/loggingUtils';
import { saveAs } from 'file-saver';

// components
import ProcessingRow from './ProcessingRow';
import AutotagView from './AutotagView';
import { Checkbox, fontSizes, Spinner, Button } from 'cl2-component-library';
import Table from 'components/UI/Table';

// i18n
import { FormattedMessage, injectIntl } from 'utils/cl-intl';
import { InjectedIntlProps } from 'react-intl';
import messages from './messages';

// analytics
import { trackEventByName } from 'utils/analytics';
import tracks from './tracks';

// styling
import styled from 'styled-components';
import { stylingConsts } from 'utils/styleUtils';

// typings
import { adopt } from 'react-adopt';
import GetIdeas, { GetIdeasChildProps } from 'resources/GetIdeas';
import { IIdeaData } from 'services/ideas';

// hooks & res
import useKeyPress from '../../../hooks/useKeyPress';
import GetProjects, { GetProjectsChildProps } from 'resources/GetProjects';
import FilterSelector, {
  IFilterSelectorValue,
} from 'components/FilterSelector';
import useLocalize from 'hooks/useLocalize';
import useLocale from 'hooks/useLocale';
import useTenant from 'hooks/useTenant';
import PostPreview from './PostPreview';
import { CSSTransition } from 'react-transition-group';

const Container = styled.div`
  height: calc(100vh - ${(props) => props.theme.menuHeight}px - 1px);
  display: flex;
  flex-direction: row;
  align-items: stretch;
`;

const StyledSpinner = styled(Spinner)`
  margin: auto;
`;

const PostPreviewTransitionWrapper = styled.div`
  &.slide-enter {
    transform: translateX(100%);
    opacity: 0;

    &.slide-enter-active {
      transition: 1000ms;
      transform: translateX(0%);
      opacity: 1;
    }
  }

  &.slide-exit {
    transition: 1000ms;
    transform: translateX(0%);
    opacity: 1;

    &.slide-exit-active {
      transform: translateX(100%);
      opacity: 0;
    }
  }
`;

const FilterSectionTransitionWrapper = styled.div`
  &.slide-enter {
    transform: translateX(-100%);

    &.slide-enter-active {
      transition: 1000ms;
      transform: translateX(0%);
    }
  }

  &.slide-exit {
    transition: 1000ms;
    transform: translateX(0%);

    &.slide-exit-active {
      transform: translateX(-100%);
    }
  }
`;

const FilterSection = styled.div`
  padding-top: 45px;
  padding-right: 18px;
  padding-left: 18px;
  position: sticky;
  top: ${stylingConsts.menuHeight}px;
  height: calc(100vh - ${stylingConsts.menuHeight}px);
  max-width: 150px;
  display: flex;
  flex-direction: column;
  z-index: 100;
  background-color: #eaeaea;
`;

const StyledActions = styled.div`
  > * {
    margin-top: 10px;
  }
`;

const TableWrapper = styled.div`
  flex: 1;
  max-width: 100%;
  background: white;
  overflow-y: auto;
  padding: 24px;
`;

const StyledTable = styled(Table)`
  font-size: ${fontSizes.small}px;
  font-weight: 400;
  text-decoration: none;
  tbody tr td {
    padding-top: 12px;
    padding-bottom: 10px;
  }
  tbody tr {
    border-radius: 3px;
    border-bottom: 1px solid #eaeaea;
  }

  thead tr th {
    font-size: ${fontSizes.xs}px;
    height: 24px;
    padding-left: 8px;
    padding-right: 8px;
  }

  th,
  td {
    text-align: left;
    vertical-align: top;
    padding-left: 0px;
    padding-right: 20px;

    &.checkbox {
      width: 70px;
      padding-left: 8px;
    }

    &.content {
      width: 50%;
      padding-right: 25px;
    }
  }
`;

const StyledCheckbox = styled(Checkbox)`
  margin-top: 0px;
`;

interface DataProps {
  ideas: GetIdeasChildProps;
  projects: GetProjectsChildProps;
}

interface InputProps {
  className?: string;
}

interface Props extends InputProps, DataProps {}

const Processing = memo<Props & InjectedIntlProps>(
  ({ className, ideas, projects }) => {
    const localize = useLocalize();
    const tenant = useTenant();
    const locale = useLocale();

    const [ideaList, setIdeaList] = useState<IIdeaData[] | undefined | null>(
      []
    );
    const [projectList, setProjectList] = useState<IFilterSelectorValue[]>([]);

    const [selectedRows, setSelectedRows] = useState<string[]>([]);

<<<<<<< HEAD
    const { tagSuggestion } = useTagSuggestion();

    const [processing, setProcessing] = useState<boolean>(false);
=======
    const [processing] = useState<boolean>(false);
>>>>>>> 36c415d2
    const [exporting, setExporting] = useState<boolean>(false);

    const [loadingIdeas, setLoadingIdeas] = useState<boolean>(false);
    const [previewPostId, setPreviewPostId] = useState<string | null>(null);
    const [isAutotagMode, setIsAutotagMode] = useState<boolean>(false);

    const [highlightedId, setHighlightedId] = useState<string | null>(null);
    const [selectedProjectIds, setSelectedProjectIds] = useState<string[]>([]);

    const upArrow = useKeyPress('ArrowUp');
    const downArrow = useKeyPress('ArrowDown');
    const enterModalKey = useKeyPress('ArrowRight');
    const exitModalKey = useKeyPress('ArrowLeft');

    const rowRef = useRef<HTMLDivElement>(null);

    useEffect(() => {
      if (highlightedId && !isNilOrError(rowRef) && rowRef.current) {
        rowRef.current.scrollIntoView(true);
      }
    }, [highlightedId]);

    useEffect(() => {
      if (
        !isNilOrError(projects) &&
        !isNilOrError(projects.projectsList) &&
        projects.projectsList?.length > 0 &&
        tenant &&
        locale
      ) {
        const filterSelectorValues = [
          ...projects.projectsList
            .filter(
              (project) =>
                project.attributes.process_type === 'timeline' ||
                !['information', 'survey', 'volunteering', null].includes(
                  project.attributes.participation_method
                )
            )
            .map((project) => ({
              text: localize(project.attributes.title_multiloc),
              value: project.id,
            })),
        ];
        setProjectList(filterSelectorValues);
      }
    }, [projects, tenant, locale]);

    useEffect(() => {
      if (upArrow) {
        navigate('up');
      }
    }, [upArrow, ideaList]);

    useEffect(() => {
      if (downArrow) {
        navigate('down');
      }
    }, [downArrow, ideaList]);

    useEffect(() => {
      console.log('right arrow');
      if (enterModalKey && !isNilOrError(ideaList) && ideaList.length > 0) {
        if (!highlightedId) {
          setHighlightedId(ideaList[0].id);
          setPreviewPostId(ideaList[0].id);
        } else {
          setPreviewPostId(highlightedId);
        }
      }
    }, [enterModalKey, ideaList]);

    useEffect(() => {
      if (exitModalKey && ideaList) {
        setPreviewPostId('');
      }
    }, [exitModalKey, ideaList]);

    useEffect(() => {
      if (!processing && selectedProjectIds.length > 0) {
        setIdeaList(ideas?.list);
      }
    }, [ideas, processing]);

    useEffect(() => {
      if (loadingIdeas) {
        setLoadingIdeas(false);
      }
    }, [ideaList]);

    const handleExportSelectedIdeasAsXlsx = async () => {
      trackEventByName(tracks.clickExportIdeas.name);

      try {
        setExporting(true);
        const blob = await requestBlob(
          `${API_PATH}/ideas/as_xlsx_with_tags`,
          'application/vnd.openxmlformats-officedocument.spreadsheetml.sheet',
          { ideas: selectedRows }
        );
        saveAs(blob, 'ideas-export.xlsx');

        setExporting(false);
      } catch (error) {
        reportError(error);
        setExporting(false);
      }
    };

<<<<<<< HEAD
    const handleAutoTag = (e: FormEvent) => {
      e.preventDefault();
      trackEventByName(tracks.clickAutotag.name);
      setIsAutotagMode(true);
      // setProcessing(true);
      // onIdeasChange(selectedRows);
    };

    const handleCloseAutotagView = (e: FormEvent) => {
      e.preventDefault();

      setIsAutotagMode(false);
      // setProcessing(true);
      // onIdeasChange(selectedRows);
    };
=======
    // const handleAutoTag = (e: FormEvent) => {
    //   e.preventDefault();
    //   trackEventByName(tracks.clickAutotag.name);

    //   setProcessing(true);
    //   onIdeasChange(selectedRows);
    // };
>>>>>>> 36c415d2

    const handleOnSelectAll = useCallback(
      (_event: React.ChangeEvent) => {
        if (!isNilOrError(ideaList) && !processing) {
          const newSelectedRows =
            selectedRows.length < ideaList.length
              ? ideaList.map((item) => item.id)
              : [];
          setSelectedRows(newSelectedRows);
        }
      },
      [ideaList, selectedRows, processing]
    );

    const navigate = (direction: 'up' | 'down') => {
      if (!isNilOrError(ideaList) && ideaList.length !== 0) {
        if (!highlightedId && !previewPostId) {
          setHighlightedId(ideaList[0].id);
        } else {
          const ideaIndex = ideaList.findIndex(
            (idea) => idea.id === highlightedId
          );

          let newIndex;
          if (direction === 'down') {
            newIndex = ideaIndex === ideaList.length - 1 ? 0 : ideaIndex + 1;
          }

          if (direction === 'up') {
            newIndex = ideaIndex === 0 ? ideaList.length - 1 : ideaIndex - 1;
          }

          setHighlightedId(ideaList[newIndex].id);

          if (previewPostId) {
            setPreviewPostId(ideaList[newIndex].id);
          }
        }
      }
    };

    const handleProjectIdsChange = (newProjectIds: string[]) => {
      const { onChangeProjects } = ideas as GetIdeasChildProps;
      setSelectedRows([]);
      setSelectedProjectIds(newProjectIds);
      if (newProjectIds.length > 0) {
        onChangeProjects(newProjectIds);
        setLoadingIdeas(true);
      } else {
        setIdeaList([]);
      }
    };

    const handleRowOnSelect = useCallback(
      (selectedItemId: string) => {
        if (!processing) {
          const newSelectedRows = includes(selectedRows, selectedItemId)
            ? selectedRows.filter((id) => id !== selectedItemId)
            : [...selectedRows, selectedItemId];
          setSelectedRows(newSelectedRows);
        }
      },
      [selectedRows, processing]
    );

    const openPreview = (id: string) => {
      setPreviewPostId(id);
      setHighlightedId(id);
    };

    const closeSideModal = () => setPreviewPostId(null);

    if (!isNilOrError(projectList) && !isNilOrError(locale) && !isAutotagMode)
      return (
        <Container className={className}>
          <CSSTransition
            in={!previewPostId}
            mountOnEnter={true}
            unmountOnExit={true}
            classNames="slide"
            timeout={{
              appear: 500,
              enter: 300,
              exit: 500,
            }}
          >
            <FilterSectionTransitionWrapper>
              <FilterSection>
                <FilterSelector
                  title={<FormattedMessage {...messages.project} />}
                  name={'Projects'}
                  values={projectList}
                  onChange={handleProjectIdsChange}
                  multipleSelectionAllowed={true}
                  selected={selectedProjectIds}
                />

                <StyledActions>
                  <Button
                    buttonStyle="admin-dark"
                    disabled={selectedRows.length === 0}
                    processing={processing}
                    locale={locale}
                  >
                    <FormattedMessage {...messages.autotag} />
                  </Button>

                  <Button
                    buttonStyle="admin-dark-outlined"
                    disabled={selectedRows.length === 0}
                    processing={exporting}
                    onClick={handleExportSelectedIdeasAsXlsx}
                    locale={locale}
                  >
                    <FormattedMessage {...messages.export} />
                  </Button>
                </StyledActions>
              </FilterSection>
            </FilterSectionTransitionWrapper>
          </CSSTransition>
          {!isNilOrError(ideaList) && !loadingIdeas ? (
            <TableWrapper>
              <StyledTable>
                {!previewPostId && (
                  <thead>
                    <tr>
                      <th className="checkbox">
                        <StyledCheckbox
                          checked={
                            ideaList.length > 0 &&
                            selectedRows.length === ideaList?.length
                          }
                          indeterminate={
                            selectedRows.length > 0 &&
                            selectedRows.length < ideaList.length
                          }
                          disabled={ideaList?.length === 0}
                          onChange={handleOnSelectAll}
                        />
                      </th>

                      <th className="title">
                        <FormattedMessage
                          {...messages.items}
                          values={{
                            totalCount: ideaList.length,
                            selectedCount: selectedRows.length,
                          }}
                        />
                      </th>

                      <th className="tags">
                        <FormattedMessage {...messages.tags} />
                      </th>
                    </tr>
                  </thead>
                )}
                {ideaList?.length > 0 && (
                  <tbody>
                    {ideaList?.map((idea) => (
                      <ProcessingRow
                        key={idea.id}
                        idea={idea}
                        selected={includes(selectedRows, idea.id)}
                        highlighted={idea.id === highlightedId}
                        rowRef={idea.id === highlightedId ? rowRef : undefined}
                        showTagColumn={!previewPostId}
                        onSelect={handleRowOnSelect}
                        openPreview={openPreview}
                        tagSuggestions={null}
                      />
                    ))}
                  </tbody>
                )}
              </StyledTable>
            </TableWrapper>
          ) : (
            <StyledSpinner />
          )}
          <CSSTransition
            in={!!previewPostId}
            mountOnEnter={true}
            unmountOnExit={true}
            classNames="slide"
            timeout={{
              appear: 500,
              enter: 300,
              exit: 500,
            }}
          >
            <PostPreviewTransitionWrapper>
              <PostPreview
                type={'AllIdeas'}
                postId={previewPostId}
                onClose={closeSideModal}
                handleNavigation={navigate}
              />
            </PostPreviewTransitionWrapper>
          </CSSTransition>
        </Container>
      );
    if (!isNilOrError(projectList) && !isNilOrError(locale) && isAutotagMode)
      return <AutotagView closeView={handleCloseAutotagView} />;
    else return null;
  }
);

const Data = adopt<DataProps, InputProps>({
  projects: ({ render }) => {
    return (
      <GetProjects
        publicationStatuses={['published', 'archived']}
        filterCanModerate={true}
      >
        {render}
      </GetProjects>
    );
  },
  ideas: ({ render, projects }) => {
    const projectIds = projects?.projectsList?.map((project) => project.id);
    return (
      <GetIdeas
        type="paginated"
        pageSize={2000000}
        projectIds={projectIds}
        cache={true}
      >
        {render}
      </GetIdeas>
    );
  },
});

const ProcessingWithIntl = injectIntl(Processing);

export default (inputProps: InputProps) => {
  return (
    <Data {...inputProps}>
      {(dataProps) => <ProcessingWithIntl {...inputProps} {...dataProps} />}
    </Data>
  );
};<|MERGE_RESOLUTION|>--- conflicted
+++ resolved
@@ -1,4 +1,11 @@
-import React, { memo, useCallback, useState, useEffect, useRef } from 'react';
+import React, {
+  memo,
+  useCallback,
+  useState,
+  useEffect,
+  useRef,
+  FormEvent,
+} from 'react';
 import { isNilOrError } from 'utils/helperUtils';
 import { includes } from 'lodash-es';
 import { requestBlob } from 'utils/request';
@@ -192,13 +199,7 @@
 
     const [selectedRows, setSelectedRows] = useState<string[]>([]);
 
-<<<<<<< HEAD
-    const { tagSuggestion } = useTagSuggestion();
-
-    const [processing, setProcessing] = useState<boolean>(false);
-=======
     const [processing] = useState<boolean>(false);
->>>>>>> 36c415d2
     const [exporting, setExporting] = useState<boolean>(false);
 
     const [loadingIdeas, setLoadingIdeas] = useState<boolean>(false);
@@ -308,31 +309,16 @@
       }
     };
 
-<<<<<<< HEAD
     const handleAutoTag = (e: FormEvent) => {
       e.preventDefault();
       trackEventByName(tracks.clickAutotag.name);
       setIsAutotagMode(true);
-      // setProcessing(true);
-      // onIdeasChange(selectedRows);
     };
 
     const handleCloseAutotagView = (e: FormEvent) => {
       e.preventDefault();
-
       setIsAutotagMode(false);
-      // setProcessing(true);
-      // onIdeasChange(selectedRows);
     };
-=======
-    // const handleAutoTag = (e: FormEvent) => {
-    //   e.preventDefault();
-    //   trackEventByName(tracks.clickAutotag.name);
-
-    //   setProcessing(true);
-    //   onIdeasChange(selectedRows);
-    // };
->>>>>>> 36c415d2
 
     const handleOnSelectAll = useCallback(
       (_event: React.ChangeEvent) => {
@@ -436,6 +422,7 @@
                     disabled={selectedRows.length === 0}
                     processing={processing}
                     locale={locale}
+                    onClick={handleAutoTag}
                   >
                     <FormattedMessage {...messages.autotag} />
                   </Button>
