--- conflicted
+++ resolved
@@ -5,11 +5,7 @@
 // components
 import Title from 'components/PostShowComponents/Title';
 import Body from 'components/PostShowComponents/Body';
-<<<<<<< HEAD
-// import { Tag } from 'cl2-component-library';
-import { StyledTag } from './PostPreview';
-=======
->>>>>>> fbb54eea
+import TagWrapper from './TagWrapper';
 
 // resources
 import GetIdea, { GetIdeaChildProps } from 'resources/GetIdea';
@@ -23,9 +19,8 @@
 
 // style
 import styled from 'styled-components';
-import { stylingConsts } from 'utils/styleUtils';
+import { stylingConsts, fontSizes } from 'utils/styleUtils';
 import { deleteTagging, ITagging } from 'services/taggings';
-import TagWrapper from './TagWrapper';
 
 const Content = styled.div`
   width: 100%;
@@ -34,6 +29,21 @@
   display: flex;
   flex-direction: column;
   justify-content: space-between;
+`;
+
+const StyledTagWrapper = styled(TagWrapper)`
+  height: 24px;
+  font-weight: 500;
+  margin: 0px 4px 4px 0px;
+  width: fit-content;
+  > * {
+    font-size: ${fontSizes.large}px;
+    align-self: center;
+    line-height: 14px;
+    > * {
+      height: 14px;
+    }
+  }
 `;
 
 const StyledBody = styled(Body)`
@@ -94,21 +104,6 @@
 
       return (
         <Content>
-<<<<<<< HEAD
-=======
-          {manualTaggings.length > 0 && (
-            <TagList>
-              {manualTaggings.map((tagging) => (
-                <TagWrapper
-                  onTagClick={this.removeTagging(tagging.id)}
-                  isAutoTag={false}
-                  isSelected={false}
-                  tagId={tagging.attributes.tag_id}
-                />
-              ))}
-            </TagList>
-          )}
->>>>>>> fbb54eea
           <StyledTitle postId={ideaId} postType="idea" title={ideaTitle} />
           <StyledBody
             postId={ideaId}
@@ -116,24 +111,18 @@
             body={localize(idea.attributes.body_multiloc)}
             locale={locale}
           />
-<<<<<<< HEAD
           <TagList>
             {manualTaggings.length > 0 &&
-              manualTaggings.map((tagging) =>
-                tagging.tag ? (
-                  <StyledTag
-                    key={tagging.id}
-                    icon="close"
-                    onTagClick={this.removeTagging(tagging.id)}
-                    isAutoTag={false}
-                    isSelected={false}
-                    text={localize(tagging.tag.attributes.title_multiloc)}
-                  />
-                ) : null
-              )}
+              manualTaggings.map((tagging) => (
+                <StyledTagWrapper
+                  onTagClick={this.removeTagging(tagging.id)}
+                  isAutoTag={false}
+                  isSelected={false}
+                  icon="close"
+                  tagId={tagging.attributes.tag_id}
+                />
+              ))}
           </TagList>
-=======
->>>>>>> fbb54eea
         </Content>
       );
     }
