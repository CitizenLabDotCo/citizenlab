import { defineMessages } from 'react-intl';

export default defineMessages({
  helmetTitle: {
    id: 'app.containers.Admin.User.helmetTitle',
    defaultMessage: 'Admin - users dashboard',
  },
  helmetDescription: {
    id: 'app.containers.Admin.User.helmetDescription',
    defaultMessage: 'User list in admin backoffice',
  },
  viewPublicResource: {
    id: 'app.containers.Admin.User.viewPublicResource',
    defaultMessage: 'Users',
  },
  tabRegisteredUsers: {
    id: 'app.containers.AdminPage.User.tabRegisteredUsers',
    defaultMessage: 'Registered users',
  },
  deleteFromGroupButton: {
    id: 'app.containers.Admin.User.deleteFromGroupButton',
    defaultMessage: 'Delete users from group',
  },
  updateButton: {
    id: 'app.containers.Admin.User.updateButton',
    defaultMessage: 'Edit',
  },
  createButton: {
    id: 'app.containers.Admin.User.createButton',
    defaultMessage: 'New User',
  },
  publishButton: {
    id: 'app.containers.Admin.User.publishButton',
    defaultMessage: 'Publish User',
  },
  userLoadingMessage: {
    id: 'app.containers.Admin.User.userLoadingMessage',
    defaultMessage: 'Loading User...',
  },
  userLoadingError: {
    id: 'app.containers.Admin.User.userLoadingError',
    defaultMessage: 'User not found!',
  },
  name: {
    id: 'app.containers.Admin.User.name',
    defaultMessage: 'Name',
  },
  email: {
    id: 'app.containers.Admin.User.email',
    defaultMessage: 'Email',
  },
  since: {
    id: 'app.containers.Admin.User.since',
    defaultMessage: 'Since',
  },
  member: {
    id: 'app.containers.Admin.User.member',
    defaultMessage: 'Member Since',
  },
  admin: {
    id: 'app.containers.Admin.User.admin',
    defaultMessage: 'Admin',
  },
  options: {
    id: 'app.containers.Admin.User.options',
    defaultMessage: 'Options',
  },
  delete: {
    id: 'app.containers.Admin.User.delete',
    defaultMessage: 'Delete',
  },
  seeProfile: {
    id: 'app.containers.Admin.User.seeProfile',
    defaultMessage: 'See profile',
  },
  deleteUser: {
    id: 'app.containers.Admin.Users.deleteUser',
    defaultMessage: 'Delete user',
  },
  userDeletionConfirmation: {
    id: 'app.containers.Admin.Users.userDeletionConfirmation',
    defaultMessage: 'Permanently remove this user?',
  },
  saveSuccess: {
    id: 'app.containers.Admin.User.saveSuccess',
    defaultMessage: 'Success!',
  },
  confirmDelete: {
    id: 'app.containers.Admin.User.confirmDelete',
    defaultMessage: 'Yes, I\'m sure',
  },
  editGroup: {
    id: 'app.containers.Admin.User.GroupsHeader.editGroup',
    defaultMessage: 'Edit Group',
  },
  deleteGroup: {
    id: 'app.containers.Admin.User.GroupsHeader.deleteGroup',
    defaultMessage: 'Delete Group',
  },
  allUsers: {
    id: 'app.containers.Admin.User.GroupsPanel.allUsers',
    defaultMessage: 'All users',
  },
  groupsTitle: {
    id: 'app.containers.Admin.User.GroupsPanel.groupsTitle',
    defaultMessage: 'Groups',
  },
  emptyGroup: {
    id: 'app.containers.AdminPage.Users.GroupsPanel.emptyGroup',
    defaultMessage: 'There is no users in this group yet',
  },
  goToAllUsers: {
    id: 'app.containers.AdminPage.Users.GroupsPanel.goToAllUsers',
    defaultMessage: 'Go on the {allUsersLink} tab to move users manually.',
  },
  createGroupButton: {
    id: 'app.containers.AdminPage.Users.GroupCreation.createGroupButton',
    defaultMessage: 'Add a new group',
  },
  step1TypeNameNormal: {
    id: 'app.containers.AdminPage.Users.GroupCreation.step1TypeNameNormal',
    defaultMessage: 'Normal group',
  },
  step1TypeNameSmart: {
    id: 'app.containers.AdminPage.Users.GroupCreation.step1TypeNameSmart',
    defaultMessage: 'Smart group',
  },
<<<<<<< HEAD
  step1TypeDescriptionNormal: {
    id: 'app.containers.AdminPage.Users.GroupCreation.step1TypeDescriptionNormal',
    defaultMessage: 'You have to add users manually to the group.',
=======
  moderatorLabel: {
    id: 'app.containers.Admin.User.moderatorLabel',
    defaultMessage: `Grant project moderator rights to the invited people?`,
  },
  projectSelectorPlaceholder: {
    id: 'app.containers.Admin.User.projectSelectorPlaceholder',
    defaultMessage: `No project(s) selected`,
  },
  localeLabel: {
    id: 'app.containers.Admin.User.localeLabel',
    defaultMessage: 'Select the default language for the invited people',
>>>>>>> e4490c61
  },
  step1TypeDescriptionSmart: {
    id: 'app.containers.AdminPage.Users.GroupCreation.step1TypeDescriptionSmart',
    defaultMessage: 'A smart group add continually and automatically users based on specific conditions you setup.',
  },
  step1CreateButtonNormal: {
    id: 'app.containers.AdminPage.Users.GroupCreation.step1CreateButtonNormal',
    defaultMessage: 'Create a normal group',
  },
  step1CreateButtonSmart: {
    id: 'app.containers.AdminPage.Users.GroupCreation.step1CreateButtonSmart',
    defaultMessage: 'Create a smart group',
  },
  step1ReadMore: {
    id: 'app.containers.AdminPage.Users.GroupCreation.step1ReadMore',
    defaultMessage: 'Read More about it',
  },
  modalHeaderStep1: {
    id: 'app.containers.AdminPage.Users.GroupCreation.modalHeaderStep1',
    defaultMessage: 'Select the type of group',
  },
  modalHeaderManual: {
    id: 'app.containers.AdminPage.Users.GroupCreation.modalHeaderManual',
    defaultMessage: 'Define a group name',
  },
  modalHeaderRules: {
    id: 'app.containers.AdminPage.Users.GroupCreation.modalHeaderRules',
    defaultMessage: 'Define your smart group settings',
  },
  fieldGroupName: {
    id: 'app.containers.AdminPage.Users.GroupCreation.fieldGroupName',
    defaultMessage: 'Name of the group',
  },
  fieldRulesLabel: {
    id: 'app.containers.AdminPage.Users.GroupCreation.fieldRulesLabel',
    defaultMessage: 'Define who will be automatically added to the group',
  },
  groupFormTitle: {
    id: 'app.containers.AdminPage.Users.GroupCreation.groupFormTitle',
    defaultMessage: 'Define a group name',
  },
  rulesGroupHeader: {
    id: 'app.containers.AdminPage.Users.GroupCreation.rulesGroupHeader',
    defaultMessage: 'Make the user(s) matching ALL the following conditions part of the group:',
  },
  selectAll: {
    id: 'app.containers.AdminPage.Users.GroupsPanel.selectAll',
    defaultMessage: 'Select all',
  },
  xUsers: {
    id: 'app.containers.AdminPage.Users.GroupsPanel.xUsers',
    defaultMessage: '{count, plural, zero {No users} one {1 user} other {{count} users}}',
  },
  groupDeletionConfirmation: {
    id: 'app.containers.AdminPage.Users.UsersGroup.groupDeletionConfirmation',
    defaultMessage: 'Are you sure you want to delete this group?',
  },
  deleteUserConfirmation: {
    id: 'app.containers.AdminPage.Users.UsersGroup.deleteUserConfirmation',
    defaultMessage: 'Are you sure you want to delete this user?',
  },
  moveUsers: {
    id: 'app.containers.AdminPage.Users.UsersGroup.moveUsers',
    defaultMessage: 'Add selected users to group',
  },
  deleteUsers: {
    id: 'app.containers.AdminPage.Users.UsersGroup.deleteUsers',
    defaultMessage: 'Delete selected users from group',
  },
  exportUsers: {
    id: 'app.containers.AdminPage.Users.UsersGroup.exportUsers',
    defaultMessage: 'Export all users',
  },
  add: {
    id: 'app.containers.AdminPage.Users.UsersGroup.add',
    defaultMessage: 'Add',
  },
  dropdownFooterMessage: {
    id: 'app.containers.AdminPage.Users.UsersGroup.dropdownFooterMessage',
    defaultMessage: 'Add',
  },
});<|MERGE_RESOLUTION|>--- conflicted
+++ resolved
@@ -125,11 +125,9 @@
     id: 'app.containers.AdminPage.Users.GroupCreation.step1TypeNameSmart',
     defaultMessage: 'Smart group',
   },
-<<<<<<< HEAD
   step1TypeDescriptionNormal: {
     id: 'app.containers.AdminPage.Users.GroupCreation.step1TypeDescriptionNormal',
     defaultMessage: 'You have to add users manually to the group.',
-=======
   moderatorLabel: {
     id: 'app.containers.Admin.User.moderatorLabel',
     defaultMessage: `Grant project moderator rights to the invited people?`,
@@ -141,7 +139,6 @@
   localeLabel: {
     id: 'app.containers.Admin.User.localeLabel',
     defaultMessage: 'Select the default language for the invited people',
->>>>>>> e4490c61
   },
   step1TypeDescriptionSmart: {
     id: 'app.containers.AdminPage.Users.GroupCreation.step1TypeDescriptionSmart',
