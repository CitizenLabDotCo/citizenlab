--- conflicted
+++ resolved
@@ -211,19 +211,6 @@
     id: 'app.containers.Admin.User.unknownError',
     defaultMessage: 'Something went wrong. Please try again later.',
   },
-<<<<<<< HEAD
-  emptyGroup: {
-    id: 'app.containers.AdminPage.Users.Groups.emptyGroup',
-    defaultMessage: 'There is no users in this group yet',
-  },
-  goToAllUsers: {
-    id: 'app.containers.AdminPage.Users.Groups.goToAllUsers',
-    defaultMessage: 'Go on the {allUsersLink} tab to move users manually.',
-  },
-  allUsers: {
-    id: 'app.containers.AdminPage.Users.Groups.allUsers',
-    defaultMessage: 'All Users',
-=======
   allUsers: {
     id: 'app.containers.Admin.User.GroupsPanel.allUsers',
     defaultMessage: 'All users',
@@ -231,6 +218,13 @@
   groupsTitle: {
     id: 'app.containers.Admin.User.GroupsPanel.groupsTitle',
     defaultMessage: 'Groups',
->>>>>>> e39ef3ad
+  },
+  emptyGroup: {
+    id: 'app.containers.AdminPage.Users.GroupsPanel.emptyGroup',
+    defaultMessage: 'There is no users in this group yet',
+  },
+  goToAllUsers: {
+    id: 'app.containers.AdminPage.Users.GroupsPanel.goToAllUsers',
+    defaultMessage: 'Go on the {allUsersLink} tab to move users manually.',
   },
 });