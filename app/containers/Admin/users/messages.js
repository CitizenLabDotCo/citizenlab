import { defineMessages } from 'react-intl';

export default defineMessages({
  helmetTitle: {
    id: 'app.containers.Admin.User.helmetTitle',
    defaultMessage: 'Admin - users dashboard',
  },
  helmetDescription: {
    id: 'app.containers.Admin.User.helmetDescription',
    defaultMessage: 'User list in admin backoffice',
  },
  viewPublicResource: {
    id: 'app.containers.Admin.User.viewPublicResource',
    defaultMessage: 'Users',
  },
  tabRegisteredUsers: {
    id: 'app.containers.AdminPage.User.tabRegisteredUsers',
    defaultMessage: 'Registered users',
  },
  tabInviteByEmail: {
    id: 'app.containers.AdminPage.User.tabInviteByEmail',
    defaultMessage: 'Invitations',
  },
  exportUsers: {
    id: 'app.containers.Admin.User.exportUsers',
    defaultMessage: 'Export all users',
  },
  deleteButton: {
    id: 'app.containers.Admin.User.deleteButton',
    defaultMessage: 'Delete',
  },
  updateButton: {
    id: 'app.containers.Admin.User.updateButton',
    defaultMessage: 'Edit',
  },
  createButton: {
    id: 'app.containers.Admin.User.createButton',
    defaultMessage: 'New User',
  },
  publishButton: {
    id: 'app.containers.Admin.User.publishButton',
    defaultMessage: 'Publish User',
  },
  userLoadingMessage: {
    id: 'app.containers.Admin.User.userLoadingMessage',
    defaultMessage: 'Loading User...',
  },
  userLoadingError: {
    id: 'app.containers.Admin.User.userLoadingError',
    defaultMessage: 'User not found!',
  },
  name: {
    id: 'app.containers.Admin.User.name',
    defaultMessage: 'Name',
  },
  email: {
    id: 'app.containers.Admin.User.email',
    defaultMessage: 'Email',
  },
  member: {
    id: 'app.containers.Admin.User.member',
    defaultMessage: 'Member Since',
  },
  admin: {
    id: 'app.containers.Admin.User.admin',
    defaultMessage: 'Admin',
  },
  delete: {
    id: 'app.containers.Admin.User.delete',
    defaultMessage: 'Delete',
  },
  deleteUser: {
    id: 'app.containers.Admin.User.deleteUser',
    defaultMessage: 'Delete user',
  },
  invitePeople: {
    id: 'app.containers.Admin.User.invitePeople',
    defaultMessage: 'Invite people via email',
  },
  importTab: {
    id: 'app.containers.Admin.User.importTab',
    defaultMessage: 'Import email addresses',
  },
  textTab: {
    id: 'app.containers.Admin.User.textTab',
    defaultMessage: 'Manually enter email addresses',
  },
  emailListLabel: {
    id: 'app.containers.Admin.User.emailListLabel',
    defaultMessage: 'Manually enter the email addresses of the people you want to invite. Seperate each address by a comma.',
  },
  or: {
    id: 'app.containers.Admin.User.or',
    defaultMessage: 'Or',
  },
  importLabel: {
    id: 'app.containers.Admin.User.importLabel',
    defaultMessage: 'Select an Excel file (.xlsx)',
  },
  importInfo: {
    id: 'app.containers.Admin.User.importInfo',
    defaultMessage: `
      Note: The column in your Excel file that contains the email addresses should be named {emailColumnName}.
      Download this {downloadLink} and visit this {supportPageLink} for more information about all the supported columns.
    `,
  },
  emailColumnName: {
    id: 'app.containers.Admin.User.emailColumnName',
    defaultMessage: `email`,
  },
  exampleFile: {
    id: 'app.containers.Admin.User.exampleFile',
    defaultMessage: `example file`,
  },
  supportPage: {
    id: 'app.containers.Admin.User.supportPage',
    defaultMessage: `support page`,
  },
  importOptionsInfo: {
    id: 'app.containers.Admin.User.importOptionsInfo',
    defaultMessage: `These options will only be taken into account when they are not defined in the Excel file. Please visit <a href="#">the support page</a> for more information.`,
  },
  adminLabel: {
    id: 'app.containers.Admin.User.adminLabel',
    defaultMessage: `Grant administrator rights to the invited people?`,
  },
  localeLabel: {
    id: 'app.containers.Admin.User.localeLabel',
    defaultMessage: 'Select the default language for the invited people',
  },
  invitationOptions: {
    id: 'app.containers.Admin.User.invitationOptions',
    defaultMessage: 'Invitation options',
  },
  groupsLabel: {
    id: 'app.containers.Admin.User.localeLabel',
    defaultMessage: 'Optionally select one or more groups that will be assigned to the invited people upon registration',
  },
  inviteTextLabel: {
    id: 'app.containers.Admin.User.inviteTextLabel',
    defaultMessage: 'Optionally type a message that will be added to the invitation mail.',
  },
  groupsPlaceholder: {
    id: 'app.containers.Admin.User.groupsPlaceholder',
    defaultMessage: 'No group selected',
  },
  sendOutInvitations: {
    id: 'app.containers.Admin.User.sendOutInvitations',
    defaultMessage: 'Send out invitations',
  },
  processing: {
    id: 'app.containers.Admin.User.processing',
    defaultMessage: 'Sending out invitations. Please wait...',
  },
  save: {
    id: 'app.containers.Admin.User.save',
    defaultMessage: 'Send out invitations',
  },
  saveError: {
    id: 'app.containers.Admin.User.saveError',
    defaultMessage: 'Error',
  },
  saveSuccess: {
    id: 'app.containers.Admin.User.saveSuccess',
    defaultMessage: 'Success!',
  },
  saveErrorMessage: {
    id: 'app.containers.Admin.User.saveErrorMessage',
    defaultMessage: 'Invitations could not be sent out. Errors are highlighted below.',
  },
  saveSuccessMessage: {
    id: 'app.containers.Admin.User.saveSuccessMessage',
    defaultMessage: 'Invitation successfully sent out.',
  },
<<<<<<< HEAD
  inviteStatus: {
    id: 'app.containers.Admin.User.inviteStatus',
    defaultMessage: 'Status',
  },
  invitedSince: {
    id: 'app.containers.Admin.User.invitedSince',
    defaultMessage: 'Invited',
  },
  deleteInvite: {
    id: 'app.containers.Admin.User.deleteInvite',
    defaultMessage: 'Delete',
  },
  exportInvites: {
    id: 'app.containers.Admin.User.exportInvites',
    defaultMessage: 'Export all invitations',
  },
  inviteStatusPending: {
    id: 'app.containers.Admin.User.inviteStatusPending',
    defaultMessage: 'Pending',
  },
  inviteStatusAccepted: {
    id: 'app.containers.Admin.User.inviteStatusAccepted',
    defaultMessage: 'Accepted',
  },
  confirmDelete: {
    id: 'app.containers.Admin.User.confirmDelete',
    defaultMessage: 'Yes, I\'m sure',
  },
  currentlyNoInvites: {
    id: 'app.containers.Admin.User.currentlyNoInvites',
    defaultMessage: 'There currently are no invites yet',
=======
  couldNotSendError: {
    id: 'app.containers.Admin.User.couldNotSendError',
    defaultMessage: 'Could not sent out invitations. The following error(s) occured:',
>>>>>>> bf0866ca
  },
});<|MERGE_RESOLUTION|>--- conflicted
+++ resolved
@@ -172,7 +172,10 @@
     id: 'app.containers.Admin.User.saveSuccessMessage',
     defaultMessage: 'Invitation successfully sent out.',
   },
-<<<<<<< HEAD
+  couldNotSendError: {
+    id: 'app.containers.Admin.User.couldNotSendError',
+    defaultMessage: 'Could not sent out invitations. The following error(s) occured:',
+  },
   inviteStatus: {
     id: 'app.containers.Admin.User.inviteStatus',
     defaultMessage: 'Status',
@@ -204,10 +207,5 @@
   currentlyNoInvites: {
     id: 'app.containers.Admin.User.currentlyNoInvites',
     defaultMessage: 'There currently are no invites yet',
-=======
-  couldNotSendError: {
-    id: 'app.containers.Admin.User.couldNotSendError',
-    defaultMessage: 'Could not sent out invitations. The following error(s) occured:',
->>>>>>> bf0866ca
   },
 });