// Libraries
import React, { memo } from 'react';
import { Multiloc } from 'typings';

// Components
import { Icon } from 'cl2-component-library';
import Button from 'components/UI/Button';
import T from 'components/T';
import SearchInput from 'components/UI/SearchInput';

// i18n
import { FormattedMessage } from 'utils/cl-intl';
import messages from './messages';

// Styling
import styled from 'styled-components';
import { colors, fontSizes } from 'utils/styleUtils';

const TitleWrapper = styled.div`
  min-height: 105px;

  h2 {
    padding: 0;
    margin: 10px;
    margin-top: 20px;
    margin-bottom: 30px;
    color: ${colors.adminSecondaryTextColor};
    font-size: ${fontSizes.base}px;
    font-weight: 400;
  }
`;

const FirstRow = styled.div`
  display: flex;
  align-items: flex-start;
  justify-content: flex-start;
  margin-left: 10px;
`;

const OnlyRow = styled(FirstRow)`
  min-height: 105px;
  margin-bottom: 30px;
  display: flex;
  align-items: flex-start;
`;

const Spacer = styled.div`
  flex: 1;
`;

const SmartGroupIcon = styled(Icon)`
  flex: 0 0 13px;
  width: 13px;
  fill: ${colors.adminOrangeIcons};
  margin-top: 10px;
  margin-right: 12px;
`;

const TextAndButtons = styled.div`
  h1 {
    display: inline;
    padding: 0;
    margin: 0;
    margin-right: 10px;
    font-weight: 600;
  }
`;

const Buttons = styled.div`
  display: inline-flex;
  align-items: center;
  margin-top: 5px;
  transform: scale(0.9);
`;

const StyledSearchInput = styled(SearchInput)`
  flex: 0 0 250px;
  width: 250px;
`;

const EditGroupButton = styled(Button)``;
const DeleteGroupButton = styled(Button)``;

interface Props {
  title?: Multiloc;
  smartGroup?: boolean;
  onEdit?: () => void;
  onDelete?: () => void;
  onSearch: (newValue: string) => void;
}

const UsersHeader = memo(
  ({ title, smartGroup, onEdit, onDelete, onSearch }: Props) => {
    const handleSearchChange = (newValue: string) => {
      onSearch(newValue);
    };

    if (title) {
      return (
        <OnlyRow>
<<<<<<< HEAD
          {smartGroup && <TitleIcon name="lightingBolt" />}
=======
          {this.props.smartGroup && <SmartGroupIcon name="lightningBolt" />}
>>>>>>> 9b74de31
          <TextAndButtons>
            <T as="h1" value={title} />
            <Buttons>
              <EditGroupButton
                iconTitle={<FormattedMessage {...messages.editGroup} />}
                hiddenText={<FormattedMessage {...messages.editGroup} />}
                padding=".65em"
                icon="edit"
<<<<<<< HEAD
                buttonStyle="secondary"
                onClick={onEdit}
=======
                buttonStyle="text"
                onClick={this.props.onEdit}
>>>>>>> 9b74de31
              />
              <DeleteGroupButton
                iconTitle={<FormattedMessage {...messages.deleteGroup} />}
                hiddenText={<FormattedMessage {...messages.deleteGroup} />}
                padding=".65em"
                icon="delete"
                buttonStyle="text"
                onClick={onDelete}
              />
            </Buttons>
          </TextAndButtons>
          <Spacer />
          <StyledSearchInput onChange={handleSearchChange} />
        </OnlyRow>
      );
    }

    return (
      <TitleWrapper>
        <FirstRow>
          <TextAndButtons>
            <FormattedMessage tagName="h1" {...messages.allUsers} />
          </TextAndButtons>
          <Spacer />
          <StyledSearchInput onChange={handleSearchChange} />
        </FirstRow>
        <FormattedMessage tagName="h2" {...messages.usersSubtitle} />
      </TitleWrapper>
    );
  }
);

<<<<<<< HEAD
export default UsersHeader;
=======
export default injectTracks<Props>({
  trackSearchInput: tracks.searchInput
})(UsersHeader);
>>>>>>> 9b74de31
<|MERGE_RESOLUTION|>--- conflicted
+++ resolved
@@ -98,11 +98,7 @@
     if (title) {
       return (
         <OnlyRow>
-<<<<<<< HEAD
           {smartGroup && <TitleIcon name="lightingBolt" />}
-=======
-          {this.props.smartGroup && <SmartGroupIcon name="lightningBolt" />}
->>>>>>> 9b74de31
           <TextAndButtons>
             <T as="h1" value={title} />
             <Buttons>
@@ -111,13 +107,8 @@
                 hiddenText={<FormattedMessage {...messages.editGroup} />}
                 padding=".65em"
                 icon="edit"
-<<<<<<< HEAD
                 buttonStyle="secondary"
                 onClick={onEdit}
-=======
-                buttonStyle="text"
-                onClick={this.props.onEdit}
->>>>>>> 9b74de31
               />
               <DeleteGroupButton
                 iconTitle={<FormattedMessage {...messages.deleteGroup} />}
@@ -150,10 +141,4 @@
   }
 );
 
-<<<<<<< HEAD
-export default UsersHeader;
-=======
-export default injectTracks<Props>({
-  trackSearchInput: tracks.searchInput
-})(UsersHeader);
->>>>>>> 9b74de31
+export default UsersHeader;