// Libraries
import React from 'react';
import { adopt } from 'react-adopt';
import Link from 'utils/cl-router/Link';
import { isNilOrError } from 'utils/helperUtils';
import { Subscription } from 'rxjs';

// Resources
import GetGroups, { GetGroupsChildProps } from 'resources/GetGroups';
import GetUserCount, { GetUserCountChildProps } from 'resources/GetUserCount';
import { IGroupData } from 'services/groups';

// Events
import eventEmitter from 'utils/eventEmitter';
import events, { MembershipAdd } from './events';

// Components
import Button from 'components/UI/Button';
import { Icon } from 'cl2-component-library';
import T from 'components/T';

// i18n
import FormattedMessage from 'utils/cl-intl/FormattedMessage';
import messages from './messages';

// tracking
import { injectTracks } from 'utils/analytics';
import tracks from './tracks';

// Styling
import styled from 'styled-components';
import { colors, fontSizes } from 'utils/styleUtils';
import { rgba } from 'polished';

const Container = styled.div`
  flex: 1;
  display: flex;
  flex-direction: column;
  align-items: stretch;
  padding: 55px 20px;
  padding-bottom: 10px;
  background: ${colors.background};
`;

const Separator = styled.hr`
  background: ${colors.separation};
  border: none;
  height: 1px;
  margin: 1rem 0 3rem 0;
`;

const MenuTitle = styled.div`
  align-items: center;
  border-radius: ${(props: any) => props.theme.borderRadius};
  display: flex;
  flex-direction: row;
  flex-wrap: nowrap;
  justify-content: space-between;
  padding-left: 10px;
  margin-bottom: 20px;

  h2 {
    margin: 0;
    padding: 0;
    font-weight: 600;
  }
`;

const ButtonWrapper = styled.div`
  flex: 0 0 40px;
  display: flex;
  align-items: center;
  justify-content: center;
  margin-right: 0px;
`;

const AddGroupButton = styled(Button)``;

const GroupsList = styled.div`
  overflow-x: hidden;
  overflow-y: auto;
`;

const MenuLink = styled(Link)`
  color: ${colors.adminTextColor};
  font-size: ${fontSizes.base}px;
  display: flex;
  align-items: center;
  justify-content: space-between;
  padding: 12px;
  padding-right: 0px;
  margin-bottom: 6px;
  border-radius: ${(props: any) => props.theme.borderRadius};
  transition: all 80ms ease-out;

  &.highlight {
    animation-name: highlight;
    animation-duration: 0.7s;
  }

  &.active {
    background: ${rgba(colors.adminTextColor, 0.08)};
  }

  &:hover,
  &:focus {
    color: ${colors.adminTextColor};
    background: ${rgba(colors.adminTextColor, 0.15)};
  }

  @keyframes highlight {
    from {
      background-color: ${rgba(colors.clGreen, 0)};
    }

    30% {
      background-color: ${rgba(colors.clGreen, 0.5)};
    }

    to {
      background-color: ${rgba(colors.clGreen, 0)};
    }
  }
`;

const LightningBolt = styled(Icon)`
  flex: 0 0 18px;
  height: 18px;
  fill: ${colors.adminOrangeIcons};
  margin-right: 4px;
`;

const GroupName = styled.div`
  flex: 1;
  display: flex;
  align-items: center;
  white-space: nowrap;
  overflow: hidden;
  text-overflow: ellipsis;

  span {
    flex: 1;
    white-space: nowrap;
    overflow: hidden;
    text-overflow: ellipsis;
  }
`;

const MembersCount = styled.span`
  flex: 0 0 40px;
  display: flex;
  align-items: center;
  justify-content: center;
  margin-left: 12px;
`;

// Typings
export interface InputProps {
  className?: string;
  onCreateGroup: () => void;
}

interface DataProps {
  groups: GetGroupsChildProps;
  usercount: GetUserCountChildProps;
}

interface Props extends InputProps, DataProps {}

export interface State {
  highlightedGroups: Set<IGroupData['id']>;
}

interface Tracks {
  trackCreateGroup: Function;
}

export class GroupsListPanel extends React.PureComponent<
  Props & Tracks,
  State
> {
  subs: Subscription[] = [];

  constructor(props) {
    super(props);
    this.state = {
      highlightedGroups: new Set([]),
    };
  }

  componentDidMount() {
    this.subs.push(
      eventEmitter
        .observeEvent<MembershipAdd>(events.membershipAdd)
        .subscribe(({ eventValue: { groupsIds } }) => {
          this.setState({ highlightedGroups: new Set(groupsIds) });
          setTimeout(this.removeHighlights, 3000);
        })
    );
  }

  componentWillUnmount() {
    this.subs.forEach((sub) => sub.unsubscribe());
  }

  removeHighlights = () => {
    this.setState({ highlightedGroups: new Set([]) });
  };

  handleCreateGroup = (event) => {
    event.preventDefault();
    this.props.trackCreateGroup();
    this.props.onCreateGroup();
  };

  render() {
    const {
      usercount,
      groups: { groupsList },
    } = this.props;
    const { highlightedGroups } = this.state;

    return (
      <Container className={this.props.className}>
        <MenuLink to="/admin/users" activeClassName="active" onlyActiveOnIndex>
          <GroupName>
            <FormattedMessage {...messages.allUsers} />
          </GroupName>
          {!isNilOrError(usercount) && <MembersCount>{usercount}</MembersCount>}
        </MenuLink>
        <Separator />
        <MenuTitle>
          <FormattedMessage tagName="h2" {...messages.groupsTitle} />
          <ButtonWrapper>
            <AddGroupButton
              className="e2e-create-group-button"
              hiddenText={<FormattedMessage {...messages.createGroupButton} />}
              icon="plus"
              iconTitle={<FormattedMessage {...messages.createGroupButton} />}
              iconSize="11px"
              iconColor={colors.adminTextColor}
              onClick={this.handleCreateGroup}
              padding="8px"
              borderRadius="50%"
              buttonStyle="secondary"
              bgColor={rgba(colors.adminTextColor, 0.08)}
              bgHoverColor={rgba(colors.adminTextColor, 0.15)}
            />
          </ButtonWrapper>
        </MenuTitle>
        <GroupsList className="e2e-groups-list">
<<<<<<< HEAD
          {!isNilOrError(groupsList) && groupsList.map((group) => (
            <MenuLink key={group.id} to={`/admin/users/${group.id}`} activeClassName="active" className={highlightedGroups.has(group.id) ? 'highlight' : ''} >
              {group.attributes.membership_type === 'rules' && <LightningBolt name="lightningBolt" />}
              <GroupName><T value={group.attributes.title_multiloc} /></GroupName>
              <MembersCount className="e2e-group-user-count">{group.attributes.memberships_count}</MembersCount>
            </MenuLink>
          ))}
=======
          {!isNilOrError(groupsList) &&
            groupsList.map((group) => (
              <MenuLink
                key={group.id}
                to={`/admin/users/${group.id}`}
                activeClassName="active"
                className={highlightedGroups.has(group.id) ? 'highlight' : ''}
              >
                {group.attributes.membership_type === 'rules' && (
                  <LightningBolt name="lightingBolt2" />
                )}
                <GroupName>
                  <T value={group.attributes.title_multiloc} />
                </GroupName>
                <MembersCount className="e2e-group-user-count">
                  {group.attributes.memberships_count}
                </MembersCount>
              </MenuLink>
            ))}
>>>>>>> 31b691b0
        </GroupsList>
      </Container>
    );
  }
}

const Data = adopt<DataProps, InputProps>({
  groups: <GetGroups />,
  usercount: <GetUserCount />,
});

const GroupsListPanelWithHoc = injectTracks<Props>({
  trackCreateGroup: tracks.createGroup,
})(GroupsListPanel);

export default (inputProps: InputProps) => (
  <Data {...inputProps}>
    {(dataProps) => <GroupsListPanelWithHoc {...inputProps} {...dataProps} />}
  </Data>
);<|MERGE_RESOLUTION|>--- conflicted
+++ resolved
@@ -184,7 +184,7 @@
   constructor(props) {
     super(props);
     this.state = {
-      highlightedGroups: new Set([]),
+      highlightedGroups: new Set([])
     };
   }
 
@@ -200,14 +200,14 @@
   }
 
   componentWillUnmount() {
-    this.subs.forEach((sub) => sub.unsubscribe());
+    this.subs.forEach(sub => sub.unsubscribe());
   }
 
   removeHighlights = () => {
     this.setState({ highlightedGroups: new Set([]) });
   };
 
-  handleCreateGroup = (event) => {
+  handleCreateGroup = event => {
     event.preventDefault();
     this.props.trackCreateGroup();
     this.props.onCreateGroup();
@@ -216,7 +216,7 @@
   render() {
     const {
       usercount,
-      groups: { groupsList },
+      groups: { groupsList }
     } = this.props;
     const { highlightedGroups } = this.state;
 
@@ -249,17 +249,8 @@
           </ButtonWrapper>
         </MenuTitle>
         <GroupsList className="e2e-groups-list">
-<<<<<<< HEAD
-          {!isNilOrError(groupsList) && groupsList.map((group) => (
-            <MenuLink key={group.id} to={`/admin/users/${group.id}`} activeClassName="active" className={highlightedGroups.has(group.id) ? 'highlight' : ''} >
-              {group.attributes.membership_type === 'rules' && <LightningBolt name="lightningBolt" />}
-              <GroupName><T value={group.attributes.title_multiloc} /></GroupName>
-              <MembersCount className="e2e-group-user-count">{group.attributes.memberships_count}</MembersCount>
-            </MenuLink>
-          ))}
-=======
           {!isNilOrError(groupsList) &&
-            groupsList.map((group) => (
+            groupsList.map(group => (
               <MenuLink
                 key={group.id}
                 to={`/admin/users/${group.id}`}
@@ -267,7 +258,7 @@
                 className={highlightedGroups.has(group.id) ? 'highlight' : ''}
               >
                 {group.attributes.membership_type === 'rules' && (
-                  <LightningBolt name="lightingBolt2" />
+                  <LightningBolt name="lightningBolt" />
                 )}
                 <GroupName>
                   <T value={group.attributes.title_multiloc} />
@@ -277,7 +268,6 @@
                 </MembersCount>
               </MenuLink>
             ))}
->>>>>>> 31b691b0
         </GroupsList>
       </Container>
     );
@@ -286,15 +276,15 @@
 
 const Data = adopt<DataProps, InputProps>({
   groups: <GetGroups />,
-  usercount: <GetUserCount />,
+  usercount: <GetUserCount />
 });
 
 const GroupsListPanelWithHoc = injectTracks<Props>({
-  trackCreateGroup: tracks.createGroup,
+  trackCreateGroup: tracks.createGroup
 })(GroupsListPanel);
 
 export default (inputProps: InputProps) => (
   <Data {...inputProps}>
-    {(dataProps) => <GroupsListPanelWithHoc {...inputProps} {...dataProps} />}
+    {dataProps => <GroupsListPanelWithHoc {...inputProps} {...dataProps} />}
   </Data>
 );