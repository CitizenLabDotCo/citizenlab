// Libraries
import React from 'react';
import { Link } from 'react-router';

// Resources
import GetGroups, { GetGroupsChildProps } from 'resources/GetGroups';
import { isNilOrError } from 'utils/helperUtils';

// Components
import Button from 'components/UI/Button';
import Icon from 'components/UI/Icon';
import T from 'components/T';
import GetUserCount from './GetUserCount';

// i18n
import FormattedMessage from 'utils/cl-intl/FormattedMessage';
import messages from './messages';

// Styling
import styled from 'styled-components';
import { colors } from 'utils/styleUtils';
import { rgba, ellipsis } from 'polished';

const Panel = styled.div`
  align-items: stretch;
  background: ${colors.background};
  display: flex;
  flex-direction: column;
  justify-content: flex-start;
  padding: 70px 20px;
`;

const Separator = styled.hr`
  background: ${colors.separation};
  border: none;
  height: 1px;
  margin: 1rem 0 3rem 0;
`;

const PanelEntry = `
  align-items: center;
  border-radius: 5px;
  display: flex;
  flex-direction: row;
  flex-wrap: nowrap;
  justify-content: space-between;
  padding: 1rem 1.5rem;
`;

const MenuTitle = styled.div`
  ${PanelEntry}

  h2 {
    margin: 0;
  }
`;

const MenuLink = styled(Link) `
  ${PanelEntry}
  color: ${colors.adminTextColor};
  margin-bottom: .5rem;

  &.active {
    background: ${rgba(colors.adminTextColor, .1)};
  }

  &:hover,
  &:focus {
    background: ${rgba(colors.adminTextColor, .2)};
    color: ${colors.adminTextColor};
  }
`;

const GroupsList = styled.ul`
  list-style: none;
  padding: 0;
  margin: 0;

  li {
    margin: 0;
    padding: 0;
  }
`;

const GroupName = styled.span`
  ${ellipsis('200px') as any}
  min-width: 0;
  flex: 1;
`;

const MembersCount = styled.span`
  margin-left: 1rem;
`;

const LightningBolt = styled(Icon) `
  height: 2rem;
  width: 2rem;
<<<<<<< HEAD
  margin-left: -.7rem;

  .cl-icon-primary {
    fill: #FF672F;
  }
=======
  margin-left: -.5rem;
>>>>>>> 0fca0166

  .cl-icon-background {
    fill: none;
  }
  .cl-icon-primary {
    fill: #FF672F;
  }
`;

// Typings
export interface InputProps {
  className?: string;
  onCreateGroup: () => void;
}

export interface State { }

export class GroupsListPanel extends React.PureComponent<InputProps & GetGroupsChildProps, State> {
  constructor(props) {
    super(props);
    this.state = {};
  }

  handleCreateGroup = (event) => {
    event.preventDefault();
    this.props.onCreateGroup();
  }

  render() {
    return (
      <Panel className={this.props.className}>
        <MenuLink to="/admin/users" activeClassName="active" onlyActiveOnIndex>
          <FormattedMessage {...messages.allUsers} />
          <GetUserCount />
        </MenuLink>
        <Separator />
        <MenuTitle>
          <FormattedMessage tagName="h2" {...messages.groupsTitle} />
          <Button icon="create" iconTitle="Add a group" size="4" style="text" padding="0" onClick={this.handleCreateGroup} />
        </MenuTitle>
        <GroupsList>
          {!isNilOrError(this.props.groupsList) && this.props.groupsList.map((group) => (
            <li key={group.id}>
              <MenuLink to={`/admin/users/${group.id}`} activeClassName="active">
                <GroupName>
                  {group.attributes.membership_type === 'rules' && <LightningBolt name="lightingBolt" />}
                  <T value={group.attributes.title_multiloc} />
                </GroupName>
                <MembersCount>{group.attributes.memberships_count}</MembersCount>
              </MenuLink>
            </li>
          ))}
        </GroupsList>
      </Panel>
    );
  }
}

export default (props: InputProps) => (
  <GetGroups>
    {(dataProps) => (
      <GroupsListPanel {...dataProps} {...props} />
    )}
  </GetGroups>
);<|MERGE_RESOLUTION|>--- conflicted
+++ resolved
@@ -95,15 +95,11 @@
 const LightningBolt = styled(Icon) `
   height: 2rem;
   width: 2rem;
-<<<<<<< HEAD
   margin-left: -.7rem;
 
   .cl-icon-primary {
     fill: #FF672F;
   }
-=======
-  margin-left: -.5rem;
->>>>>>> 0fca0166
 
   .cl-icon-background {
     fill: none;
