import React from 'react';
import { isString, isEmpty, get } from 'lodash';
import { adopt } from 'react-adopt';
import { isNilOrError } from 'utils/helperUtils';

// components
import TextArea from 'components/UI/TextArea';
import Label from 'components/UI/Label';
import Warning from 'components/UI/Warning';
import Error from 'components/UI/Error';
import Radio from 'components/UI/Radio';
import Icon from 'components/UI/Icon';
import Toggle from 'components/UI/Toggle';
import MultipleSelect from 'components/UI/MultipleSelect';
import SubmitWrapper from 'components/admin/SubmitWrapper';
import { Section, SectionTitle, SectionField } from 'components/admin/Section';
import InvitesTable from './all';

// services
import { bulkInviteXLSX, bulkInviteEmails, IInviteError, INewBulkInvite } from 'services/invites';

// resources
import GetTenantLocales, { GetTenantLocalesChildProps } from 'resources/GetTenantLocales';
import GetLocale, { GetLocaleChildProps } from 'resources/GetLocale';
import GetGroups, { GetGroupsChildProps } from 'resources/GetGroups';
import GetProjects, { GetProjectsChildProps } from 'resources/GetProjects';


// i18n
import { FormattedHTMLMessage } from 'react-intl';
import { FormattedMessage } from 'utils/cl-intl';
import messages from '../messages';
import { appLocalePairs } from 'i18n';
import { getLocalized } from 'utils/i18n';

// utils
import { getBase64FromFile } from 'utils/imageTools';
import FileSaver from 'file-saver';
import { requestBlob } from 'utils/request';
import { API_PATH } from 'containers/App/constants';

// animation
import CSSTransition from 'react-transition-group/CSSTransition';

// styling
import styled from 'styled-components';

// typings
import { Locale, IOption } from 'typings';

const timeout = 400;

const ViewButtons = styled.div`
  display: flex;
  margin-bottom: 40px;
`;

const ViewButton = styled.div`
  min-width: 85px;
  height: 52px;
  display: flex;
  align-items: center;
  justify-content: center;
  cursor: pointer;
  background: #fff;
  border: solid 1px #e4e4e4;

  &:hover,
  &.active {
    background: #f0f0f0;
  }

  > span {
    color: ${(props) => props.theme.colors.label};
    color: #333;
    font-size: 17px;
    font-weight: 400;
    line-height: 24px;
    padding-left: 15px;
    padding-right: 15px;
  }
`;

const LeftButton = ViewButton.extend`
  border-top-left-radius: 5px;
  border-bottom-left-radius: 5px;
`;

const RightButton = ViewButton.extend`
  border-top-right-radius: 5px;
  border-bottom-right-radius: 5px;
`;

const FileInputWrapper = styled.div`
  margin-top: 15px;
  margin-bottom: 20px;
`;

const ArrowIcon = styled(Icon) `
  fill: ${(props) => props.theme.colors.label};
  height: 11px;
  margin-right: 8px;
  transition: transform 350ms cubic-bezier(0.165, 0.84, 0.44, 1),
              fill 80ms ease-out;

  &.opened {
    transform: rotate(90deg);
  }
`;

const StyledLabel = styled(Label) `
  padding-bottom: 0px;
  transition: all 80ms ease-out;
  cursor: pointer;
`;

const StyledToggle = styled(Toggle)`
  margin-bottom: 10px;
`;

const Options: any = styled.div`
  display: inline-flex;
  align-items: center;
  padding-bottom: 8px;
  transition: all 80ms ease-out;
  cursor: pointer;

  &:hover {
    ${StyledLabel} {
      color: #000;
    }

    ${ArrowIcon} {
      fill: #000;
    }
  }
`;

const InvitationOptionsContainer = styled.div`
  width: 497px;
  position: relative;
  border-radius: 5px;
  border: solid 1px #ddd;
  background: #fff;
  z-index: 1;
  opacity: 0;
  display: none;
  transition: all ${timeout}ms cubic-bezier(0.165, 0.84, 0.44, 1);
  will-change: opacity, height;

  &.options-enter {
    opacity: 0;
    max-height: 0px;
    overflow: hidden;
    display: block;

    &.options-enter-active {
      opacity: 1;
      max-height: 500px;
      overflow: hidden;
      display: block;
    }
  }

  &.options-enter-done {
    opacity: 1;
    overflow: visible;
    display: block;
  }

  &.options-exit {
    opacity: 1;
    max-height: 500px;
    overflow: hidden;
    display: block;

    &.options-exit-active {
      opacity: 0;
      max-height: 0px;
      overflow: hidden;
      display: block;
    }
  }

  &.options-exit-done {
    display: none;
  }
`;

const InvitationOptionsInner = styled.div`
  padding: 20px;
  padding-bottom: 0px;
`;

const ButtonWrapper = styled.div`
  display: flex;
  align-items: center;
  padding-top: 30px;
`;

const Processing = styled.div`
  color: ${(props) => props.theme.colors.label};
  margin-left: 15px;
`;

const SInvitesTable = styled(InvitesTable) `
  margin-top: 100px;
`;

interface InputProps { }

interface DataProps {
  projects: GetProjectsChildProps;
  locale: GetLocaleChildProps;
  tenantLocales: GetTenantLocalesChildProps;
  groups: GetGroupsChildProps;
}

interface Props extends InputProps, DataProps { }

type State = {
  selectedEmails: string | null;
  selectedFileBase64: string | null;
  hasAdminRights: boolean;
  hasModeratorRights: boolean;
  selectedLocale: Locale | null;
  selectedProjects: IOption[] | null;
  selectedGroups: IOption[] | null;
  selectedInviteText: string | null;
  invitationOptionsOpened: boolean;
  selectedView: 'import' | 'text';
  dirty: boolean;
  processing: boolean;
  processed: boolean;
  apiErrors: IInviteError[] | null;
  filetypeError: JSX.Element | null;
  unknownError: JSX.Element | null;
};

class Invitations extends React.PureComponent<Props, State> {
  fileInputElement: HTMLInputElement | null;

  constructor(props) {
    super(props);
    this.state = {
      selectedEmails: null,
      selectedFileBase64: null,
      hasAdminRights: false,
      hasModeratorRights: false,
      selectedLocale: null,
      selectedProjects: null,
      selectedGroups: null,
      selectedInviteText: null,
      invitationOptionsOpened: false,
      selectedView: 'import',
      dirty: false,
      processing: false,
      processed: false,
      apiErrors: null,
      filetypeError: null,
      unknownError: null
    };
    this.fileInputElement = null;
  }

  static getDerivedStateFromProps(nextProps: Props, prevState: State) {
    if (nextProps.tenantLocales && !prevState.selectedLocale) {
      return {
        selectedLocale: nextProps.tenantLocales[0]
      };
    }

    return null;
  }

  getProjectOptions = (projects: GetProjectsChildProps, locale: GetLocaleChildProps, tenantLocales: GetTenantLocalesChildProps) => {
    const { projectsList } = projects;

    if (!isNilOrError(locale) && !isNilOrError(tenantLocales) && !isNilOrError(projectsList) && projectsList.length > 0) {
      return projectsList.map((project) => ({
        value: project.id,
        label: getLocalized(project.attributes.title_multiloc, locale, tenantLocales)
      }));
    }

    return null;
  }

  getGroupOptions = (groups: GetGroupsChildProps, locale: GetLocaleChildProps, tenantLocales: GetTenantLocalesChildProps) => {
    if (!isNilOrError(locale) && !isNilOrError(tenantLocales) && !isNilOrError(groups) && groups.length > 0) {
      return groups.map((group) => ({
        value: group.id,
        label: getLocalized(group.attributes.title_multiloc, locale, tenantLocales)
      }));
    }

    return null;
  }

  resetErrorAndSuccessState() {
    this.setState({ processed: false, apiErrors: null, unknownError: null });
  }

  handleEmailListOnChange = (selectedEmails: string) => {
    this.resetErrorAndSuccessState();
    this.setState({ selectedEmails });
  }

  handleFileInputOnChange = async (event) => {
    let selectedFile: File | null = (event.target.files && event.target.files.length === 1 ? event.target.files['0'] : null);
    let filetypeError: JSX.Element | null = null;

    if (selectedFile && selectedFile.type !== 'application/vnd.openxmlformats-officedocument.spreadsheetml.sheet') {
      filetypeError = <FormattedMessage {...messages.filetypeError} />;
      selectedFile = null;

      if (this.fileInputElement) {
        this.fileInputElement.value = '';
      }
    }

    const selectedFileBase64 = (selectedFile ? await getBase64FromFile(selectedFile) : null);
    this.resetErrorAndSuccessState();
    this.setState({ selectedFileBase64, filetypeError });
  }

  handleAdminRightsOnToggle = () => {
    this.resetErrorAndSuccessState();
    this.setState(state => ({ hasAdminRights: !state.hasAdminRights }));
  }

  handleModeratorRightsOnToggle = () => {
    this.resetErrorAndSuccessState();
    this.setState(state => ({ hasModeratorRights: !state.hasModeratorRights }));
  }

  handleLocaleOnChange = (selectedLocale: Locale) => {
    this.resetErrorAndSuccessState();
    this.setState({ selectedLocale });
  }

  handleSelectedProjectsOnChange = (selectedProjects: IOption[]) => {
    this.resetErrorAndSuccessState();
    this.setState({ selectedProjects: (selectedProjects.length > 0 ? selectedProjects : null) });
  }

  handleSelectedGroupsOnChange = (selectedGroups: IOption[]) => {
    this.resetErrorAndSuccessState();
    this.setState({ selectedGroups: (selectedGroups.length > 0 ? selectedGroups : null) });
  }

  handleInviteTextOnChange = (selectedInviteText: string) => {
    this.resetErrorAndSuccessState();
    this.setState({ selectedInviteText });
  }

  getSubmitState = (errors: IInviteError[] | null, processed: boolean, dirty: boolean) => {
    if (errors && errors.length > 0) {
      return 'error';
    } else if (processed && !dirty) {
      return 'success';
    } else if (!dirty) {
      return 'disabled';
    }

    return 'enabled';
  }

  toggleOptions = () => {
    this.setState(state => ({ invitationOptionsOpened: !state.invitationOptionsOpened }));
  }

  resetWithView = (selectedView: 'import' | 'text') => () => {
    this.setState({
      selectedView,
      selectedEmails: null,
      selectedFileBase64: null,
      hasAdminRights: false,
<<<<<<< HEAD
      selectedLocale: (this.props.tenantLocales ? this.props.tenantLocales[0] : null),
=======
      hasModeratorRights: false,
      selectedLocale: (this.props.tenantLocales ? this.props.tenantLocales [0] : null),
      selectedProjects: null,
>>>>>>> 74b4ac19
      selectedGroups: null,
      selectedInviteText: null,
      invitationOptionsOpened: false,
      processed: false,
      dirty: false,
      apiErrors: null,
      filetypeError: null,
      unknownError: null
    });
  }

  downloadExampleFile = async (event) => {
    event.preventDefault();
    const blob = await requestBlob(`${API_PATH}/invites/example_xlsx`, 'application/vnd.openxmlformats-officedocument.spreadsheetml.sheet');
    FileSaver.saveAs(blob, 'example.xlsx');
  }

  setFileInputRef = (ref: HTMLInputElement) => {
    this.fileInputElement = ref;
  }

  getRoles = () => {
    const {
      hasAdminRights,
      hasModeratorRights,
      selectedProjects
    } = this.state;

    const roles: INewBulkInvite['roles'] = [];

    if (hasAdminRights) {
      roles.push({ type: 'admin' });
    }

    if (hasModeratorRights && selectedProjects && selectedProjects.length > 0) {
      selectedProjects.forEach(project => {
        roles.push({ type: 'project_moderator', project_id: project.value });
      });
    }

    return roles;
  }

  handleOnSubmit = async (event) => {
    event.preventDefault();
    const {
      selectedLocale,
      selectedView,
      selectedEmails,
      selectedFileBase64,
      selectedGroups,
      selectedInviteText
    } = this.state;
    const hasCorrectSelection = ((selectedView === 'import' && isString(selectedFileBase64) && !selectedEmails) || (selectedView === 'text' && !selectedFileBase64 && isString(selectedEmails)));

    if (selectedLocale && hasCorrectSelection) {
      try {
        this.setState({
          processing: true,
          processed: false,
          apiErrors: null,
          filetypeError: null,
          unknownError: null
        });

        const bulkInvite: INewBulkInvite = {
          locale: selectedLocale,
          roles: this.getRoles(),
          group_ids: (selectedGroups && selectedGroups.length > 0 ? selectedGroups.map(group => group.value) : null),
          invite_text: selectedInviteText
        };

        if (selectedView === 'import' && isString(selectedFileBase64)) {
          await bulkInviteXLSX({
            xlsx: selectedFileBase64,
            ...bulkInvite
          });
        }

        if (selectedView === 'text' && isString(selectedEmails)) {
          await bulkInviteEmails({
            emails: selectedEmails.split(',').map(item => item.trim()),
            ...bulkInvite
          });
        }

        // reset file input
        if (this.fileInputElement) {
          this.fileInputElement.value = '';
        }

        // reset state
        this.setState({
          processing: false,
          processed: true,
          dirty: false,
          selectedEmails: null,
          selectedFileBase64: null
        });
      } catch (errors) {
        const apiErrors = get(errors, 'json.errors', null);

        this.setState({
          apiErrors,
          unknownError: (!apiErrors ? <FormattedMessage {...messages.unknownError} /> : null),
          processing: false
        });
      }
    }
  }

<<<<<<< HEAD
  render() {
    const { locale, tenantLocales, groups } = this.props;
=======
  render () {
    const { projects, locale, tenantLocales, groups } = this.props;
>>>>>>> 74b4ac19
    const {
      selectedEmails,
      selectedFileBase64,
      hasAdminRights,
      hasModeratorRights,
      selectedLocale,
      selectedProjects,
      selectedGroups,
      selectedInviteText,
      invitationOptionsOpened,
      selectedView,
      processing,
      processed,
      apiErrors,
      filetypeError,
      unknownError
    } = this.state;
    const projectOptions = this.getProjectOptions(projects, locale, tenantLocales);
    const groupOptions = this.getGroupOptions(groups, locale, tenantLocales);
    const dirty = ((isString(selectedEmails) && !isEmpty(selectedEmails)) || (isString(selectedFileBase64) && !isEmpty(selectedFileBase64)));
    let supportPageURL = 'http://support.citizenlab.co/eng-getting-started/invite-people-to-the-platform';

    if (/^nl\-.*$/.test(locale || '')) {
      supportPageURL = 'http://support.citizenlab.co/nl-opstartgids/uitnodigingen-versturen';
    } else if (/^fr\-.*$/.test(locale || '')) {
      supportPageURL = 'http://support.citizenlab.co/fr-demarrez-avec-votre-plateforme/inviter-des-utilisateurs-sur-la-plate-forme';
    }

    const invitationOptions = (
      <>
        <Options onClick={this.toggleOptions}>
          <ArrowIcon name="chevron-right" className={`${invitationOptionsOpened && 'opened'}`} />
          <StyledLabel>
            <FormattedMessage {...messages.invitationOptions} />
          </StyledLabel>
        </Options>

        <CSSTransition
          classNames="options"
          in={invitationOptionsOpened}
          timeout={timeout}
          mounOnEnter={false}
          unmountOnExit={false}
          enter={true}
          exit={true}
        >
          <InvitationOptionsContainer>
            <InvitationOptionsInner>
              {selectedView === 'import' &&
                <SectionField>
                  <Warning
                    text={
                      <FormattedMessage
                        {...messages.importOptionsInfo}
                        values={{
                          // tslint:disable-next-line
                          supportPageLink: <a href={supportPageURL} target="_blank"><FormattedMessage {...messages.supportPage} /></a>
                        }}
                      />
                    }
                  />
                </SectionField>
              }

              <SectionField>
                <Label>
                  <FormattedMessage {...messages.adminLabel} />
                </Label>
                <Toggle value={hasAdminRights} onChange={this.handleAdminRightsOnToggle} />
              </SectionField>

              <SectionField>
                <Label>
                  <FormattedMessage {...messages.moderatorLabel} />
                </Label>
                <StyledToggle value={hasModeratorRights} onChange={this.handleModeratorRightsOnToggle} />
                { hasModeratorRights &&
                  <MultipleSelect
                    value={selectedProjects}
                    options={projectOptions}
                    onChange={this.handleSelectedProjectsOnChange}
                    placeholder={<FormattedMessage {...messages.projectSelectorPlaceholder} />}
                  />
                }
              </SectionField>

              {!isNilOrError(tenantLocales) && tenantLocales.length > 1 &&
                <SectionField>
                  <Label>
                    <FormattedMessage {...messages.localeLabel} />
                  </Label>

                  {tenantLocales.map((currentTenantLocale) => (
                    <Radio
                      key={currentTenantLocale}
                      onChange={this.handleLocaleOnChange}
                      currentValue={selectedLocale}
                      value={currentTenantLocale}
                      label={appLocalePairs[currentTenantLocale]}
                    />
                  ))}
                </SectionField>
              }

              <SectionField>
                <Label>
                  <FormattedMessage {...messages.groupsLabel} />
                </Label>
                <MultipleSelect
                  value={selectedGroups}
                  options={groupOptions}
                  onChange={this.handleSelectedGroupsOnChange}
                  placeholder={<FormattedMessage {...messages.groupsPlaceholder} />}
                />
              </SectionField>

              <SectionField>
                <Label>
                  <FormattedMessage {...messages.inviteTextLabel} />
                </Label>
                <TextArea
                  value={(selectedInviteText || '')}
                  onChange={this.handleInviteTextOnChange}
                />
              </SectionField>
            </InvitationOptionsInner>
          </InvitationOptionsContainer>
        </CSSTransition>
      </>
    );

    return (
      <>
        <form onSubmit={this.handleOnSubmit} id="e2e-invitations">
          <Section>
            <SectionTitle>
              <FormattedMessage {...messages.invitePeople} />
            </SectionTitle>

            <ViewButtons>
              <LeftButton onClick={this.resetWithView('import')} className={`${selectedView === 'import' && 'active'}`}>
                <FormattedMessage {...messages.importTab} />
              </LeftButton>
              <RightButton onClick={this.resetWithView('text')} className={`${selectedView === 'text' && 'active'} e2e-manual-invite`}>
                <FormattedMessage {...messages.textTab} />
              </RightButton>
            </ViewButtons>

            {selectedView === 'import' &&
              <>
                <SectionField>
                  <Label>
                    <FormattedHTMLMessage {...messages.importLabel} />
                  </Label>

                  <Warning
                    text={
                      <FormattedMessage
                        {...messages.importInfo}
                        values={{
                          emailColumnName: <strong><FormattedMessage {...messages.emailColumnName} /></strong>, // tslint:disable-next-line
                          downloadLink: <a href="#" onClick={this.downloadExampleFile}><FormattedMessage {...messages.exampleFile} /></a>, // tslint:disable-next-line
                          supportPageLink: <a href={supportPageURL} target="_blank"><FormattedMessage {...messages.supportPage} /></a>
                        }}
                      />
                    }
                  />

                  <FileInputWrapper>
                    <input
                      type="file"
                      accept="application/vnd.openxmlformats-officedocument.spreadsheetml.sheet"
                      onChange={this.handleFileInputOnChange}
                      ref={this.setFileInputRef}
                    />
                  </FileInputWrapper>
                  <Error text={filetypeError} />
                </SectionField>

                {invitationOptions}
              </>
            }

            {selectedView === 'text' &&
              <>
                <SectionField>
                  <Label>
                    <FormattedMessage {...messages.emailListLabel} />
                  </Label>
                  <TextArea
                    value={(selectedEmails || '')}
                    onChange={this.handleEmailListOnChange}
                    id="e2e-emails"
                  />
                </SectionField>

                {invitationOptions}
              </>
            }

            <SectionField>
              <ButtonWrapper>
                <SubmitWrapper
                  loading={processing}
                  status={this.getSubmitState(apiErrors, processed, dirty)}
                  messages={{
                    buttonSave: messages.save,
                    buttonSuccess: messages.saveSuccess,
                    messageError: messages.saveErrorMessage,
                    messageSuccess: messages.saveSuccessMessage,
                  }}
                />

                {processing &&
                  <Processing>
                    <FormattedMessage {...messages.processing} />
                  </Processing>
                }
              </ButtonWrapper>

              <Error
                apiErrors={apiErrors}
                showIcon={true}
                marginTop="15px"
                animate={false}
              />

              <Error text={unknownError} />
            </SectionField>
          </Section>
        </form>

        <SInvitesTable />
      </>
    );
  }
}

const Data = adopt<DataProps, {}>({
  projects: <GetProjects />,
  locale: <GetLocale />,
  tenantLocales: <GetTenantLocales />,
  groups: <GetGroups />
});

export default (inputProps: InputProps) => <Data>{dataProps => <Invitations {...inputProps} {...dataProps} />}</Data>;<|MERGE_RESOLUTION|>--- conflicted
+++ resolved
@@ -376,13 +376,9 @@
       selectedEmails: null,
       selectedFileBase64: null,
       hasAdminRights: false,
-<<<<<<< HEAD
+      hasModeratorRights: false,
       selectedLocale: (this.props.tenantLocales ? this.props.tenantLocales[0] : null),
-=======
-      hasModeratorRights: false,
-      selectedLocale: (this.props.tenantLocales ? this.props.tenantLocales [0] : null),
       selectedProjects: null,
->>>>>>> 74b4ac19
       selectedGroups: null,
       selectedInviteText: null,
       invitationOptionsOpened: false,
@@ -494,13 +490,9 @@
     }
   }
 
-<<<<<<< HEAD
-  render() {
-    const { locale, tenantLocales, groups } = this.props;
-=======
+
   render () {
     const { projects, locale, tenantLocales, groups } = this.props;
->>>>>>> 74b4ac19
     const {
       selectedEmails,
       selectedFileBase64,
