import * as React from 'react';
import * as Rx from 'rxjs/Rx';
import { isString, isEmpty, get } from 'lodash';

// components
import TextArea from 'components/UI/TextArea';
import Label from 'components/UI/Label';
import Warning from 'components/UI/Warning';
import Error from 'components/UI/Error';
import Radio from 'components/UI/Radio';
import Icon from 'components/UI/Icon';
import Toggle from 'components/UI/Toggle';
import MultipleSelect from 'components/UI/MultipleSelect';
import SubmitWrapper from 'components/admin/SubmitWrapper';
import { Section, SectionTitle, SectionField } from 'components/admin/Section';
import InvitesTable from './all';

// services
import { localeStream } from 'services/locale';
import { currentTenantStream } from 'services/tenant';
import { listGroups, IGroups } from 'services/groups';
<<<<<<< HEAD
import { bulkInviteXLSX } from 'services/invites';
=======
import { bulkInviteXLSX, bulkInviteEmails, IInviteError, INewBulkInvite } from 'services/Invites';
>>>>>>> bf0866ca

// i18n
import { FormattedHTMLMessage } from 'react-intl';
import { FormattedMessage } from 'utils/cl-intl';
import messages from '../messages';
import { appLocalePairs } from 'i18n.js';
import { getLocalized } from 'utils/i18n';

// utils
import { getBase64FromFile } from 'utils/imageTools';
import FileSaver from 'file-saver';
import { requestBlob } from 'utils/request';
import { API_PATH } from 'containers/App/constants';

// animation
import CSSTransition from 'react-transition-group/CSSTransition';

// styling
import styled from 'styled-components';

// typings
import { Locale, IOption } from 'typings';

const timeout = 400;

const ViewButtons = styled.div`
  display: flex;
  margin-bottom: 40px;
`;

const ViewButton = styled.div`
  min-width: 85px;
  height: 52px;
  display: flex;
  align-items: center;
  justify-content: center;
  cursor: pointer;
  background: #fff;
  border: solid 1px #e4e4e4;

  &:hover,
  &.active {
    background: #f0f0f0;
  }

  > span {
    color: ${(props) => props.theme.colors.label};
    color: #333;
    font-size: 17px;
    font-weight: 400;
    line-height: 24px;
    padding-left: 15px;
    padding-right: 15px;
  }
`;

const LeftButton = ViewButton.extend`
  border-top-left-radius: 5px;
  border-bottom-left-radius: 5px;
`;

const RightButton = ViewButton.extend`
  border-top-right-radius: 5px;
  border-bottom-right-radius: 5px;
`;

const FileInputWrapper = styled.div`
  margin-top: 15px;
  margin-bottom: 20px;
`;

const ArrowIcon = styled(Icon)`
  fill: ${(props) => props.theme.colors.label};
  height: 11px;
  margin-right: 8px;
  transition: transform 350ms cubic-bezier(0.165, 0.84, 0.44, 1),
              fill 80ms ease-out;

  &.opened {
    transform: rotate(90deg);
  }
`;

const StyledLabel = styled(Label)`
  padding-bottom: 0px;
  transition: all 80ms ease-out;
  cursor: pointer;
`;

const Options: any = styled.div`
  display: flex;
  align-items: center;
  padding-bottom: 8px;
  transition: all 80ms ease-out;
  cursor: pointer;

  &:hover {
    ${StyledLabel} {
      color: #000;
    }

    ${ArrowIcon} {
      fill: #000;
    }
  }
`;

const InvitationOptionsContainer = styled.div`
  width: 497px;
  position: relative;
  border-radius: 5px;
  border: solid 1px #ddd;
  background: #fff;
  z-index: 1;
  opacity: 0;
  display: none;
  transition: all ${timeout}ms cubic-bezier(0.165, 0.84, 0.44, 1);
  will-change: opacity, height;

  &.options-enter {
    opacity: 0;
    max-height: 0px;
    overflow: hidden;
    display: block;

    &.options-enter-active {
      opacity: 1;
      max-height: 500px;
      overflow: hidden;
      display: block;
    }
  }

  &.options-enter-done {
    opacity: 1;
    overflow: visible;
    display: block;
  }

  &.options-exit {
    opacity: 1;
    max-height: 500px;
    overflow: hidden;
    display: block;

    &.options-exit-active {
      opacity: 0;
      max-height: 0px;
      overflow: hidden;
      display: block;
    }
  }

  &.options-exit-done {
    display: none;
  }
`;

const InvitationOptionsInner = styled.div`
  padding: 20px;
  padding-bottom: 0px;
`;

const ButtonWrapper = styled.div`
  display: flex;
  align-items: center;
  padding-top: 30px;
`;

const Processing = styled.div`
  color: ${(props) => props.theme.colors.label};
  margin-left: 15px;
`;

type Props = {};

type State = {
  currentTenantLocales: Locale[] | null;
  groupOptions: IOption[] | null;
  selectedEmails: string | null;
  selectedFileBase64: string | null;
  hasAdminRights: boolean;
  selectedLocale: Locale | null;
  selectedGroups: IOption[] | null;
  selectedInviteText: string | null;
  invitationOptionsOpened: boolean;
  selectedView: 'import' | 'text';
  loaded: boolean;
  dirty: boolean;
  processing: boolean;
  processed: boolean;
  errors: IInviteError[] | null;
};

export default class Invitations extends React.PureComponent<Props, State> {
  fileInputElement: HTMLInputElement | null;
  subscriptions: Rx.Subscription[];

  constructor(props) {
    super(props);
    this.state = {
      currentTenantLocales: null,
      groupOptions: null,
      selectedEmails: null,
      selectedFileBase64: null,
      hasAdminRights: false,
      selectedLocale: null,
      selectedGroups: null,
      selectedInviteText: null,
      invitationOptionsOpened: false,
      selectedView: 'import',
      loaded: false,
      dirty: false,
      processing: false,
      processed: false,
      errors: null
    };
    this.fileInputElement = null;
    this.subscriptions = [];
  }

  componentDidMount() {
    const locale$ = localeStream().observable;
    const currentTenantLocales$ = currentTenantStream().observable.map(currentTenant => currentTenant.data.attributes.settings.core.locales);
    const groups$ = listGroups().observable;

    this.subscriptions = [
      Rx.Observable.combineLatest(
        locale$,
        currentTenantLocales$,
        groups$
      ).subscribe(([locale, currentTenantLocales, groups]) => {
        this.setState({
          currentTenantLocales,
          groupOptions: this.getGroupOptions(groups, locale, currentTenantLocales),
          selectedLocale: currentTenantLocales[0],
          loaded: true
        });
      })
    ];
  }

  componentWillUnmount() {
    this.subscriptions.forEach(subscription => subscription.unsubscribe());
  }

  getGroupOptions = (groups: IGroups | null, locale: Locale, currentTenantLocales: Locale[]) => {
    if (groups && groups.data && groups.data.length > 0) {
      return groups.data.map((group) => ({
        value: group.id,
        label: getLocalized(group.attributes.title_multiloc, locale, currentTenantLocales)
      }));
    }

    return null;
  }

  resetErrorAndSuccessState() {
    this.setState({ processed: false, errors: null });
  }

  handleEmailListOnChange = (selectedEmails: string) => {
    this.resetErrorAndSuccessState();
    this.setState({ selectedEmails });
  }

  handleFileInputOnChange = async (event) => {
    const selectedFile: File | null = (event.target.files && event.target.files.length === 1 ? event.target.files['0'] : null);
    const selectedFileBase64 = (selectedFile ? await getBase64FromFile(selectedFile) : null);
    this.resetErrorAndSuccessState();
    this.setState({ selectedFileBase64 });
  }

  handleAdminRightsOnToggle = () => {
    this.resetErrorAndSuccessState();
    this.setState(state => ({ hasAdminRights: !state.hasAdminRights }));
  }

  handleLocaleOnChange = (selectedLocale: Locale) => {
    this.resetErrorAndSuccessState();
    this.setState({ selectedLocale });
  }

  handleSelectedGroupsOnChange = (selectedGroups: IOption[]) => {
    this.resetErrorAndSuccessState();
    this.setState({ selectedGroups: (selectedGroups.length > 0 ? selectedGroups : null) });
  }

  handleInviteTextOnChange = (selectedInviteText: string) => {
    this.resetErrorAndSuccessState();
    this.setState({ selectedInviteText });
  }

  getSubmitState = (errors: IInviteError[] | null, processed: boolean, dirty: boolean) => {
    if (errors && errors.length > 0) {
      return 'error';
    } else if (processed && !dirty) {
      return 'success';
    } else if (!dirty) {
      return 'disabled';
    }

    return 'enabled';
  }

  toggleOptions = () => {
    this.setState(state => ({ invitationOptionsOpened: !state.invitationOptionsOpened }));
  }

  resetWithView = (selectedView: 'import' | 'text') => () => {
    this.setState((state) => ({
      selectedView,
      selectedEmails: null,
      selectedFileBase64: null,
      hasAdminRights: false,
      selectedLocale: (state.currentTenantLocales ? state.currentTenantLocales[0] : null),
      selectedGroups: null,
      selectedInviteText: null,
      invitationOptionsOpened: false,
      processed: false,
      dirty: false,
      errors: null
    }));
  }

  downloadExampleFile = async (event) => {
    event.preventDefault();
    const blob = await requestBlob(`${API_PATH}/invites/example_xlsx`, 'application/vnd.openxmlformats-officedocument.spreadsheetml.sheet');
    FileSaver.saveAs(blob, 'example.xlsx');
  }

  setFileInputRef = (ref: HTMLInputElement) => {
    this.fileInputElement = ref;
  }

  handleOnSubmit = async (event) => {
    event.preventDefault();

    const { selectedLocale, selectedView, selectedEmails, selectedFileBase64, hasAdminRights, selectedGroups, selectedInviteText } = this.state;
    const hasCorrectSelection = ((selectedView === 'import' && isString(selectedFileBase64) && !selectedEmails) || (selectedView === 'text' && !selectedFileBase64 && isString(selectedEmails)));

    if (selectedLocale && hasCorrectSelection) {
      try {
        this.setState({ processing: true, processed: false, errors: null });

        const bulkInvite: INewBulkInvite = {
          locale: selectedLocale,
          roles: (hasAdminRights ? [{ type: 'admin' }] : null),
          group_ids: (selectedGroups && selectedGroups.length > 0 ? selectedGroups.map(group => group.value) : null),
          invite_text: selectedInviteText
        };

        if (selectedView === 'import' && isString(selectedFileBase64)) {
          await bulkInviteXLSX({
            xlsx: selectedFileBase64,
            ...bulkInvite
          });
        }

        if (selectedView === 'text' && isString(selectedEmails)) {
          await bulkInviteEmails({
            emails: selectedEmails.split(',').map(item => item.trim()),
            ...bulkInvite
          });
        }

        // reset file input
        if (this.fileInputElement) {
          this.fileInputElement.value = '';
        }

        // reset state
        this.setState({
          processing: false,
          processed: true,
          dirty: false,
          selectedEmails: null,
          selectedFileBase64: null
        });
      } catch (errors) {
        this.setState({
          errors: get(errors, 'json.errors', null),
          processing: false
        });
      }
    }
  }

  render () {
    const { currentTenantLocales, groupOptions, selectedEmails, selectedFileBase64, hasAdminRights, selectedLocale, selectedGroups, selectedInviteText, invitationOptionsOpened, selectedView, loaded, processing, processed, errors } = this.state;
    const dirty = ((isString(selectedEmails) && !isEmpty(selectedEmails)) || (isString(selectedFileBase64) && !isEmpty(selectedFileBase64)));

    const invitationOptions = (
      <>
        <Options onClick={this.toggleOptions}>
          <ArrowIcon name="chevron-right" className={`${invitationOptionsOpened && 'opened'}`} />
          <StyledLabel>
            <FormattedMessage {...messages.invitationOptions} />
          </StyledLabel>
        </Options>

        <CSSTransition
          classNames="options"
          in={invitationOptionsOpened}
          timeout={timeout}
          mounOnEnter={false}
          unmountOnExit={false}
          enter={true}
          exit={true}
        >
          <InvitationOptionsContainer>
            <InvitationOptionsInner>
              {selectedView === 'import' &&
                <SectionField>
                  <Warning text={<FormattedHTMLMessage {...messages.importOptionsInfo} />} />
                </SectionField>
              }

              <SectionField>
                <Label>
                  <FormattedMessage {...messages.adminLabel} />
                </Label>
                <Toggle value={hasAdminRights} onChange={this.handleAdminRightsOnToggle} />
              </SectionField>

              {currentTenantLocales && currentTenantLocales.length > 1 &&
                <SectionField>
                  <Label>
                    <FormattedMessage {...messages.localeLabel} />
                  </Label>

                  {currentTenantLocales.map((currentTenantLocale) => (
                    <Radio
                      key={currentTenantLocale}
                      onChange={this.handleLocaleOnChange}
                      currentValue={selectedLocale}
                      value={currentTenantLocale}
                      label={appLocalePairs[currentTenantLocale]}
                    />
                  ))}
                </SectionField>
              }

              <SectionField>
                <Label>
                  <FormattedMessage {...messages.groupsLabel} />
                </Label>
                <MultipleSelect
                  value={selectedGroups}
                  options={groupOptions}
                  onChange={this.handleSelectedGroupsOnChange}
                  placeholder={<FormattedMessage {...messages.groupsPlaceholder} />}
                />
              </SectionField>

              <SectionField>
                <Label>
                  <FormattedMessage {...messages.inviteTextLabel} />
                </Label>
                <TextArea
                  value={(selectedInviteText || '')}
                  onChange={this.handleInviteTextOnChange}
                />
              </SectionField>
            </InvitationOptionsInner>
          </InvitationOptionsContainer>
        </CSSTransition>
      </>
    );

    if (currentTenantLocales && loaded) {
      return (
        <>
        <form onSubmit={this.handleOnSubmit}>
          <Section>
            <SectionTitle>
              <FormattedMessage {...messages.invitePeople} />
            </SectionTitle>

            <ViewButtons>
              <LeftButton onClick={this.resetWithView('import')} className={`${selectedView === 'import' && 'active'}`}>
                <FormattedMessage {...messages.importTab} />
              </LeftButton>
              <RightButton onClick={this.resetWithView('text')} className={`${selectedView === 'text' && 'active'}`}>
                <FormattedMessage {...messages.textTab} />
              </RightButton>
            </ViewButtons>

            {selectedView === 'import' &&
              <>
                <SectionField>
                  <Label>
                    <FormattedHTMLMessage {...messages.importLabel} />
                  </Label>

                  <Warning
                    text={
                      <FormattedMessage
                        {...messages.importInfo}
                        values={{
                          emailColumnName: <strong><FormattedMessage {...messages.emailColumnName} /></strong>, // tslint:disable-next-line
                          downloadLink: <a href="#" onClick={this.downloadExampleFile}><FormattedMessage {...messages.exampleFile} /></a>, // tslint:disable-next-line
                          supportPageLink: <a href="#"><FormattedMessage {...messages.supportPage} /></a>
                        }}
                      />
                    }
                  />

                  <FileInputWrapper>
                    <input
                      type="file"
                      accept="application/vnd.openxmlformats-officedocument.spreadsheetml.sheet"
                      onChange={this.handleFileInputOnChange}
                      ref={this.setFileInputRef}
                    />
                  </FileInputWrapper>
                </SectionField>

                {invitationOptions}
              </>
            }

            {selectedView === 'text' &&
              <>
                <SectionField>
                  <Label>
                    <FormattedMessage {...messages.emailListLabel} />
                  </Label>
                  <TextArea
                    value={(selectedEmails || '')}
                    onChange={this.handleEmailListOnChange}
                  />
                </SectionField>

                {invitationOptions}
              </>
            }

            <SectionField>
              <ButtonWrapper>
                <SubmitWrapper
                  loading={processing}
                  status={this.getSubmitState(errors, processed, dirty)}
                  messages={{
                    buttonSave: messages.save,
                    buttonError: messages.saveError,
                    buttonSuccess: messages.saveSuccess,
                    messageError: messages.saveErrorMessage,
                    messageSuccess: messages.saveSuccessMessage,
                  }}
                />

                {processing &&
                  <Processing>
                    <FormattedMessage {...messages.processing} />
                  </Processing>
                }
              </ButtonWrapper>

              <Error
                apiErrors={errors}
                showIcon={true}
                marginTop="15px"
                animate={false}
              />
            </SectionField>
          </Section>
        </form>
        <InvitesTable />
        </>
      );
    }

    return null;
  }
}<|MERGE_RESOLUTION|>--- conflicted
+++ resolved
@@ -19,11 +19,7 @@
 import { localeStream } from 'services/locale';
 import { currentTenantStream } from 'services/tenant';
 import { listGroups, IGroups } from 'services/groups';
-<<<<<<< HEAD
-import { bulkInviteXLSX } from 'services/invites';
-=======
-import { bulkInviteXLSX, bulkInviteEmails, IInviteError, INewBulkInvite } from 'services/Invites';
->>>>>>> bf0866ca
+import { bulkInviteXLSX, bulkInviteEmails, IInviteError, INewBulkInvite } from 'services/invites';
 
 // i18n
 import { FormattedHTMLMessage } from 'react-intl';
