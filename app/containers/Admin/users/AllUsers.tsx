// Libraries
import React from 'react';
import { isString, isEmpty } from 'lodash';

// Components
import UserManager from './UserManager';
import UsersHeader from './UsersHeader';

// Styles
import styled from 'styled-components';

const Container = styled.div``;

interface Props {}

interface State {
  search: string | undefined;
}

export default class AllUsers extends React.PureComponent<Props, State> {

  constructor(props) {
    super(props);
    this.state = {
      search: undefined,
    };
  }

  searchUser = (searchTerm: string) => {
    this.setState({
      search: (isString(searchTerm) && !isEmpty(searchTerm) ? searchTerm : '')
    });
  }

  render() {
    const { search } = this.state;

    return (
<<<<<<< HEAD
      <Container>
        <AllUsersHeader onSearch={this.searchUser} />
        <UserManager search={search} />
      </Container>
=======
      <>
        <UsersHeader onSearch={this.searchUser} />

          <UserManager
            search={search}
          />
      </>
>>>>>>> 88d01742
    );
  }
}<|MERGE_RESOLUTION|>--- conflicted
+++ resolved
@@ -36,20 +36,10 @@
     const { search } = this.state;
 
     return (
-<<<<<<< HEAD
       <Container>
-        <AllUsersHeader onSearch={this.searchUser} />
+        <UsersHeader onSearch={this.searchUser} />
         <UserManager search={search} />
       </Container>
-=======
-      <>
-        <UsersHeader onSearch={this.searchUser} />
-
-          <UserManager
-            search={search}
-          />
-      </>
->>>>>>> 88d01742
     );
   }
 }