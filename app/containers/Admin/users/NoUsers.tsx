import React, { memo } from 'react';
import styled from 'styled-components';
import Link from 'utils/cl-router/Link';

import messages from './messages';
import { FormattedMessage } from 'utils/cl-intl';
import { Icon } from 'cl2-component-library';
import { colors, fontSizes } from 'utils/styleUtils';
import { darken } from 'polished';

const NoUsersPage = styled.div`
  display: flex;
  flex-direction: column;
  align-items: center;
  font-size: ${fontSizes.xl}px;
  font-weight: bold;
  line-height: 25px;
  padding-top: 80px;
  svg {
    margin-bottom: 20px;
    height: 70px;
    fill: ${colors.clIconAccent};
  }
`;

const SFormattedMessage = styled.div`
  color: ${colors.adminSecondaryTextColor};
  font-weight: 400;
  font-size: ${fontSizes.base}px;

  a {
    color: ${colors.adminSecondaryTextColor};
    font-weight: bold;
    text-decoration: underline;

    &:hover {
      color: ${darken(0.2, colors.adminSecondaryTextColor)};
    }
  }
`;

interface Props {
  smartGroup?: boolean;
  noSuchSearchResult?: boolean;
}

<<<<<<< HEAD
const NoUsers = memo(({ smartGroup, noSuchSearchResult }: Props) => {
  if (noSuchSearchResult) {
=======
export default class NoUsers extends React.PureComponent<Props> {
  render() {
    if (this.props.noSuchSearchResult) {
      return (
        <NoUsersPage>
          <Icon name="search" />
          <FormattedMessage {...messages.noUserMatchesYourSearch} />
        </NoUsersPage>
      );
    }
>>>>>>> 23080f86
    return (
      <NoUsersPage>
        <Icon name="search2" />
        <FormattedMessage {...messages.noUserMatchesYourSearch} />
      </NoUsersPage>
    );
  }

  return (
    <NoUsersPage>
      <Icon name="blankPage" />
      <FormattedMessage {...messages.emptyGroup} />
      {!smartGroup && (
        <SFormattedMessage>
          <FormattedMessage
            {...messages.goToAllUsers}
            values={{
              allUsersLink: (
                <Link to="/admin/users/">
                  <FormattedMessage {...messages.allUsers} />
                </Link>
              ),
            }}
          />
        </SFormattedMessage>
      )}
    </NoUsersPage>
  );
});

export default NoUsers;<|MERGE_RESOLUTION|>--- conflicted
+++ resolved
@@ -44,21 +44,8 @@
   noSuchSearchResult?: boolean;
 }
 
-<<<<<<< HEAD
 const NoUsers = memo(({ smartGroup, noSuchSearchResult }: Props) => {
   if (noSuchSearchResult) {
-=======
-export default class NoUsers extends React.PureComponent<Props> {
-  render() {
-    if (this.props.noSuchSearchResult) {
-      return (
-        <NoUsersPage>
-          <Icon name="search" />
-          <FormattedMessage {...messages.noUserMatchesYourSearch} />
-        </NoUsersPage>
-      );
-    }
->>>>>>> 23080f86
     return (
       <NoUsersPage>
         <Icon name="search2" />
