import React from 'react';
import { withRouter, WithRouterProps } from 'react-router';
import { Formik } from 'formik';

// components
import HelmetIntl from 'components/HelmetIntl';
import Modal from 'components/UI/Modal';
import GroupsListPanel from './GroupsListPanel';
import GroupCreationStep1 from './GroupCreationStep1';
import NormalGroupForm, { NormalFormValues } from './NormalGroupForm';

// Global state
import { globalState, IAdminNoPadding, IGlobalStateService } from 'services/globalState';

// Styling
import styled from 'styled-components';

const Wrapper = styled.div`
  align-items: stretch;
  display: flex;
  flex-wrap: nowrap;
  heigth: 100%;
`;

const LeftPanel = styled(GroupsListPanel)`
  flex: 0 0 320px;
`;

const ChildWrapper = styled.div`
  background: white;
  flex: 1;
`;

// i18n
import FormattedMessage from 'utils/cl-intl/FormattedMessage';
import messages from './messages';

<<<<<<< HEAD
// Services
import { IGroupData, addGroup } from 'services/groups';


// Typings
import { API } from 'typings';
=======
// Typing
import { IGroupData } from 'services/groups';
>>>>>>> f63a05dd

export interface Props {}
export interface State {
  groupCreationModal: false | 'step1' | IGroupData['attributes']['membership_type'];
}

class UsersPage extends React.Component<Props & WithRouterProps, State> {
  globalState: IGlobalStateService<IAdminNoPadding>;

  constructor(props: Props & WithRouterProps) {
    super(props);
    this.globalState = globalState.init('AdminNoPadding', { enabled: true });

    this.state = {
      groupCreationModal: false,
    };
  }

  componentDidMount() {
    this.globalState.set({ enabled: true });
  }

  componentWillUnmount() {
    this.globalState.set({ enabled: false });
  }

  openGroupCreationModal = () => {
    this.setState({ groupCreationModal: 'step1' });
  }

  closeGroupCreationModal = () => {
    this.setState({ groupCreationModal: false });
  }

  openStep2 = (groupType: IGroupData['attributes']['membership_type']) => {
    this.setState({ groupCreationModal: groupType });
  }
  renderNormalForm = (props) => {
    return <NormalGroupForm {...props} />;
  }
  handleSubmitNormalForm = (values: NormalFormValues, { setErrors, setSubmitting }) => {
    addGroup({
      ...values
    })
      .then(() => {
        this.closeGroupCreationModal();
      })
      .catch((errorResponse) => {
        const apiErrors = (errorResponse as API.ErrorResponse).json.errors;
        setErrors(apiErrors);
        setSubmitting(false);
      });
  }

  render () {
    if (!this.props.location) return null;
    const { groupCreationModal } = this.state;

    let ModalHeader;
    switch (groupCreationModal) {
      case 'step1':
        ModalHeader = <FormattedMessage {...messages.modalHeaderStep1} />;
        break;
      case 'manual':
        ModalHeader = <FormattedMessage {...messages.modalHeaderManual} />;
        break;
      case 'rules':
        ModalHeader = <FormattedMessage {...messages.modalHeaderRules} />;
        break;
    }

    return (
      <>
        <HelmetIntl
          title={messages.helmetTitle}
          description={messages.helmetDescription}
        />
        <Wrapper>
          <LeftPanel onCreateGroup={this.openGroupCreationModal} />
          <ChildWrapper>{this.props.children}</ChildWrapper>
        </Wrapper>
        <Modal header={ModalHeader} fixedHeight={false} opened={groupCreationModal !== false} close={this.closeGroupCreationModal}>
          <>
            {groupCreationModal === 'step1' && <GroupCreationStep1 onOpenStep2={this.openStep2} />}
            {groupCreationModal === 'manual' &&
              <Formik
                initialValues={{ title_multiloc: {} }}
                validate={NormalGroupForm.validate}
                render={this.renderNormalForm}
                onSubmit={this.handleSubmitNormalForm}
              />}
          </>
        </Modal>
      </>
    );
  }
}

export default withRouter<Props>(UsersPage);<|MERGE_RESOLUTION|>--- conflicted
+++ resolved
@@ -35,17 +35,12 @@
 import FormattedMessage from 'utils/cl-intl/FormattedMessage';
 import messages from './messages';
 
-<<<<<<< HEAD
 // Services
 import { IGroupData, addGroup } from 'services/groups';
 
 
 // Typings
 import { API } from 'typings';
-=======
-// Typing
-import { IGroupData } from 'services/groups';
->>>>>>> f63a05dd
 
 export interface Props {}
 export interface State {
