--- conflicted
+++ resolved
@@ -15,7 +15,7 @@
 
 export default (inputProps: InputProps) => (
   <GetUser id={inputProps.invite.relationships.invitee.data.id}>
-    {(user) => {
+    {user => {
       const handleOnDeleteInvite = (inviteId: string) => () =>
         deleteInvite(inviteId);
 
@@ -37,14 +37,6 @@
             <FormattedDate value={inputProps.invite.attributes.created_at} />
           </Table.Cell>
           <Table.Cell textAlign="center">
-<<<<<<< HEAD
-            {user.attributes.invite_status === 'pending'
-              ?
-              <Badge><FormattedMessage {...messages.inviteStatusPending} /></Badge>
-              :
-              <Badge color={colors.clGreen}><FormattedMessage {...messages.inviteStatusAccepted} /></Badge>
-            }
-=======
             {user.attributes.invite_status === 'pending' ? (
               <Badge>
                 <FormattedMessage {...messages.inviteStatusPending} />
@@ -54,7 +46,6 @@
                 <FormattedMessage {...messages.inviteStatusAccepted} />
               </Badge>
             )}
->>>>>>> 31b691b0
           </Table.Cell>
           <Table.Cell textAlign="center">
             <Popup
