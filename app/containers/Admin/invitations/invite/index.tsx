import React from 'react';
import { isString, isEmpty, get } from 'lodash-es';
import { adopt } from 'react-adopt';
import { isNilOrError } from 'utils/helperUtils';

// components
import TextArea from 'components/UI/TextArea';
import Label from 'components/UI/Label';
import Error from 'components/UI/Error';
import Radio from 'components/UI/Radio';
import Toggle from 'components/UI/Toggle';
import Tabs from 'components/UI/Tabs';
import Collapse from 'components/UI/Collapse';
import MultipleSelect from 'components/UI/MultipleSelect';
import SubmitWrapper from 'components/admin/SubmitWrapper';
import { Section, SectionField, SectionTitle } from 'components/admin/Section';
import QuillEditor from 'components/UI/QuillEditor';
import HelmetIntl from 'components/HelmetIntl';
import IconTooltip from 'components/UI/IconTooltip';
import Button from 'components/UI/Button';
import Warning from 'components/UI/Warning';

// services
import {
  bulkInviteXLSX,
  bulkInviteEmails,
  IInviteError,
  INewBulkInvite,
} from 'services/invites';

// resources
import GetTenantLocales, {
  GetTenantLocalesChildProps,
} from 'resources/GetTenantLocales';
import GetLocale, { GetLocaleChildProps } from 'resources/GetLocale';
import GetGroups, { GetGroupsChildProps } from 'resources/GetGroups';
import GetProjects, { GetProjectsChildProps } from 'resources/GetProjects';

// i18n
import { InjectedIntlProps } from 'react-intl';
import { FormattedMessage, injectIntl } from 'utils/cl-intl';
import messages from '../messages';
import { API_PATH, appLocalePairs } from 'containers/App/constants';
import { getLocalized } from 'utils/i18n';

// utils
import { getBase64FromFile } from 'utils/fileTools';
import { saveAs } from 'file-saver';
import { requestBlob } from 'utils/request';

// styling
import styled from 'styled-components';
import { colors, fontSizes } from 'utils/styleUtils';
import { darken } from 'polished';

// typings
import { Locale, IOption } from 'typings';

const InvitationOptions = styled.div`
  width: 497px;
  padding: 20px;
  border-radius: ${(props: any) => props.theme.borderRadius};
  border: solid 1px #ddd;
  background: #fff;
`;

const StyledTabs = styled(Tabs)`
  margin-bottom: 35px;
`;

const FileInputWrapper = styled.div`
  margin-top: 15px;
  margin-bottom: 20px;
`;

const StyledToggle = styled(Toggle)`
  margin-bottom: 10px;
`;

const ButtonWrapper = styled.div`
  display: flex;
  align-items: center;
  padding-top: 30px;
`;

const Processing = styled.div`
  color: ${(props) => props.theme.colors.label};
  margin-left: 15px;
`;

const StyledSectionTitle = styled(SectionTitle)`
  margin-bottom: 15px;
  font-size: ${fontSizes.large}px;
  font-weight: bold;
`;

const SectionDescription = styled.div`
  font-size: ${fontSizes.base}px;
`;

const SectionParagraph = styled.p`
  a {
    color: ${colors.clBlue};
    text-decoration: underline;

    &:hover {
      color: ${darken(0.2, colors.clBlue)};
      text-decoration: underline;
    }
  }
`;

const FlexWrapper = styled.div`
  display: flex;
  justify-content: space-between;
`;

const DownloadButton = styled(Button)`
  margin-bottom: 15px;
`;

const StyledWarning = styled(Warning)`
  margin-top: 5px;
`;

export interface InputProps {}

interface DataProps {
  projects: GetProjectsChildProps;
  locale: GetLocaleChildProps;
  tenantLocales: GetTenantLocalesChildProps;
  groups: GetGroupsChildProps;
}

interface Props extends InputProps, DataProps {}

type State = {
  selectedEmails: string | null;
  selectedFileBase64: string | null;
  hasAdminRights: boolean;
  hasModeratorRights: boolean;
  selectedLocale: Locale | null;
  selectedProjects: IOption[] | null;
  selectedGroups: IOption[] | null;
  selectedInviteText: string | null;
  invitationOptionsOpened: boolean;
  selectedView: 'import' | 'text';
  processing: boolean;
  processed: boolean;
  apiErrors: IInviteError[] | null;
  filetypeError: JSX.Element | null;
  unknownError: JSX.Element | null;
};

class Invitations extends React.PureComponent<
  Props & InjectedIntlProps,
  State
> {
  fileInputElement: HTMLInputElement | null;

  constructor(props) {
    super(props);
    this.state = {
      selectedEmails: null,
      selectedFileBase64: null,
      hasAdminRights: false,
      hasModeratorRights: false,
      selectedLocale: null,
      selectedProjects: null,
      selectedGroups: null,
      selectedInviteText: null,
      invitationOptionsOpened: false,
      selectedView: 'import',
      processing: false,
      processed: false,
      apiErrors: null,
      filetypeError: null,
      unknownError: null,
    };
    this.fileInputElement = null;
  }

  static getDerivedStateFromProps(nextProps: Props, prevState: State) {
    if (nextProps.tenantLocales && !prevState.selectedLocale) {
      return {
        selectedLocale: nextProps.tenantLocales[0],
      };
    }

    return null;
  }

  getProjectOptions = (
    projects: GetProjectsChildProps,
    locale: GetLocaleChildProps,
    tenantLocales: GetTenantLocalesChildProps
  ) => {
    const { projectsList } = projects;

    if (
      !isNilOrError(locale) &&
      !isNilOrError(tenantLocales) &&
      !isNilOrError(projectsList) &&
      projectsList.length > 0
    ) {
      return projectsList.map((project) => ({
        value: project.id,
        label: getLocalized(
          project.attributes.title_multiloc,
          locale,
          tenantLocales
        ),
      }));
    }

    return null;
  };

  getGroupOptions = (
    groups: GetGroupsChildProps,
    locale: GetLocaleChildProps,
    tenantLocales: GetTenantLocalesChildProps
  ) => {
    if (
      !isNilOrError(locale) &&
      !isNilOrError(tenantLocales) &&
      !isNilOrError(groups.groupsList) &&
      groups.groupsList.length > 0
    ) {
      return groups.groupsList.map((group) => ({
        value: group.id,
        label: getLocalized(
          group.attributes.title_multiloc,
          locale,
          tenantLocales
        ),
      }));
    }

    return null;
  };

  resetErrorAndSuccessState() {
    this.setState({ processed: false, apiErrors: null, unknownError: null });
  }

  handleEmailListOnChange = (selectedEmails: string) => {
    this.resetErrorAndSuccessState();
    this.setState({ selectedEmails });
  };

  handleFileInputOnChange = async (event) => {
    let selectedFile: File | null =
      event.target.files && event.target.files.length === 1
        ? event.target.files['0']
        : null;
    let filetypeError: JSX.Element | null = null;

    if (
      selectedFile &&
      selectedFile.type !==
        'application/vnd.openxmlformats-officedocument.spreadsheetml.sheet'
    ) {
      filetypeError = <FormattedMessage {...messages.filetypeError} />;
      selectedFile = null;

      if (this.fileInputElement) {
        this.fileInputElement.value = '';
      }
    }

    const selectedFileBase64 = selectedFile
      ? await getBase64FromFile(selectedFile)
      : null;
    this.resetErrorAndSuccessState();
    this.setState({ selectedFileBase64, filetypeError });
  };

  handleAdminRightsOnToggle = () => {
    this.resetErrorAndSuccessState();
    this.setState((state) => ({ hasAdminRights: !state.hasAdminRights }));
  };

  handleModeratorRightsOnToggle = () => {
    this.resetErrorAndSuccessState();
    this.setState((state) => ({
      hasModeratorRights: !state.hasModeratorRights,
    }));
  };

  handleLocaleOnChange = (selectedLocale: Locale) => {
    this.resetErrorAndSuccessState();
    this.setState({ selectedLocale });
  };

  handleSelectedProjectsOnChange = (selectedProjects: IOption[]) => {
    this.resetErrorAndSuccessState();
    this.setState({
      selectedProjects: selectedProjects.length > 0 ? selectedProjects : null,
    });
  };

  handleSelectedGroupsOnChange = (selectedGroups: IOption[]) => {
    this.resetErrorAndSuccessState();
    this.setState({
      selectedGroups: selectedGroups.length > 0 ? selectedGroups : null,
    });
  };

  handleInviteTextOnChange = (selectedInviteText: string) => {
    this.resetErrorAndSuccessState();
    this.setState({ selectedInviteText });
  };

  getSubmitState = (errors: IInviteError[] | null, processed: boolean) => {
    const isInvitationValid = this.validateInvitation();
    if (errors && errors.length > 0) {
      return 'error';
    } else if (processed && !isInvitationValid) {
      return 'success';
    } else if (!isInvitationValid) {
      return 'disabled';
    }
    return 'enabled';
  };

  toggleOptions = () => {
    this.setState((state) => ({
      invitationOptionsOpened: !state.invitationOptionsOpened,
    }));
  };

  resetWithView = (selectedView: 'import' | 'text') => {
    this.setState({
      selectedView,
      selectedEmails: null,
      selectedFileBase64: null,
      hasAdminRights: false,
      hasModeratorRights: false,
      selectedLocale: this.props.tenantLocales
        ? this.props.tenantLocales[0]
        : null,
      selectedProjects: null,
      selectedGroups: null,
      selectedInviteText: null,
      invitationOptionsOpened: false,
      processed: false,
      apiErrors: null,
      filetypeError: null,
      unknownError: null,
    });
  };

  downloadExampleFile = async (event) => {
    event.preventDefault();
    const blob = await requestBlob(
      `${API_PATH}/invites/example_xlsx`,
      'application/vnd.openxmlformats-officedocument.spreadsheetml.sheet'
    );
    saveAs(blob, 'example.xlsx');
  };

  setFileInputRef = (ref: HTMLInputElement) => {
    this.fileInputElement = ref;
  };

  getRoles = () => {
    const { hasAdminRights, hasModeratorRights, selectedProjects } = this.state;

    const roles: INewBulkInvite['roles'] = [];

    if (hasAdminRights) {
      roles.push({ type: 'admin' });
    }

    if (hasModeratorRights && selectedProjects && selectedProjects.length > 0) {
      selectedProjects.forEach((project) => {
        roles.push({ type: 'project_moderator', project_id: project.value });
      });
    }

    return roles;
  };

  handleOnSubmit = async (event) => {
    event.preventDefault();
    const {
      selectedLocale,
      selectedView,
      selectedEmails,
      selectedFileBase64,
      selectedGroups,
      selectedInviteText,
    } = this.state;
    const hasCorrectSelection =
      (selectedView === 'import' &&
        isString(selectedFileBase64) &&
        !selectedEmails) ||
      (selectedView === 'text' &&
        !selectedFileBase64 &&
        isString(selectedEmails));

    if (selectedLocale && hasCorrectSelection) {
      try {
        this.setState({
          processing: true,
          processed: false,
          apiErrors: null,
          filetypeError: null,
          unknownError: null,
        });

        const bulkInvite: INewBulkInvite = {
          locale: selectedLocale,
          roles: this.getRoles(),
          group_ids:
            selectedGroups && selectedGroups.length > 0
              ? selectedGroups.map((group) => group.value)
              : null,
          invite_text: selectedInviteText,
        };

        if (selectedView === 'import' && isString(selectedFileBase64)) {
          await bulkInviteXLSX({
            xlsx: selectedFileBase64,
            ...bulkInvite,
          });
        }

        if (selectedView === 'text' && isString(selectedEmails)) {
          await bulkInviteEmails({
            emails: selectedEmails.split(',').map((item) => item.trim()),
            ...bulkInvite,
          });
        }

        // reset file input
        if (this.fileInputElement) {
          this.fileInputElement.value = '';
        }

        // reset state
        this.setState({
          processing: false,
          processed: true,
          selectedEmails: null,
          selectedFileBase64: null,
        });
      } catch (errors) {
        const apiErrors = get(errors, 'json.errors', null);

        this.setState({
          apiErrors,
          unknownError: !apiErrors ? (
            <FormattedMessage {...messages.unknownError} />
          ) : null,
          processing: false,
        });
      }
    }
  };

  validateInvitation = () => {
    const {
      selectedEmails,
      selectedProjects,
      hasModeratorRights,
      selectedFileBase64,
    } = this.state;
    const isValidEmails = isString(selectedEmails) && !isEmpty(selectedEmails);
    const hasValidRights = hasModeratorRights
      ? !isEmpty(selectedProjects)
      : true;
    const isValidInvitationTemplate =
      isString(selectedFileBase64) && !isEmpty(selectedFileBase64);
    return (isValidEmails || isValidInvitationTemplate) && hasValidRights;
  };

  render() {
    const {
      projects,
      locale,
      tenantLocales,
      groups,
      intl: { formatMessage },
    } = this.props;
    const {
      selectedEmails,
      hasAdminRights,
      hasModeratorRights,
      selectedLocale,
      selectedProjects,
      selectedGroups,
      selectedInviteText,
      invitationOptionsOpened,
      selectedView,
      processing,
      processed,
      apiErrors,
      filetypeError,
      unknownError,
    } = this.state;
    const projectOptions = this.getProjectOptions(
      projects,
      locale,
      tenantLocales
    );
    const groupOptions = this.getGroupOptions(groups, locale, tenantLocales);

    const invitationTabs = [
      {
        value: 'import',
        label: this.props.intl.formatMessage(messages.importTab),
      },
      {
        value: 'text',
        label: this.props.intl.formatMessage(messages.textTab),
      },
    ];

    const invitationOptions = (
      <Collapse
        opened={invitationOptionsOpened}
        onToggle={this.toggleOptions}
        label={<FormattedMessage {...messages.invitationOptions} />}
        labelTooltipText={
          selectedView === 'import' ? (
            <FormattedMessage
              {...messages.importOptionsInfo}
              values={{
<<<<<<< HEAD
                // tslint:disable-next-line
                supportPageLink: (
=======
                supportPageLink: (
                  // tslint:disable-next-line
>>>>>>> 7bcf9eac
                  <a
                    href={this.props.intl.formatMessage(
                      messages.invitesSupportPageURL
                    )}
                    target="_blank"
                  >
                    <FormattedMessage {...messages.supportPage} />
                  </a>
                ),
              }}
            />
          ) : null
        }
      >
        <InvitationOptions>
          <SectionField>
            <FlexWrapper>
              <Label>
                <FormattedMessage {...messages.adminLabel} />
                <IconTooltip
                  content={<FormattedMessage {...messages.adminLabelTooltip} />}
                />
              </Label>
              <Toggle
                checked={hasAdminRights}
                onChange={this.handleAdminRightsOnToggle}
              />
            </FlexWrapper>
          </SectionField>

          <SectionField>
            <FlexWrapper>
              <Label>
                <FormattedMessage {...messages.moderatorLabel} />
                <IconTooltip
                  content={
                    <FormattedMessage
                      {...messages.moderatorLabelTooltip}
                      values={{
                        moderatorLabelTooltipLink: (
                          // tslint:disable-next-line
                          <a
                            href={formatMessage(
                              messages.moderatorLabelTooltipLink
                            )}
                            target="_blank"
                          >
                            <FormattedMessage
                              {...messages.moderatorLabelTooltipLinkText}
                            />
                          </a>
                        ),
                      }}
                    />
                  }
                />
              </Label>
              <StyledToggle
                checked={hasModeratorRights}
                onChange={this.handleModeratorRightsOnToggle}
              />
            </FlexWrapper>

            {hasModeratorRights && (
              <>
                <MultipleSelect
                  value={selectedProjects}
                  options={projectOptions}
                  onChange={this.handleSelectedProjectsOnChange}
                  placeholder={
                    <FormattedMessage
                      {...messages.projectSelectorPlaceholder}
                    />
                  }
                />
                {isNilOrError(selectedProjects) && (
                  <StyledWarning>
                    <FormattedMessage {...messages.required} />
                  </StyledWarning>
                )}
              </>
            )}
          </SectionField>

          {!isNilOrError(tenantLocales) && tenantLocales.length > 1 && (
            <SectionField>
              <Label>
                <FormattedMessage {...messages.localeLabel} />
              </Label>

              {tenantLocales.map((currentTenantLocale) => (
                <Radio
                  key={currentTenantLocale}
                  onChange={this.handleLocaleOnChange}
                  currentValue={selectedLocale}
                  value={currentTenantLocale}
                  label={appLocalePairs[currentTenantLocale]}
                  name="locales"
                  id={`locale-${currentTenantLocale}`}
                />
              ))}
            </SectionField>
          )}

          <SectionField>
            <Label>
              <FormattedMessage {...messages.addToGroupLabel} />
            </Label>
            <MultipleSelect
              value={selectedGroups}
              options={groupOptions}
              onChange={this.handleSelectedGroupsOnChange}
              placeholder={<FormattedMessage {...messages.groupsPlaceholder} />}
            />
          </SectionField>

          <SectionField>
            <Label>
              <FormattedMessage {...messages.inviteTextLabel} />
            </Label>
            <QuillEditor
              id="invite-text"
              value={selectedInviteText || ''}
              onChange={this.handleInviteTextOnChange}
              limitedTextFormatting
              noImages
              noVideos
              withCTAButton
            />
          </SectionField>
        </InvitationOptions>
      </Collapse>
    );

    return (
      <>
        <HelmetIntl
          title={messages.helmetTitle}
          description={messages.helmetDescription}
        />
        <form onSubmit={this.handleOnSubmit} id="e2e-invitations">
          <Section>
            <StyledTabs
              items={invitationTabs}
              selectedValue={selectedView || 'import'}
              onClick={this.resetWithView}
            />

            {selectedView === 'import' && (
              <>
                <SectionField>
                  <StyledSectionTitle>
                    <FormattedMessage {...messages.downloadFillOutTemplate} />
                  </StyledSectionTitle>
                  <SectionDescription>
                    <FlexWrapper>
                      <DownloadButton
                        buttonStyle="secondary"
                        icon="download"
                        onClick={this.downloadExampleFile}
                      >
                        <FormattedMessage {...messages.downloadTemplate} />
                      </DownloadButton>
                    </FlexWrapper>
                    <SectionParagraph>
                      <FormattedMessage
                        {...messages.visitSupportPage}
                        values={{
                          supportPageLink: (
                            // tslint:disable-next-line
                            <a
                              href={this.props.intl.formatMessage(
                                messages.invitesSupportPageURL
                              )}
                              target="_blank"
                            >
                              <FormattedMessage
                                {...messages.supportPageLinkText}
                              />
                            </a>
                          ),
                        }}
                      />
                    </SectionParagraph>
                    <SectionParagraph>
                      <FormattedMessage {...messages.fileRequirements} />
                    </SectionParagraph>
                  </SectionDescription>

                  <StyledSectionTitle>
                    <FormattedMessage {...messages.uploadCompletedFile} />
                  </StyledSectionTitle>

                  <FileInputWrapper>
                    <input
                      type="file"
                      accept="application/vnd.openxmlformats-officedocument.spreadsheetml.sheet"
                      onChange={this.handleFileInputOnChange}
                      ref={this.setFileInputRef}
                    />
                  </FileInputWrapper>
                  <Error text={filetypeError} />
                </SectionField>

                <StyledSectionTitle>
                  <FormattedMessage {...messages.configureInvitations} />
                </StyledSectionTitle>
                {invitationOptions}
              </>
            )}

            {selectedView === 'text' && (
              <>
                <SectionField>
                  <Label>
                    <FormattedMessage {...messages.emailListLabel} />
                  </Label>
                  <TextArea
                    value={selectedEmails || ''}
                    onChange={this.handleEmailListOnChange}
                    id="e2e-emails"
                  />
                </SectionField>

                {invitationOptions}
              </>
            )}

            <SectionField>
              <ButtonWrapper>
                <SubmitWrapper
                  loading={processing}
                  status={this.getSubmitState(apiErrors, processed)}
                  messages={{
                    buttonSave: messages.save,
                    buttonSuccess: messages.saveSuccess,
                    messageError: messages.saveErrorMessage,
                    messageSuccess: messages.saveSuccessMessage,
                  }}
                />

                {processing && (
                  <Processing>
                    <FormattedMessage {...messages.processing} />
                  </Processing>
                )}
              </ButtonWrapper>

              <Error
                apiErrors={apiErrors}
                showIcon={true}
                marginTop="15px"
                animate={false}
              />

              <Error text={unknownError} />
            </SectionField>
          </Section>
        </form>
      </>
    );
  }
}

const InvitationsWithIntl = injectIntl(Invitations);

const Data = adopt<DataProps, {}>({
  projects: (
    <GetProjects publicationStatuses={['draft', 'published', 'archived']} />
  ),
  locale: <GetLocale />,
  tenantLocales: <GetTenantLocales />,
  groups: <GetGroups membershipType="manual" />,
});

export default (inputProps: InputProps) => (
  <Data {...inputProps}>
    {(dataProps) => <InvitationsWithIntl {...inputProps} {...dataProps} />}
  </Data>
);<|MERGE_RESOLUTION|>--- conflicted
+++ resolved
@@ -528,13 +528,8 @@
             <FormattedMessage
               {...messages.importOptionsInfo}
               values={{
-<<<<<<< HEAD
-                // tslint:disable-next-line
-                supportPageLink: (
-=======
                 supportPageLink: (
                   // tslint:disable-next-line
->>>>>>> 7bcf9eac
                   <a
                     href={this.props.intl.formatMessage(
                       messages.invitesSupportPageURL
