--- conflicted
+++ resolved
@@ -67,11 +67,8 @@
             type="load-more"
             sort="trending"
             pageSize={12}
-<<<<<<< HEAD
             allowProjectsFilter={true}
-=======
             projectPublicationStatus="published"
->>>>>>> 63c40c6a
           />
         </StyledContentContainer>
         <Footer />
