--- conflicted
+++ resolved
@@ -8,16 +8,11 @@
 
 export function* fetchIdeas(action) {
   try {
-<<<<<<< HEAD
     const ideaResponse = yield call(fetchIdeas, action.nextPageNumber, action.nextPageItemCount); // eslint-disable-line
     yield put(mergeJsonApiResources(
       ideaResponse,
       !action.nextPageNumber,
     ));
-=======
-    const ideaResponse = yield call(Api.fetchIdeas, action.nextPageNumber, action.nextPageItemCount); // eslint-disable-line
-    yield put(mergeJsonApiResources(ideaResponse));
->>>>>>> 5fbcf9f0
     yield put(ideasLoaded(ideaResponse));
   } catch (err) {
     yield put(ideasLoadingError(err));
