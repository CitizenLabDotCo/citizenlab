--- conflicted
+++ resolved
@@ -10,11 +10,7 @@
 import qs from 'qs';
 import HelmetIntl from 'components/HelmetIntl';
 import { connect } from 'react-redux';
-<<<<<<< HEAD
-import { injectIntl } from 'react-intl';
-=======
 import { injectIntl, intlShape } from 'react-intl';
->>>>>>> 3c4b3bdc
 
 // components
 import WatchSagas from 'containers/WatchSagas';
@@ -94,11 +90,7 @@
   resetIdeas: PropTypes.func.isRequired,
   filter: PropTypes.object,
   withFilters: PropTypes.bool.isRequired,
-<<<<<<< HEAD
-  intl: PropTypes.any,
-=======
   intl: intlShape.isRequired,
->>>>>>> 3c4b3bdc
 };
 
 IdeasIndex.defaultProps = {
