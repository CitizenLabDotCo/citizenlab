--- conflicted
+++ resolved
@@ -12,13 +12,9 @@
 import { createStructuredSelector } from 'reselect';
 import _ from 'lodash';
 import IdeaCard from 'components/IdeaCard';
-<<<<<<< HEAD
-import { Button, Label, Reveal } from 'components/Foundation';
 import { Card } from 'semantic-ui-react';
-=======
-import { Row, Column, Button, Label, Reveal } from 'components/Foundation';
+import { Reveal, Button, Label } from 'components/Foundation';
 import T from 'containers/T';
->>>>>>> 4c84363d
 import styled from 'styled-components';
 import { Saga } from 'react-redux-saga';
 import isEqual from 'lodash/isEqual';
@@ -127,9 +123,6 @@
           <FormattedMessage {...messages.header} />
         </h1>
 
-<<<<<<< HEAD
-        <Card.Group itemsPerRow={4} doubling stackable>
-=======
         {topics.map((topic) =>
           <div key={topic.id}>
             <Link to={{ pathname: this.props.location.pathname, query: { ...this.props.location.query, topics: [topic.id] } }}>
@@ -146,13 +139,11 @@
           </div>)
         }
 
-        <Row data-equalizer>
->>>>>>> 4c84363d
+        <Card.Group itemsPerRow={4} doubling stackable>
           {ideas && ideas.map((idea) => (
             <IdeaCard key={idea.id} idea={idea} onClick={() => { this.props.dispatch(setShowIdeaWithIndexPage(true)); this.props.router.push(`/ideas/${idea.id}`); }}></IdeaCard>
           ))}
         </Card.Group>
-
         {/* eslint-disable-next-line jsx-ally/no-static-element-interactions */}
         <CenteredDiv onClick={this.goToNextPage}>
           {(nextPageNumber && !loading) && <Button>
