--- conflicted
+++ resolved
@@ -5,14 +5,7 @@
  */
 
 import {
-<<<<<<< HEAD
-  LOAD_IDEAS_REQUEST, IDEAS_LOADED, IDEAS_LOADING_ERROR, SET_SHOW_IDEA_WITH_INDEX_PAGE, RESET_IDEAS,
-=======
-  LOAD_IDEAS_REQUEST, IDEAS_LOADED, IDEAS_LOADING_ERROR,
-  SET_SHOW_IDEA_WITH_INDEX_PAGE,
-  LOAD_TOPICS_REQUEST, LOAD_TOPICS_SUCCESS, LOAD_TOPICS_ERROR,
-  LOAD_AREAS_REQUEST, LOAD_AREAS_SUCCESS, LOAD_AREAS_ERROR,
->>>>>>> 98eeaf09
+  LOAD_IDEAS_REQUEST, IDEAS_LOADED, IDEAS_LOADING_ERROR, SET_SHOW_IDEA_WITH_INDEX_PAGE, RESET_IDEAS, LOAD_TOPICS_REQUEST, LOAD_TOPICS_SUCCESS, LOAD_TOPICS_ERROR, LOAD_AREAS_REQUEST, LOAD_AREAS_SUCCESS, LOAD_AREAS_ERROR, 
 } from './constants';
 
 export function ideasLoaded(ideas) {
@@ -29,16 +22,12 @@
   };
 }
 
-<<<<<<< HEAD
-export function loadIdeas(initialLoad, nextPageNumber, nextPageItemCount) {
-=======
-export function loadIdeas({ nextPageNumber, nextPageItemCount, filters } = {}) {
->>>>>>> 98eeaf09
+export function loadIdeas(initialLoad, nextPageNumber, nextPageItemCount, filters) {
   return {
     type: LOAD_IDEAS_REQUEST,
     nextPageNumber,
     nextPageItemCount,
-<<<<<<< HEAD
+    filters,
     initialLoad,
   };
 }
@@ -46,9 +35,6 @@
 export function resetIdeas() {
   return {
     type: RESET_IDEAS,
-=======
-    filters,
->>>>>>> 98eeaf09
   };
 }
 
