/*
 *
 * IdeasIndexPage reducer
 *
 */

import { fromJS } from 'immutable';

import { LOAD_IDEAS_REQUEST, LOAD_IDEAS_SUCCESS, RESET_IDEAS, LOAD_TOPICS_SUCCESS, LOAD_AREAS_SUCCESS } from './constants';
import { getPageItemCountFromUrl, getPageNumberFromUrl } from '../../utils/paginationUtils';

const initialState = fromJS({
  nextPageNumber: 1,
  nextPageItemCount: 3,
  search: '',
  ideas: [],
  topics: {
    nextPageNumber: 1,
    nextPageItemCount: 1000,
  },
  areas: {
    nextPageNumber: 1,
    nextPageItemCount: 1000,
  },
});

function ideasIndexPageReducer(state = initialState, action) {
  switch (action.type) {
    case LOAD_IDEAS_REQUEST: {
      return state.set('search', action.search);
    }
    case LOAD_IDEAS_SUCCESS: {
      const ids = action.payload.data.map((idea) => idea.id);
      const nextPageNumber = getPageNumberFromUrl(action.payload.links.next);
      const nextPageItemCount = getPageItemCountFromUrl(action.payload.links.next);
<<<<<<< HEAD
=======

>>>>>>> a2be8bb3
      return state
        .update('ideas', (ideas) => (action.nextPageNumber === 1 ? fromJS(ids) : ideas.concat(ids)))
        .set('nextPageNumber', nextPageNumber)
        .set('nextPageItemCount', nextPageItemCount);
    }
    case RESET_IDEAS: {
      return initialState;
    }
    case LOAD_TOPICS_SUCCESS: {
      const ids = action.payload.data.map((topic) => topic.id);
      const nextPageNumber = getPageItemCountFromUrl(action.payload.links.next);
      const nextPageItemCount = getPageItemCountFromUrl(action.payload.links.next);
      return state
        .setIn(['topics', 'ids'], fromJS(ids))
        .setIn(['topics', 'nextPageNumber'], nextPageNumber)
        .setIn(['topics', 'nextPageItemCount'], nextPageItemCount);
    }
    case LOAD_AREAS_SUCCESS: {
      const ids = action.payload.data.map((area) => area.id);
      const nextPageNumber = getPageItemCountFromUrl(action.payload.links.next);
      const nextPageItemCount = getPageItemCountFromUrl(action.payload.links.next);
      return state
        .setIn(['areas', 'ids'], fromJS(ids))
        .setIn(['areas', 'nextPageNumber'], nextPageNumber)
        .setIn(['areas', 'nextPageItemCount'], nextPageItemCount);
    }
    default:
      return state;
  }
}

export default ideasIndexPageReducer;<|MERGE_RESOLUTION|>--- conflicted
+++ resolved
@@ -33,10 +33,7 @@
       const ids = action.payload.data.map((idea) => idea.id);
       const nextPageNumber = getPageNumberFromUrl(action.payload.links.next);
       const nextPageItemCount = getPageItemCountFromUrl(action.payload.links.next);
-<<<<<<< HEAD
-=======
 
->>>>>>> a2be8bb3
       return state
         .update('ideas', (ideas) => (action.nextPageNumber === 1 ? fromJS(ids) : ideas.concat(ids)))
         .set('nextPageNumber', nextPageNumber)
