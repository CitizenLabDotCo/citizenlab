--- conflicted
+++ resolved
@@ -23,12 +23,9 @@
 // utils
 import { convertToGeoJson } from 'utils/locationTools';
 
-<<<<<<< HEAD
-=======
 // typings
 import { Locale } from 'typings';
 
->>>>>>> 3124a67c
 // style
 import { media } from 'utils/styleUtils';
 import styled from 'styled-components';
