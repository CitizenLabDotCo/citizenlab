--- conflicted
+++ resolved
@@ -1,4 +1,4 @@
-import React from 'react';
+import React, { PureComponent } from 'react';
 import { Subscription } from 'rxjs';
 
 // components
@@ -92,7 +92,7 @@
 
 interface State extends GlobalState {}
 
-export default class NewIdeaForm extends React.PureComponent<Props, State> {
+export default class NewIdeaForm extends PureComponent<Props, State> {
   globalState: IGlobalStateService<IIdeasNewPageGlobalState>;
   subscriptions: Subscription[];
 
@@ -152,19 +152,11 @@
 
   handleIdeaFormOutput = async (ideaFormOutput: IIdeaFormOutput) => {
     const { imageFile: oldImageFile } = await this.globalState.get();
-<<<<<<< HEAD
-    const { title, description, selectedTopics, position, imageFile, budget } = ideaFormOutput;
+    const { title, description, selectedTopics, position, imageFile, localIdeaFiles } = ideaFormOutput;
     const oldBase64Image = (oldImageFile && oldImageFile.length > 0 && oldImageFile[0].base64 ? oldImageFile[0].base64 : null);
     const newBase64Image = (imageFile && imageFile.length > 0 && imageFile[0].base64 ? imageFile[0].base64 : null);
     const imageChanged = (oldBase64Image !== newBase64Image);
-    this.globalState.set({ title, description, selectedTopics, position, imageFile, imageChanged, budget });
-=======
-    const { title, description, selectedTopics, selectedProject, position, imageFile, localIdeaFiles } = ideaFormOutput;
-    const oldBase64Image = (oldImageFile && oldImageFile.length > 0 && oldImageFile[0].base64 ? oldImageFile[0].base64 : null);
-    const newBase64Image = (imageFile && imageFile.length > 0 && imageFile[0].base64 ? imageFile[0].base64 : null);
-    const imageChanged = (oldBase64Image !== newBase64Image);
-    this.globalState.set({ title, description, selectedTopics, selectedProject, position, imageFile, imageChanged, localIdeaFiles });
->>>>>>> 15171d53
+    this.globalState.set({ title, description, selectedTopics, position, imageFile, imageChanged, localIdeaFiles });
     this.props.onSubmit();
   }
 
