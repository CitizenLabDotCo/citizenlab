import React from 'react';
import { isNumber } from 'lodash-es';

// libraries
import clHistory from 'utils/cl-router/history';
import { adopt } from 'react-adopt';
import { withRouter, WithRouterProps } from 'react-router';
import { reverseGeocode } from 'utils/locationTools';
import { parse } from 'qs';

// services
import { isAdmin, isSuperAdmin, isModerator } from 'services/permissions/roles';

// resources
import GetAuthUser, { GetAuthUserChildProps } from 'resources/GetAuthUser';
import GetLocale, { GetLocaleChildProps } from 'resources/GetLocale';
import GetTenant, { GetTenantChildProps } from 'resources/GetTenant';
import { PreviousPathnameContext } from 'context';
import GetTopics, { GetTopicsChildProps } from 'resources/GetTopics';

// utils
import { isNilOrError } from 'utils/helperUtils';

// components
import InitiativesNewMeta from './InitiativesNewMeta';
import InitiativesNewFormWrapper from './InitiativesNewFormWrapper';
import PageLayout from 'components/InitiativeForm/PageLayout';
import { ITopicData } from 'services/topics';

interface DataProps {
  authUser: GetAuthUserChildProps;
  locale: GetLocaleChildProps;
  tenant: GetTenantChildProps;
  previousPathName: string | null;
  topics: GetTopicsChildProps;
}

interface Props extends DataProps { }

interface State {
  locationInfo: undefined | null | {
    location_description: string,
    location_point_geojson: {
      type: 'Point',
      coordinates: number[]
    }
  };
}

export class InitiativesNewPage extends React.PureComponent<Props & WithRouterProps, State> {
  constructor(props) {
    super(props);
    this.state = {
      locationInfo: undefined
    };
  }

  componentDidMount() {
    const { location } = this.props;
    const { lat, lng } = parse(location.search, { ignoreQueryPrefix: true, decoder: (str, _defaultEncoder, _charset, type) => {
      return type === 'value' ? parseFloat(str) : str;
    }}) as { [key: string]: string | number };

    this.redirectIfNotPermittedOnPage();

    if (isNumber(lat) && isNumber(lng)) {
      reverseGeocode([lat, lng]).then((location_description) => {
        this.setState({ locationInfo: {
          // When an idea is posted through the map, we Google Maps gets an approximate address,
          // but we also keep the exact coordinates from the click so the location indicator keeps its initial position on the map
          // and doesn't readjust together with the address correction/approximation
          location_description,
          location_point_geojson: {
            type: 'Point',
            coordinates: [lng, lat]
          }
        }});
      });
    } else {
      this.setState({ locationInfo: null });
    }
  }

  componentDidUpdate(prevProps: Props) {
    if (prevProps.authUser !== this.props.authUser) {
      this.redirectIfNotPermittedOnPage();
    }

    if (prevProps.tenant !== this.props.tenant) {
      this.redirectIfPostingNotEnabled();
    }

  }

  redirectIfNotPermittedOnPage = () => {
    const { authUser } = this.props;
    const isPrivilegedUser = !isNilOrError(authUser) && (isAdmin({ data: authUser }) || isModerator({ data: authUser }) || isSuperAdmin({ data: authUser }));

    if (!isPrivilegedUser && authUser === null) {
      clHistory.replace('/sign-up');
    }
  }

  redirectIfPostingNotEnabled() {
    if (!this.isPostingProposalEnabled()) {
      clHistory.replace('/initiatives');
    }
  }

  isPostingProposalEnabled() {
    const { tenant } = this.props;

    if (
      !isNilOrError(tenant) &&
      !isNilOrError(tenant.attributes.settings.initiatives)
    ) {
      return tenant.attributes.settings.initiatives.posting_enabled;
    }

    return false;
  }

  render() {
    const { authUser, locale, topics } = this.props;
    const { locationInfo } = this.state;
<<<<<<< HEAD
    if (
      isNilOrError(authUser) ||
      isNilOrError(locale) ||
      isNilOrError(topics) ||
      locationInfo === undefined
    ) {
      return null;
    }
    const initiativeTopics = topics.filter(topic => !isNilOrError(topic)) as ITopicData[];

=======

    if (isNilOrError(authUser) || isNilOrError(locale) || locationInfo === undefined) return null;
>>>>>>> e07df37a
    return (
      <>
        <InitiativesNewMeta />
        <PageLayout>
          <InitiativesNewFormWrapper
            locale={locale}
            topics={initiativeTopics}
            {...locationInfo}
          />
        </PageLayout>
      </>

    );
  }
}

const Data = adopt<DataProps>({
  authUser: <GetAuthUser />,
  tenant: <GetTenant />,
  locale: <GetLocale />,
  topics: <GetTopics exclude_code={'custom'} />,
  previousPathName: ({ render }) => <PreviousPathnameContext.Consumer>{render as any}</PreviousPathnameContext.Consumer>
});

export default withRouter((inputProps: WithRouterProps) => (
  <Data>
    {dataProps => <InitiativesNewPage {...dataProps} {...inputProps} />}
  </Data>
));<|MERGE_RESOLUTION|>--- conflicted
+++ resolved
@@ -123,7 +123,6 @@
   render() {
     const { authUser, locale, topics } = this.props;
     const { locationInfo } = this.state;
-<<<<<<< HEAD
     if (
       isNilOrError(authUser) ||
       isNilOrError(locale) ||
@@ -134,10 +133,6 @@
     }
     const initiativeTopics = topics.filter(topic => !isNilOrError(topic)) as ITopicData[];
 
-=======
-
-    if (isNilOrError(authUser) || isNilOrError(locale) || locationInfo === undefined) return null;
->>>>>>> e07df37a
     return (
       <>
         <InitiativesNewMeta />
