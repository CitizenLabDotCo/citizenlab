--- conflicted
+++ resolved
@@ -149,13 +149,8 @@
     }
   }
 
-<<<<<<< HEAD
-  handleOnIdeaSubmit = async () => {
-    // empty
-=======
   redirectToSignUpPage = () => {
     clHistory.push('/sign-up');
->>>>>>> 288fbdff
   }
 
   goBack = () => {
