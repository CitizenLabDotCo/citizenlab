--- conflicted
+++ resolved
@@ -203,16 +203,8 @@
 
   handleIdeaFormOutput = async (ideaFormOutput: IIdeaFormOutput) => {
     const { ideaId } = this.props.params;
-<<<<<<< HEAD
-    const { locale, titleMultiloc, descriptionMultiloc, ideaSlug, imageId, imageFile } = this.state;
-    const { title, description, selectedTopics, position, budget, ideaFiles, ideaFilesToRemove } = ideaFormOutput;
-    const locationGeoJSON = (isString(position) && !isEmpty(position) ? await convertToGeoJson(position) : null);
-    const locationDescription = (isString(position) && !isEmpty(position) ? position : null);
-=======
     const { locale, titleMultiloc, descriptionMultiloc, ideaSlug, imageId, imageFile, address: savedAddress } = this.state;
     const { title, description, selectedTopics, address: ideaFormAddress, budget, ideaFiles, ideaFilesToRemove } = ideaFormOutput;
-    const topicIds = (selectedTopics ? selectedTopics.map(topic => topic.value) : null);
->>>>>>> b84b5c2d
     const oldImageId = imageId;
     const oldImage = (imageFile && imageFile.length > 0 ? imageFile[0] : null);
     const oldImageBase64 = (oldImage ? oldImage.base64 : null);
@@ -238,14 +230,8 @@
         ...descriptionMultiloc,
         [locale]: description
       },
-<<<<<<< HEAD
       topic_ids: selectedTopics,
-      location_point_geojson: locationGeoJSON,
-      location_description: locationDescription
-=======
-      topic_ids: topicIds,
       ...addressDiff
->>>>>>> b84b5c2d
     });
 
     this.setState({ processing: true, submitError: false });
