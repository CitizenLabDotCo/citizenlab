--- conflicted
+++ resolved
@@ -127,13 +127,8 @@
   height: 265px;
 `;
 
-<<<<<<< HEAD
-interface Props {
+export interface Props {
   address: string;
-=======
-export interface Props {
-  adress: string;
->>>>>>> 0a183afe
   location: GeoJSON.Point;
   id: string;
   className?: string;
