/*
 *
 * IdeasShow reducer
 *
 */

import { fromJS } from 'immutable';

import {
<<<<<<< HEAD
  LOAD_IDEA_SUCCESS, LOAD_IDEA_VOTES_ERROR, LOAD_IDEA_VOTES_REQUEST, LOAD_IDEA_VOTES_SUCCESS, RESET_VOTES,
  VOTE_IDEA_ERROR,
  VOTE_IDEA_REQUEST, VOTE_IDEA_SUCCESS,
=======
  LOAD_COMMENTS_REQUEST, LOAD_COMMENTS_ERROR, LOAD_COMMENTS_SUCCESS,
  LOAD_IDEA_SUCCESS, STORE_COMMENT_REQUEST, STORE_COMMENT_ERROR, SAVE_COMMENT_DRAFT,
  LOAD_IDEA_REQUEST, LOAD_IDEA_ERROR, RESET_IDEA_AND_COMMENTS,
>>>>>>> 57704a3b
} from './constants';
import { getPageItemCountFromUrl, getPageNumberFromUrl } from '../../utils/paginationUtils';

const initialState = fromJS({
  loadingIdea: false,
  idea: null,
<<<<<<< HEAD
  votes: [],
  ideaVotesLoadError: null,
  loadingVotes: false,
  submittingVote: false,
  ideaVoteSubmitError: null,
=======
  commentContent: null,
  loadIdeaError: null,
  storeCommentError: null,
  loadCommentsError: null,
  loadingComments: false,
  submittingComment: false,
  comments: [],
  resetEditorContent: false,
  nextCommentPageNumber: null,
  nextCommentPageItemCount: null,
  activeParentId: null,
>>>>>>> 57704a3b
});

function ideasShowReducer(state = initialState, action) {
  switch (action.type) {
    case LOAD_IDEA_REQUEST:
      return state
        .set('loadIdeaError', null)
        .set('loadingIdea', true);
    case LOAD_IDEA_SUCCESS:
      return state
<<<<<<< HEAD
        .set('idea', action.payload);
    case LOAD_IDEA_VOTES_REQUEST:
      return state
        .set('ideaVotesLoadError', null)
        .set('loadingVotes', true);
    case LOAD_IDEA_VOTES_SUCCESS: {
      const votesIds = action.payload.data.map((vote) => vote.id);

      return state
        .update('votes', (votes) => votes.concat(votesIds))
        .set('loadingVotes', false);
    }
    case LOAD_IDEA_VOTES_ERROR:
      return state
        .set('ideaVotesLoadError', action.error)
        .set('loadingVotes', false);
    case VOTE_IDEA_REQUEST:
      return state
        .set('ideaVoteSubmitError', null)
        .set('submittingVote', true);
    case VOTE_IDEA_SUCCESS: {
      return state
        .update('votes', (votes) => votes.concat(action.payload.data.id))
        .set('submittingVote', false);
    }
    case VOTE_IDEA_ERROR:
      return state
        .set('ideaVoteSubmitError', action.error)
        .set('submittingVote', false);
    case RESET_VOTES:
      return state
        .set('votes', fromJS([]));
=======
        .set('idea', action.payload.data)
        .set('loadingIdea', false);
    case LOAD_IDEA_ERROR:
      return state
        .set('loadIdeaError', action.loadIdeaError)
        .set('loadingIdea', false);
    case LOAD_COMMENTS_REQUEST:
      return state
        .update('comments', (comments) => (action.initialLoad ? fromJS([]) : comments))
        .set('resetEditorContent', false)
        .set('commentContent', null)
        .set('loadCommentsError', null)
        .set('loadingComments', true);
    case LOAD_COMMENTS_SUCCESS: {
      const ids = action.payload.data.map((comment) => comment.id);

      const nextCommentPageNumber = getPageNumberFromUrl(action.payload.links.next);
      const nextCommentPageItemCount = getPageItemCountFromUrl(action.payload.links.next);

      return state
        .set('submittingComment', false)
        .update('comments', (comments) => comments.concat(ids))
        .set('nextCommentPageNumber', nextCommentPageNumber)
        .set('nextCommentPageItemCount', nextCommentPageItemCount)
        .set('loadingComments', false);
    }
    case LOAD_COMMENTS_ERROR:
      return state
        .set('loadCommentsError', action.loadCommentsError)
        .set('loadingComments', false);
    case SAVE_COMMENT_DRAFT:
      return state
        .set('activeParentId', action.activeParentId)
        .set('commentContent', action.commentContent);
    case STORE_COMMENT_REQUEST:
      return state
        .set('storeCommentError', null)
        .set('resetEditorContent', true)
        .set('submittingComment', true);
    case STORE_COMMENT_ERROR:
      return state
        .set('resetEditorContent', false)
        .set('storeCommentError', action.storeCommentError)
        .set('submittingComment', false);
    case RESET_IDEA_AND_COMMENTS:
      return state
        .set('idea', null)
        .set('resetEditorContent', false)
        .update('comments', () => fromJS([]));
>>>>>>> 57704a3b
    default:
      return state;
  }
}

export default ideasShowReducer;<|MERGE_RESOLUTION|>--- conflicted
+++ resolved
@@ -7,28 +7,20 @@
 import { fromJS } from 'immutable';
 
 import {
-<<<<<<< HEAD
-  LOAD_IDEA_SUCCESS, LOAD_IDEA_VOTES_ERROR, LOAD_IDEA_VOTES_REQUEST, LOAD_IDEA_VOTES_SUCCESS, RESET_VOTES,
-  VOTE_IDEA_ERROR,
-  VOTE_IDEA_REQUEST, VOTE_IDEA_SUCCESS,
-=======
-  LOAD_COMMENTS_REQUEST, LOAD_COMMENTS_ERROR, LOAD_COMMENTS_SUCCESS,
+  LOAD_IDEA_VOTES_ERROR, LOAD_IDEA_VOTES_REQUEST, LOAD_IDEA_VOTES_SUCCESS, RESET_PAGE_DATA, LOAD_COMMENTS_REQUEST, LOAD_COMMENTS_ERROR, LOAD_COMMENTS_SUCCESS,
   LOAD_IDEA_SUCCESS, STORE_COMMENT_REQUEST, STORE_COMMENT_ERROR, SAVE_COMMENT_DRAFT,
-  LOAD_IDEA_REQUEST, LOAD_IDEA_ERROR, RESET_IDEA_AND_COMMENTS,
->>>>>>> 57704a3b
+  LOAD_IDEA_REQUEST, LOAD_IDEA_ERROR, VOTE_IDEA_ERROR, VOTE_IDEA_REQUEST, VOTE_IDEA_SUCCESS,
 } from './constants';
 import { getPageItemCountFromUrl, getPageNumberFromUrl } from '../../utils/paginationUtils';
 
 const initialState = fromJS({
   loadingIdea: false,
   idea: null,
-<<<<<<< HEAD
   votes: [],
   ideaVotesLoadError: null,
   loadingVotes: false,
   submittingVote: false,
   ideaVoteSubmitError: null,
-=======
   commentContent: null,
   loadIdeaError: null,
   storeCommentError: null,
@@ -40,10 +32,9 @@
   nextCommentPageNumber: null,
   nextCommentPageItemCount: null,
   activeParentId: null,
->>>>>>> 57704a3b
 });
 
-function ideasShowReducer(state = initialState, action) {
+export default function ideasShowReducer(state = initialState, action) {
   switch (action.type) {
     case LOAD_IDEA_REQUEST:
       return state
@@ -51,7 +42,6 @@
         .set('loadingIdea', true);
     case LOAD_IDEA_SUCCESS:
       return state
-<<<<<<< HEAD
         .set('idea', action.payload);
     case LOAD_IDEA_VOTES_REQUEST:
       return state
@@ -81,12 +71,6 @@
       return state
         .set('ideaVoteSubmitError', action.error)
         .set('submittingVote', false);
-    case RESET_VOTES:
-      return state
-        .set('votes', fromJS([]));
-=======
-        .set('idea', action.payload.data)
-        .set('loadingIdea', false);
     case LOAD_IDEA_ERROR:
       return state
         .set('loadIdeaError', action.loadIdeaError)
@@ -129,15 +113,13 @@
         .set('resetEditorContent', false)
         .set('storeCommentError', action.storeCommentError)
         .set('submittingComment', false);
-    case RESET_IDEA_AND_COMMENTS:
+    case RESET_PAGE_DATA:
       return state
         .set('idea', null)
         .set('resetEditorContent', false)
+        .update('votes', () => fromJS([]))
         .update('comments', () => fromJS([]));
->>>>>>> 57704a3b
     default:
       return state;
   }
-}
-
-export default ideasShowReducer;+}