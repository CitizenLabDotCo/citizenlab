--- conflicted
+++ resolved
@@ -12,48 +12,26 @@
 import ImageCarousel from 'components/ImageCarousel';
 import { setShowIdeaWithIndexPage } from 'containers/IdeasIndexPage/actions';
 import { createStructuredSelector } from 'reselect';
-<<<<<<< HEAD
 import { Saga } from 'react-redux-saga';
 import { FormattedMessage } from 'react-intl';
-import messages from './messages';
-
-import {
-  loadIdea, loadIdeaSuccess, loadVotes, resetVotes, voteIdea,
-} from './actions';
-import makeSelectIdeasShow, {
-  makeSelectDownVotes, makeSelectIdeaVotesLoadError, makeSelectIdeaVoteSubmitError, makeSelectLoadingVotes,
-  makeSelectSubmittingVote, makeSelectUpVotes,
-} from './selectors';
-import VoteIdea from '../../components/VoteIdea/index';
-import { watchFetchIdea, watchLoadIdeaVotes, watchVoteIdea } from './sagas';
-import { makeSelectCurrentUser } from '../../utils/auth/selectors';
-=======
+import VoteIdea from 'components/VoteIdea';
 import draftToHtml from 'draftjs-to-html';
-import { Saga } from 'react-redux-saga';
-import { FormattedMessage } from 'react-intl';
+import styled from 'styled-components';
 import { Label, Button } from 'components/Foundation';
-import styled from 'styled-components';
-
-import {
-  loadComments,
-  loadIdea,
-  loadIdeaSuccess, publishComment, publishCommentError, resetIdeaAndComments, saveCommentDraft,
-} from './actions';
-import makeSelectIdeasShow, {
-  makeSelectActiveParentId,
-  makeSelectCommentContent, makeSelectComments, makeSelectLoadCommentsError, makeSelectLoadIdeaError,
-  makeSelectLoadingComments, makeSelectLoadingIdea, makeSelectNextCommentPageItemCount, makeSelectNextCommentPageNumber,
-  makeSelectResetEditorContent, makeSelectStoreCommentError,
-  makeSelectSubmittingComment,
-} from './selectors';
+
+import { watchFetchIdea, watchLoadIdeaVotes, watchVoteIdea, watchFetchComments, watchStoreComment } from './sagas';
 import CommentEditorWrapper from './CommentEditorWrapper';
-import { makeSelectLocale } from '../LanguageProvider/selectors';
-import { makeSelectCurrentUser } from '../../utils/auth/selectors';
-import { watchFetchComments, watchFetchIdea, watchStoreComment } from './sagas';
 import CommentList from './CommentList';
 import messages from './messages';
 import IdeaContent from './IdeaContent';
->>>>>>> 57704a3b
+import { makeSelectLocale } from '../LanguageProvider/selectors';
+import { makeSelectCurrentUser } from '../../utils/auth/selectors';
+import {
+  loadComments, resetPageData, loadIdea, loadIdeaSuccess, loadVotes, voteIdea, publishComment, publishCommentError, saveCommentDraft,
+} from './actions';
+import makeSelectIdeasShow, {
+  makeSelectActiveParentId, makeSelectCommentContent, makeSelectComments, makeSelectLoadCommentsError, makeSelectLoadIdeaError, makeSelectLoadingComments, makeSelectLoadingIdea, makeSelectNextCommentPageItemCount, makeSelectNextCommentPageNumber, makeSelectResetEditorContent, makeSelectStoreCommentError, makeSelectDownVotes, makeSelectIdeaVotesLoadError, makeSelectIdeaVoteSubmitError, makeSelectLoadingVotes, makeSelectSubmittingVote, makeSelectUpVotes, makeSelectSubmittingComment,
+} from './selectors';
 
 export class IdeasShow extends React.PureComponent { // eslint-disable-line react/prefer-stateless-function
   constructor() {
@@ -67,14 +45,9 @@
     const slug = this.props.params.slug;
 
     if (this.props.showIdeaWithIndexPage === false) {
-<<<<<<< HEAD
-      this.props.dispatch(loadIdea(slug));
-=======
-      const slug = this.props.params.slug;
       this.props.loadIdea(slug);
-      this.props.loadComments(slug);
->>>>>>> 57704a3b
     }
+    this.props.loadComments(slug);
     this.props.loadIdeaVotes(slug);
   }
 
@@ -84,9 +57,6 @@
     if (this.props.showIdeaWithIndexPage === false) {
       this.props.dispatch(loadIdeaSuccess(null));
     }
-<<<<<<< HEAD
-    this.props.resetVotes();
-=======
 
     // reset component state
     this.props.resetData();
@@ -97,7 +67,6 @@
 
     const { loadNextCommentsPage, nextCommentPageNumber, nextCommentPageItemCount } = this.props;
     loadNextCommentsPage(idea.id, nextCommentPageNumber, nextCommentPageItemCount);
->>>>>>> 57704a3b
   }
 
   notFoundHtml() {
@@ -120,11 +89,8 @@
   }
 
   render() {
+    const { storeCommentDraftCopy, storeCommentError, submittingComment, comments, resetEditorContent, loadingComments, nextCommentPageNumber, loadingIdea, loadIdeaError, commentContent, locale, activeParentId, publishCommentClick, submitIdeaVote, upVotes, downVotes, ideaVotesLoadError, user, submittingVote, loadingVotes, ideaVoteSubmitError } = this.props;
     const idea = this.props.idea || this.props.pageData.idea;
-<<<<<<< HEAD
-    const { submitIdeaVote, upVotes, downVotes, ideaVotesLoadError, user, submittingVote, loadingVotes, ideaVoteSubmitError } = this.props;
-=======
-    const { storeCommentDraftCopy, storeCommentError, submittingComment, comments, resetEditorContent, loadingComments, nextCommentPageNumber, loadingIdea, loadIdeaError, commentContent, userId, locale, activeParentId, publishCommentClick } = this.props;
 
     const WrapperDiv = (props) => (
       <div
@@ -139,7 +105,6 @@
       width: 20%;
     `;
 
->>>>>>> 57704a3b
     return (
       <div>
         <Helmet
@@ -149,9 +114,10 @@
           ]}
         />
         <Saga saga={watchFetchIdea} />
-<<<<<<< HEAD
         <Saga saga={watchLoadIdeaVotes} />
         <Saga saga={watchVoteIdea} />
+        <Saga saga={watchFetchComments} />
+        <Saga saga={watchStoreComment} />
 
         { idea ? this.ideaHtml(idea) : this.notFoundHtml() }
         {ideaVotesLoadError && <FormattedMessage {...messages.loadVotesError} />}
@@ -164,9 +130,6 @@
           submittingVote={submittingVote}
           ideaVoteSubmitError={ideaVoteSubmitError}
         />}
-=======
-        <Saga saga={watchFetchComments} />
-        <Saga saga={watchStoreComment} />
 
         {loadIdeaError && <div>
           {loadIdeaError}
@@ -181,7 +144,7 @@
           resetEditorContent={resetEditorContent}
           idea={idea}
           commentContent={commentContent}
-          userId={userId}
+          userId={user && user.id}
           locale={locale}
           parentId={activeParentId}
           publishCommentClick={publishCommentClick}
@@ -194,7 +157,7 @@
           resetEditorContent={resetEditorContent}
           idea={idea}
           commentContent={commentContent}
-          userId={userId}
+          userId={user && user.id}
           locale={locale}
           parentId={activeParentId}
           publishCommentClick={publishCommentClick}
@@ -210,7 +173,6 @@
               {...messages.loadingComments}
             /></Label>}
         </CenteredDiv>
->>>>>>> 57704a3b
       </div>
     );
   }
@@ -222,7 +184,6 @@
   pageData: PropTypes.object,
   showIdeaWithIndexPage: PropTypes.bool,
   params: PropTypes.object,
-<<<<<<< HEAD
   submitIdeaVote: PropTypes.func.isRequired,
   loadIdeaVotes: PropTypes.func.isRequired,
   upVotes: PropTypes.any.isRequired,
@@ -232,8 +193,6 @@
   loadingVotes: PropTypes.bool.isRequired,
   submittingVote: PropTypes.bool.isRequired,
   ideaVoteSubmitError: PropTypes.string,
-  resetVotes: PropTypes.func.isRequired,
-=======
   storeCommentDraftCopy: PropTypes.func.isRequired,
   storeCommentError: PropTypes.string,
   submittingComment: PropTypes.bool.isRequired,
@@ -251,14 +210,11 @@
   loadIdeaError: PropTypes.string,
   activeParentId: PropTypes.string,
   publishCommentClick: PropTypes.func.isRequired,
-  userId: PropTypes.string,
   resetData: PropTypes.func.isRequired,
->>>>>>> 57704a3b
 };
 
 const mapStateToProps = createStructuredSelector({
   pageData: makeSelectIdeasShow(),
-<<<<<<< HEAD
   upVotes: makeSelectUpVotes(),
   downVotes: makeSelectDownVotes(),
   ideaVotesLoadError: makeSelectIdeaVotesLoadError(),
@@ -266,7 +222,6 @@
   loadingVotes: makeSelectLoadingVotes(),
   submittingVote: makeSelectSubmittingVote(),
   ideaVoteSubmitError: makeSelectIdeaVoteSubmitError(),
-=======
   loadingIdea: makeSelectLoadingIdea(),
   loadingComments: makeSelectLoadingComments(),
   loadCommentsError: makeSelectLoadCommentsError(),
@@ -276,27 +231,21 @@
   submittingComment: makeSelectSubmittingComment(),
   commentContent: makeSelectCommentContent(),
   locale: makeSelectLocale(),
-  user: makeSelectCurrentUser(),
   resetEditorContent: makeSelectResetEditorContent(),
   nextCommentPageNumber: makeSelectNextCommentPageNumber(),
   nextCommentPageItemCount: makeSelectNextCommentPageItemCount(),
   activeParentId: makeSelectActiveParentId(),
->>>>>>> 57704a3b
 });
 
 export function mapDispatchToProps(dispatch) {
   return {
     dispatch,
-<<<<<<< HEAD
     loadIdeaVotes(ideaId) {
       dispatch(loadVotes(ideaId));
     },
     submitIdeaVote(ideaId, mode) {
       dispatch(voteIdea(ideaId, mode));
     },
-    resetVotes() {
-      dispatch(resetVotes());
-=======
     loadIdea(ideaId) {
       dispatch(loadIdea(ideaId));
     },
@@ -323,8 +272,7 @@
       }
     },
     resetData() {
-      dispatch(resetIdeaAndComments());
->>>>>>> 57704a3b
+      dispatch(resetPageData());
     },
   };
 }
