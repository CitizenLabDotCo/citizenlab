/*
 *
 * IdeasShow
 *
 */

import React from 'react';
import PropTypes from 'prop-types';

// components
import Show from './components/show';
import LoadMessages from './components/loadMessages';

// store
import { preprocess } from 'utils';
import WatchSagas from 'containers/WatchSagas';
import sagasWatchers from './sagas';
import { loadCommentsRequest, loadVotesRequest, loadIdeaRequest, resetPageData } from './actions';

// Ideas show does not use helmet at this view is controlled by RouterIndexShow
class IdeasShow extends React.PureComponent { // eslint-disable-line react/prefer-stateless-function
  constructor(props) {
    super();
    const { params } = props;
    this.id = params.slug;
  }

  componentDidMount() {
    this.props.loadIdeaRequest(this.id);
    this.props.loadCommentsRequest(this.id);
    this.props.loadVotesRequest(this.id);
  }

  componentWillUnmount() {
    this.props.resetPageData();
  }

  render() {
    const { location } = this.props;

    return (
      <div>
        <WatchSagas sagas={sagasWatchers} />
<<<<<<< HEAD
        <LoadMessages />
        <Show />
=======
        <LoadErrorMessage />
        <LoadingIdeaMessage />
        <Show location={location} />
>>>>>>> 010c5365
      </div>
    );
  }
}

IdeasShow.propTypes = {
  loadIdeaRequest: PropTypes.func.isRequired,
  loadVotesRequest: PropTypes.func.isRequired,
  loadCommentsRequest: PropTypes.func,
  params: PropTypes.object,
<<<<<<< HEAD
  resetPageData: PropTypes.func.isRequired,
=======
  loadIdea: PropTypes.func,
  location: PropTypes.object.isRequired,
>>>>>>> 010c5365
};

export default preprocess(null, { loadIdeaRequest, loadCommentsRequest, loadVotesRequest, resetPageData })(IdeasShow);<|MERGE_RESOLUTION|>--- conflicted
+++ resolved
@@ -41,14 +41,8 @@
     return (
       <div>
         <WatchSagas sagas={sagasWatchers} />
-<<<<<<< HEAD
         <LoadMessages />
-        <Show />
-=======
-        <LoadErrorMessage />
-        <LoadingIdeaMessage />
         <Show location={location} />
->>>>>>> 010c5365
       </div>
     );
   }
@@ -59,12 +53,8 @@
   loadVotesRequest: PropTypes.func.isRequired,
   loadCommentsRequest: PropTypes.func,
   params: PropTypes.object,
-<<<<<<< HEAD
   resetPageData: PropTypes.func.isRequired,
-=======
-  loadIdea: PropTypes.func,
   location: PropTypes.object.isRequired,
->>>>>>> 010c5365
 };
 
 export default preprocess(null, { loadIdeaRequest, loadCommentsRequest, loadVotesRequest, resetPageData })(IdeasShow);