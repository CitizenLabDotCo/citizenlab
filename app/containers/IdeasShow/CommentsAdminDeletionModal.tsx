--- conflicted
+++ resolved
@@ -23,12 +23,7 @@
 import styled from 'styled-components';
 
 const Container = styled.div`
-<<<<<<< HEAD
   padding: 30px;
-=======
-  padding: 20px;
-  padding-bottom: 15px;
->>>>>>> 194e1378
 `;
 
 const ButtonsWrapper = styled.div`
@@ -38,13 +33,8 @@
   width: 100%;
 
   .Button {
-<<<<<<< HEAD
     margin-right: 1rem;
     margin-bottom: 0.5rem;
-=======
-    margin-right: 15px;
-    margin-bottom: 5px;
->>>>>>> 194e1378
   }
 `;
 
@@ -104,15 +94,9 @@
 
   render() {
     return (
-<<<<<<< HEAD
       <Container>
         <Formik initialValues={{ reason_code: null, other_reason: null }} onSubmit={this.props.onDeleteComment} validate={this.validateForm}>
           {({ values, isSubmitting, isValid }) => (
-=======
-      <Formik initialValues={{ reason_code: null, other_reason: null }} onSubmit={this.props.onDeleteComment} validate={this.validateForm}>
-        {({ values, isSubmitting, isValid }) => (
-          <Container>
->>>>>>> 194e1378
             <Form noValidate>
               <SectionField>
                 {Object.keys(DeleteReasonCode).map((code) => (
@@ -143,15 +127,9 @@
                 <Button disabled={!isValid} style="primary" processing={isSubmitting} circularCorners={false}><FormattedMessage {...messages.adminCommentDeletionConfirmButton} /></Button>
               </ButtonsWrapper>
             </Form>
-<<<<<<< HEAD
           )}
         </Formik>
       </Container>
-=======
-          </Container>
-        )}
-      </Formik>
->>>>>>> 194e1378
     );
   }
 }
