--- conflicted
+++ resolved
@@ -1,10 +1,5 @@
-<<<<<<< HEAD
 import React, { PureComponent } from 'react';
 import { adopt } from 'react-adopt';
-=======
-import React from 'react';
-import { isNilOrError } from 'utils/helperUtils';
->>>>>>> e1f66afd
 
 // components
 import Button from 'components/UI/Button';
@@ -21,24 +16,6 @@
 import messages from './messages';
 import { FormattedMessage } from 'utils/cl-intl';
 
-<<<<<<< HEAD
-=======
-import GetAdminFeedback, { GetAdminFeedbackChildProps } from 'resources/GetAdminFeedback';
-
-interface InputProps {
-  ideaId: string;
-  pageSize: number;
-}
-
-interface DataProps {
-  adminFeedback: GetAdminFeedbackChildProps;
-}
-
-interface Props extends InputProps, DataProps {}
-
-interface State {}
-
->>>>>>> e1f66afd
 const AdminFeedbackPost = styled.div`
   display: flex;
   flex-direction: column;
@@ -77,7 +54,6 @@
 const LoadMoreButton = styled(Button)`
 `;
 
-<<<<<<< HEAD
 interface InputProps {
   feedSize: Number;
 }
@@ -87,24 +63,11 @@
 }
 
 interface Props extends InputProps, DataProps {}
-=======
-class AdminFeedbackFeed extends React.Component<Props, State> {
-  constructor(props: Props) {
-    super(props);
-    this.state = {
-    };
-  }
-
-  loadPreviousUpdates = () => {
-    this.props.adminFeedback.onLoadMore();
-  }
->>>>>>> e1f66afd
 
 interface State {}
 
 class AdminFeedbackFeed extends PureComponent<Props, State> {
   render() {
-<<<<<<< HEAD
     if (this.props.adminFeedback) {
       const { querying, hasMore, loadingMore, onLoadMore } = this.props.adminFeedback;
 
@@ -167,61 +130,4 @@
   <Data {...inputProps}>
     {dataProps => <AdminFeedbackFeed {...inputProps} {...dataProps} />}
   </Data>
-);
-=======
-    const { hasMore, loadingMore, adminFeedbackPosts } = this.props.adminFeedback;
-    return (
-      <>
-        {!isNilOrError(adminFeedbackPosts) && adminFeedbackPosts.map(adminFeedbackPost => {
-          const bodyTextMultiloc = adminFeedbackPost.attributes.body_multiloc;
-          const authorNameMultiloc = adminFeedbackPost.attributes.author_multiloc;
-
-          return (
-            <AdminFeedbackPost key={adminFeedbackPost.id}>
-              <EditPostButton
-                fullWidth={false}
-                style="text"
-                textColor={colors.text}
-                text={<FormattedMessage {...messages.editAdminFeedbackPost} />}
-              />
-              <Body>
-                <T value={bodyTextMultiloc} />
-              </Body>
-              <Footer>
-                <Author>
-                  <T value={authorNameMultiloc} />
-                </Author>
-                <DatePosted>02 jan 2019</DatePosted>
-              </Footer>
-            </AdminFeedbackPost>
-          );
-        })}
-
-        {hasMore &&
-          <LoadMoreButton
-            onClick={this.loadPreviousUpdates}
-            size="1"
-            style="secondary-outlined"
-            text={<FormattedMessage {...messages.loadPreviousUpdates} />}
-            processing={loadingMore}
-            height="50px"
-            icon="showMore"
-            iconPos="left"
-            textColor={colors.clRed}
-            fontWeight="500"
-            borderColor="#ccc"
-          />
-        }
-      </>
-    );
-  }
-}
-
-export default (inputProps: InputProps) => {
-  return (
-    <GetAdminFeedback pageSize={inputProps.pageSize} {...inputProps}>
-      {adminFeedback => <AdminFeedbackFeed pageSize={inputProps.pageSize} ideaId={inputProps.ideaId} adminFeedback={adminFeedback} />}
-    </GetAdminFeedback>
-  );
-};
->>>>>>> e1f66afd
+);