import { defineMessages } from 'react-intl';

export default defineMessages({
  idea: {
    id: 'app.containers.IdeasShow.idea',
    defaultMessage: 'Idea',
  },
  loadVotesError: {
    id: 'app.containers.IdeasShow.loadVotesError',
    defaultMessage: 'Voting is not currently available',
  },
  postedIn: {
    id: 'app.containers.IdeasShow.postedIn',
    defaultMessage: 'Posted in {projectLink}',
  },
  imageAltText: {
    id: 'app.containers.IdeasShow.imageAltText',
    defaultMessage: '{orgName} - main image for the ida {ideaTitle}',
  },
  closeMap: {
    id: 'app.containers.IdeasShow.closeMap',
    defaultMessage: 'Close Map',
  },
  openMap: {
    id: 'app.containers.IdeasShow.openMap',
    defaultMessage: 'Show idea on map',
  },
  Map: {
    id: 'app.containers.IdeasShow.Map',
    defaultMessage: 'Map',
  },
  ideaVoteSubmitError: {
    id: 'app.containers.IdeasShow.ideaVoteSubmitError',
    defaultMessage: 'Voting failed',
  },
  voteOnThisIdea: {
    id: 'app.containers.IdeasShow.voteOnThisIdea',
    defaultMessage: 'Vote on this idea',
  },
  commentEditorHeader: {
    id: 'app.containers.IdeasShow.commentEditorHeader',
    defaultMessage: 'Comment the idea!',
  },
  commentEditorLabel: {
    id: 'app.containers.IdeasShow.commentEditorLabel',
    defaultMessage: 'Comment the idea!',
  },
  commentReplyButton: {
    id: 'app.containers.IdeasShow.commentReplyButton',
    defaultMessage: 'Reply',
  },
  commentDeleteButton: {
    id: 'app.containers.IdeasShow.commentDeleteButton',
    defaultMessage: 'Delete',
  },
  loadingIdea: {
    id: 'app.containers.IdeasShow.loadingIdea',
    defaultMessage: 'Loading idea...',
  },
  oneSecond: {
    id: 'app.containers.IdeasShow.oneSecond',
    defaultMessage: 'Just one second...',
  },
  ideaNotFound: {
    id: 'app.containers.IdeasShow.ideaNotFound',
    defaultMessage: 'Ups... it seems that this idea has be removed or forgotten!',
  },
  emptyCommentError: {
    id: 'app.containers.IdeasShow.emptyCommentError',
    defaultMessage: 'The comment can\'t be empty',
  },
  addCommentError: {
    id: 'app.containers.IdeasShow.addCommentError',
    defaultMessage: 'Something went wrong. Please try again later.',
  },
  submittingComment: {
    id: 'app.containers.IdeasShow.submittingComment',
    defaultMessage: 'Publishing...',
  },
  publishComment: {
    id: 'app.containers.IdeasShow.publishComment',
    defaultMessage: 'Post comment',
  },
  loadMoreComments: {
    id: 'app.containers.IdeasShow.loadMoreComments',
    defaultMessage: 'Load more comments...',
  },
  loadingComments: {
    id: 'app.containers.IdeasShow.loadingComments',
    defaultMessage: 'Loading comments...',
  },
  placeholderComment: {
    id: 'app.containers.IdeasShow.placeholderComment',
    defaultMessage: 'Tell us your thoughts!',
  },
  deleteComment: {
    id: 'app.containers.IdeasShow.deleteComment',
    defaultMessage: 'Delete',
  },
  editComment: {
    id: 'app.containers.IdeasShow.editComment',
    defaultMessage: 'Edit',
  },
  confirmCommentDeletion: {
    id: 'app.containers.IdeasShow.confirmCommentDeletion',
    defaultMessage: `Are you sure you want to delete this comment? There's no turning back!`,
  },
  commentDeletionCancelButton: {
    id: 'app.containers.IdeasShow.commentDeletionCancelButton',
    defaultMessage: `Keep my comment`,
  },
  adminCommentDeletionCancelButton: {
    id: 'app.containers.IdeasShow.adminCommentDeletionCancelButton',
    defaultMessage: `Leave the comment`,
  },
  commentDeletionConfirmButton: {
    id: 'app.containers.IdeasShow.commentDeletionConfirmButton',
    defaultMessage: `Delete my comment`,
  },
  deleteReason_inappropriate: {
    id: 'app.containers.IdeasShow.deleteReason_inappropriate',
    defaultMessage: `Inappropriate comment`,
  },
  deleteReason_irrelevant: {
    id: 'app.containers.IdeasShow.deleteReason_irrelevant',
    defaultMessage: `Irrelevant comment`,
  },
  deleteReason_other: {
    id: 'app.containers.IdeasShow.deleteReason_other',
    defaultMessage: `Other reason (please specify)`,
  },
  adminCommentDeletionConfirmButton: {
    id: 'app.containers.IdeasShow.adminCommentDeletionConfirmButton',
    defaultMessage: `Delete this comment`,
  },
  metaTitle: {
    id: 'app.containers.IdeasShow.metaTitle',
    defaultMessage: 'Idea  • {ideaTitle}',
  },
  metaOgTitle: {
    id: 'app.containers.IdeasShow.metaOgTitle',
    defaultMessage: 'Support this idea : {ideaTitle}',
  },
  ideaOgDescription: {
    id: 'app.containers.IdeasShow.ideaOgDescription',
    defaultMessage: 'What do you think of this idea? Join the discussion and vote to make your voice heard.',
  },
  twitterMessage: {
    id: 'app.containers.IdeasShow.twitterMessage',
    defaultMessage: 'Vote for {ideaTitle} on',
  },
  emailSharingSubject: {
    id: 'app.containers.IdeasShow.emailSharingSubject',
    defaultMessage: 'Support my idea: {ideaTitle}.',
  },
  emailSharingBody: {
    id: 'app.containers.IdeasShow.emailSharingBody',
    defaultMessage: 'What do you think of this idea? Vote on it and share the discussion at {ideaUrl} to make your voice heard!',
  },
  byAuthorName: {
    id: 'app.containers.IdeasShow.byAuthorName',
    defaultMessage: 'by {authorName}',
  },
  deletedUser: {
    id: 'app.containers.IdeasShow.deletedUser',
    defaultMessage: 'deleted user',
  },
  commentDeletedPlaceholder: {
    id: 'app.containers.IdeasShow.commentDeletedPlaceholder',
    defaultMessage: 'This comment has been deleted.',
  },
  author: {
    id: 'app.containers.IdeasShow.author',
    defaultMessage: '{authorNameComponent}',
  },
  shareCTA: {
    id: 'app.containers.IdeasShow.shareCTA',
    defaultMessage: 'Share this idea',
  },
  commentsWithCount: {
    id: 'app.containers.IdeasShow.commentsWithCount',
    defaultMessage: 'Comments ({count})',
  },
  ideaStatus: {
    id: 'app.containers.IdeasShow.ideaStatus',
    defaultMessage: 'Idea status',
  },
  commentsTitle: {
    id: 'app.containers.IdeasShow.commentsTitle',
    defaultMessage: 'Give your opinion',
  },
  commentBodyPlaceholder: {
    id: 'app.containers.IdeasShow.commentBodyPlaceholder',
    defaultMessage: 'What do you think about this idea?',
  },
  childCommentBodyPlaceholder: {
    id: 'app.containers.IdeasShow.childCommentBodyPlaceholder',
    defaultMessage: 'Write a reply...',
  },
  commentSuccess: {
    id: 'app.containers.IdeasShow.commentSuccess',
    defaultMessage: 'Thanks for contributing!',
  },
  login: {
    id: 'app.components.IdeasShow.login',
    defaultMessage: 'Login',
  },
  register: {
    id: 'app.components.IdeasShow.register',
    defaultMessage: 'Create an account',
  },
  moreOptions: {
    id: 'app.components.IdeasShow.moreOptions',
    defaultMessage: 'More options',
  },
  reportAsSpam: {
    id: 'app.components.IdeasShow.reportAsSpam',
    defaultMessage: 'Report as spam',
  },
  spanModalLabelIdea: {
    id: 'app.components.IdeasShow.spanModalLabelIdea',
    defaultMessage: 'Report idea as spam : select reason',
  },
  spanModalLabelComment: {
    id: 'app.components.IdeasShow.spanModalLabelComment',
    defaultMessage: 'Report comment as spam : select reason',
  },
  editIdea: {
    id: 'app.components.IdeasShow.editIdea',
    defaultMessage: 'Edit idea',
  },
  lastUpdated: {
    id: 'app.components.IdeasShow.lastUpdated',
    defaultMessage: 'Last modified {modificationTime}',
  },
  lastChangesTitle: {
    id: 'app.components.IdeasShow.lastChangesTitle',
    defaultMessage: 'Last changes to this idea',
  },
  changeLogEntry: {
    id: 'app.components.IdeasShow.changeLogEntry',
    defaultMessage: `{changeType, select,
      changed_status {{userName} has updated the status of this idea}
      published {{userName} created this idea}
      changed_title {{userName} updated the title of this idea}
      changed_body {{userName} updated the description of this idea}
    }`,
  },
  signInToComment: {
    id: 'app.containers.IdeasShow.signInToComment',
    defaultMessage: 'Please {signInLink} to spread your wisdom.',
  },
  signInLinkText: {
    id: 'app.containers.IdeasShow.signInLinkText',
    defaultMessage: 'log in',
  },
  commentingDisabledProjectInactive: {
    id: 'app.components.IdeasShow.commentingDisabledProjectInactive',
    defaultMessage: 'Commenting on this idea is not possible, since \'{projectName}\' is not yet or no longer active.',
  },
  commentingDisabledInContext: {
    id: 'app.components.IdeasShow.commentingDisabledInContext',
    defaultMessage: 'Commenting on ideas in \'{projectName}\' is currently disabled.',
  },
  commentingNotPermitted: {
    id: 'app.components.IdeasShow.commentingNotPermitted',
    defaultMessage: 'Unfortunately, you don\'t have the rights to comment on this idea.',
  },
  commentingMaybeNotPermitted: {
    id: 'app.components.IdeasShow.commentingMaybeNotPermitted',
    defaultMessage: 'Not all users are allowed to comment. Please {signInLink} to see whether you comply.',
  },
  goBack: {
    id: 'app.components.IdeasShow.goBack',
    defaultMessage: 'Go back',
  },
  send: {
    id: 'app.components.IdeasShow.send',
    defaultMessage: 'Send',
  },
  yourComment: {
    id: 'app.components.IdeasShow.yourComment',
    defaultMessage: 'Your comment',
  },
  replyToComment: {
    id: 'app.components.IdeasShow.replyToComment',
    defaultMessage: 'Reply to comment',
  },
  projectAttachments: {
    id: 'app.components.IdeasShow.projectAttachments',
    defaultMessage: 'Attachments',
  },
  skipSharing: {
    id: 'app.components.IdeasShow.skipSharing',
    defaultMessage: `Skip it, I'll do it later`,
  },
  modalShareLabel: {
    id: 'app.components.IdeasShow.modalShareLabel',
    defaultMessage: 'Your idea was posted, share it now to reach more votes!',
  },
  translateIdea: {
    id: 'app.components.IdeasShow.translateIdea',
    defaultMessage: 'Translate this idea',
  },
  backToOriginalContent: {
    id: 'app.components.IdeasShow.backToOriginalContent',
    defaultMessage: 'See original content again',
  },
  translateComment: {
    id: 'app.components.IdeasShow.translateComment',
    defaultMessage: 'Translate this comment',
  },
  showOriginalComment: {
    id: 'app.components.IdeasShow.showOriginalComment',
    defaultMessage: 'Show original comment',
  },
  similarIdeas: {
    id: 'app.components.IdeasShow.similarIdeas',
    defaultMessage: 'Similar ideas',
  },
<<<<<<< HEAD
  official: {
    id: 'app.components.IdeasShow.official',
    defaultMessage: 'Official',
=======
  reportAsSpamModalTitle: {
    id: 'app.containers.IdeasShow.reportAsSpamModalTitle',
    defaultMessage: 'Why do you want to report this as spam?',
>>>>>>> 6deecbbc
  },
});<|MERGE_RESOLUTION|>--- conflicted
+++ resolved
@@ -318,14 +318,12 @@
     id: 'app.components.IdeasShow.similarIdeas',
     defaultMessage: 'Similar ideas',
   },
-<<<<<<< HEAD
   official: {
     id: 'app.components.IdeasShow.official',
     defaultMessage: 'Official',
-=======
+  },
   reportAsSpamModalTitle: {
     id: 'app.containers.IdeasShow.reportAsSpamModalTitle',
     defaultMessage: 'Why do you want to report this as spam?',
->>>>>>> 6deecbbc
   },
 });