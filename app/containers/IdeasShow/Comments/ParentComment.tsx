--- conflicted
+++ resolved
@@ -28,25 +28,13 @@
 import { darken, lighten } from 'polished';
 
 const Container = styled.div`
-<<<<<<< HEAD
   margin-bottom: 40px;
-=======
-  margin-top: 38px;
-`;
-
-const CommentsWithReplyBoxContainer = styled.div`
-  border-radius: ${(props: any) => props.theme.borderRadius};
-`;
-
-const CommentsContainer = styled.div`
-  border-radius: ${(props: any) => props.theme.borderRadius};
->>>>>>> 4a73e16c
   position: relative;
   background: #fff;
   box-sizing: border-box;
   border: 1px solid #e0e0e0;
   box-shadow: 1px 1px 10px rgba(0, 0, 0, 0.05);
-  border-radius: 3px;
+  border-radius: ${(props: any) => props.theme.borderRadius};
 `;
 
 const ParentCommentContainer = styled.div`
@@ -84,7 +72,6 @@
     cursor: pointer;
 
     &:hover {
-      /* border-color: ${darken(0.1, '#e8e8e8')}; */
       background: ${darken(0.01, '#f0f0f1')};
 
       ${LoadMoreText} {
