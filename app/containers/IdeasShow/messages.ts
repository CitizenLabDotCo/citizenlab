--- conflicted
+++ resolved
@@ -362,7 +362,6 @@
     id: 'app.components.IdeasShow.noComments',
     defaultMessage: 'There are no comments yet.'
   },
-<<<<<<< HEAD
   linkToHomePage: {
     id: 'app.components.IdeasShow.linkToHomePage',
     defaultMessage: 'Link to home page'
@@ -371,10 +370,8 @@
     id: 'app.components.IdeasShow.upvoteComment',
     defaultMessage: 'Upvote this comment'
   },
-=======
   createdTimeAgo: {
     id: 'app.components.IdeasShow.createdTimeAgo',
     defaultMessage: 'Created {timeAgo}'
   }
->>>>>>> 1f2cfd72
 });