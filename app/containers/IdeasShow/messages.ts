--- conflicted
+++ resolved
@@ -5,7 +5,6 @@
     id: 'app.containers.IdeasShow.idea',
     defaultMessage: 'Idea',
   },
-<<<<<<< HEAD
   invisibleTitleContent: {
     id: 'app.containers.IdeasShow.invisibleTitleContent',
     defaultMessage: 'Main idea content',
@@ -18,12 +17,6 @@
     id: 'app.containers.IdeasShow.invisibleTitleVoteControls',
     defaultMessage: 'Votes',
   },
-  loadVotesError: {
-    id: 'app.containers.IdeasShow.loadVotesError',
-    defaultMessage: 'Voting is not currently available',
-  },
-=======
->>>>>>> 1abf915b
   imageAltText: {
     id: 'app.containers.IdeasShow.imageAltText',
     defaultMessage: 'Main image for the idea {ideaTitle}',
