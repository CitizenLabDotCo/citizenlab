import { fromJS } from 'immutable';
import ideasShowReducer from '../reducer';
<<<<<<< HEAD
import { generateResourcesVoteValue } from './__shared';
import { resetVotes, votesLoaded } from '../actions';

describe('ideasShowReducer', () => {
  const expectedInitialState = {
    idea: null,
    votes: [],
    ideaVotesLoadError: null,
    loadingVotes: false,
    submittingVote: false,
    ideaVoteSubmitError: null,
  };

  it('returns the initial state', () => {
    expect(ideasShowReducer(undefined, {})).toEqual(fromJS(expectedInitialState));
  });

  describe('LOAD_IDEA_VOTES_SUCCESS', () => {
    it('returns existing votes with new votes', () => {
      const initialStateWithUpVotes = expectedInitialState;
=======
import { expectPropertyNotNull } from '../../../utils/testUtils';
import { commentsLoaded, ideaLoadError, loadComments, resetIdeaAndComments } from '../actions';
import { generateResourcesCommentValue } from './__shared';

describe('ideasShowReducer', () => {
  const initialState = {
    loadingIdea: false,
    idea: null,
    commentContent: null,
    loadIdeaError: null,
    storeCommentError: null,
    loadCommentsError: null,
    loadingComments: false,
    submittingComment: false,
    comments: [],
    resetEditorContent: false,
    nextCommentPageNumber: null,
    nextCommentPageItemCount: null,
    activeParentId: null,
  };
  const mockString = 'anything';

  it('returns the initial state', () => {
    expect(ideasShowReducer(undefined, {})).toEqual(fromJS(initialState));
  });

  describe('LOAD_IDEA_ERROR', () => {
    it('returns loadIdeaError not null if error is provided', () => {
      const nextState = ideasShowReducer(
        fromJS(initialState), ideaLoadError(mockString)
      ).toJS();
      expectPropertyNotNull(nextState, 'loadIdeaError');
    });
  });

  describe('LOAD_COMMENTS_REQUEST', () => {
    it('returns empty comment array if initialLoad is true', () => {
      const nextState = ideasShowReducer(
        fromJS(initialState), loadComments(null, null, null, true)
      ).toJS();
      expect(nextState.comments.length).toEqual(0);
    });

    it('returns provided comments if initialLoad is false', () => {
      const initialStateWithComments = initialState;
      let i = 0;
      while (i < 10) {
        initialStateWithComments.comments.push(i);
        i += 1;
      }

      const nextState = ideasShowReducer(
        fromJS(initialStateWithComments), loadComments(null, null, null, false)
      ).toJS();
      expect(nextState.comments.length).toEqual(i);
    });
  });

  describe('LOAD_COMMENTS_SUCCESS', () => {
    it('returns existing comments with new comments', () => {
      const initialStateWithComments = initialState;
>>>>>>> 57704a3b
      let i = 0;

      // comments from resources
      const payload = {
        data: [],
<<<<<<< HEAD
=======
        links: {},
>>>>>>> 57704a3b
      };

      while (i < 20) {
        if (i < 10) {
<<<<<<< HEAD
          initialStateWithUpVotes.votes.push(i);
        }
        payload.data.push(generateResourcesVoteValue(i, false, false));
=======
          initialStateWithComments.comments.push(i);
        }
        if (i >= 10) {
          payload.data.push(generateResourcesCommentValue(i));
        }
>>>>>>> 57704a3b

        i += 1;
      }

      const nextState = ideasShowReducer(
<<<<<<< HEAD
        fromJS(initialStateWithUpVotes), votesLoaded(payload)
      ).toJS();
      expect(nextState.votes.length).toEqual(i + 10);
    });
  });

  describe('RESET_votes', () => {
    it('returns empty votes array', () => {
      const nextState = ideasShowReducer(
        fromJS(expectedInitialState), resetVotes()
      ).toJS();
      expect(nextState.votes.length).toEqual(0);
=======
        fromJS(initialStateWithComments), commentsLoaded(payload)
      ).toJS();
      expect(nextState.comments.length).toEqual(i + 10);
    });
  });

  describe('RESET_IDEA_AND_COMMENTS', () => {
    it('returns comments as an empty array, idea null and resetEditorContent false', () => {
      const nextState = ideasShowReducer(
        fromJS(initialState), resetIdeaAndComments()
      ).toJS();
      expect(nextState.comments.length).toEqual(0);
      expect(nextState.idea).toBeNull();
      expect(nextState.resetEditorContent).toBeFalsy();
>>>>>>> 57704a3b
    });
  });
});<|MERGE_RESOLUTION|>--- conflicted
+++ resolved
@@ -1,35 +1,19 @@
 import { fromJS } from 'immutable';
 import ideasShowReducer from '../reducer';
-<<<<<<< HEAD
-import { generateResourcesVoteValue } from './__shared';
-import { resetVotes, votesLoaded } from '../actions';
+import { generateResourcesVoteValue, generateResourcesCommentValue } from './__shared';
+import { commentsLoaded, ideaLoadError, loadComments, resetPageData, votesLoaded } from '../actions';
+import { expectPropertyNotNull } from '../../../utils/testUtils';
+import { stringMock } from '../../../utils/testConstants';
 
 describe('ideasShowReducer', () => {
-  const expectedInitialState = {
+  const initialState = {
+    loadingIdea: false,
     idea: null,
     votes: [],
     ideaVotesLoadError: null,
     loadingVotes: false,
     submittingVote: false,
     ideaVoteSubmitError: null,
-  };
-
-  it('returns the initial state', () => {
-    expect(ideasShowReducer(undefined, {})).toEqual(fromJS(expectedInitialState));
-  });
-
-  describe('LOAD_IDEA_VOTES_SUCCESS', () => {
-    it('returns existing votes with new votes', () => {
-      const initialStateWithUpVotes = expectedInitialState;
-=======
-import { expectPropertyNotNull } from '../../../utils/testUtils';
-import { commentsLoaded, ideaLoadError, loadComments, resetIdeaAndComments } from '../actions';
-import { generateResourcesCommentValue } from './__shared';
-
-describe('ideasShowReducer', () => {
-  const initialState = {
-    loadingIdea: false,
-    idea: null,
     commentContent: null,
     loadIdeaError: null,
     storeCommentError: null,
@@ -42,7 +26,6 @@
     nextCommentPageItemCount: null,
     activeParentId: null,
   };
-  const mockString = 'anything';
 
   it('returns the initial state', () => {
     expect(ideasShowReducer(undefined, {})).toEqual(fromJS(initialState));
@@ -51,7 +34,7 @@
   describe('LOAD_IDEA_ERROR', () => {
     it('returns loadIdeaError not null if error is provided', () => {
       const nextState = ideasShowReducer(
-        fromJS(initialState), ideaLoadError(mockString)
+        fromJS(initialState), ideaLoadError(stringMock)
       ).toJS();
       expectPropertyNotNull(nextState, 'loadIdeaError');
     });
@@ -83,65 +66,66 @@
   describe('LOAD_COMMENTS_SUCCESS', () => {
     it('returns existing comments with new comments', () => {
       const initialStateWithComments = initialState;
->>>>>>> 57704a3b
       let i = 0;
 
       // comments from resources
       const payload = {
         data: [],
-<<<<<<< HEAD
-=======
         links: {},
->>>>>>> 57704a3b
       };
 
       while (i < 20) {
         if (i < 10) {
-<<<<<<< HEAD
-          initialStateWithUpVotes.votes.push(i);
-        }
-        payload.data.push(generateResourcesVoteValue(i, false, false));
-=======
           initialStateWithComments.comments.push(i);
         }
         if (i >= 10) {
           payload.data.push(generateResourcesCommentValue(i));
         }
->>>>>>> 57704a3b
 
         i += 1;
       }
 
       const nextState = ideasShowReducer(
-<<<<<<< HEAD
-        fromJS(initialStateWithUpVotes), votesLoaded(payload)
-      ).toJS();
-      expect(nextState.votes.length).toEqual(i + 10);
-    });
-  });
-
-  describe('RESET_votes', () => {
-    it('returns empty votes array', () => {
-      const nextState = ideasShowReducer(
-        fromJS(expectedInitialState), resetVotes()
-      ).toJS();
-      expect(nextState.votes.length).toEqual(0);
-=======
         fromJS(initialStateWithComments), commentsLoaded(payload)
       ).toJS();
       expect(nextState.comments.length).toEqual(i + 10);
     });
   });
 
-  describe('RESET_IDEA_AND_COMMENTS', () => {
-    it('returns comments as an empty array, idea null and resetEditorContent false', () => {
+  describe('RESET_PAGE_DATA', () => {
+    it('returns comments and votes as empty arrays, idea null and resetEditorContent false', () => {
       const nextState = ideasShowReducer(
-        fromJS(initialState), resetIdeaAndComments()
+        fromJS(initialState), resetPageData()
       ).toJS();
       expect(nextState.comments.length).toEqual(0);
       expect(nextState.idea).toBeNull();
       expect(nextState.resetEditorContent).toBeFalsy();
->>>>>>> 57704a3b
+    });
+  });
+
+  describe('LOAD_IDEA_VOTES_SUCCESS', () => {
+    it('returns existing votes with new votes', () => {
+      const initialStateWithUpVotes = initialState;
+      let i = 0;
+
+      // comments from resources
+      const payload = {
+        data: [],
+      };
+
+      while (i < 20) {
+        if (i < 10) {
+          initialStateWithUpVotes.votes.push(i);
+        }
+        payload.data.push(generateResourcesVoteValue(i, false, false));
+
+        i += 1;
+      }
+
+      const nextState = ideasShowReducer(
+        fromJS(initialStateWithUpVotes), votesLoaded(payload)
+      ).toJS();
+      expect(nextState.votes.length).toEqual(i + 10);
     });
   });
 });