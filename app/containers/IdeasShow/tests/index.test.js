--- conflicted
+++ resolved
@@ -1,19 +1,9 @@
-// import React from 'react';
-<<<<<<< HEAD
 import { jestFn, stringMock } from '../../../utils/testConstants';
 import { mapDispatchToProps } from '../index';
-import { resetVotes, voteIdea } from '../actions';
-=======
-import { mapDispatchToProps } from '../index';
-import { publishCommentError } from '../actions';
->>>>>>> 57704a3b
-// import { shallow } from 'enzyme';
-
-// import { IdeasShow } from '../index';
+import { voteIdea, publishCommentError } from '../actions';
 
 describe('<IdeasShow />', () => {
   describe('mapDispatchToProps', () => {
-<<<<<<< HEAD
     describe('submitIdeaVote', () => {
       it('it should dispatch voteIdea', () => {
         const dispatch = jestFn;
@@ -23,13 +13,6 @@
       });
     });
 
-    describe('resetVotes', () => {
-      it('it should dispatch resetVotes', () => {
-        const dispatch = jestFn;
-        const result = mapDispatchToProps(jestFn);
-        result.resetVotes();
-        expect(dispatch).toHaveBeenCalledWith(resetVotes());
-=======
     describe('publishCommentClick', () => {
       const dispatch = jest.fn();
       const result = mapDispatchToProps(dispatch);
@@ -44,7 +27,6 @@
         const content = '<p></p>';
         result.publishCommentClick(null, content, null, null, null);
         expect(dispatch).toHaveBeenCalledWith(publishCommentError('', null));
->>>>>>> 57704a3b
       });
     });
   });
