import React from 'react';
import PropTypes from 'prop-types';
<<<<<<< HEAD
=======
import Helmet from 'react-helmet';
import { createStructuredSelector } from 'reselect';
import { preprocess } from 'utils';
import { Comment } from 'semantic-ui-react';
import { injectTFunc } from 'containers/T/utils';
>>>>>>> 11b80230

// components
import { Comment } from 'semantic-ui-react';
import ImageCarousel from 'components/ImageCarousel';
import Author from './common/author';
import Editor from './common/editor';
import Votes from './show/votes';
import Comments from './comments';
import T from 'containers/T';
import Autorize from 'utils/containers/authorize';
import ShareButtons from './ShareButtons';

// store
import { createStructuredSelector } from 'reselect';
import { preprocess } from 'utils';
import { selectIdea } from '../selectors';

const Carousel = ({ images }) => {
  if (!images[0]) return null;
  return <ImageCarousel ideaImages={images} />;
};

Carousel.propTypes = {
  images: PropTypes.array.isRequired,
};

/* eslint-disable */
class Show extends React.PureComponent {

  render() {
    const {
      id, idea, images, authorId, title_multiloc,
<<<<<<< HEAD
      body_multiloc, created_at, votes, location } = this.props;
=======
      body_multiloc, created_at, votes, tFunc } = this.props;
>>>>>>> 11b80230

    if (!title_multiloc) return null;
    return(
      <div>
        <Helmet
          title="Show idea"
          meta={[
            { name: 'description', content: tFunc(title_multiloc) },
          ]}
        />
        <Carousel images={images} />
        <h2>
          <T value={title_multiloc} />
        </h2>
        <ShareButtons location={location} image={images[0] && images[0].medium} />
        <Votes ideaId={id} />
        <Comment.Group style={{ maxWidth: 'none' }}>
          <Comment>
            <Comment.Content>
            <Author authorId={authorId}>
              {created_at}
            </Author>
            <Comment.Text>
              <T value={body_multiloc} />
            </Comment.Text>
            <Autorize action={['comments', 'create']}>
              <Editor ideaId={id} />
            </Autorize>
            </Comment.Content>
          </Comment>
        </Comment.Group>

        <Comments />
        {/*<Info id={id} />*/}
      </div>
    );
  }

}

Show.propTypes = {
  id: PropTypes.string,
  tFUnc: PropTypes.func,
};

const mapStateToProps = createStructuredSelector({
  idea: selectIdea,
});

/* eslint-disable camelcase*/

<<<<<<< HEAD
const mergeProps = ({ idea }, dispatchProps, { location }) => {
=======
const mergeProps = ({ idea }, dispatchProps, { tFunc }) => {
>>>>>>> 11b80230
  if (!idea) return {};
  const attributes = idea.get('attributes').toObject();
  const id = idea.get('id')
  const {
    images,
    body_multiloc,
    created_at,
    downvotes_count,
    title_multiloc,
    upvotes_count,
  } = attributes;
  const relationships = idea.get('relationships');

  const getIds = (val, key) => val.get('id');
  const authorId = relationships.getIn(['author', 'data', 'id'])
  const areas = relationships.getIn(['areas','data']).map(getIds)
  const topics = relationships.getIn(['topics','data']).map(getIds)
  return {
    id,
    images: images.toJS(),
    body_multiloc,
    created_at,
    votes: downvotes_count + upvotes_count,
    title_multiloc,
    authorId,
    areas,
    topics,
<<<<<<< HEAD
    location,
=======
    tFunc,
>>>>>>> 11b80230
  };

};


export default injectTFunc(preprocess(mapStateToProps, null, mergeProps)(Show));

/*

    const { attributes, relationships } = idea;
    const authorId = relationships.author && relationships.author.id;


        { attributes.images && attributes.images.length > 0 && <ImageCarousel
          ideaImages={attributes.images}
        />}

        <IdeaContent>
          
        </IdeaContent>
        <Comments idea={idea} />
*/<|MERGE_RESOLUTION|>--- conflicted
+++ resolved
@@ -1,13 +1,8 @@
 import React from 'react';
 import PropTypes from 'prop-types';
-<<<<<<< HEAD
-=======
+
 import Helmet from 'react-helmet';
-import { createStructuredSelector } from 'reselect';
-import { preprocess } from 'utils';
-import { Comment } from 'semantic-ui-react';
 import { injectTFunc } from 'containers/T/utils';
->>>>>>> 11b80230
 
 // components
 import { Comment } from 'semantic-ui-react';
@@ -39,12 +34,7 @@
 
   render() {
     const {
-      id, idea, images, authorId, title_multiloc,
-<<<<<<< HEAD
-      body_multiloc, created_at, votes, location } = this.props;
-=======
-      body_multiloc, created_at, votes, tFunc } = this.props;
->>>>>>> 11b80230
+      id, idea, images, authorId, title_multiloc, body_multiloc, created_at, votes, location, tFunc } = this.props;
 
     if (!title_multiloc) return null;
     return(
@@ -96,11 +86,7 @@
 
 /* eslint-disable camelcase*/
 
-<<<<<<< HEAD
-const mergeProps = ({ idea }, dispatchProps, { location }) => {
-=======
-const mergeProps = ({ idea }, dispatchProps, { tFunc }) => {
->>>>>>> 11b80230
+const mergeProps = ({ idea }, dispatchProps, { tFunc, location }) => {
   if (!idea) return {};
   const attributes = idea.get('attributes').toObject();
   const id = idea.get('id')
@@ -128,11 +114,8 @@
     authorId,
     areas,
     topics,
-<<<<<<< HEAD
     location,
-=======
     tFunc,
->>>>>>> 11b80230
   };
 
 };
