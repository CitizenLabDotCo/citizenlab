import React from 'react';
import styled from 'styled-components';

// components
import OfficialFeedbackEdit from './Form/OfficialFeedbackEdit';
import MoreActionsMenu, { IAction } from 'components/UI/MoreActionsMenu';
import T from 'components/T';

// styles
import { colors, fontSizes } from 'utils/styleUtils';

// i18n
import messages from './messages';
<<<<<<< HEAD
import { FormattedMessage, injectIntl } from 'utils/cl-intl';
import { FormattedDate, InjectedIntlProps } from 'react-intl';
=======
import { FormattedDate, InjectedIntlProps } from 'react-intl';
import { FormattedMessage, injectIntl } from 'utils/cl-intl';
>>>>>>> 025c87d1

// services
import { IOfficialFeedbackData, deleteOfficialfeedback } from 'services/officialFeedback';

const Container = styled.div`
  display: flex;
  flex-direction: column;
  background-color: rgba(236, 90, 36, 0.06);
  color: ${colors.text};
  font-size: ${fontSizes.base}px;
  padding: 17px 34px 27px 34px;
  margin-bottom: 10px;
`;

const Body = styled.div`
  line-height: 23px;
  margin-bottom: 16px;
`;

const Footer = styled.div`
  display: flex;
  flex-direction: column;
`;

const Author = styled.span`
  font-weight: 600;
`;

const DatePosted = styled.span`
  color: ${colors.label};
`;

const StyledMoreActionsMenu = styled(MoreActionsMenu)`
  align-self: flex-end;
  margin-bottom: 10px;
`;

interface Props {
  editingAllowed: boolean | null;
  editingPost: string;
  officialFeedbackPost: IOfficialFeedbackData;
  showForm: (postId: string) => void;
}

<<<<<<< HEAD
export const OfficialFeedbackPost = ({ editingAllowed, editingPost, officialFeedbackPost, showForm, intl }: Props & InjectedIntlProps) => {
=======
const OfficialFeedbackPost = (props: Props & InjectedIntlProps) => {
  const { editingAllowed, editingPost, officialFeedbackPost, showForm } = props;
  const { formatMessage } = props.intl;

>>>>>>> 025c87d1
  const changeForm = (postId: string) => () => {
    showForm(postId);
  };

  const deletePost = (postId: string) => () => {
<<<<<<< HEAD
    if (window.confirm(intl.formatMessage(messages.deletionConfirmation))) {
=======
    if (window.confirm(formatMessage(messages.deletionConfirmation))) {
>>>>>>> 025c87d1
      deleteOfficialfeedback(postId);
    }
  };

  const getActions = (postId: string) => [
    {
      label: <FormattedMessage {...messages.editOfficialFeedbackPost} />,
      handler: changeForm(postId),
      name: 'edit'
    },
    {
      label: <FormattedMessage {...messages.deleteOfficialFeedbackPost} />,
      handler: deletePost(postId),
      name: 'delete'
    }] as IAction[];

  const bodyTextMultiloc = officialFeedbackPost.attributes.body_multiloc;
  const authorNameMultiloc = officialFeedbackPost.attributes.author_multiloc;

  return (
    <Container className="e2e-official-feedback-post">
      {editingAllowed &&
        <StyledMoreActionsMenu actions={getActions(officialFeedbackPost.id)} />
      }
      {editingAllowed && editingPost === officialFeedbackPost.id ? (
          <OfficialFeedbackEdit
            feedback={officialFeedbackPost}
            closeForm={changeForm('new')}
          />
        ) : (
          <>
            <Body>
              <T value={bodyTextMultiloc} supportHtml />
            </Body>
            <Footer>
              <Author>
                <T value={authorNameMultiloc} />
              </Author>
              <DatePosted><FormattedDate value={officialFeedbackPost.attributes.created_at} /></DatePosted>
            </Footer>
          </>
        )
      }
    </Container>
  );
};

<<<<<<< HEAD
export default injectIntl(OfficialFeedbackPost);
=======
const OfficialFeedbackPostWithIntl = injectIntl<Props>(OfficialFeedbackPost);

export default OfficialFeedbackPostWithIntl;
>>>>>>> 025c87d1
<|MERGE_RESOLUTION|>--- conflicted
+++ resolved
@@ -11,13 +11,8 @@
 
 // i18n
 import messages from './messages';
-<<<<<<< HEAD
 import { FormattedMessage, injectIntl } from 'utils/cl-intl';
 import { FormattedDate, InjectedIntlProps } from 'react-intl';
-=======
-import { FormattedDate, InjectedIntlProps } from 'react-intl';
-import { FormattedMessage, injectIntl } from 'utils/cl-intl';
->>>>>>> 025c87d1
 
 // services
 import { IOfficialFeedbackData, deleteOfficialfeedback } from 'services/officialFeedback';
@@ -62,24 +57,16 @@
   showForm: (postId: string) => void;
 }
 
-<<<<<<< HEAD
-export const OfficialFeedbackPost = ({ editingAllowed, editingPost, officialFeedbackPost, showForm, intl }: Props & InjectedIntlProps) => {
-=======
 const OfficialFeedbackPost = (props: Props & InjectedIntlProps) => {
   const { editingAllowed, editingPost, officialFeedbackPost, showForm } = props;
   const { formatMessage } = props.intl;
 
->>>>>>> 025c87d1
   const changeForm = (postId: string) => () => {
     showForm(postId);
   };
 
   const deletePost = (postId: string) => () => {
-<<<<<<< HEAD
-    if (window.confirm(intl.formatMessage(messages.deletionConfirmation))) {
-=======
     if (window.confirm(formatMessage(messages.deletionConfirmation))) {
->>>>>>> 025c87d1
       deleteOfficialfeedback(postId);
     }
   };
@@ -127,10 +114,6 @@
   );
 };
 
-<<<<<<< HEAD
-export default injectIntl(OfficialFeedbackPost);
-=======
 const OfficialFeedbackPostWithIntl = injectIntl<Props>(OfficialFeedbackPost);
 
-export default OfficialFeedbackPostWithIntl;
->>>>>>> 025c87d1
+export default OfficialFeedbackPostWithIntl;