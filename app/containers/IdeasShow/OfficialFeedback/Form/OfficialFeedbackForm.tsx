--- conflicted
+++ resolved
@@ -79,7 +79,7 @@
   )
 
   render() {
-    const { isSubmitting, errors, isValid, touched, values, onCancel } = this.props;
+    const { isSubmitting, isValid, touched, values, onCancel } = this.props;
     const { selectedLocale } = this.state;
 
     return (
@@ -90,36 +90,16 @@
             selectedLocale={selectedLocale}
             values={values}
           />
-<<<<<<< HEAD
-=======
-          <Field
-            name="author_multiloc"
-            render={this.renderFormikInputMultiloc}
-          />
->>>>>>> 676ad910
 
           <Field
             render={this.renderFormikMentionsTextAreaMultiloc}
             name="body_multiloc"
           />
-<<<<<<< HEAD
-          {touched.body_multiloc && <Error
-            fieldName="body_multiloc"
-            marginBottom="20px"
-            apiErrors={errors.body_multiloc as any}
-          />}
 
           <Field
             name="author_multiloc"
             render={this.renderFormikInputMultiloc}
           />
-          {touched.author_multiloc && <Error
-            fieldName="author_multiloc"
-            marginBottom="20px"
-            apiErrors={errors.author_multiloc as any}
-          />}
-=======
->>>>>>> 676ad910
         </Section>
 
         <ButtonContainer>
