import React, { PureComponent } from 'react';
import { addOfficialFeedbackToIdea } from 'services/officialFeedback';
import { Formik } from 'formik';
import OfficialFeedbackForm, { FormValues, formatMentionsBodyMultiloc } from './OfficialFeedbackForm';
import { CLErrorsJSON } from 'typings';

interface Props {
  ideaId: string;
  className?: string;
  // newCommentPosted: () => void;
}

interface State {}

<<<<<<< HEAD
  handleSubmit = (values: FormValues, { setErrors, setSubmitting, resetForm }) => {
    const formattedMentionsBodyMultiloc = formatMentionsBodyMultiloc(values.body_multiloc);
    const { ideaId } = this.props;
    const feedbackValues = { ...values, ...{ body_multiloc: formattedMentionsBodyMultiloc } };

    setSubmitting(true);
    addOfficialFeedbackToIdea(ideaId, feedbackValues)
      .then(() => {
        setSubmitting(false);
        resetForm();
      }).catch((errorResponse) => {

        const apiErrors = (errorResponse as CLErrorsJSON).json.errors;
        setErrors(apiErrors);
        setSubmitting(false);
      });
=======
export default class OfficialFeedbackNew extends PureComponent<Props, State> {
  handleSubmit = async (values: FormValues, { setErrors, setSubmitting, resetForm }) => {
    const { ideaId } = this.props;

    setSubmitting(true);

    try {
      await addOfficialFeedbackToIdea(ideaId, values);
      setSubmitting(false);
      resetForm();
    } catch (errorResponse) {
      const apiErrors = (errorResponse as CLErrorsJSON).json.errors;
      setErrors(apiErrors);
      setSubmitting(false);
    }
>>>>>>> 04c54167
  }

  renderFn = (props) => {
    return <OfficialFeedbackForm {...props} />;
  }

  initialValues = () => ({
    author_multiloc: {},
    body_multiloc: {}
  });

  render() {
    return (
      <div className={this.props.className} >
        <Formik
          initialValues={this.initialValues()}
          render={this.renderFn}
          onSubmit={this.handleSubmit}
          validate={OfficialFeedbackForm.validate}
        />
      </div>
    );
  }
}<|MERGE_RESOLUTION|>--- conflicted
+++ resolved
@@ -12,32 +12,16 @@
 
 interface State {}
 
-<<<<<<< HEAD
-  handleSubmit = (values: FormValues, { setErrors, setSubmitting, resetForm }) => {
+export default class OfficialFeedbackNew extends PureComponent<Props, State> {
+  handleSubmit = async (values: FormValues, { setErrors, setSubmitting, resetForm }) => {
     const formattedMentionsBodyMultiloc = formatMentionsBodyMultiloc(values.body_multiloc);
     const { ideaId } = this.props;
     const feedbackValues = { ...values, ...{ body_multiloc: formattedMentionsBodyMultiloc } };
 
     setSubmitting(true);
-    addOfficialFeedbackToIdea(ideaId, feedbackValues)
-      .then(() => {
-        setSubmitting(false);
-        resetForm();
-      }).catch((errorResponse) => {
-
-        const apiErrors = (errorResponse as CLErrorsJSON).json.errors;
-        setErrors(apiErrors);
-        setSubmitting(false);
-      });
-=======
-export default class OfficialFeedbackNew extends PureComponent<Props, State> {
-  handleSubmit = async (values: FormValues, { setErrors, setSubmitting, resetForm }) => {
-    const { ideaId } = this.props;
-
-    setSubmitting(true);
 
     try {
-      await addOfficialFeedbackToIdea(ideaId, values);
+      await addOfficialFeedbackToIdea(ideaId, feedbackValues);
       setSubmitting(false);
       resetForm();
     } catch (errorResponse) {
@@ -45,7 +29,6 @@
       setErrors(apiErrors);
       setSubmitting(false);
     }
->>>>>>> 04c54167
   }
 
   renderFn = (props) => {
