import React, { PureComponent } from 'react';
import { adopt } from 'react-adopt';
import { isNilOrError } from 'utils/helperUtils';

// components
import Button from 'components/UI/Button';
import OfficialFeedbackPost from './OfficialFeedbackPost';

// resources
import GetOfficialFeedback, { GetOfficialFeedbackChildProps } from 'resources/GetOfficialFeedback';

// styles
import styled from 'styled-components';
import { colors } from 'utils/styleUtils';

// i18n
import messages from './messages';
import { FormattedMessage, injectIntl } from 'utils/cl-intl';
import { InjectedIntlProps } from 'react-intl';

const Container = styled.div`
  margin-bottom: 100px;
`;

const LoadMoreButton = styled(Button)`
`;

interface InputProps {
  ideaId: string;
  showForm: (postId: string) => void;
  editingAllowed: boolean | null;
  editingPost: string;
}

interface DataProps {
  officialFeedback: GetOfficialFeedbackChildProps;
}

interface Props extends InputProps, DataProps {}

interface State {}

class OfficialFeedbackFeed extends PureComponent<Props & InjectedIntlProps, State> {
  render() {
    const { officialFeedback, editingAllowed, editingPost, showForm } = this.props;

    if (officialFeedback) {
      const { officialFeedbackList, querying, hasMore, loadingMore, onLoadMore } = officialFeedback;

      return (
        <Container>
          {!isNilOrError(officialFeedbackList) && officialFeedbackList.map(officialFeedbackPost => {
            return (
<<<<<<< HEAD
              <OfficialFeedbackPost className="e2e-official-feedback-post" key={officialFeedbackPost.id}>
                {editingAllowed &&
                  <StyledMoreActionsMenu actions={this.getActions(officialFeedbackPost.id)} />
                }
                {editingAllowed && editingPost === officialFeedbackPost.id ? (
                    <OfficialFeedbackEdit
                      feedback={officialFeedbackPost}
                      closeForm={this.changeForm('new')}
                    />
                  ) : (
                    <>
                      <Body>
                        <T value={bodyTextMultiloc} supportHtml />
                      </Body>
                      <Footer>
                        <Author>
                          <T value={authorNameMultiloc} />
                        </Author>
                        <DatePosted><FormattedDate value={officialFeedbackPost.attributes.created_at} /></DatePosted>
                      </Footer>
                    </>
                  )
                }
              </OfficialFeedbackPost>
=======
              <OfficialFeedbackPost
                key={officialFeedbackPost.id}
                editingAllowed={editingAllowed}
                editingPost={editingPost}
                officialFeedbackPost={officialFeedbackPost}
                showForm={showForm}
              />
>>>>>>> 0bedab7e
            );
          })}

          {!querying && hasMore &&
            <LoadMoreButton
              onClick={onLoadMore}
              size="1"
              style="secondary-outlined"
              text={<FormattedMessage {...messages.loadPreviousUpdates} />}
              processing={loadingMore}
              height="50px"
              icon="showMore"
              iconPos="left"
              textColor={colors.clRed}
              fontWeight="500"
              borderColor="#ccc"
            />
          }
        </Container>
      );
    }

    return null;
  }
}

const Data = adopt<DataProps, InputProps>({
  officialFeedback: ({ ideaId, render }) => <GetOfficialFeedback ideaId={ideaId}>{render}</GetOfficialFeedback>,
});

const OfficialFeedbackFeedWithIntl = injectIntl<Props>(OfficialFeedbackFeed);

const WrappedOfficialFeedBack = (inputProps: InputProps) => (
  <Data {...inputProps}>
    {dataProps => <OfficialFeedbackFeedWithIntl {...inputProps} {...dataProps} />}
  </Data>
);

Object.assign(WrappedOfficialFeedBack).displayName = 'WrappedOfficialFeedBack';

export default WrappedOfficialFeedBack;<|MERGE_RESOLUTION|>--- conflicted
+++ resolved
@@ -51,32 +51,6 @@
         <Container>
           {!isNilOrError(officialFeedbackList) && officialFeedbackList.map(officialFeedbackPost => {
             return (
-<<<<<<< HEAD
-              <OfficialFeedbackPost className="e2e-official-feedback-post" key={officialFeedbackPost.id}>
-                {editingAllowed &&
-                  <StyledMoreActionsMenu actions={this.getActions(officialFeedbackPost.id)} />
-                }
-                {editingAllowed && editingPost === officialFeedbackPost.id ? (
-                    <OfficialFeedbackEdit
-                      feedback={officialFeedbackPost}
-                      closeForm={this.changeForm('new')}
-                    />
-                  ) : (
-                    <>
-                      <Body>
-                        <T value={bodyTextMultiloc} supportHtml />
-                      </Body>
-                      <Footer>
-                        <Author>
-                          <T value={authorNameMultiloc} />
-                        </Author>
-                        <DatePosted><FormattedDate value={officialFeedbackPost.attributes.created_at} /></DatePosted>
-                      </Footer>
-                    </>
-                  )
-                }
-              </OfficialFeedbackPost>
-=======
               <OfficialFeedbackPost
                 key={officialFeedbackPost.id}
                 editingAllowed={editingAllowed}
@@ -84,7 +58,6 @@
                 officialFeedbackPost={officialFeedbackPost}
                 showForm={showForm}
               />
->>>>>>> 0bedab7e
             );
           })}
 
