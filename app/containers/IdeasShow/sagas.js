--- conflicted
+++ resolved
@@ -1,38 +1,22 @@
 import { call, put, takeLatest } from 'redux-saga/effects';
 import {
-<<<<<<< HEAD
-  LOAD_IDEA_REQUEST, LOAD_IDEA_VOTES_REQUEST, VOTE_IDEA_REQUEST,
+  LOAD_IDEA_REQUEST, LOAD_IDEA_VOTES_REQUEST, VOTE_IDEA_REQUEST, STORE_COMMENT_REQUEST, LOAD_COMMENTS_REQUEST,
 } from './constants';
 import {
-  loadIdeaSuccess, loadIdeaError, loadVotesError, votesLoaded, voteIdeaError, ideaVoted,
-} from './actions';
-import { fetchIdea, fetchIdeaVotes, submitIdeaVote } from '../../api';
-import { mergeJsonApiResources } from '../../utils/resources/actions';
-
-export function* postIdea(action) {
-  try {
-    const json = yield call(fetchIdea, action.payload);
-    yield put(loadIdeaSuccess(json.data));
-=======
-  LOAD_COMMENTS_REQUEST, LOAD_IDEA_REQUEST, STORE_COMMENT_REQUEST,
-} from './constants';
-import {
-  loadIdeaSuccess, commentsLoaded, commentsLoadError, publishCommentError, ideaLoadError, loadComments,
+  loadIdeaSuccess, ideaLoadError, loadVotesError, votesLoaded, voteIdeaError, ideaVoted, loadComments, commentsLoaded, commentsLoadError, publishCommentError,
 } from './actions';
 import { mergeJsonApiResources } from '../../utils/resources/actions';
-import { createIdeaComment, fetchIdea, fetchIdeaComments } from '../../api';
+import { fetchIdea, fetchIdeaVotes, submitIdeaVote, createIdeaComment, fetchIdeaComments } from '../../api';
 
 export function* loadIdea(action) {
   try {
     const response = yield call(fetchIdea, action.payload);
     yield put(loadIdeaSuccess(response));
->>>>>>> 57704a3b
   } catch (e) {
     yield put(ideaLoadError(JSON.stringify(e.errors)));
   }
 }
 
-<<<<<<< HEAD
 export function* getIdeaVotes(action) {
   const { ideaId } = action;
 
@@ -54,7 +38,9 @@
     yield put(ideaVoted(response));
   } catch (e) {
     yield put(voteIdeaError(JSON.stringify(e)));
-=======
+  }
+}
+
 export function* loadIdeaComments(action) {
   try {
     const response = yield call(fetchIdeaComments, action.nextCommentPageNumber, action.nextCommentPageItemCount, action.ideaId);
@@ -74,13 +60,11 @@
     yield put(loadComments(ideaId, null, null, true));
   } catch (e) {
     yield put(publishCommentError(JSON.stringify(e.errors)));
->>>>>>> 57704a3b
   }
 }
 
 export function* watchFetchIdea() {
-<<<<<<< HEAD
-  yield takeLatest(LOAD_IDEA_REQUEST, postIdea);
+  yield takeLatest(LOAD_IDEA_REQUEST, loadIdea);
 }
 
 export function* watchLoadIdeaVotes() {
@@ -89,8 +73,6 @@
 
 export function* watchVoteIdea() {
   yield takeLatest(VOTE_IDEA_REQUEST, postIdeaVote);
-=======
-  yield takeLatest(LOAD_IDEA_REQUEST, loadIdea);
 }
 
 export function* watchFetchComments() {
@@ -99,5 +81,4 @@
 
 export function* watchStoreComment() {
   yield takeLatest(STORE_COMMENT_REQUEST, publishComment);
->>>>>>> 57704a3b
 }