import * as React from 'react';
import * as _ from 'lodash';
import * as Rx from 'rxjs/Rx';

// libraries
import { Link, browserHistory } from 'react-router';

// components
import Avatar from 'components/Avatar';
<<<<<<< HEAD
import Modal from 'components/UI/Modal';
import SpamReportForm from 'containers/SpamReport';
import MoreActions, { Action } from 'components/UI/MoreActionsMenu';
=======
import UserName from 'components/UI/UserName';
>>>>>>> eb4dc853

// services
import { commentsForIdeaStream, commentStream, IComments, IComment } from 'services/comments';
import { userByIdStream, IUser } from 'services/users';
import { authUserStream } from 'services/auth';

// i18n
import T from 'components/T';
import { InjectedIntlProps, FormattedRelative } from 'react-intl';
import { injectIntl, FormattedMessage } from 'utils/cl-intl';
import messages from './messages';

// style
import styled from 'styled-components';
import { darken } from 'polished';

const CommentContainer = styled.div`
  margin-top: 0px;
  margin-bottom: 0px;
  padding: 30px;
  position: relative;
  border: none;
  border-top: solid 1px #e4e4e4;
  background: #f6f6f6;
`;

const StyledActions: any = styled(MoreActions)`
  margin-top: 0;
  position: absolute;
  right: 0;
  top: 0;
`;

const AuthorContainer = styled.div`
  display: flex;
  align-items: center;
  margin: 0;
  margin-bottom: 20px;
  padding: 0;
`;

const AuthorAvatar = styled(Avatar)`
  width: 25px;
  height: 25px;
  margin-right: 8px;
`;

const AuthorMeta = styled.div`
  display: flex;
  flex-direction: row;
`;

const AuthorNameContainer = styled.div `
  color: #333;
  font-size: 14px;
  font-weight: 400;
  margin-right: 35px;
`;

const AuthorName = styled(Link)`
  color: #1391A1;
  font-size: 14px;
  text-decoration: none;
  cursor: pointer;

  &:hover {
    text-decoration: underline;
  }
`;

const TimeAgo = styled.div`
  color: #585858;
  color: #999;
  font-size: 13px;
  line-height: 17px;
  font-weight: 300;
  margin-top: 2px;
`;

const CommentBody = styled.div`
  color: #6B6B6B;
  font-size: 15px;
  line-height: 22px;
  font-weight: 400;
  padding: 0;

  span, p {
    white-space: pre-wrap;
    word-break: normal;
    word-wrap: break-word;
    overflow-wrap: break-word;
    hyphens: auto;
    margin-bottom: 25px;
  }
`;

type Props = {
  commentId: string;
};

type State = {
  comment: IComment | null;
  author: IUser | null;
  spamModalVisible: boolean;
  moreActions: Action[];
};

export default class ChildComment extends React.PureComponent<Props, State> {
  state: State;
  subscriptions: Rx.Subscription[];

  constructor(props: Props) {
    super(props as any);
    this.state = {
      comment: null,
      author: null,
      spamModalVisible: false,
      moreActions: [],
    };
    this.subscriptions = [];
  }

  componentWillMount() {
    const { commentId } = this.props;
    const comment$ = commentStream(commentId).observable;

    this.subscriptions = [
      comment$.switchMap((comment) => {
        const authorId = comment.data.relationships.author.data ? comment.data.relationships.author.data.id : null;
        if (!authorId) {
          return Rx.Observable.of({ comment, author: null });
        }
        const author$ = userByIdStream(authorId).observable;
        return author$.map(author => ({ comment, author }));
      }).subscribe(({ comment, author }) => this.setState({ comment, author }))
    ];

    this.subscriptions.push(
      authUserStream().observable
      .subscribe((authUser) => {
        if (authUser) {
          this.setState({ moreActions: [
            ...this.state.moreActions,
            {
              label: 'Report as spam',
              handler: this.openSpamModal,
            }
          ]});
        }
      })
    );
  }

  componentWillUnmount() {
    this.subscriptions.forEach(subscription => subscription.unsubscribe());
  }

  goToUserProfile = () => {
    const { author } = this.state;

    if (author) {
      browserHistory.push(`/profile/${author.data.attributes.slug}`);
    }
  }

  openSpamModal = () => {
    this.setState({ spamModalVisible: true });
  }
  closeSpamModal = () => {
    this.setState({ spamModalVisible: false });
  }

  render() {
    const { comment, author } = this.state;

    if (comment && author) {
      const className = this.props['className'];
      const ideaId = comment.data.relationships.idea.data.id;
      const authorId = comment.data.relationships.author.data ? comment.data.relationships.author.data.id : null;
      const createdAt = comment.data.attributes.created_at;
      const commentBodyMultiloc = comment.data.attributes.body_multiloc;
      const avatar = author.data.attributes.avatar.medium;
      const slug = author.data.attributes.slug;

      return (
        <CommentContainer className={className}>
          <StyledActions actions={this.state.moreActions} hideLabel={true} />

          <AuthorContainer>
            <AuthorAvatar userId={authorId} size="small" onClick={this.goToUserProfile} />
            <AuthorMeta>
              <AuthorNameContainer>
                <FormattedMessage
                  {...messages.childCommentAuthor}
                  values={{
                    authorNameComponent: <AuthorName to={author ? `/profile/${author.data.attributes.slug}` : ''}><UserName user={author} /></AuthorName>
                  }}
                />
              </AuthorNameContainer>
              <TimeAgo>
                <FormattedRelative value={createdAt} />
              </TimeAgo>
            </AuthorMeta>
          </AuthorContainer>

          <CommentBody>
            <T value={commentBodyMultiloc} />
          </CommentBody>

          <Modal opened={this.state.spamModalVisible} close={this.closeSpamModal}>
            <SpamReportForm resourceId={this.props.commentId} resourceType="comments" />
          </Modal>
        </CommentContainer>
      );
    }

    return null;
  }
}<|MERGE_RESOLUTION|>--- conflicted
+++ resolved
@@ -7,13 +7,10 @@
 
 // components
 import Avatar from 'components/Avatar';
-<<<<<<< HEAD
 import Modal from 'components/UI/Modal';
 import SpamReportForm from 'containers/SpamReport';
 import MoreActions, { Action } from 'components/UI/MoreActionsMenu';
-=======
 import UserName from 'components/UI/UserName';
->>>>>>> eb4dc853
 
 // services
 import { commentsForIdeaStream, commentStream, IComments, IComment } from 'services/comments';
