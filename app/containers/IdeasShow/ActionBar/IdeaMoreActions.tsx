import React, { PureComponent } from 'react';
import { adopt } from 'react-adopt';
import styled from 'styled-components';

// utils
import { isNilOrError } from 'utils/helperUtils';

// components
import HasPermission from 'components/HasPermission';
import MoreActionsMenu from 'components/UI/MoreActionsMenu';
import Modal from 'components/UI/Modal';
import SpamReportForm from 'containers/SpamReport';

// i18n
import { FormattedMessage } from 'utils/cl-intl';
import messages from '../messages';
import { InjectedIntlProps } from 'react-intl';
import injectIntl from 'utils/cl-intl/injectIntl';

// resources
import GetAuthUser, { GetAuthUserChildProps } from 'resources/GetAuthUser';
import GetIdea, { GetIdeaChildProps } from 'resources/GetIdea';

// services
import { deleteIdea } from 'services/ideas';

// router
import clHistory from 'utils/cl-router/history';
import { fontSizes } from 'utils/styleUtils';

const Container = styled.div``;

const MoreActionsMenuWrapper = styled.div``;

interface DataProps {
  authUser: GetAuthUserChildProps;
  idea: GetIdeaChildProps;
}

interface InputProps {
  ideaId: string;
<<<<<<< HEAD
  className?: string;
=======
  id: string;
>>>>>>> e3e6c83a
}

interface Props extends DataProps, InputProps {}

interface State {
  spamModalVisible: boolean;
}

class IdeaMoreActions extends PureComponent<Props & InjectedIntlProps, State>{

  constructor(props) {
    super(props);
    this.state = {
      spamModalVisible: false
    };
  }

  openSpamModal = () => {
    this.setState({ spamModalVisible: true });
  }

  closeSpamModal = () => {
    this.setState({ spamModalVisible: false });
  }

  onEditIdea = () => {
    clHistory.push(`/ideas/edit/${this.props.ideaId}`);
  }

  onDeleteIdea = (ideaId: string) => () => {
    const message = this.props.intl.formatMessage(messages.deleteIdeaConfirmation);

    if (window.confirm(message)) {
      deleteIdea(ideaId);
      clHistory.goBack();
    }
  }

  render() {
<<<<<<< HEAD
    const { authUser, idea, ideaId, className } = this.props;
    const { spamModalVisible } = this.state;

    return !isNilOrError(authUser) && !isNilOrError(idea) ? (
      <Container className={className}>
        <MoreActionsMenuWrapper>
=======
    const { authUser, idea, ideaId, id } = this.props;
    const { spamModalVisible } = this.state;

    return !isNilOrError(authUser) && !isNilOrError(idea) ? (
      <>
        <MoreActionsMenuWrapper id={id}>
>>>>>>> e3e6c83a
          <HasPermission item={idea} action="edit" context={idea}>
            <MoreActionsMenu
              actions={[
                {
                  label: <FormattedMessage {...messages.reportAsSpam} />,
                  handler: this.openSpamModal,
                },
                {
                  label: <FormattedMessage {...messages.editIdea} />,
                  handler: this.onEditIdea,
                },
                {
                  label: <FormattedMessage {...messages.deleteIdea} />,
                  handler: this.onDeleteIdea(ideaId),
                }
              ]}
              label={<FormattedMessage {...messages.moreOptions} />}
              fontSize={fontSizes.small}
              id="e2e-idea-more-actions-menu"
            />
            <HasPermission.No>
              <MoreActionsMenu
                actions={[{
                  label: <FormattedMessage {...messages.reportAsSpam} />,
                  handler: this.openSpamModal,
                }]}
                label={<FormattedMessage {...messages.moreOptions} />}
                fontSize={fontSizes.small}
              />
            </HasPermission.No>
          </HasPermission>
        </MoreActionsMenuWrapper>
        <Modal
          opened={spamModalVisible}
          close={this.closeSpamModal}
          label={this.props.intl.formatMessage(messages.spamModalLabelIdea)}
          header={<FormattedMessage {...messages.reportAsSpamModalTitle} />}
        >
          <SpamReportForm
            resourceId={ideaId}
            resourceType="ideas"
          />
        </Modal>
      </Container>
    )
    :
    null;
  }

}

const IdeaMoreActionsWithHOCs = injectIntl(IdeaMoreActions);

const Data = adopt<DataProps, InputProps>({
  authUser: <GetAuthUser />,
  idea: ({ ideaId, render }) => <GetIdea id={ideaId}>{render}</GetIdea>,
});

export default (inputProps: InputProps) => (
  <Data {...inputProps}>
    {dataProps => <IdeaMoreActionsWithHOCs {...inputProps} {...dataProps} />}
  </Data>
);<|MERGE_RESOLUTION|>--- conflicted
+++ resolved
@@ -39,11 +39,8 @@
 
 interface InputProps {
   ideaId: string;
-<<<<<<< HEAD
+  id: string;
   className?: string;
-=======
-  id: string;
->>>>>>> e3e6c83a
 }
 
 interface Props extends DataProps, InputProps {}
@@ -83,21 +80,12 @@
   }
 
   render() {
-<<<<<<< HEAD
-    const { authUser, idea, ideaId, className } = this.props;
+    const { authUser, idea, ideaId, id, className } = this.props;
     const { spamModalVisible } = this.state;
 
     return !isNilOrError(authUser) && !isNilOrError(idea) ? (
       <Container className={className}>
-        <MoreActionsMenuWrapper>
-=======
-    const { authUser, idea, ideaId, id } = this.props;
-    const { spamModalVisible } = this.state;
-
-    return !isNilOrError(authUser) && !isNilOrError(idea) ? (
-      <>
         <MoreActionsMenuWrapper id={id}>
->>>>>>> e3e6c83a
           <HasPermission item={idea} action="edit" context={idea}>
             <MoreActionsMenu
               actions={[
