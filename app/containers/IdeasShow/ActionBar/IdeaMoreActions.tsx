import React, { PureComponent } from 'react';
import { adopt } from 'react-adopt';
import styled from 'styled-components';

// utils
import { isNilOrError } from 'utils/helperUtils';

// components
import HasPermission from 'components/HasPermission';
import MoreActionsMenu from 'components/UI/MoreActionsMenu';
import Modal from 'components/UI/Modal';
import SpamReportForm from 'containers/SpamReport';

// i18n
import { FormattedMessage } from 'utils/cl-intl';
import messages from '../messages';
import { InjectedIntlProps } from 'react-intl';
import injectIntl from 'utils/cl-intl/injectIntl';

// resources
import GetAuthUser, { GetAuthUserChildProps } from 'resources/GetAuthUser';
import GetIdea, { GetIdeaChildProps } from 'resources/GetIdea';

// services
import { deleteIdea } from 'services/ideas';

// router
import clHistory from 'utils/cl-router/history';
import { fontSizes } from 'utils/styleUtils';

const Container = styled.div``;

const MoreActionsMenuWrapper = styled.div``;

interface DataProps {
  authUser: GetAuthUserChildProps;
  idea: GetIdeaChildProps;
}

interface InputProps {
  ideaId: string;
<<<<<<< HEAD
  className?: string;
=======
  id: string;
>>>>>>> ce37cbb7
}

interface Props extends DataProps, InputProps {}

interface State {
  spamModalVisible: boolean;
}

class IdeaMoreActions extends PureComponent<Props & InjectedIntlProps, State>{

  constructor(props) {
    super(props);
    this.state = {
      spamModalVisible: false
    };
  }

  openSpamModal = () => {
    this.setState({ spamModalVisible: true });
  }

  closeSpamModal = () => {
    this.setState({ spamModalVisible: false });
  }

  onEditIdea = () => {
    clHistory.push(`/ideas/edit/${this.props.ideaId}`);
  }

  onDeleteIdea = (ideaId: string) => () => {
    const message = this.props.intl.formatMessage(messages.deleteIdeaConfirmation);

    if (window.confirm(message)) {
      deleteIdea(ideaId);
      clHistory.goBack();
    }
  }

  render() {
<<<<<<< HEAD
    const { authUser, idea, ideaId, className } = this.props;
    const { spamModalVisible } = this.state;

    return !isNilOrError(authUser) && !isNilOrError(idea) ? (
      <Container className={className}>
        <MoreActionsMenuWrapper>
=======
    const { authUser, idea, ideaId, id } = this.props;
    const { spamModalVisible } = this.state;

    return !isNilOrError(authUser) && !isNilOrError(idea) ? (
      <>
        <MoreActionsMenuWrapper id={id}>
>>>>>>> ce37cbb7
          <HasPermission item={idea} action="edit" context={idea}>
            <MoreActionsMenu
              actions={[
                {
                  label: <FormattedMessage {...messages.reportAsSpam} />,
                  handler: this.openSpamModal,
                },
                {
                  label: <FormattedMessage {...messages.editIdea} />,
                  handler: this.onEditIdea,
                },
                {
                  label: <FormattedMessage {...messages.deleteIdea} />,
                  handler: this.onDeleteIdea(ideaId),
                }
              ]}
              label={<FormattedMessage {...messages.moreOptions} />}
              fontSize={fontSizes.small}
              id="e2e-idea-more-actions-menu"
            />
            <HasPermission.No>
              <MoreActionsMenu
                actions={[{
                  label: <FormattedMessage {...messages.reportAsSpam} />,
                  handler: this.openSpamModal,
                }]}
                label={<FormattedMessage {...messages.moreOptions} />}
                fontSize={fontSizes.small}
              />
            </HasPermission.No>
          </HasPermission>
        </MoreActionsMenuWrapper>
        <Modal
          opened={spamModalVisible}
          close={this.closeSpamModal}
          label={this.props.intl.formatMessage(messages.spamModalLabelIdea)}
          header={<FormattedMessage {...messages.reportAsSpamModalTitle} />}
        >
          <SpamReportForm
            resourceId={ideaId}
            resourceType="ideas"
          />
        </Modal>
      </Container>
    )
    :
    null;
  }

}

const IdeaMoreActionsWithHOCs = injectIntl(IdeaMoreActions);

const Data = adopt<DataProps, InputProps>({
  authUser: <GetAuthUser />,
  idea: ({ ideaId, render }) => <GetIdea id={ideaId}>{render}</GetIdea>,
});

export default (inputProps: InputProps) => (
  <Data {...inputProps}>
    {dataProps => <IdeaMoreActionsWithHOCs {...inputProps} {...dataProps} />}
  </Data>
);<|MERGE_RESOLUTION|>--- conflicted
+++ resolved
@@ -39,11 +39,8 @@
 
 interface InputProps {
   ideaId: string;
-<<<<<<< HEAD
+  id: string;
   className?: string;
-=======
-  id: string;
->>>>>>> ce37cbb7
 }
 
 interface Props extends DataProps, InputProps {}
@@ -83,21 +80,12 @@
   }
 
   render() {
-<<<<<<< HEAD
-    const { authUser, idea, ideaId, className } = this.props;
+    const { authUser, idea, ideaId, id, className } = this.props;
     const { spamModalVisible } = this.state;
 
     return !isNilOrError(authUser) && !isNilOrError(idea) ? (
       <Container className={className}>
-        <MoreActionsMenuWrapper>
-=======
-    const { authUser, idea, ideaId, id } = this.props;
-    const { spamModalVisible } = this.state;
-
-    return !isNilOrError(authUser) && !isNilOrError(idea) ? (
-      <>
         <MoreActionsMenuWrapper id={id}>
->>>>>>> ce37cbb7
           <HasPermission item={idea} action="edit" context={idea}>
             <MoreActionsMenu
               actions={[
