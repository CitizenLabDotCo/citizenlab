import React, { memo } from 'react';
import { adopt } from 'react-adopt';

// components
import BreadCrumbs from './Breadcrumbs';
import IdeaMoreActions from './IdeaMoreActions';
import TranslateButton from '../TranslateButton';
import FeatureFlag from 'components/FeatureFlag';

// resource
import GetIdea, { GetIdeaChildProps } from 'resources/GetIdea';
import GetLocale, { GetLocaleChildProps } from 'resources/GetLocale';

// utils
import { isNilOrError } from 'utils/helperUtils';

// styles
import styled from 'styled-components';
import { colors, media, ideaPageContentMaxWidth } from 'utils/styleUtils';

const Container = styled.div`
  width: 100%;
  height: 54px;
  background-color: rgba(132, 147, 158, 0.06);
  color: ${colors.label};
  border-bottom: 1px solid ${colors.adminSeparation};
`;

const Inner = styled.div`
  max-width: ${ideaPageContentMaxWidth};
  height: 100%;
  margin: 0 auto;
  padding-left: 30px;
  padding-right: 30px;
  display: flex;
  align-items: center;
  justify-content: space-between;

  ${media.smallerThanMinTablet`
    padding-left: 15px;
    padding-right: 15px;
  `}
`;

const Left = styled.div``;

const Right = styled.div`
  display: flex;
  align-items: center;
`;

const StyledTranslateButton = styled(TranslateButton)`
  ${media.smallerThanMinTablet`
    display: none;
  `}
`;

const StyledIdeaMoreActions = styled(IdeaMoreActions)`
  margin-left: 35px;
`;

interface InputProps {
  ideaId: string;
  onTranslateIdea: () => void;
  translateButtonClicked: boolean;
}

interface DataProps {
  idea: GetIdeaChildProps;
  locale: GetLocaleChildProps;
}

interface Props extends InputProps, DataProps {}

const ActionBar = memo<Props>(({ ideaId, onTranslateIdea, translateButtonClicked, idea, locale }) => {

  const showTranslateButton = (
    !isNilOrError(idea) &&
    !isNilOrError(locale) &&
    !idea.attributes.title_multiloc[locale]
  );

  return (
    <Container>
      <Inner>
        <Left>
          <BreadCrumbs ideaId={ideaId} />
        </Left>
        <Right>
          <FeatureFlag name="machine_translations">
            {showTranslateButton &&
              <StyledTranslateButton
                translateButtonClicked={translateButtonClicked}
                onClick={onTranslateIdea}
              />
            }
<<<<<<< HEAD
          </FeatureFlag>
          <StyledIdeaMoreActions ideaId={ideaId} />
=======
          {/* </FeatureFlag> */}
          <IdeaMoreActions id="e2e-idea-more-actions" ideaId={ideaId} />
>>>>>>> ce37cbb7
        </Right>
      </Inner>
    </Container>
  );
});

const Data = adopt<DataProps, InputProps>({
  locale: <GetLocale />,
  idea: ({ ideaId, render }) => <GetIdea id={ideaId}>{render}</GetIdea>,
});

export default (inputProps: InputProps) => (
  <Data {...inputProps}>
    {dataProps => <ActionBar {...inputProps} {...dataProps} />}
  </Data>
);<|MERGE_RESOLUTION|>--- conflicted
+++ resolved
@@ -94,13 +94,8 @@
                 onClick={onTranslateIdea}
               />
             }
-<<<<<<< HEAD
           </FeatureFlag>
-          <StyledIdeaMoreActions ideaId={ideaId} />
-=======
-          {/* </FeatureFlag> */}
-          <IdeaMoreActions id="e2e-idea-more-actions" ideaId={ideaId} />
->>>>>>> ce37cbb7
+          <StyledIdeaMoreActions id="e2e-idea-more-actions" ideaId={ideaId} />
         </Right>
       </Inner>
     </Container>
