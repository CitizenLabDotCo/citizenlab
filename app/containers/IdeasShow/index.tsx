import React, { PureComponent } from 'react';
import { has, isString, sortBy, last, get, isEmpty, isUndefined } from 'lodash-es';
import { Subscription, combineLatest, of } from 'rxjs';
import { isNilOrError } from 'utils/helperUtils';
import { adopt } from 'react-adopt';

// analytics
import { trackEvent } from 'utils/analytics';
import tracks from './tracks';

// router
import clHistory from 'utils/cl-router/history';

// components
import StatusBadge from 'components/StatusBadge';
import Sharing from 'components/Sharing';
import IdeaMeta from './IdeaMeta';
import IdeaMap from './IdeaMap';
import MoreActionsMenu from 'components/UI/MoreActionsMenu';
import SpamReportForm from 'containers/SpamReport';
import Modal from 'components/UI/Modal';
import VoteControl from 'components/VoteControl';
import VoteWrapper from './VoteWrapper';
import AssignBudgetWrapper from './AssignBudgetWrapper';
import FileAttachments from 'components/UI/FileAttachments';
import IdeaSharingModalContent from './IdeaSharingModalContent';
import FeatureFlag from 'components/FeatureFlag';
import SimilarIdeas from './SimilarIdeas';
import HasPermission from 'components/HasPermission';
import IdeaHeader from './IdeaHeader';
import IdeaAuthor from './IdeaAuthor';
import IdeaFooter from './IdeaFooter';
import Spinner, { ExtraProps as SpinnerProps } from 'components/UI/Spinner';
import OfficialFeedback from './OfficialFeedback';
import Icon from 'components/UI/Icon';
import IdeaBody from './IdeaBody';

// utils
import { pastPresentOrFuture } from 'utils/dateUtils';
import streams from 'utils/streams';
import { API_PATH } from 'containers/App/constants';

// resources
import GetResourceFiles, { GetResourceFilesChildProps } from 'resources/GetResourceFiles';
import GetLocale, { GetLocaleChildProps } from 'resources/GetLocale';
import GetIdeaImages, { GetIdeaImagesChildProps } from 'resources/GetIdeaImages';
import GetProject, { GetProjectChildProps } from 'resources/GetProject';
import GetIdea, { GetIdeaChildProps } from 'resources/GetIdea';
import GetPhases, { GetPhasesChildProps } from 'resources/GetPhases';
import GetAuthUser, { GetAuthUserChildProps } from 'resources/GetAuthUser';

// services
import { updateIdea, deleteIdea } from 'services/ideas';
import { authUserStream } from 'services/auth';

// i18n
import { InjectedIntlProps } from 'react-intl';
import { FormattedMessage } from 'utils/cl-intl';
import injectIntl from 'utils/cl-intl/injectIntl';
import messages from './messages';
import injectLocalize, { InjectedLocalized } from 'utils/localize';

// animations
import CSSTransition from 'react-transition-group/CSSTransition';

// style
import styled from 'styled-components';
import { media, colors, fontSizes } from 'utils/styleUtils';
import { darken } from 'polished';
import TranslateButton from './TranslateButton';

const maxPageWidth = '810px';
const loadingSpinnerFadeInDuration = 300;
const loadingSpinnerFadeInEasing = 'ease-out';
const loadingSpinnerFadeInDelay = 100;
const contentFadeInDuration = 400;
const contentFadeInEasing = 'cubic-bezier(0.000, 0.700, 0.000, 1.000)';
const contentFadeInDelay = 350;
const contentTranslateDistance = '25px';

const StyledSpinner = styled<SpinnerProps>(Spinner)`
  transition: all ${loadingSpinnerFadeInDuration}ms ${loadingSpinnerFadeInEasing} ${loadingSpinnerFadeInDelay}ms;
`;

const Loading = styled.div`
  position: absolute;
  top: 0;
  bottom: 0;
  right: 0;
  left: 0;
  display: flex;
  align-items: center;
  justify-content: center;
  will-change: opacity;

  &.loading-enter {
    ${StyledSpinner} {
      opacity: 0;
    }

    &.loading-enter-active {
      ${StyledSpinner} {
        opacity: 1;
      }
    }
  }
`;

const Container = styled.div`
  display: flex;
  flex-direction: column;
  min-height: calc(100vh - ${props => props.theme.menuHeight}px);
  background: #fff;
  transform: none;
  will-change: transform, opacity;

  ${media.smallerThanMaxTablet`
    min-height: calc(100vh - ${props => props.theme.mobileMenuHeight}px - ${props => props.theme.mobileTopBarHeight}px);
  `}

  &.inModal {
    min-height: 100vh;

    ${media.smallerThanMaxTablet`
      min-height: calc(100vh - ${props => props.theme.mobileMenuHeight}px - ${props => props.theme.mobileTopBarHeight}px);
    `}
  }

  &.content-enter {
    opacity: 0;
    transform: translateY(${contentTranslateDistance});

    &.content-enter-active {
      opacity: 1;
      transform: translateY(0);
      transition: all ${contentFadeInDuration}ms ${contentFadeInEasing} ${contentFadeInDelay}ms;
    }
  }

  &.content-exit {
    display: none;
  }
`;

const IdeaContainer = styled.div`
  width: 100%;
  max-width: ${maxPageWidth};
  display: flex;
  flex-direction: column;
  margin: 0;
  margin-left: auto;
  margin-right: auto;
  padding: 0;
  padding-top: 60px;
  position: relative;

  ${media.smallerThanMaxTablet`
    padding-top: 30px;
    padding-left: 30px;
    padding-right: 30px;
  `}

  ${media.smallerThanMinTablet`
    padding-left: 15px;
    padding-right: 15px;
  `}
`;

const Content = styled.div`
  width: 100%;
  display: flex;

  ${media.smallerThanMaxTablet`
    flex-direction: column;
  `}
`;

const LeftColumn = styled.div`
  flex-grow: 1;
  flex-shrink: 0;
  flex-basis: 0;
  margin: 0;
  padding: 0;
  padding-right: 70px;

  ${media.smallerThanMaxTablet`
    padding: 0;
  `}
`;

const IdeaImage = styled.img`
  width: 100%;
  height: auto;
  margin-bottom: 25px;
  border-radius: 3px;
  border: 1px solid ${colors.separation};
`;

const StyledIdeaAuthor = styled(IdeaAuthor)`
  margin-top: -4px;
  margin-left: -4px;
`;

const MetaButtons = styled.div`
  display: flex;
  flex-direction: column;
  margin-top: 30px;
`;

const LocationLabel = styled.div`
  color: ${colors.label};
  font-size: ${fontSizes.base}px;
  font-weight: 400;
  margin-right: 6px;
  max-width: 200px;
  font-size: ${fontSizes.base}px;
  line-height: 19px;
  text-align: left;
  font-weight: 400;
  transition: all 100ms ease-out;
  white-space: nowrap;

  ${media.smallerThanMinTablet`
    display: none;
  `}
`;

const LocationIconWrapper = styled.div`
  width: 22px;
  height: 36px;
  margin: 0;
  margin-right: 3px;
  padding: 0;
  border: none;
  display: flex;
  align-items: center;
  justify-content: flex-start;
`;

const LocationIcon = styled(Icon)`
  width: 18px;
  fill: ${colors.label};
`;

const LocationButton = styled.div`
  display: flex;
  align-items: center;
  cursor: pointer;
  margin-bottom: 30px;

  &:hover {
    ${LocationLabel} {
      color: ${darken(0.2, colors.label)};
    }

    ${LocationIcon} {
      fill: ${darken(0.2, colors.label)};
    }
  }
`;

const MapWrapper = styled.div`
  border-radius: ${(props: any) => props.theme.borderRadius};
  border: 1px solid ${colors.separation};
  height: 265px;
  position: relative;
  overflow: hidden;
  z-index: 2;
  margin-top: 20px;

  &.map-enter {
    height: 0;
    opacity: 0;

    &.map-enter-active {
      height: 265px;
      opacity: 1;
      transition: all 250ms ease-out;
    }
  }

  &.map-exit {
    height: 265px;
    opacity: 1;

    &.map-exit-active {
      height: 0;
      opacity: 0;
      transition: all 250ms ease-out;
    }
  }
`;

const MapPaddingBottom = styled.div`
  width: 100%;
  height: 30px;
`;

const AddressWrapper = styled.div`
  color: #fff;
  font-size: ${fontSizes.base}px;
  font-weight: 300;
  background: rgba(0, 0, 0, 0.4);
  border-top: 1px solid ${colors.separation};
  margin: 0;
  padding: 10px;
  position: absolute;
  right: 0;
  left: 0;
  bottom: 0;
  z-index: 1000;
`;

const StyledTranslateButton = styled(TranslateButton)`
  margin-bottom: 30px;
`;

const RightColumn = styled.div`
  flex-grow: 0;
  flex-shrink: 0;
  flex-basis: 200px;
  width: 200px;
  margin: 0;
  padding: 0;
`;

const RightColumnDesktop = styled(RightColumn)`
  position: sticky;
  top: 95px;
  align-self: flex-start;

  ${media.smallerThanMaxTablet`
    display: none;
  `}
`;

const MetaContent = styled.div`
  width: 100%;
  display: flex;
  flex-direction: column;
`;

const ControlWrapper = styled.div`
  width: 100%;
  display: flex;
  flex-direction: column;
  margin-bottom: 35px;
`;

const VoteLabel = styled.div`
  color: ${colors.label};
  font-size: ${fontSizes.base}px;
  font-weight: 400;
  margin-bottom: 12px;
  display: none;

  ${media.smallerThanMaxTablet`
    display: block;
  `}
`;

const StatusContainer = styled.div``;

const StatusTitle = styled.h4`
  color: ${colors.label};
  font-size: ${fontSizes.base}px;
  font-weight: 400;
  margin: 0;
  margin-bottom: 8px;
  padding: 0;
`;

const VoteControlMobile = styled.div`
  border-top: solid 1px ${colors.separation};
  border-bottom: solid 1px ${colors.separation};
  padding-top: 15px;
  padding-bottom: 15px;
  margin-bottom: 30px;

  ${media.biggerThanMaxTablet`
    display: none;
  `}
`;

const AssignBudgetControlMobile = styled.div`
  margin-top: 40px;
  margin-bottom: 40px;

  ${media.biggerThanMaxTablet`
    display: none;
  `}
`;

const SharingWrapper = styled.div`
  display: flex;
  flex-direction: column;
`;

const SharingMobile = styled(Sharing)`
  padding: 0;
  margin: 0;
  margin-top: 30px;

  ${media.biggerThanMaxTablet`
    display: none;
  `}
`;

const MoreActionsMenuWrapper = styled.div`
  margin-top: 40px;
`;

const StyledOfficialFeedback = styled(OfficialFeedback)`
  margin-top: 85px;
`;

interface DataProps {
  idea: GetIdeaChildProps;
  locale: GetLocaleChildProps;
  project: GetProjectChildProps;
  phases: GetPhasesChildProps;
  ideaImages: GetIdeaImagesChildProps;
  ideaFiles: GetResourceFilesChildProps;
  authUser: GetAuthUserChildProps;
}

interface InputProps {
  ideaId: string | null;
  inModal?: boolean | undefined;
  animatePageEnter?: boolean;
  className?: string;
}

interface Props extends DataProps, InputProps {}

interface IActionInfos {
  participationContextType: 'Project' | 'Phase' | null;
  participationContextId: string | null;
  budgetingDescriptor: any | null;
  showBudgetControl: boolean | null;
  showVoteControl: boolean | null;
}

interface State {
  opened: boolean;
  loaded: boolean;
  showMap: boolean;
  spamModalVisible: boolean;
  ideaIdForSocialSharing: string | null;
  translateButtonClicked: boolean;
  titleTranslationLoading: boolean;
  bodyTranslationLoading: boolean;
  actionInfos: IActionInfos | null;
}

export class IdeasShow extends PureComponent<Props & InjectedIntlProps & InjectedLocalized, State> {
  initialState: State;
  subscriptions: Subscription[];

  static defaultProps = {
    animatePageEnter: true
  };

  constructor(props) {
    super(props);
    const initialState = {
      opened: false,
      loaded: false,
      showMap: false,
      spamModalVisible: false,
      ideaIdForSocialSharing: null,
      translateButtonClicked: false,
      titleTranslationLoading: false,
      bodyTranslationLoading: false,
      ideaBody: null,
      actionInfos: null
    };
    this.initialState = initialState;
    this.state = initialState;
    this.subscriptions = [];
  }

  componentDidMount() {
    const authUser$ = authUserStream().observable;
    const query = clHistory.getCurrentLocation().query;
    const urlHasNewIdeaQueryParam = has(query, 'new_idea_id');
    const newIdea$ = urlHasNewIdeaQueryParam ? of({
      id: get(query, 'new_idea_id'),
      publish: get(query, 'publish')
    }) : of(null);

    this.subscriptions = [
      combineLatest(
        authUser$,
        newIdea$
      ).subscribe(async ([authUser, newIdea]) => {
        if (newIdea && isString(newIdea.id) && !isEmpty(newIdea.id)) {
          if (authUser) {
            setTimeout(() => {
              this.setState({ ideaIdForSocialSharing: newIdea.id });
            }, 2000);

            if (newIdea.publish === 'true') {
              await updateIdea(newIdea.id, { author_id: authUser.data.id, publication_status: 'published' });
              streams.fetchAllWith({ dataId: [newIdea.id], apiEndpoint: [`${API_PATH}/ideas`] });
            }
          }

          window.history.replaceState(null, '', window.location.pathname);
        }
      })
    ];
  }

  static getDerivedStateFromProps(nextProps: Props, prevState: State) {
    const { opened, loaded, actionInfos } = prevState;
    const { idea, ideaImages, project, phases } = nextProps;
    let stateToUpdate: Partial<State> = {};

    if (!opened && !isNilOrError(idea)) {
      stateToUpdate = {
        ...stateToUpdate,
        opened: true
      };
    }

    if (!loaded && !isNilOrError(idea) && !isUndefined(ideaImages) && !isNilOrError(project)) {
      stateToUpdate = {
        ...stateToUpdate,
        loaded: true
      };
    }

    if (!actionInfos && !isNilOrError(idea) && !isNilOrError(project)) {
      const pbProject = (project.attributes.process_type === 'continuous' && project.attributes.participation_method === 'budgeting' ? project : null);
      const pbPhase = (!pbProject && !isNilOrError(phases) ? phases.find(phase => phase.attributes.participation_method === 'budgeting') : null);
      const pbPhaseIsActive = (pbPhase && pastPresentOrFuture([pbPhase.attributes.start_at, pbPhase.attributes.end_at]) === 'present');
      const lastPhase = (!isNilOrError(phases) ? last(sortBy(phases, [phase => phase.attributes.end_at])) : null);
      const pbPhaseIsLast = (pbPhase && lastPhase && lastPhase.id === pbPhase.id);
      const showBudgetControl = !!(pbProject || (pbPhase && (pbPhaseIsActive || pbPhaseIsLast)));
      const upvotesCount = idea.attributes.upvotes_count;
      const downvotesCount = idea.attributes.downvotes_count;
      const votingEnabled = idea.relationships.action_descriptor.data.voting.enabled;
      const cancellingEnabled = idea.relationships.action_descriptor.data.voting.cancelling_enabled;
      const votingFutureEnabled = idea.relationships.action_descriptor.data.voting.future_enabled;
      const hideVote = !(votingEnabled || cancellingEnabled || votingFutureEnabled || upvotesCount || downvotesCount);
      const showVoteControl = (!hideVote && !!((!pbProject && !pbPhase) || (pbPhase && !pbPhaseIsActive && !pbPhaseIsLast)));
      const budgetingDescriptor = get(idea, 'relationships.action_descriptor.data.budgeting', null);
      let participationContextType: 'Project' | 'Phase' | null = null;
      let participationContextId: string | null = null;

      if (pbProject) {
        participationContextType = 'Project';
      } else if (pbPhase) {
        participationContextType = 'Phase';
      }

      if (!isNilOrError(pbProject)) {
        participationContextId = pbProject.id;
      } else if (!isNilOrError(pbPhase)) {
        participationContextId = pbPhase.id;
      }

      stateToUpdate = {
        ...stateToUpdate,
        actionInfos: {
          participationContextType,
          participationContextId,
          budgetingDescriptor,
          showBudgetControl,
          showVoteControl
        }
      };
    }

    return isEmpty(stateToUpdate) ? null : stateToUpdate;
  }

  componentWillUnmount() {
    this.subscriptions.forEach(subscription => subscription.unsubscribe());
  }

  handleMapWrapperSetRef = (element: HTMLDivElement) => {
    if (element) {
      element.scrollIntoView({
        behavior: 'smooth',
        block: 'center',
        inline: 'nearest'
      });
    }
  }

  handleMapToggle = () => {
    this.setState(({ showMap }) => ({ showMap: !showMap }));
  }

  openSpamModal = () => {
    this.setState({ spamModalVisible: true });
  }

  closeSpamModal = () => {
    this.setState({ spamModalVisible: false });
  }

  editIdea = () => {
    clHistory.push(`/ideas/edit/${this.props.ideaId}`);
  }

  deleteIdea = (ideaId) => () => {
    const message = this.props.intl.formatMessage(messages.deleteIdeaConfirmation);

    if (window.confirm(message)) {
      deleteIdea(ideaId);
      clHistory.goBack();
    }
  }

  unauthenticatedVoteClick = () => {
    clHistory.push('/sign-in');
  }

  closeIdeaSocialSharingModal = () => {
    this.setState({ ideaIdForSocialSharing: null });
  }

  translateIdea = () => {
    trackEvent(tracks.clickTranslateIdeaButton);
    this.setState({ translateButtonClicked: true });
  }

  backToOriginalContent = () => {
    trackEvent(tracks.clickGoBackToOriginalIdeaCopyButton);
    this.setState({ translateButtonClicked: false });
  }

  onTitleTranslationLoaded = () => {
    this.setState({ titleTranslationLoading: false });
  }

  onBodyTranslationLoaded = () => {
    this.setState({ bodyTranslationLoading: false });
  }

  render() {
    const {
      inModal,
      animatePageEnter,
      ideaFiles,
      locale,
      idea,
      localize,
      ideaImages,
      authUser,
<<<<<<< HEAD
      intl: { formatMessage }
=======
      project,
      className
>>>>>>> 91572d52
    } = this.props;
    const {
      opened,
      loaded,
      showMap,
      ideaIdForSocialSharing,
      translateButtonClicked,
      titleTranslationLoading,
      bodyTranslationLoading,
      spamModalVisible,
      actionInfos
    } = this.state;
    const { formatMessage } = this.props.intl;
    let content: JSX.Element | null = null;

    if (!isNilOrError(idea) && !isNilOrError(locale) && loaded) {
      const authorId: string | null = get(idea, 'relationships.author.data.id', null);
      const createdAt = idea.attributes.created_at;
      const titleMultiloc = idea.attributes.title_multiloc;
      const ideaTitle = localize(titleMultiloc);
      const statusId: string | null = get(idea, 'relationships.idea_status.data.id', null);
      const ideaImageLarge: string | null = get(ideaImages, '[0].attributes.versions.large', null);
      const ideaLocation = (idea.attributes.location_point_geojson || null);
      const ideaAdress = (idea.attributes.location_description || null);
      const projectId = idea.relationships.project.data.id;
      const ideaUrl = location.href;
      const ideaId = idea.id;
      const ideaBody = localize(idea.attributes.body_multiloc);
      const participationContextType = get(actionInfos, 'participationContextType', null);
      const participationContextId = get(actionInfos, 'participationContextId', null);
      const budgetingDescriptor = get(actionInfos, 'budgetingDescriptor', null);
      const showBudgetControl = get(actionInfos, 'showBudgetControl', null);
      const showVoteControl = get(actionInfos, 'showVoteControl', null);
      const utmParams = !isNilOrError(authUser) ? {
        source: 'share_idea',
        campaign: 'share_content',
        content: authUser.id
      } : {
        source: 'share_idea',
        campaign: 'share_content'
      };

      content = (
        <>
          <IdeaMeta ideaId={ideaId} />
          <IdeaContainer id="e2e-idea-show">
            <IdeaHeader
              ideaId={ideaId}
              statusId={statusId}
              ideaTitle={ideaTitle}
              projectId={projectId}
              locale={locale}
              translateButtonClicked={translateButtonClicked}
              onTranslationLoaded={this.onTitleTranslationLoaded}
            />

            <Content>
              <LeftColumn>
                {!inModal && showVoteControl &&
                  <VoteControlMobile>
                    <VoteControl
                      ideaId={ideaId}
                      unauthenticatedVoteClick={this.unauthenticatedVoteClick}
                      size="1"
                    />
                  </VoteControlMobile>
                }

                {ideaImageLarge &&
                  <IdeaImage
                    src={ideaImageLarge}
                    alt={formatMessage(messages.imageAltText, { ideaTitle })}
                    className="e2e-ideaImage"
                  />
                }

                <StyledIdeaAuthor
                  ideaId={ideaId}
                  authorId={authorId}
                  ideaCreatedAt={createdAt}
                />

                <FeatureFlag name="machine_translations">
                  <StyledTranslateButton
                    idea={idea}
                    locale={locale}
                    translateButtonClicked={translateButtonClicked}
                    translationsLoading={titleTranslationLoading || bodyTranslationLoading}
                    translateIdea={this.translateIdea}
                    backToOriginalContent={this.backToOriginalContent}
                  />
                </FeatureFlag>

                <IdeaBody
                  ideaId={ideaId}
                  locale={locale}
                  ideaBody={ideaBody}
                  translateButtonClicked={translateButtonClicked}
                  onTranslationLoaded={this.onTitleTranslationLoaded}
                />

                {ideaLocation &&
                  <>
                    <CSSTransition
                      classNames="map"
                      in={showMap}
                      timeout={300}
                      mountOnEnter={true}
                      unmountOnExit={true}
                      exit={true}
                    >
                      <MapWrapper innerRef={this.handleMapWrapperSetRef}>
                        <IdeaMap location={ideaLocation} id={ideaId} />
                        {ideaAdress && <AddressWrapper>{ideaAdress}</AddressWrapper>}
                      </MapWrapper>
                    </CSSTransition>
                    {showMap &&  <MapPaddingBottom />}
                  </>
                }

                {!isNilOrError(ideaFiles) && ideaFiles.length > 0 &&
                  <FileAttachments files={ideaFiles} />
                }

                {showBudgetControl && participationContextId && participationContextType && budgetingDescriptor &&
                  <AssignBudgetControlMobile>
                    <AssignBudgetWrapper
                      ideaId={ideaId}
                      projectId={projectId}
                      participationContextId={participationContextId}
                      participationContextType={participationContextType}
                      budgetingDescriptor={budgetingDescriptor}
                    />
                  </AssignBudgetControlMobile>
                }

                <SharingMobile
                  url={ideaUrl}
                  twitterMessage={formatMessage(messages.twitterMessage, { ideaTitle })}
                  emailSubject={formatMessage(messages.emailSharingSubject, { ideaTitle })}
                  emailBody={formatMessage(messages.emailSharingBody, { ideaUrl, ideaTitle })}
                  utmParams={utmParams}
                />

                <StyledOfficialFeedback
                  ideaId={ideaId}
                />
              </LeftColumn>

              <RightColumnDesktop>
                <MetaContent>
                  {(showVoteControl || showBudgetControl) &&
                    <ControlWrapper className="e2e-vote-controls-desktop">
                      {showVoteControl &&
                        <>
                          <VoteLabel>
                            <FormattedMessage {...messages.voteOnThisIdea} />
                          </VoteLabel>

                          <VoteWrapper
                            ideaId={ideaId}
                            votingDescriptor={idea.relationships.action_descriptor.data.voting}
                            projectId={projectId}
                          />
                        </>
                      }

                      {showBudgetControl && participationContextId && participationContextType && budgetingDescriptor &&
                        <AssignBudgetWrapper
                          ideaId={ideaId}
                          projectId={projectId}
                          participationContextId={participationContextId}
                          participationContextType={participationContextType}
                          budgetingDescriptor={budgetingDescriptor}
                        />
                      }
                    </ControlWrapper>
                  }

                  {statusId &&
                    <StatusContainer>
                      <StatusTitle><FormattedMessage {...messages.ideaStatus} /></StatusTitle>
                      <StatusBadge statusId={statusId} />
                    </StatusContainer>
                  }

                  <MetaButtons>
                    {ideaLocation && !showMap &&
                      <LocationButton onClick={this.handleMapToggle}>
                        <LocationIconWrapper>
                          <LocationIcon name="position" />
                        </LocationIconWrapper>
                        <LocationLabel>
                          <FormattedMessage {...messages.openMap} />
                        </LocationLabel>
                      </LocationButton>
                    }

                    {ideaLocation && showMap &&
                      <LocationButton onClick={this.handleMapToggle}>
                        <LocationIconWrapper>
                          <LocationIcon name="close" />
                        </LocationIconWrapper>
                        <LocationLabel>
                          <FormattedMessage {...messages.closeMap} />
                        </LocationLabel>
                      </LocationButton>
                    }

                    <SharingWrapper>
                      <Sharing
                        url={ideaUrl}
                        twitterMessage={formatMessage(messages.twitterMessage, { ideaTitle })}
                        emailSubject={formatMessage(messages.emailSharingSubject, { ideaTitle })}
                        emailBody={formatMessage(messages.emailSharingBody, { ideaUrl, ideaTitle })}
                        utmParams={utmParams}
                      />
                    </SharingWrapper>

                    {!isNilOrError(authUser) &&
                      <MoreActionsMenuWrapper>
                        <HasPermission item={idea} action="edit" context={idea}>
                          <MoreActionsMenu
                            actions={[
                              {
                                label: <FormattedMessage {...messages.reportAsSpam} />,
                                handler: this.openSpamModal,
                              },
                              {
                                label: <FormattedMessage {...messages.editIdea} />,
                                handler: this.editIdea,
                              },
                              {
                                label: <FormattedMessage {...messages.deleteIdea} />,
                                handler: this.deleteIdea(ideaId),
                              }
                            ]}
                            label={<FormattedMessage {...messages.moreOptions} />}
                          />
                          <HasPermission.No>
                            <MoreActionsMenu
                              actions={[{
                                label: <FormattedMessage {...messages.reportAsSpam} />,
                                handler: this.openSpamModal,
                              }]}
                              label={<FormattedMessage {...messages.moreOptions} />}
                            />
                          </HasPermission.No>
                        </HasPermission>
                      </MoreActionsMenuWrapper>
                    }
                  </MetaButtons>
                  <FeatureFlag name="similar_ideas">
                    <SimilarIdeas ideaId={ideaId} />
                  </FeatureFlag>
                </MetaContent>
              </RightColumnDesktop>
            </Content>
          </IdeaContainer>

          {loaded &&
            <IdeaFooter
              ideaId={ideaId}
              commentsCount={idea.attributes.comments_count}
            />
          }

          <Modal
            opened={spamModalVisible}
            close={this.closeSpamModal}
            label={formatMessage(messages.spamModalLabelIdea)}
            header={<FormattedMessage {...messages.reportAsSpamModalTitle} />}
          >
            <SpamReportForm
              resourceId={ideaId}
              resourceType="ideas"
            />
          </Modal>
        </>
      );
    }

    return (
      <>
        <CSSTransition
          classNames="loading"
          in={(opened && !loaded)}
          timeout={loadingSpinnerFadeInDuration}
          mountOnEnter={false}
          unmountOnExit={true}
          exit={false}
        >
          <Loading>
            <StyledSpinner />
          </Loading>
        </CSSTransition>

        <CSSTransition
          classNames="content"
          in={(opened && loaded)}
          timeout={contentFadeInDuration + contentFadeInDelay}
          mountOnEnter={false}
          unmountOnExit={false}
          enter={animatePageEnter}
          exit={true}
        >
          <Container className={`${className} ${inModal ? 'inModal' : ''}`}>
            {content}
          </Container>
        </CSSTransition>

        <FeatureFlag name="ideaflow_social_sharing">
          <Modal
            opened={!!ideaIdForSocialSharing}
            close={this.closeIdeaSocialSharingModal}
            hasSkipButton={true}
            skipText={<FormattedMessage {...messages.skipSharing} />}
            label={formatMessage(messages.modalShareLabel)}
          >
            {ideaIdForSocialSharing &&
              <IdeaSharingModalContent ideaId={ideaIdForSocialSharing} />
            }
          </Modal>
        </FeatureFlag>
      </>
    );
  }
}

const IdeasShowWithHOCs = injectLocalize<Props>(injectIntl<Props & InjectedLocalized>(IdeasShow));

const Data = adopt<DataProps, InputProps>({
  locale: <GetLocale />,
  authUser: <GetAuthUser/>,
  idea: ({ ideaId, render }) => <GetIdea id={ideaId}>{render}</GetIdea>,
  ideaImages: ({ ideaId, render }) => <GetIdeaImages ideaId={ideaId}>{render}</GetIdeaImages>,
  ideaFiles: ({ ideaId, render }) => <GetResourceFiles resourceId={ideaId} resourceType="idea">{render}</GetResourceFiles>,
  project: ({ idea, render }) => <GetProject id={get(idea, 'relationships.project.data.id')}>{render}</GetProject>,
  phases: ({ idea, render }) => <GetPhases projectId={get(idea, 'relationships.project.data.id')}>{render}</GetPhases>
});

export default (inputProps: InputProps) => (
  <Data {...inputProps}>
    {dataProps => <IdeasShowWithHOCs {...inputProps} {...dataProps} />}
  </Data>
);<|MERGE_RESOLUTION|>--- conflicted
+++ resolved
@@ -651,12 +651,7 @@
       localize,
       ideaImages,
       authUser,
-<<<<<<< HEAD
-      intl: { formatMessage }
-=======
-      project,
       className
->>>>>>> 91572d52
     } = this.props;
     const {
       opened,
