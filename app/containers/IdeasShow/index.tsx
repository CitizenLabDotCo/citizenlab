import * as React from 'react';
import * as _ from 'lodash';
import * as Rx from 'rxjs/Rx';

// libraries
import * as bowser from 'bowser';

// router
import { Link, browserHistory } from 'react-router';

// components
import VoteControl from 'components/VoteControl';
import Avatar from 'components/Avatar';
import StatusBadge from 'components/StatusBadge';
import Icon from 'components/UI/Icon';
import Comments from './CommentsContainer';
import Sharing from './Sharing';
import IdeaMeta from './IdeaMeta';
import Unauthenticated from './Unauthenticated';
import IdeaMap from './IdeaMap';
import Activities from './Activities';
import MoreActionsMenu, { IAction } from 'components/UI/MoreActionsMenu';
import SpamReportForm from 'containers/SpamReport';
import Modal from 'components/UI/Modal';
import UserName from 'components/UI/UserName';
<<<<<<< HEAD
import HasPermission from 'components/HasPermission';
import VoteWrapper from './VoteWrapper';
=======
>>>>>>> b68ffa64

// services
import { ideaByIdStream, IIdea } from 'services/ideas';
import { userByIdStream, IUser } from 'services/users';
import { ideaImageStream, IIdeaImage } from 'services/ideaImages';
import { ideaStatusStream } from 'services/ideaStatuses';
import { commentsForIdeaStream, IComments } from 'services/comments';
import { projectByIdStream, IProject } from 'services/projects';
import { authUserStream } from 'services/auth';
import { hasPermission } from 'services/permissions';

// i18n
import T from 'components/T';
import { FormattedRelative } from 'react-intl';
import { FormattedMessage } from 'utils/cl-intl';
import messages from './messages';

// animations
import TransitionGroup from 'react-transition-group/TransitionGroup';
import CSSTransition from 'react-transition-group/CSSTransition';

// style
import styled from 'styled-components';
import { media, color } from 'utils/styleUtils';
import { darken } from 'polished';

const Container = styled.div``;

const IdeaContainer = styled.div`
  width: 100%;
  max-width: 840px;
  display: flex;
  flex-direction: column;
  margin: 0;
  margin-left: auto;
  margin-right: auto;
  padding: 0;
  padding-top: 60px;
  padding-bottom: 50px;
  padding-left: 30px;
  padding-right: 30px;
  position: relative;

  ${media.smallerThanMaxTablet`
    padding-top: 30px;
  `}
`;

const HeaderWrapper = styled.div`
  width: 100%;
  padding-right: 280px;
  display: flex;
  flex-direction: column;

  ${media.smallerThanMaxTablet`
    padding-right: 0px;
  `}
`;

const BelongsToProject = styled.p`
  width: 100%;
  color: ${props => props.theme.colors.label};
  font-weight: 300;
  font-size: 16px;
  line-height: 21px;
  margin-bottom: 15px;
`;

const ProjectLink = styled(Link)`
  color: inherit;
  font-weight: 400;
  font-size: inherit;
  line-height: inherit;
  transition: all 100ms ease-out;
  margin-left: 4px;

  &:hover {
    color: ${(props) => darken(0.2, props.theme.colors.label)};
    text-decoration: underline;
  }
`;

const Header = styled.div`
  margin-bottom: 45px;
  display: flex;
  flex-direction: column;

  ${media.smallerThanMaxTablet`
    margin-bottom: 30px;
  `}
`;

const IdeaTitle = styled.h1`
  width: 100%;
  color: #444;
  font-size: 34px;
  font-weight: 500;
  line-height: 40px;
  margin: 0;
  padding: 0;

  ${media.smallerThanMaxTablet`
    font-size: 28px;
    line-height: 34px;
    margin-right: 12px;
  `}
`;

const Content = styled.div`
  width: 100%;
  display: flex;

  ${media.smallerThanMaxTablet`
    flex-direction: column;
  `}
`;

const LeftColumn = styled.div`
  flex-grow: 1;
  margin: 0;
  padding: 0;
  min-width: 0;
`;

const IdeaImage = styled.img`
  width: 100%;
  margin: 0 0 2rem;
  padding: 0;
  border-radius: 8px;
  border: 1px solid ${color('separation')};
`;

const AuthorContainer = styled.div`
  display: flex;
  align-items: center;
  margin: 0;
  padding: 0;
`;

const AuthorAndAdressWrapper = styled.div`
  display: flex;
  align-items: center;
  flex-direction: row;
  justify-content: space-between;
  margin-bottom: 25px;
`;

const LocationLabel = styled.div`
  color: ${(props) => props.theme.colors.label};
  font-size: 15px;
  font-weight: 300;
  margin-right: 6px;

  ${media.smallerThanMinTablet`
    display: none;
  `}
`;

const LocationLabelMobile = styled.div`
  color: ${(props) => props.theme.colors.label};
  font-size: 14px;
  font-weight: 300;
  margin-right: 6px;

  ${media.biggerThanMinTablet`
    display: none;
  `}
`;

const LocationIcon = styled(Icon)`
  height: 20px;
  fill: ${(props) => props.theme.colors.label};
`;

const LocationButton = styled.div`
  display: flex;
  align-items: center;
  cursor: pointer;

  &:hover {
    ${LocationLabel} {
      color: ${(props) => darken(0.2, props.theme.colors.label)};
    }

    ${LocationIcon} {
      fill: ${(props) => darken(0.2, props.theme.colors.label)};
    }
  }
`;

const MapWrapper = styled.div`
  border-radius: 8px;
  border: 1px solid ${color('separation')};
  height: 265px;
  position: relative;
  overflow: hidden;
  will-change: auto;

  &.map-enter {
    height: 0;
    opacity: 0;
    will-change: height, opacity;

    &.map-enter-active {
      height: 265px;
      opacity: 1;
      transition: all 300ms cubic-bezier(0.165, 0.84, 0.44, 1);
    }
  }

  &.map-exit {
    height: 265px;
    opacity: 1;
    will-change: height, opacity;

    &.map-exit-active {
      height: 0;
      opacity: 0;
      transition: all 300ms cubic-bezier(0.165, 0.84, 0.44, 1);
    }
  }
`;

const MapPaddingBottom = styled.div`
  width: 100%;
  height: 30px;
`;

const AddressWrapper = styled.p`
  background: rgba(255, 255, 255, .7);
  border-top: 1px solid #eaeaea;
  bottom: 0;
  left: 0;
  margin: 0;
  padding: .5rem;
  position: absolute;
  right: 0;
  z-index: 999;
`;

const AuthorAvatar = styled(Avatar)`
  width: 31px;
  height: 31px;
  margin-right: 8px;
  margin-top: 0px;
`;

const AuthorMeta = styled.div`
  display: flex;
  flex-direction: column;
  flex: 0 0 calc(100% - 39px);
  min-width: 0;
`;

const AuthorName = styled(Link) `
  color: #333;
  font-size: 16px;
  font-weight: 400;
  line-height: 20px;
  overflow: hidden;
  text-decoration: none;
  text-overflow: ellipsis;
  white-space: nowrap;

  &:hover {
    color: #333;
    text-decoration: underline;
  }

  ${media.smallerThanMaxTablet`
    font-size: 14px;
    line-height: 18px;
  `}
`;

const TimeAgo = styled.div`
  color: #999;
  font-size: 13px;
  line-height: 17px;
  font-weight: 300;
  margin-top: 2px;

  ${media.smallerThanMaxTablet`
    margin-top: 0px;
  `}
`;

const IdeaBody = styled.div`
  color: #474747;
  font-size: 18px;
  line-height: 30px;
  font-weight: 300;

  p {
    margin-bottom: 25px;
  }

   strong {
     font-weight: 500;
   }
`;

const SeparatorColumn = styled.div`
  flex: 0 0 1px;
  padding: 0;
  margin: 0;
  margin-left: 40px;
  margin-right: 40px;
  background: #e4e4e4;

  height: auto;
  position: sticky;
  top: 100px;

  ${media.smallerThanMaxTablet`
    display: none;
  `}
`;

const SeparatorRow = styled.div`
  width: 100%;
  height: 1px;
  margin: 0;
  margin-top: 45px;
  margin-bottom: 25px;
  background: #e0e0e0;
  background: #fff;

  ${media.smallerThanMaxTablet`
    margin-top: 20px;
    margin-bottom: 20px;
  `}
`;

const RightColumn = styled.div`
  flex: 0 0 140px;
  margin: 0;
  padding: 0;
`;

const RightColumnDesktop: any = RightColumn.extend`
  &.notSafari {
    position: sticky;
    top: 100px;
    align-self: flex-start;
  }

  ${media.smallerThanMaxTablet`
    display: none;
  `}
`;

const MetaContent = styled.div`
  width: 200px;
  display: flex;
  flex-direction: column;
  margin-bottom: 1rem;
`;

const VoteLabel = styled.div`
  color: ${(props) => props.theme.colors.label};
  font-size: 15px;
  font-weight: 400;
  margin-bottom: 12px;
  display: none;

  ${media.smallerThanMaxTablet`
    display: block;
  `}
`;

const StatusContainer = styled.div`
  margin-top: 35px;
`;

const StatusContainerMobile = styled(StatusContainer)`
  margin-top: -20px;
  margin-bottom: 35px;
  transform-origin: top left;
  transform: scale(0.9);

  ${media.biggerThanMaxTablet`
    display: none;
  `}
`;

const StatusTitle = styled.h4`
  color: ${(props) => props.theme.colors.label};
  font-size: 16px;
  font-weight: 400;
  margin: 0;
  margin-bottom: 8px;
  padding: 0;
`;

const SharingWrapper = styled.div`
  display: flex;
  flex-direction: column;
`;

const StyledSharing: any = styled(Sharing)`
  margin-top: 45px;
  margin-bottom: 0px;
`;

const StyledSharingMobile = styled(StyledSharing)`
  margin: 0;
  margin-bottom: 30px;
  padding: 0;
  padding-top: 25px;
  padding-bottom: 10px;
  border-top: solid 1px #e0e0e0;
  border-bottom: solid 1px #e0e0e0;

  ${media.biggerThanMaxTablet`
    display: none;
  `}
`;

const IconWrapper = styled.div`
  width: 30px;
  margin: 0;
  padding: 0;
  border: none;
  display: flex;
  justify-content: flex-start;

  svg {
    width: 20px;
    fill: ${(props) => props.theme.colors.label};
    transition: all 100ms ease-out;
  }
`;

const GiveOpinionText = styled.div`
  color: ${(props) => props.theme.colors.label};
  font-size: 15px;
  font-weight: 300;
  white-space: nowrap;
  transition: all 100ms ease-out;
`;

const GiveOpinion = styled.div`
  display: flex;
  align-items: center;
  cursor: pointer;
  transition: all 100ms ease-out;
  margin: 0;
  padding: 0;

  &:hover {
    ${IconWrapper} svg {
      fill: #333;
    }

    ${GiveOpinionText} {
      color: #333;
    }
  }

  ${media.smallerThanMaxTablet`
    display: none;
  `}
`;

const MoreActionsMenuWrapper = styled.div`
  margin-top: 40px;
  user-select: none;

  * {
    user-select: none;
  }
`;

type Props = {
  ideaId: string;
};

type State = {
<<<<<<< HEAD
  locale: string | null;
  authUser: IUser | null;
=======
>>>>>>> b68ffa64
  idea: IIdea | null;
  ideaAuthor: IUser | null;
  ideaImage: IIdeaImage | null;
  ideaComments: IComments | null;
  project: IProject | null;
  loading: boolean;
  showMap: boolean;
  spamModalVisible: boolean;
  moreActions: IAction[];
};

export default class IdeasShow extends React.PureComponent<Props, State> {
  state: State;
  subscriptions: Rx.Subscription[];

  constructor(props: Props) {
    super(props as any);
    this.state = {
<<<<<<< HEAD
      locale: null,
      authUser: null,
=======
>>>>>>> b68ffa64
      idea: null,
      ideaAuthor: null,
      ideaImage: null,
      ideaComments: null,
      project: null,
      loading: true,
      showMap: false,
      spamModalVisible: false,
      moreActions: [],
    };
    this.subscriptions = [];
  }

  componentWillMount() {
    const { ideaId } = this.props;
    const authUser$ = authUserStream().observable;
    const comments$ = commentsForIdeaStream(ideaId).observable;
    const idea$ = ideaByIdStream(ideaId).observable;
    const ideaWithRelationships$ = idea$.switchMap((idea) => {
      const ideaImages = idea.data.relationships.idea_images.data;
      const ideaImageId = (ideaImages.length > 0 ? ideaImages[0].id : null);
      const ideaAuthorId = idea.data.relationships.author.data ? idea.data.relationships.author.data.id : null;
      const ideaStatusId = (idea.data.relationships.idea_status ? idea.data.relationships.idea_status.data.id : null);
      const ideaImage$ = (ideaImageId ? ideaImageStream(ideaId, ideaImageId).observable : Rx.Observable.of(null));
      const ideaAuthor$ = ideaAuthorId ? userByIdStream(ideaAuthorId).observable : Rx.Observable.of(null);
      const ideaStatus$ = (ideaStatusId ? ideaStatusStream(ideaStatusId).observable : Rx.Observable.of(null));
      const project$ = (idea.data.relationships.project && idea.data.relationships.project.data ? projectByIdStream(idea.data.relationships.project.data.id).observable : Rx.Observable.of(null));

      return Rx.Observable.combineLatest(
        authUser$,
        ideaImage$,
        ideaAuthor$,
        ideaStatus$,
        project$,
<<<<<<< HEAD
      ).map(([authUser, ideaImage, ideaAuthor, ideaStatus, project]) => ({ authUser, idea, ideaImage, ideaAuthor, project }));
=======
      ).map(([ideaImage, ideaAuthor, _ideaStatus, project]) => ({ idea, ideaImage, ideaAuthor, project }));
>>>>>>> b68ffa64
    });

    this.subscriptions = [
      Rx.Observable.combineLatest(
        ideaWithRelationships$
<<<<<<< HEAD
      ).subscribe(([locale, { authUser, idea, ideaImage, ideaAuthor, project }]) => {
        this.setState({ locale, authUser, idea, ideaImage, ideaAuthor, project, loading: false });
=======
      ).subscribe(([{ idea, ideaImage, ideaAuthor, project }]) => {
        this.setState({ idea, ideaImage, ideaAuthor, project, loading: false });
>>>>>>> b68ffa64
      }),

      comments$.subscribe((ideaComments) => {
        this.setState({ ideaComments });
      }),

      Rx.Observable.combineLatest(
        idea$,
        authUser$.filter(authUser => authUser !== null)
      ).switchMap(([idea, authUser]) => {
        return hasPermission({
          item: idea.data,
          action: 'edit',
          user: (authUser as IUser),
          context: idea.data
        }).map((granted) => ({ authUser, granted }));
      }).subscribe(({ granted }) => {
        this.setState(() => {
          let moreActions: IAction[] = [
            {
              label: <FormattedMessage {...messages.reportAsSpam} />,
              handler: this.openSpamModal
            }
          ];

          if (granted) {
            moreActions = [
              ...moreActions,
              {
                label: <FormattedMessage {...messages.editIdea} />,
                handler: this.editIdea,
              }
            ];
          }

          return { moreActions };
        });
      })
    ];
  }

  componentWillUnmount() {
    this.subscriptions.forEach(subscription => subscription.unsubscribe());
  }

  goToUserProfile = () => {
    const { ideaAuthor } = this.state;

    if (ideaAuthor) {
      browserHistory.push(`/profile/${ideaAuthor.data.attributes.slug}`);
    }
  }

  scrollToCommentForm = (event) => {
    event.preventDefault();

    const element = document.querySelector('.ideaCommentForm');

    if (element) {
      const textarea = element.querySelector('textarea');
      textarea && textarea.focus();
      element.scrollIntoView({ behavior: 'smooth' });
    }
  }

  handleMapToggle = () => {
    this.setState((state: State) => ({ showMap: !state.showMap }));
  }

  openSpamModal = () => {
    this.setState({ spamModalVisible: true });
  }

  closeSpamModal = () => {
    this.setState({ spamModalVisible: false });
  }

  editIdea = () => {
    browserHistory.push(`/ideas/edit/${this.props.ideaId}`);
  }

  render() {
<<<<<<< HEAD
    const { locale, authUser, idea, ideaImage, ideaAuthor, ideaComments, project, loading, showMap, moreActions } = this.state;
=======
    const { idea, ideaImage, ideaAuthor, ideaComments, project, loading, unauthenticatedError, showMap, moreActions } = this.state;
>>>>>>> b68ffa64

    if (!loading && idea !== null) {
      const authorId = ideaAuthor ? ideaAuthor.data.id : null;
      const createdAt = idea.data.attributes.created_at;
      const titleMultiloc = idea.data.attributes.title_multiloc;
      const bodyMultiloc = idea.data.attributes.body_multiloc;
      const statusId = (idea.data.relationships.idea_status && idea.data.relationships.idea_status.data ? idea.data.relationships.idea_status.data.id : null);
      const ideaImageMedium = (ideaImage && _.has(ideaImage, 'data.attributes.versions.medium') ? ideaImage.data.attributes.versions.medium : null);
      const isSafari = bowser.safari;
      const ideaLocation = idea.data.attributes.location_point_geojson || null;
      const ideaAdress = idea.data.attributes.location_description || null;
      const projectTitleMultiloc = (project && project.data ? project.data.attributes.title_multiloc : null);
      const projectId = idea.data.relationships.project.data.id;

      const ideaMetaContent = (
        <MetaContent>
          <VoteLabel>
            <FormattedMessage {...messages.voteOnThisIdea} />
          </VoteLabel>

          <VoteWrapper
            ideaId={idea.data.id}
            votingDescriptor={idea.data.relationships.action_descriptor.data.voting}
            projectId={projectId}
          />

          {statusId &&
            <StatusContainer>
              <StatusTitle><FormattedMessage {...messages.ideaStatus} /></StatusTitle>
              <StatusBadge statusId={statusId} />
            </StatusContainer>
          }

          <SharingWrapper>
            <StyledSharing imageUrl={ideaImageLarge} />

            {authUser &&
              <GiveOpinion onClick={this.scrollToCommentForm}>
                <IconWrapper>
                  <Icon name="comments" />
                </IconWrapper>
                <GiveOpinionText>
                  <FormattedMessage {...messages.commentsTitle} />
                </GiveOpinionText>
              </GiveOpinion>
            }
          </SharingWrapper>

          <MoreActionsMenuWrapper>
            <MoreActionsMenu
              height="5px"
              actions={moreActions}
              label={<FormattedMessage {...messages.moreOptions} />}
            />
          </MoreActionsMenuWrapper>
        </MetaContent>
      );

      return (
        <Container>
          <IdeaMeta ideaId={idea.data.id} />

          <IdeaContainer id="e2e-idea-show">
            <HeaderWrapper>
              {project && projectTitleMultiloc &&
                <BelongsToProject>
                  <FormattedMessage
                    {...messages.postedIn}
                    values={{ projectLink:
                      <ProjectLink to={`/projects/${project.data.attributes.slug}`}>
                        <T value={projectTitleMultiloc} />
                      </ProjectLink>
                    }}
                  />
                </BelongsToProject>
              }

              <Header>
                <IdeaTitle>
                  <T value={titleMultiloc} />
                </IdeaTitle>
              </Header>
            </HeaderWrapper>

            <Content>
              <LeftColumn>
                {statusId &&
                  <StatusContainerMobile>
                    {/*
                    <StatusTitle>
                      <FormattedMessage {...messages.ideaStatus} />
                    </StatusTitle>
                    */}
                    <StatusBadge statusId={statusId} />
                  </StatusContainerMobile>
                }

                {ideaImageLarge ? <IdeaImage src={ideaImageLarge} /> : null}

                <AuthorAndAdressWrapper>
                  <AuthorContainer>
                    <AuthorAvatar userId={authorId} size="small" onClick={authorId ? this.goToUserProfile : () => {}} />
                    <AuthorMeta>
                      <AuthorName to={ideaAuthor ?  `/profile/${ideaAuthor.data.attributes.slug}` :  ''}>
                        <FormattedMessage {...messages.byAuthorName} values={{ authorName: <UserName user={ideaAuthor} /> }} />
                      </AuthorName>
                      {createdAt &&
                        <TimeAgo>
                          <FormattedRelative value={createdAt} />
                          <Activities ideaId={this.props.ideaId} />
                        </TimeAgo>
                      }
                    </AuthorMeta>
                  </AuthorContainer>

                  {ideaLocation && !showMap &&
                    <LocationButton onClick={this.handleMapToggle}>
                      <LocationLabel><FormattedMessage {...messages.openMap} /></LocationLabel>
                      <LocationLabelMobile><FormattedMessage {...messages.Map} /></LocationLabelMobile>
                      <LocationIcon name="position" />
                    </LocationButton>
                  }

                  {ideaLocation && showMap &&
                    <LocationButton onClick={this.handleMapToggle}>
                      <LocationLabel><FormattedMessage {...messages.closeMap} /></LocationLabel>
                      <LocationLabelMobile><FormattedMessage {...messages.Map} /></LocationLabelMobile>
                      <LocationIcon name="close" />
                    </LocationButton>
                  }
                </AuthorAndAdressWrapper>

                {ideaLocation &&
                  <TransitionGroup>
                    {showMap &&
                      <CSSTransition
                        classNames="map"
                        timeout={300}
                        mountOnEnter={true}
                        unmountOnExit={true}
                        exit={true}
                      >
                        <MapWrapper>
                          {ideaAdress && <AddressWrapper>{ideaAdress}</AddressWrapper>}
                          <IdeaMap location={ideaLocation} />
                        </MapWrapper>
                      </CSSTransition>
                    }
                  </TransitionGroup>
                }

                {ideaLocation && showMap &&
                  <MapPaddingBottom />
                }

                <IdeaBody>
                  <T value={bodyMultiloc} />
                </IdeaBody>

                <SeparatorRow />

                <StyledSharingMobile imageUrl={ideaImageMedium} />

                {ideaComments && <Comments ideaId={idea.data.id} />}
              </LeftColumn>

              <SeparatorColumn />

              <RightColumnDesktop className={!isSafari ? 'notSafari' : ''}>
                {ideaMetaContent}
              </RightColumnDesktop>
            </Content>
          </IdeaContainer>
          <Modal opened={this.state.spamModalVisible} close={this.closeSpamModal}>
            <SpamReportForm resourceId={this.props.ideaId} resourceType="ideas" />
          </Modal>
        </Container>
      );
    }

    return null;
  }
}<|MERGE_RESOLUTION|>--- conflicted
+++ resolved
@@ -9,25 +9,19 @@
 import { Link, browserHistory } from 'react-router';
 
 // components
-import VoteControl from 'components/VoteControl';
 import Avatar from 'components/Avatar';
 import StatusBadge from 'components/StatusBadge';
 import Icon from 'components/UI/Icon';
 import Comments from './CommentsContainer';
 import Sharing from './Sharing';
 import IdeaMeta from './IdeaMeta';
-import Unauthenticated from './Unauthenticated';
 import IdeaMap from './IdeaMap';
 import Activities from './Activities';
 import MoreActionsMenu, { IAction } from 'components/UI/MoreActionsMenu';
 import SpamReportForm from 'containers/SpamReport';
 import Modal from 'components/UI/Modal';
 import UserName from 'components/UI/UserName';
-<<<<<<< HEAD
-import HasPermission from 'components/HasPermission';
 import VoteWrapper from './VoteWrapper';
-=======
->>>>>>> b68ffa64
 
 // services
 import { ideaByIdStream, IIdea } from 'services/ideas';
@@ -507,11 +501,7 @@
 };
 
 type State = {
-<<<<<<< HEAD
-  locale: string | null;
   authUser: IUser | null;
-=======
->>>>>>> b68ffa64
   idea: IIdea | null;
   ideaAuthor: IUser | null;
   ideaImage: IIdeaImage | null;
@@ -530,11 +520,7 @@
   constructor(props: Props) {
     super(props as any);
     this.state = {
-<<<<<<< HEAD
-      locale: null,
       authUser: null,
-=======
->>>>>>> b68ffa64
       idea: null,
       ideaAuthor: null,
       ideaImage: null,
@@ -569,23 +555,12 @@
         ideaAuthor$,
         ideaStatus$,
         project$,
-<<<<<<< HEAD
-      ).map(([authUser, ideaImage, ideaAuthor, ideaStatus, project]) => ({ authUser, idea, ideaImage, ideaAuthor, project }));
-=======
-      ).map(([ideaImage, ideaAuthor, _ideaStatus, project]) => ({ idea, ideaImage, ideaAuthor, project }));
->>>>>>> b68ffa64
+      ).map(([authUser, ideaImage, ideaAuthor, _ideaStatus, project]) => ({ authUser, idea, ideaImage, ideaAuthor, project }));
     });
 
     this.subscriptions = [
-      Rx.Observable.combineLatest(
-        ideaWithRelationships$
-<<<<<<< HEAD
-      ).subscribe(([locale, { authUser, idea, ideaImage, ideaAuthor, project }]) => {
-        this.setState({ locale, authUser, idea, ideaImage, ideaAuthor, project, loading: false });
-=======
-      ).subscribe(([{ idea, ideaImage, ideaAuthor, project }]) => {
-        this.setState({ idea, ideaImage, ideaAuthor, project, loading: false });
->>>>>>> b68ffa64
+      ideaWithRelationships$.subscribe(({ authUser, idea, ideaImage, ideaAuthor, project }) => {
+        this.setState({ authUser, idea, ideaImage, ideaAuthor, project, loading: false });
       }),
 
       comments$.subscribe((ideaComments) => {
@@ -668,11 +643,7 @@
   }
 
   render() {
-<<<<<<< HEAD
-    const { locale, authUser, idea, ideaImage, ideaAuthor, ideaComments, project, loading, showMap, moreActions } = this.state;
-=======
-    const { idea, ideaImage, ideaAuthor, ideaComments, project, loading, unauthenticatedError, showMap, moreActions } = this.state;
->>>>>>> b68ffa64
+    const { authUser, idea, ideaImage, ideaAuthor, ideaComments, project, loading, showMap, moreActions } = this.state;
 
     if (!loading && idea !== null) {
       const authorId = ideaAuthor ? ideaAuthor.data.id : null;
@@ -681,6 +652,7 @@
       const bodyMultiloc = idea.data.attributes.body_multiloc;
       const statusId = (idea.data.relationships.idea_status && idea.data.relationships.idea_status.data ? idea.data.relationships.idea_status.data.id : null);
       const ideaImageMedium = (ideaImage && _.has(ideaImage, 'data.attributes.versions.medium') ? ideaImage.data.attributes.versions.medium : null);
+      const ideaImageLarge = (ideaImage && _.has(ideaImage, 'data.attributes.versions.large') ? ideaImage.data.attributes.versions.large : null);
       const isSafari = bowser.safari;
       const ideaLocation = idea.data.attributes.location_point_geojson || null;
       const ideaAdress = idea.data.attributes.location_description || null;
