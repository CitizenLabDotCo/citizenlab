--- conflicted
+++ resolved
@@ -64,10 +64,7 @@
   GetIdeaCustomFieldsSchemasChildProps,
 } from 'resources/GetIdeaCustomFieldsSchemas';
 import GetTenant, { GetTenantChildProps } from 'resources/GetTenant';
-<<<<<<< HEAD
-=======
 import GetAuthUser, { GetAuthUserChildProps } from 'resources/GetAuthUser';
->>>>>>> 8dc19162
 
 // i18n
 import { InjectedIntlProps } from 'react-intl';
@@ -212,15 +209,9 @@
   `}
 `;
 
-<<<<<<< HEAD
-export const BodySectionTitle = styled.h2`
-  font-size: ${(props) => props.theme.fontSizes.medium}px;
-  font-weight: 400;
-=======
 const BodySectionTitle = styled.h2`
   font-size: ${(props) => props.theme.fontSizes.large}px;
   font-weight: 500;
->>>>>>> 8dc19162
   line-height: 28px;
 `;
 
@@ -588,11 +579,7 @@
                   )}
                 </FeatureFlag>
 
-<<<<<<< HEAD
-                {proposedBudget && proposedBudgetEnabled && (
-=======
                 {proposedBudgetEnabled && proposedBudget && (
->>>>>>> 8dc19162
                   <>
                     <BodySectionTitle>
                       <FormattedMessage {...messages.proposedBudgetTitle} />
@@ -736,10 +723,7 @@
 const Data = adopt<DataProps, InputProps>({
   locale: <GetLocale />,
   tenant: <GetTenant />,
-<<<<<<< HEAD
-=======
   authUser: <GetAuthUser />,
->>>>>>> 8dc19162
   windowSize: <GetWindowSize />,
   idea: ({ ideaId, render }) => <GetIdea ideaId={ideaId}>{render}</GetIdea>,
   ideaImages: ({ ideaId, render }) => (
