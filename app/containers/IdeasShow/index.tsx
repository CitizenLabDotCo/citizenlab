--- conflicted
+++ resolved
@@ -669,11 +669,7 @@
   }
 
   render() {
-<<<<<<< HEAD
-    const { locale, authUser, idea, ideaImage, ideaAuthor, ideaComments, project, loading, unauthenticatedError, showMap, moreActions } = this.state;
-=======
-    const { locale, idea, ideaImage, ideaAuthor, ideaComments, project, loading, showMap, moreActions } = this.state;
->>>>>>> 6dd4c186
+    const { locale, authUser, idea, ideaImage, ideaAuthor, ideaComments, project, loading, showMap, moreActions } = this.state;
 
     if (!loading && idea !== null) {
       const authorId = ideaAuthor ? ideaAuthor.data.id : null;
