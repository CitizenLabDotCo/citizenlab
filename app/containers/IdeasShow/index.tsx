import React, { PureComponent } from 'react';
import { has, isString, sortBy, last, get, isEmpty } from 'lodash-es';
import { Subscription, BehaviorSubject, combineLatest, of, Observable } from 'rxjs';
import { tap, filter, map, switchMap, distinctUntilChanged } from 'rxjs/operators';
import linkifyHtml from 'linkifyjs/html';
import { isNilOrError } from 'utils/helperUtils';

// router
import Link from 'utils/cl-router/Link';
import clHistory from 'utils/cl-router/history';

// components
import Avatar from 'components/Avatar';
import StatusBadge from 'components/StatusBadge';
import Icon from 'components/UI/Icon';
import Comments from './CommentsContainer';
import Sharing from 'components/Sharing';
import IdeaMeta from './IdeaMeta';
import IdeaMap from './IdeaMap';
import Activities from './Activities';
import MoreActionsMenu, { IAction } from 'components/UI/MoreActionsMenu';
import SpamReportForm from 'containers/SpamReport';
import Modal from 'components/UI/Modal';
import UserName from 'components/UI/UserName';
import VoteControl from 'components/VoteControl';
import VoteWrapper from './VoteWrapper';
import AssignBudgetWrapper from './AssignBudgetWrapper';
import ParentCommentForm from './ParentCommentForm';
import Spinner, { ExtraProps as SpinnerProps } from 'components/UI/Spinner';
import Fragment from 'components/Fragment';
import FileAttachments from 'components/UI/FileAttachments';
import IdeaSharingModalContent from './IdeaSharingModalContent';
import FeatureFlag from 'components/FeatureFlag';
import Button from 'components/UI/Button';

// utils
import { pastPresentOrFuture } from 'utils/dateUtils';
import streams from 'utils/streams';
import { API_PATH } from 'containers/App/constants';

// services
import { ideaByIdStream, updateIdea, IIdea } from 'services/ideas';
import { userByIdStream, IUser } from 'services/users';
import { ideaImageStream, IIdeaImage } from 'services/ideaImages';
import { commentsForIdeaStream, IComments } from 'services/comments';
import { projectByIdStream, IProject } from 'services/projects';
import { phaseStream, IPhase } from 'services/phases';
import { authUserStream } from 'services/auth';
import { hasPermission } from 'services/permissions';

// i18n
import T from 'components/T';
import { FormattedRelative, InjectedIntlProps } from 'react-intl';
import { FormattedMessage } from 'utils/cl-intl';
import localize, { InjectedLocalized } from 'utils/localize';
import injectIntl from 'utils/cl-intl/injectIntl';
import messages from './messages';

// animations
import CSSTransition from 'react-transition-group/CSSTransition';

// style
import styled from 'styled-components';
import { media, colors, fontSizes, quillEditedContent } from 'utils/styleUtils';
import { darken } from 'polished';
import GetResourceFiles, { GetResourceFilesChildProps } from 'resources/GetResourceFiles';

const loadingTimeout = 400;
const loadingEasing = 'ease-out';
const loadingDelay = 100;

const contentTimeout = 500;
const contentEasing = 'cubic-bezier(0.000, 0.700, 0.000, 1.000)';
const contentDelay = 500;
const contentTranslateDistance = '25px';

const StyledSpinner = styled<SpinnerProps>(Spinner)`
  transition: all ${loadingTimeout}ms ${loadingEasing} ${loadingDelay}ms;
`;

const Loading = styled.div`
  position: absolute;
  top: 0;
  bottom: 0;
  right: 0;
  left: 0;
  display: flex;
  align-items: center;
  justify-content: center;
  will-change: opacity;

  &.loading-enter {
    ${StyledSpinner} {
      opacity: 0;
    }

    &.loading-enter-active {
      ${StyledSpinner} {
        opacity: 1;
      }
    }
  }
`;

const Container = styled.div`
  background: #fff;
  transform: none;
  will-change: transform, opacity;

  &.content-enter {
    opacity: 0;
    transform: translateY(${contentTranslateDistance});

    &.content-enter-active {
      opacity: 1;
      transform: translateY(0);
      transition: all ${contentTimeout}ms ${contentEasing} ${contentDelay}ms;
    }
  }

  &.content-exit {
    display: none;
  }
`;

const IdeaContainer = styled.div`
  width: 100%;
  max-width: 820px;
  display: flex;
  flex-direction: column;
  margin: 0;
  margin-left: auto;
  margin-right: auto;
  padding: 0;
  padding-top: 60px;
  padding-bottom: 60px;
  padding-left: 20px;
  padding-right: 20px;
  position: relative;

  ${media.smallerThanMaxTablet`
    padding-top: 30px;
  `}
`;

const HeaderWrapper = styled.div`
  width: 100%;
  padding-right: 250px;
  display: flex;
  flex-direction: column;

  ${media.smallerThanMaxTablet`
    padding-right: 0px;
  `}
`;

const BelongsToProject = styled.p`
  width: 100%;
  color: ${colors.label};
  font-weight: 300;
  font-size: ${fontSizes.base}px;
  line-height: 21px;
  margin-bottom: 15px;
`;

const ProjectLink = styled(Link)`
  color: inherit;
  font-weight: 400;
  font-size: inherit;
  line-height: inherit;
  text-decoration: underline;
  transition: all 100ms ease-out;
  margin-left: 4px;

  &:hover {
    color: ${darken(0.2, colors.label)};
    text-decoration: underline;
  }
`;

const Header = styled.div`
  margin-bottom: 45px;
  display: flex;
  flex-direction: column;

  ${media.smallerThanMaxTablet`
    margin-bottom: 30px;
  `}
`;

const IdeaTitle = styled.h1`
  width: 100%;
  color: #444;
  font-size: ${fontSizes.xxxxl}px;
  font-weight: 500;
  line-height: 38px;
  margin: 0;
  padding: 0;

  ${media.smallerThanMaxTablet`
    font-size: ${fontSizes.xxxl}px;
    line-height: 34px;
    margin-right: 12px;
  `}
`;

const Content = styled.div`
  width: 100%;
  display: flex;

  ${media.smallerThanMaxTablet`
    flex-direction: column;
  `}
`;

const LeftColumn = styled.div`
  flex-grow: 1;
  flex-shrink: 0;
  flex-basis: 0;
  margin: 0;
  padding: 0;
  padding-right: 55px;
  min-width: 0;

  ${media.smallerThanMaxTablet`
    padding: 0;
  `}
`;

const IdeaImage = styled.img`
  width: 100%;
  margin: 0 0 2rem;
  padding: 0;
  border-radius: 8px;
  border: 1px solid ${colors.separation};
`;

const AuthorContainer = styled.div`
  display: flex;
  align-items: center;
  margin: 0;
  padding: 0;
`;

const AuthorAndAdressWrapper = styled.div`
  display: flex;
  align-items: center;
  flex-direction: row;
  justify-content: space-between;
  margin-bottom: 25px;
`;

const MetaButtons = styled.div`
  display: flex;
  flex-direction: column;
  margin-top: 30px;
`;

const LocationLabel = styled.div`
  color: ${colors.label};
  font-size: ${fontSizes.base}px;
  font-weight: 400;
  margin-right: 6px;
  max-width: 200px;
  font-size: ${fontSizes.base}px;
  line-height: 19px;
  text-align: left;
  font-weight: 400;
  transition: all 100ms ease-out;
  white-space: nowrap;

  ${media.smallerThanMinTablet`
    display: none;
  `}
`;

const LocationIconWrapper = styled.div`
  width: 22px;
  height: 36px;
  margin: 0;
  margin-right: 3px;
  padding: 0;
  border: none;
  display: flex;
  align-items: center;
  justify-content: flex-start;
`;

const LocationIcon = styled(Icon)`
  width: 18px;
  fill: ${colors.label};
`;

const LocationButton = styled.div`
  display: flex;
  align-items: center;
  cursor: pointer;
  margin-bottom: 30px;

  &:hover {
    ${LocationLabel} {
      color: ${darken(0.2, colors.label)};
    }

    ${LocationIcon} {
      fill: ${darken(0.2, colors.label)};
    }
  }
`;

const MapWrapper = styled.div`
  border-radius: 8px;
  border: 1px solid ${colors.separation};
  height: 265px;
  position: relative;
  overflow: hidden;
  z-index: 2;

  &.map-enter {
    height: 0;
    opacity: 0;

    &.map-enter-active {
      height: 265px;
      opacity: 1;
      transition: all 250ms ease-out;
    }
  }

  &.map-exit {
    height: 265px;
    opacity: 1;

    &.map-exit-active {
      height: 0;
      opacity: 0;
      transition: all 250ms ease-out;
    }
  }
`;

const MapPaddingBottom = styled.div`
  width: 100%;
  height: 30px;
`;

const AddressWrapper = styled.div`
  color: #fff;
  font-size: ${fontSizes.base}px;
  font-weight: 300;
  background: rgba(0, 0, 0, 0.4);
  border-top: 1px solid ${colors.separation};
  margin: 0;
  padding: 10px;
  position: absolute;
  right: 0;
  left: 0;
  bottom: 0;
  z-index: 1000;
`;

const AuthorMeta = styled.div`
  display: flex;
  flex-direction: column;
  margin-left: 8px;
`;

const AuthorNameWrapper = styled.div`
  color: #333;
  font-size: ${fontSizes.base}px;
  font-weight: 400;
  line-height: 20px;

  ${media.smallerThanMaxTablet`
    font-size: ${fontSizes.small}px;
    line-height: 18px;
  `}
`;

const AuthorName = styled(Link)`
  color: ${colors.clBlueDark};
  text-decoration: none;
  cursor: pointer;

  &:hover {
    color: ${darken(0.15, colors.clBlueDark)};
    text-decoration: underline;
  }
`;

const TimeAgo = styled.div`
  color: ${colors.label};
  font-size: ${fontSizes.small}px;
  line-height: 17px;
  font-weight: 300;
  margin-top: 2px;

  ${media.smallerThanMaxTablet`
    margin-top: 0px;
  `}
`;

const IdeaBody = styled.div`
  color: ${colors.text};
  font-size: ${fontSizes.large}px;
  font-weight: 300;
  line-height: 25px;

  p {
    color: ${colors.text};
    font-size: ${fontSizes.large}px;
    font-weight: 300;
    line-height: 27px;

    &:last-child {
      margin-bottom: 0px;
    }
  }

  a {
    color: ${colors.clBlueDark};
    text-decoration: underline;
    overflow-wrap: break-word;
    word-wrap: break-word;
    word-break: break-all;
    word-break: break-word;
    hyphens: auto;

    &:hover {
      color: ${darken(0.15, colors.clBlueDark)};
      text-decoration: underline;
    }
  }

  ul {
    list-style-type: disc;
    list-style-position: outside;
    padding: 0;
    padding-left: 25px;
    margin: 0;
    margin-bottom: 25px;

    li {
      padding: 0;
      padding-top: 2px;
      padding-bottom: 2px;
      margin: 0;
    }
  }

  strong {
    font-weight: 500;
  }

  ${quillEditedContent()}
`;

const CommentsTitle = styled.h2`
  color: ${colors.text};
  font-size: ${fontSizes.xxl}px;
  line-height: 38px;
  font-weight: 500;
  margin: 0;
  padding: 0;
  margin-bottom: 20px;
`;

const SeparatorRow = styled.div`
  width: 100%;
  height: 1px;
  margin: 0;
  margin-top: 45px;
  margin-bottom: 25px;

  ${media.smallerThanMaxTablet`
    margin-top: 20px;
    margin-bottom: 20px;
  `}
`;

const RightColumn = styled.div`
  flex: 0 0 auto;
  width: 200px;
  margin: 0;
  padding: 0;
`;

const RightColumnDesktop = RightColumn.extend`
  position: sticky;
  top: 95px;
  align-self: flex-start;
  transform: translate3d(0, 0, 0);

  ${media.smallerThanMaxTablet`
    display: none;
  `}
`;

const MetaContent = styled.div`
  width: 100%;
  display: flex;
  flex-direction: column;
`;

const VoteLabel = styled.div`
  color: ${colors.label};
  font-size: ${fontSizes.base}px;
  font-weight: 400;
  margin-bottom: 12px;
  display: none;

  ${media.smallerThanMaxTablet`
    display: block;
  `}
`;

const StatusContainer = styled.div`
  margin-top: 35px;
`;

const StatusContainerMobile = styled(StatusContainer)`
  margin-top: -20px;
  margin-bottom: 35px;
  transform-origin: top left;
  transform: scale(0.9);

  ${media.biggerThanMaxTablet`
    display: none;
  `}
`;

const StatusTitle = styled.h4`
  color: ${colors.label};
  font-size: ${fontSizes.base}px;
  font-weight: 400;
  margin: 0;
  margin-bottom: 8px;
  padding: 0;
`;

const VoteControlMobile = styled.div`
  border-top: solid 1px ${colors.separation};
  border-bottom: solid 1px ${colors.separation};
  padding-top: 15px;
  padding-bottom: 15px;
  margin-top: -10px;
  margin-bottom: 30px;

  ${media.biggerThanMaxTablet`
    display: none;
  `}
`;

const AssignBudgetControlMobile = styled.div`
  margin-top: 15px;
  margin-bottom: 25px;
  padding-top: 25px;
  border-top: solid 1px ${colors.separation};

  ${media.biggerThanMaxTablet`
    display: none;
  `}
`;

const SharingWrapper = styled.div`
  display: flex;
  flex-direction: column;
`;

const SharingMobile = styled(Sharing)`
  margin: 0;
  margin-bottom: 25px;
  padding: 0;
  padding-top: 10px;
  padding-bottom: 10px;
  border-top: solid 1px ${colors.separation};
  border-bottom: solid 1px ${colors.separation};

  ${media.biggerThanMaxTablet`
    display: none;
  `}
`;

const MoreActionsMenuWrapper = styled.div`
  margin-top: 40px;
  user-select: none;

  * {
    user-select: none;
  }
`;

interface DataProps {
  ideaFiles: GetResourceFilesChildProps;
}

interface InputProps {
  ideaId: string | null;
  inModal?: boolean | undefined;
  animatePageEnter?: boolean;
}

interface Props extends DataProps, InputProps { }

type State = {
  authUser: IUser | null;
  idea: IIdea | null;
  ideaAuthor: IUser | null;
  ideaImage: IIdeaImage | null;
  ideaComments: IComments | null;
  project: IProject | null;
  phases: IPhase[] | null;
  opened: boolean;
  loaded: boolean;
  showMap: boolean;
  spamModalVisible: boolean;
  moreActions: IAction[];
  ideaIdForSocialSharing: string | null;
  translateButtonClicked: boolean;
};

export class IdeasShow extends PureComponent<Props & InjectedIntlProps & InjectedLocalized, State> {
  initialState: State;
  ideaId$: BehaviorSubject<string | null>;
  subscriptions: Subscription[];

  static defaultProps = {
    animatePageEnter: true
  };

  constructor(props) {
    super(props);
    const initialState = {
      authUser: null,
      idea: null,
      ideaAuthor: null,
      ideaImage: null,
      ideaComments: null,
      project: null,
      phases: null,
      opened: false,
      loaded: false,
      showMap: false,
      spamModalVisible: false,
      moreActions: [],
      ideaIdForSocialSharing: null,
      translateButtonClicked: false,
    };
    this.initialState = initialState;
    this.state = initialState;
    this.ideaId$ = new BehaviorSubject(null);
    this.subscriptions = [];
  }

  componentDidMount() {
    this.ideaId$.next(this.props.ideaId);

    const ideaId$ = this.ideaId$.pipe(
      distinctUntilChanged(),
      filter<string>(ideaId => isString(ideaId))
    );
    const authUser$ = authUserStream().observable;
    const query = clHistory.getCurrentLocation().query;
    const urlHasNewIdeaQueryParam = has(query, 'new_idea_id');
    const newIdea$ = urlHasNewIdeaQueryParam ? of({
      id: get(query, 'new_idea_id'),
      publish: get(query, 'publish')
    }) : of(null);

    this.subscriptions = [
      combineLatest(
        authUser$,
        newIdea$
      ).subscribe(async ([authUser, newIdea]) => {
        if (newIdea && isString(newIdea.id) && !isEmpty(newIdea.id)) {
          if (authUser) {
            setTimeout(() => {
              this.setState({ ideaIdForSocialSharing: newIdea.id });
            }, 2500);

            if (newIdea.publish === 'true') {
              await updateIdea(newIdea.id, { author_id: authUser.data.id, publication_status: 'published' });
              streams.fetchAllWith({ dataId: [newIdea.id], apiEndpoint: [`${API_PATH}/ideas`] });
            }
          }

          window.history.replaceState(null, '', window.location.pathname);
        }
      }),

      this.ideaId$.pipe(
        distinctUntilChanged(),
        filter(ideaId => !ideaId)
      ).subscribe(() => {
        this.setState(this.initialState);
      }),

      ideaId$.pipe(
        tap(() => this.setState({ opened: true })),
        switchMap((ideaId) => ideaByIdStream(ideaId).observable),
        switchMap((idea) => {
          const ideaImages = idea.data.relationships.idea_images.data;
          const ideaImageId = (ideaImages.length > 0 ? ideaImages[0].id : null);
          const ideaAuthorId = idea.data.relationships.author.data ? idea.data.relationships.author.data.id : null;
          const ideaImage$ = (ideaImageId ? ideaImageStream(idea.data.id, ideaImageId).observable : of(null));
          const ideaAuthor$ = ideaAuthorId ? userByIdStream(ideaAuthorId).observable : of(null);
          const project$ = (idea.data.relationships.project && idea.data.relationships.project.data ? projectByIdStream(idea.data.relationships.project.data.id).observable : of(null));
          let phases$: Observable<IPhase[] | null> = of(null);

          if (idea.data.attributes.budget && idea.data.relationships.phases && idea.data.relationships.phases.data.length > 0) {
            phases$ = combineLatest(
              idea.data.relationships.phases.data.map(phase => phaseStream(phase.id).observable)
            );
          }

          return combineLatest(
            authUser$,
            ideaImage$,
            ideaAuthor$,
            project$,
            phases$
          ).pipe(
            map(([authUser, ideaImage, ideaAuthor, project, phases]) => ({ authUser, idea, ideaImage, ideaAuthor, project, phases }))
          );
        })
      ).subscribe(({ authUser, idea, ideaImage, ideaAuthor, project, phases }) => {
        this.setState({ authUser, idea, ideaImage, ideaAuthor, project, phases, loaded: true });
      }),

      ideaId$.pipe(
        switchMap((ideaId) => commentsForIdeaStream(ideaId).observable)
      ).subscribe((ideaComments) => {
        this.setState({ ideaComments });
      }),

      combineLatest(
        ideaId$.pipe(
          switchMap((ideaId) => ideaByIdStream(ideaId).observable)
        ),
        authUser$
      ).pipe(
        switchMap(([idea, authUser]) => {
          return hasPermission({
            item: idea && idea.data ? idea.data : null,
            action: 'edit',
            context: idea && idea.data ? idea.data : null,
          }).pipe(
            map((granted) => ({ authUser, granted }))
          );
        })
      ).subscribe(({ authUser, granted }) => {
        this.setState(() => {
          let moreActions: IAction[] = [];

          if (authUser) {
            moreActions = [
              ...moreActions,
              {
                label: <FormattedMessage {...messages.reportAsSpam} />,
                handler: this.openSpamModal,
              }
            ];
          }

          if (granted) {
            moreActions = [
              ...moreActions,
              {
                label: <FormattedMessage {...messages.editIdea} />,
                handler: this.editIdea,
              }
            ];
          }

          return { moreActions };
        });
      })
    ];
  }

  componentDidUpdate() {
    this.ideaId$.next(this.props.ideaId);
  }

  componentWillUnmount() {
    this.subscriptions.forEach(subscription => subscription.unsubscribe());
  }

  goToUserProfile = () => {
    const { ideaAuthor } = this.state;

    if (ideaAuthor) {
      clHistory.push(`/profile/${ideaAuthor.data.attributes.slug}`);
    }
  }

  handleMapToggle = () => {
    this.setState((state) => {
      const showMap = !state.showMap;
      return { showMap };
    });
  }

  handleMapWrapperSetRef = (element: HTMLDivElement) => {
    if (element) {
      element.scrollIntoView({ behavior: 'instant', block: 'center', inline: 'nearest' });
    }
  }

  openSpamModal = () => {
    this.setState({ spamModalVisible: true });
  }

  closeSpamModal = () => {
    this.setState({ spamModalVisible: false });
  }

  editIdea = () => {
    clHistory.push(`/ideas/edit/${this.props.ideaId}`);
  }

  unauthenticatedVoteClick = () => {
    clHistory.push('/sign-in');
  }

  closeIdeaSocialSharingModal = () => {
    this.setState({ ideaIdForSocialSharing: null });
  }

  translateIdea = () => {
    this.setState({
      translateButtonClicked: !this.state.translateButtonClicked,
    });
  }

  render() {
    const { inModal, animatePageEnter, intl: { formatMessage }, localize, ideaFiles } = this.props;
    const { idea, ideaImage, ideaAuthor, ideaComments, project, phases, opened, loaded, showMap, moreActions, ideaIdForSocialSharing } = this.state;
    let content: JSX.Element | null = null;

    if (idea) {
      const authorId = ideaAuthor ? ideaAuthor.data.id : null;
      const createdAt = idea.data.attributes.created_at;
      const titleMultiloc = idea.data.attributes.title_multiloc;
      const ideaTitle = localize(titleMultiloc);
      const ideaBody = localize(idea.data.attributes.body_multiloc);
      const statusId = (idea.data.relationships.idea_status && idea.data.relationships.idea_status.data ? idea.data.relationships.idea_status.data.id : null);
      const ideaImageLarge = (ideaImage && has(ideaImage, 'data.attributes.versions.large') ? ideaImage.data.attributes.versions.large : null);
      const ideaLocation = (idea.data.attributes.location_point_geojson || null);
      const ideaAdress = (idea.data.attributes.location_description || null);
      const projectTitleMultiloc = (project && project.data ? project.data.attributes.title_multiloc : null);
      const projectId = idea.data.relationships.project.data.id;
      const ideaAuthorName = ideaAuthor && `${ideaAuthor.data.attributes.first_name} ${ideaAuthor.data.attributes.last_name}`;
      const ideaUrl = location.href;
      const auth = this.state.authUser;
      const utmParams = auth ? {
        source: 'share_idea',
        campaign: 'share_content',
        content: auth.data.id
      } : {
        source: 'share_idea',
        campaign: 'share_content'
      };
      const pbProject = (project && project.data.attributes.process_type === 'continuous' && project.data.attributes.participation_method === 'budgeting' ? project : null);
      const pbPhase = (!pbProject && phases ? phases.find(phase => phase.data.attributes.participation_method === 'budgeting') : null);
      const pbPhaseIsActive = (pbPhase && pastPresentOrFuture([pbPhase.data.attributes.start_at, pbPhase.data.attributes.end_at]) === 'present');
      const lastPhase = (phases ? last(sortBy(phases, [phase => phase.data.attributes.end_at]) as IPhase[]) : null);
      const pbPhaseIsLast = (pbPhase && lastPhase && lastPhase.data.id === pbPhase.data.id);
      const showVoteControl = !!((!pbProject && !pbPhase) || (pbPhase && !pbPhaseIsActive && !pbPhaseIsLast));
      const showBudgetControl = !!(pbProject || (pbPhase && (pbPhaseIsActive || pbPhaseIsLast)));
      const budgetingDescriptor = get(idea.data.relationships.action_descriptor.data, 'budgeting', null);
      let participationContextType: 'Project' | 'Phase' | null = null;
      let participationContextId: string | null = null;

      if (pbProject) {
        participationContextType = 'Project';
      } else if (pbPhase) {
        participationContextType = 'Phase';
      }

      if (pbProject) {
        participationContextId = pbProject.data.id;
      } else if (pbPhase) {
        participationContextId = pbPhase.data.id;
      }

      content = (
        <>
          <IdeaMeta
            ideaId={idea.data.id}
            titleMultiloc={titleMultiloc}
            bodyMultiloc={idea.data.attributes.body_multiloc}
            ideaAuthorName={ideaAuthorName}
            ideaImages={ideaImage}
            publishedAt={idea.data.attributes.published_at}
            projectTitle={projectTitleMultiloc}
            projectSlug={project && project.data.attributes.slug}
          />
          <IdeaContainer id="e2e-idea-show">
            <HeaderWrapper>
              {project && projectTitleMultiloc &&
                <BelongsToProject>
                  <FormattedMessage
                    {...messages.postedIn}
                    values={{
                      projectLink:
                        <ProjectLink to={`/projects/${project.data.attributes.slug}`}>
                          <T value={projectTitleMultiloc} />
                        </ProjectLink>
                    }}
                  />
                </BelongsToProject>
              }

              <Header>
                <IdeaTitle>
                  {ideaTitle}
                </IdeaTitle>
              </Header>
            </HeaderWrapper>

            <Content>
              <LeftColumn>
                {statusId &&
                  <StatusContainerMobile>
                    <StatusBadge statusId={statusId} />
                  </StatusContainerMobile>
                }

                {!inModal && showVoteControl &&
                  <VoteControlMobile>
                    <VoteControl
                      ideaId={idea.data.id}
                      unauthenticatedVoteClick={this.unauthenticatedVoteClick}
                      size="1"
                    />
                  </VoteControlMobile>
                }

                {ideaImageLarge &&
                  <IdeaImage src={ideaImageLarge} alt={formatMessage(messages.imageAltText, { ideaTitle })} />
                }

                <AuthorAndAdressWrapper>
                  <AuthorContainer>
                    <Avatar
                      userId={authorId}
                      size="40px"
                      onClick={authorId ? this.goToUserProfile : () => { }}
                    />
                    <AuthorMeta>
                      <AuthorNameWrapper>
                        <FormattedMessage
                          {...messages.byAuthorName}
                          values={{
                            authorName: (
                              <AuthorName to={ideaAuthor ? `/profile/${ideaAuthor.data.attributes.slug}` : ''}>
                                <UserName user={(ideaAuthor ? ideaAuthor.data : null)} />
                              </AuthorName>
                            )
                          }}
                        />
                      </AuthorNameWrapper>
                      {createdAt &&
                        <TimeAgo>
                          <FormattedRelative value={createdAt} />
                          <Activities ideaId={idea.data.id} />
                        </TimeAgo>
                      }
                    </AuthorMeta>
                  </AuthorContainer>
                </AuthorAndAdressWrapper>

<<<<<<< HEAD
                {(multipleLocales && userLocale !== ideaLocale &&
                  <Button
                    style="secondary-outlined"
                    onClick={this.translateIdea}
                  >
                    {!this.state.translateButtonClicked ? 'Translate this idea' : 'See original text again'}
                  </Button>
                }

=======
                <Button
                  style="secondary-outlined"
                  onClick={this.translateIdea}
                >
                  {!this.state.translateButtonClicked ? 'Translate this idea' : 'See original text again'}
                </Button>
>>>>>>> 13f5bcd1

                {ideaLocation &&
                  <CSSTransition
                    classNames="map"
                    in={showMap}
                    timeout={300}
                    mountOnEnter={true}
                    unmountOnExit={true}
                    exit={true}
                  >
                    <MapWrapper innerRef={this.handleMapWrapperSetRef}>
                      <IdeaMap location={ideaLocation} id={idea.data.id} />
                      {ideaAdress && <AddressWrapper>{ideaAdress}</AddressWrapper>}
                    </MapWrapper>
                  </CSSTransition>
                }

                {ideaLocation && showMap &&
                  <MapPaddingBottom />
                }

                <Fragment name={`ideas/${idea.data.id}/body`}>
                  <IdeaBody className={`${!ideaImageLarge && 'noImage'}`}>
                    <span dangerouslySetInnerHTML={{ __html: linkifyHtml(ideaBody) }} />
                  </IdeaBody>
                </Fragment>

                {ideaFiles && !isNilOrError(ideaFiles) &&
                  <FileAttachments files={ideaFiles} />
                }

                <SeparatorRow />

                {showBudgetControl && participationContextId && participationContextType && budgetingDescriptor &&
                  <AssignBudgetControlMobile>
                    <AssignBudgetWrapper
                      ideaId={idea.data.id}
                      projectId={projectId}
                      participationContextId={participationContextId}
                      participationContextType={participationContextType}
                      budgetingDescriptor={budgetingDescriptor}
                    />
                  </AssignBudgetControlMobile>
                }

                <SharingMobile
                  url={ideaUrl}
                  twitterMessage={formatMessage(messages.twitterMessage, { ideaTitle })}
                  emailSubject={formatMessage(messages.emailSharingSubject, { ideaTitle })}
                  emailBody={formatMessage(messages.emailSharingBody, { ideaUrl, ideaTitle })}
                  utmParams={utmParams}
                />

                <CommentsTitle>
                  <FormattedMessage {...messages.commentsTitle} />
                </CommentsTitle>

                <ParentCommentForm ideaId={idea.data.id} />

                {ideaComments && <Comments ideaId={idea.data.id} />}
              </LeftColumn>

              <RightColumnDesktop>
                <MetaContent>

                  {showVoteControl &&
                    <>
                      <VoteLabel>
                        <FormattedMessage {...messages.voteOnThisIdea} />
                      </VoteLabel>

                      <VoteWrapper
                        ideaId={idea.data.id}
                        votingDescriptor={idea.data.relationships.action_descriptor.data.voting}
                        projectId={projectId}
                      />
                    </>
                  }

                  {showBudgetControl && participationContextId && participationContextType && budgetingDescriptor &&
                    <AssignBudgetWrapper
                      ideaId={idea.data.id}
                      projectId={projectId}
                      participationContextId={participationContextId}
                      participationContextType={participationContextType}
                      budgetingDescriptor={budgetingDescriptor}
                    />
                  }

                  {statusId &&
                    <StatusContainer>
                      <StatusTitle><FormattedMessage {...messages.ideaStatus} /></StatusTitle>
                      <StatusBadge statusId={statusId} />
                    </StatusContainer>
                  }

                  <MetaButtons>
                    {ideaLocation && !showMap &&
                      <LocationButton onClick={this.handleMapToggle}>
                        <LocationIconWrapper>
                          <LocationIcon name="position" />
                        </LocationIconWrapper>
                        <LocationLabel>
                          <FormattedMessage {...messages.openMap} />
                        </LocationLabel>
                      </LocationButton>
                    }

                    {ideaLocation && showMap &&
                      <LocationButton onClick={this.handleMapToggle}>
                        <LocationIconWrapper>
                          <LocationIcon name="close" />
                        </LocationIconWrapper>
                        <LocationLabel>
                          <FormattedMessage {...messages.closeMap} />
                        </LocationLabel>
                      </LocationButton>
                    }

                    <SharingWrapper>
                      <Sharing
                        url={ideaUrl}
                        twitterMessage={formatMessage(messages.twitterMessage, { ideaTitle })}
                        emailSubject={formatMessage(messages.emailSharingSubject, { ideaTitle })}
                        emailBody={formatMessage(messages.emailSharingBody, { ideaUrl, ideaTitle })}
                        utmParams={utmParams}
                      />
                    </SharingWrapper>

                    {(moreActions && moreActions.length > 0) &&
                      <MoreActionsMenuWrapper>
                        <MoreActionsMenu
                          actions={moreActions}
                          label={<FormattedMessage {...messages.moreOptions} />}
                        />
                      </MoreActionsMenuWrapper>
                    }
                  </MetaButtons>
                </MetaContent>
              </RightColumnDesktop>
            </Content>
          </IdeaContainer>

          <Modal
            opened={this.state.spamModalVisible}
            close={this.closeSpamModal}
            label={formatMessage(messages.spanModalLabelIdea)}
          >
            <SpamReportForm
              resourceId={idea.data.id}
              resourceType="ideas"
            />
          </Modal>
        </>
      );
    }

    return (
      <>
        <CSSTransition
          classNames="loading"
          in={(opened && !loaded)}
          timeout={loadingTimeout}
          mountOnEnter={false}
          unmountOnExit={true}
          exit={false}
        >
          <Loading>
            <StyledSpinner />
          </Loading>
        </CSSTransition>

        <CSSTransition
          classNames="content"
          in={(opened && loaded)}
          timeout={contentTimeout + contentDelay}
          mountOnEnter={false}
          unmountOnExit={false}
          enter={animatePageEnter}
          exit={true}
        >
          <Container>
            {content}
          </Container>
        </CSSTransition>

        <FeatureFlag name="ideaflow_social_sharing">
          <Modal
            opened={!!ideaIdForSocialSharing}
            close={this.closeIdeaSocialSharingModal}
            fixedHeight={false}
            hasSkipButton={true}
            skipText={<FormattedMessage {...messages.skipSharing} />}
            label={formatMessage(messages.modalShareLabel)}
          >
            {ideaIdForSocialSharing &&
              <IdeaSharingModalContent ideaId={ideaIdForSocialSharing} />
            }
          </Modal>
        </FeatureFlag>
      </>
    );
  }
}

const IdeasShowWithHOCs = injectIntl(localize(IdeasShow));

export default (inputProps: InputProps) => (
  <GetResourceFiles resourceId={inputProps.ideaId} resourceType="idea">
    {ideaFiles => <IdeasShowWithHOCs {...inputProps} ideaFiles={ideaFiles} />}
  </GetResourceFiles>
);<|MERGE_RESOLUTION|>--- conflicted
+++ resolved
@@ -4,6 +4,7 @@
 import { tap, filter, map, switchMap, distinctUntilChanged } from 'rxjs/operators';
 import linkifyHtml from 'linkifyjs/html';
 import { isNilOrError } from 'utils/helperUtils';
+import { adopt } from 'react-adopt';
 
 // router
 import Link from 'utils/cl-router/Link';
@@ -38,6 +39,11 @@
 import streams from 'utils/streams';
 import { API_PATH } from 'containers/App/constants';
 
+// resources
+import GetResourceFiles, { GetResourceFilesChildProps } from 'resources/GetResourceFiles';
+import GetTenantLocales, { GetTenantLocalesChildProps } from 'resources/GetTenantLocales';
+import GetLocale, { GetLocaleChildProps } from 'resources/GetLocale';
+
 // services
 import { ideaByIdStream, updateIdea, IIdea } from 'services/ideas';
 import { userByIdStream, IUser } from 'services/users';
@@ -63,7 +69,6 @@
 import styled from 'styled-components';
 import { media, colors, fontSizes, quillEditedContent } from 'utils/styleUtils';
 import { darken } from 'polished';
-import GetResourceFiles, { GetResourceFilesChildProps } from 'resources/GetResourceFiles';
 
 const loadingTimeout = 400;
 const loadingEasing = 'ease-out';
@@ -591,6 +596,8 @@
 `;
 
 interface DataProps {
+  locale: GetLocaleChildProps;
+  tenantLocales: GetTenantLocalesChildProps;
   ideaFiles: GetResourceFilesChildProps;
 }
 
@@ -834,9 +841,10 @@
   }
 
   render() {
-    const { inModal, animatePageEnter, intl: { formatMessage }, localize, ideaFiles } = this.props;
+    const { inModal, animatePageEnter, intl: { formatMessage }, localize, ideaFiles, locale, tenantLocales } = this.props;
     const { idea, ideaImage, ideaAuthor, ideaComments, project, phases, opened, loaded, showMap, moreActions, ideaIdForSocialSharing } = this.state;
     let content: JSX.Element | null = null;
+    const multipleLocales = tenantLocales.length > 1;
 
     if (idea) {
       const authorId = ideaAuthor ? ideaAuthor.data.id : null;
@@ -869,6 +877,7 @@
       const showVoteControl = !!((!pbProject && !pbPhase) || (pbPhase && !pbPhaseIsActive && !pbPhaseIsLast));
       const showBudgetControl = !!(pbProject || (pbPhase && (pbPhaseIsActive || pbPhaseIsLast)));
       const budgetingDescriptor = get(idea.data.relationships.action_descriptor.data, 'budgeting', null);
+      const ideaLocale = Object.keys(idea.data.attributes.title_multiloc)[0];
       let participationContextType: 'Project' | 'Phase' | null = null;
       let participationContextId: string | null = null;
 
@@ -971,8 +980,7 @@
                   </AuthorContainer>
                 </AuthorAndAdressWrapper>
 
-<<<<<<< HEAD
-                {(multipleLocales && userLocale !== ideaLocale &&
+                {multipleLocales && locale !== ideaLocale &&
                   <Button
                     style="secondary-outlined"
                     onClick={this.translateIdea}
@@ -980,15 +988,6 @@
                     {!this.state.translateButtonClicked ? 'Translate this idea' : 'See original text again'}
                   </Button>
                 }
-
-=======
-                <Button
-                  style="secondary-outlined"
-                  onClick={this.translateIdea}
-                >
-                  {!this.state.translateButtonClicked ? 'Translate this idea' : 'See original text again'}
-                </Button>
->>>>>>> 13f5bcd1
 
                 {ideaLocation &&
                   <CSSTransition
@@ -1196,8 +1195,14 @@
 
 const IdeasShowWithHOCs = injectIntl(localize(IdeasShow));
 
+const Data = adopt<DataProps, InputProps>({
+  tenantLocales: <GetTenantLocales />,
+  locale: <GetLocale />,
+  ideaFiles: ({ ideaId, render }) => <GetResourceFiles resourceId={ideaId} resourceType="idea">{render}</GetResourceFiles>
+});
+
 export default (inputProps: InputProps) => (
-  <GetResourceFiles resourceId={inputProps.ideaId} resourceType="idea">
-    {ideaFiles => <IdeasShowWithHOCs {...inputProps} ideaFiles={ideaFiles} />}
-  </GetResourceFiles>
+  <Data {...inputProps}>
+    {dataProps => <IdeasShowWithHOCs {...inputProps} {...dataProps} />}
+  </Data>
 );