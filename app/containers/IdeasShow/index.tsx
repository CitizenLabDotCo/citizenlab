--- conflicted
+++ resolved
@@ -4,15 +4,7 @@
 import { adopt } from 'react-adopt';
 
 // typings
-<<<<<<< HEAD
 import { IParticipationContextType } from 'typings';
-=======
-import { IParticipationContextType, Locale } from 'typings';
-import {
-  IIdeaCustomFieldsSchemas,
-  CustomFieldCodes,
-} from 'services/ideaCustomFields';
->>>>>>> 8afee0ba
 
 // analytics
 import { trackEvent } from 'utils/analytics';
@@ -24,10 +16,6 @@
 // components
 import Sharing from 'components/Sharing';
 import IdeaMeta from './IdeaMeta';
-<<<<<<< HEAD
-=======
-import DropdownMap from 'components/PostShowComponents/DropdownMap';
->>>>>>> 8afee0ba
 import Title from 'components/PostShowComponents/Title';
 import IdeaProposedBudget from './IdeaProposedBudget';
 import Body from 'components/PostShowComponents/Body';
@@ -54,12 +42,6 @@
 import { pastPresentOrFuture } from 'utils/dateUtils';
 
 // resources
-<<<<<<< HEAD
-=======
-import GetResourceFiles, {
-  GetResourceFilesChildProps,
-} from 'resources/GetResourceFiles';
->>>>>>> 8afee0ba
 import GetLocale, { GetLocaleChildProps } from 'resources/GetLocale';
 import GetIdeaImages, {
   GetIdeaImagesChildProps,
@@ -77,12 +59,6 @@
 import GetPermission, {
   GetPermissionChildProps,
 } from 'resources/GetPermission';
-<<<<<<< HEAD
-=======
-import GetIdeaCustomFieldsSchemas, {
-  GetIdeaCustomFieldsSchemasChildProps,
-} from 'resources/GetIdeaCustomFieldsSchemas';
->>>>>>> 8afee0ba
 
 // i18n
 import { InjectedIntlProps } from 'react-intl';
@@ -579,10 +555,6 @@
       className,
       postOfficialFeedbackPermission,
       projectId,
-<<<<<<< HEAD
-=======
-      ideaCustomFieldsSchemas,
->>>>>>> 8afee0ba
     } = this.props;
     const {
       loaded,
@@ -593,11 +565,7 @@
     const { formatMessage } = this.props.intl;
     let content: JSX.Element | null = null;
 
-    if (
-      !isNilOrError(idea) &&
-      !isNilOrError(locale) &&
-      loaded
-    ) {
+    if (!isNilOrError(idea) && !isNilOrError(locale) && loaded) {
       // If the user deletes their profile, authorId can be null
       const authorId = idea?.relationships?.author?.data?.id || null;
       const ideaPublishedAt = idea.attributes.published_at;
@@ -606,11 +574,6 @@
       const statusId = idea?.relationships?.idea_status?.data?.id || null;
       const ideaImageLarge =
         ideaImages?.[0]?.attributes?.versions?.large || null;
-<<<<<<< HEAD
-=======
-      const ideaGeoPosition = idea?.attributes?.location_point_geojson || null;
-      const ideaAddress = idea?.attributes?.location_description || null;
->>>>>>> 8afee0ba
       const ideaUrl = location.href;
       const ideaId = idea.id;
       const proposedBudget = idea?.attributes?.proposed_budget;
@@ -631,26 +594,8 @@
       const smallerThanSmallTablet = windowSize
         ? windowSize <= viewportWidths.smallTablet
         : false;
-<<<<<<< HEAD
-=======
-      const locationEnabled = this.isFieldEnabled(
-        'location',
-        ideaCustomFieldsSchemas,
-        locale
-      );
-      const attachmentsEnabled = this.isFieldEnabled(
-        'attachments',
-        ideaCustomFieldsSchemas,
-        locale
-      );
-      const proposedBudgetEnabled = this.isFieldEnabled(
-        'proposed_budget',
-        ideaCustomFieldsSchemas,
-        locale
-      );
       const hasMultipleBodyAttributes =
         proposedBudget !== null && proposedBudgetEnabled && !!ideaBody;
->>>>>>> 8afee0ba
 
       const utmParams = !isNilOrError(authUser)
         ? {
@@ -884,7 +829,11 @@
                         utmParams={utmParams}
                       />
                     </SharingWrapper>
-                    <MetaInformation ideaId={ideaId} projectId={projectId} statusId={statusId} />
+                    <MetaInformation
+                      ideaId={ideaId}
+                      projectId={projectId}
+                      statusId={statusId}
+                    />
                   </MetaContent>
                 </RightColumnDesktop>
               )}
@@ -978,14 +927,6 @@
       {render}
     </GetPermission>
   ),
-<<<<<<< HEAD
-=======
-  ideaCustomFieldsSchemas: ({ projectId, render }) => (
-    <GetIdeaCustomFieldsSchemas projectId={projectId}>
-      {render}
-    </GetIdeaCustomFieldsSchemas>
-  ),
->>>>>>> 8afee0ba
 });
 
 export default (inputProps: InputProps) => (
