import React, { PureComponent } from 'react';
import { sortBy, last, get, isEmpty, isUndefined } from 'lodash-es';
import { isNilOrError } from 'utils/helperUtils';
import { adopt } from 'react-adopt';

// analytics
import { trackEvent } from 'utils/analytics';
import tracks from './tracks';

// router
import { withRouter, WithRouterProps } from 'react-router';

// components
import Sharing from 'components/Sharing';
import IdeaMeta from './IdeaMeta';
import IdeaMap from './IdeaMap';
import Modal from 'components/UI/Modal';
import VoteWrapper from './VoteWrapper';
import AssignBudgetWrapper from './AssignBudgetWrapper';
import FileAttachments from 'components/UI/FileAttachments';
import IdeaSharingModalContent from './IdeaSharingModalContent';
import FeatureFlag from 'components/FeatureFlag';
import SimilarIdeas from './SimilarIdeas';
import IdeaTopics from './IdeaTopics';
import IdeaTitle from './IdeaTitle';
import IdeaStatus from './IdeaStatus';
import IdeaPostedBy from './IdeaPostedBy';
import IdeaAuthor from './IdeaAuthor';
import IdeaFooter from './IdeaFooter';
import Spinner from 'components/UI/Spinner';
import OfficialFeedback from './OfficialFeedback';
import IdeaBody from './IdeaBody';
import IdeaContentFooter from './IdeaContentFooter';
import ActionBar from './ActionBar';
import TranslateButton from './TranslateButton';

// utils
import { pastPresentOrFuture } from 'utils/dateUtils';

// resources
import GetResourceFiles, { GetResourceFilesChildProps } from 'resources/GetResourceFiles';
import GetLocale, { GetLocaleChildProps } from 'resources/GetLocale';
import GetIdeaImages, { GetIdeaImagesChildProps } from 'resources/GetIdeaImages';
import GetProject, { GetProjectChildProps } from 'resources/GetProject';
import GetIdea, { GetIdeaChildProps } from 'resources/GetIdea';
import GetPhases, { GetPhasesChildProps } from 'resources/GetPhases';
import GetAuthUser, { GetAuthUserChildProps } from 'resources/GetAuthUser';
import GetWindowSize, { GetWindowSizeChildProps } from 'resources/GetWindowSize';
import GetOfficialFeedbacks, { GetOfficialFeedbacksChildProps } from 'resources/GetOfficialFeedbacks';

// i18n
import { InjectedIntlProps } from 'react-intl';
import { FormattedMessage } from 'utils/cl-intl';
import injectIntl from 'utils/cl-intl/injectIntl';
import messages from './messages';
import injectLocalize, { InjectedLocalized } from 'utils/localize';

// animations
import CSSTransition from 'react-transition-group/CSSTransition';

// style
import styled from 'styled-components';
import { media, colors, fontSizes, ideaPageContentMaxWidth, viewportWidths } from 'utils/styleUtils';
import { columnsGapDesktop, rightColumnWidthDesktop, columnsGapTablet, rightColumnWidthTablet } from './styleConstants';

const contentFadeInDuration = 250;
const contentFadeInEasing = 'cubic-bezier(0.19, 1, 0.22, 1)';
const contentFadeInDelay = 150;

const Loading = styled.div`
  position: absolute;
  top: 0;
  bottom: 0;
  right: 0;
  left: 0;
  display: flex;
  align-items: center;
  justify-content: center;
`;

const Container = styled.div`
  display: flex;
  flex-direction: column;
  min-height: calc(100vh - ${props => props.theme.menuHeight}px);
  background: #fff;
  opacity: 0;

  ${media.smallerThanMaxTablet`
    min-height: calc(100vh - ${props => props.theme.mobileMenuHeight}px - ${props => props.theme.mobileTopBarHeight}px);
  `}

  &.content-enter {
    opacity: 0;

    &.content-enter-active {
      opacity: 1;
      transition: opacity ${contentFadeInDuration}ms ${contentFadeInEasing} ${contentFadeInDelay}ms;
    }
  }

  &.content-enter-done {
    opacity: 1;
  }
`;

const IdeaContainer = styled.div`
  width: 100%;
  max-width: ${ideaPageContentMaxWidth};
  display: flex;
  flex-direction: column;
  margin: 0;
  margin-left: auto;
  margin-right: auto;
  padding: 0;
  padding-top: 60px;
  padding-left: 60px;
  padding-right: 60px;
  position: relative;

  ${media.smallerThanMaxTablet`
    padding-top: 35px;
  `}

  ${media.smallerThanMinTablet`
    padding-top: 25px;
    padding-left: 15px;
    padding-right: 15px;
  `}
`;

const StyledIdeaTopics = styled(IdeaTopics)`
  padding-right: ${rightColumnWidthDesktop + columnsGapDesktop}px;
  margin-bottom: 10px;

  ${media.tablet`
    padding-right: ${rightColumnWidthTablet + columnsGapTablet}px;
  `}

  ${media.smallerThanMaxTablet`
    padding-right: 0px;
    margin-bottom: 5px;
  `}
`;

const Content = styled.div`
  width: 100%;
  display: flex;

  ${media.smallerThanMaxTablet`
    display: block;
  `}
`;

const LeftColumn = styled.div`
  flex: 2;
  margin: 0;
  padding: 0;
  padding-right: ${columnsGapDesktop}px;

  ${media.tablet`
    padding-right: ${columnsGapTablet}px;
  `}

  ${media.smallerThanMaxTablet`
    padding: 0;
  `}
`;

const StyledTranslateButtonMobile = styled(TranslateButton)`
  display: none;
  width: fit-content;
  margin-bottom: 40px;

  ${media.smallerThanMinTablet`
    display: block;
  `}
`;

const IdeaHeader = styled.div`
  margin-top: -5px;
  margin-bottom: 28px;

  ${media.smallerThanMaxTablet`
    margin-top: 0px;
    margin-bottom: 45px;
  `}
`;

const IdeaImage = styled.img`
  width: 100%;
  height: auto;
  margin-bottom: 25px;
  border-radius: ${(props: any) => props.theme.borderRadius};
  border: 1px solid ${colors.separation};
`;

const StyledMobileIdeaPostedBy = styled(IdeaPostedBy)`
  margin-top: 4px;

  ${media.biggerThanMaxTablet`
    display: none;
  `}
`;

const StyledMobileIdeaStatus = styled(IdeaStatus)`
  margin-bottom: 30px;

  ${media.biggerThanMaxTablet`
    display: none;
  `}
`;

const StyledIdeaAuthor = styled(IdeaAuthor)`
  margin-left: -4px;
  margin-bottom: 50px;

  ${media.smallerThanMaxTablet`
    display: none;
  `}
`;

const StyledIdeaMap = styled(IdeaMap)`
  margin-bottom: 40px;

  ${media.smallerThanMaxTablet`
    margin-bottom: 20px;
  `}
`;

const RightColumn = styled.div`
  flex: 1;
  margin: 0;
  padding: 0;
`;

const RightColumnDesktop = styled(RightColumn)`
  flex: 0 0 ${rightColumnWidthDesktop}px;
  width: ${rightColumnWidthDesktop}px;

  ${media.tablet`
    flex: 0 0 ${rightColumnWidthTablet}px;
    width: ${rightColumnWidthTablet}px;
  `}

  ${media.smallerThanMaxTablet`
    display: none;
  `}
`;

const MetaContent = styled.div`
  width: 100%;
  display: flex;
  flex-direction: column;
`;

const ControlWrapper = styled.div`
  width: 100%;
  display: flex;
  flex-direction: column;
  margin-bottom: 45px;
  padding: 35px;
  border: 1px solid #e0e0e0;
  box-shadow: 0px 0px 15px rgba(0, 0, 0, 0.05);
  border-radius: ${(props: any) => props.theme.borderRadius};
`;

const ControlWrapperHorizontalRule: any = styled.hr`
  width: 100%;
  border: none;
  height: 1px;
  background-color: ${colors.separation};
  margin: 35px 0;
`;

const VoteLabel = styled.div`
  color: ${colors.label};
  font-size: ${fontSizes.base}px;
  font-weight: 400;
  margin-bottom: 12px;
  display: none;

  ${media.smallerThanMaxTablet`
    display: block;
  `}
`;

const AssignBudgetControlMobile = styled.div`
  margin-top: 40px;
  margin-bottom: 40px;

  ${media.biggerThanMaxTablet`
    display: none;
  `}
`;

const SharingWrapper = styled.div`
  display: flex;
  flex-direction: column;
`;

const StyledSimilarIdeas = styled(SimilarIdeas)`
  margin-top: 45px;
`;

const SharingMobile = styled(Sharing)`
  padding: 0;
  margin: 0;
  margin-top: 40px;

  ${media.biggerThanMaxTablet`
    display: none;
  `}
`;

const StyledOfficialFeedback = styled(OfficialFeedback)`
  margin-top: 80px;
`;

interface DataProps {
  idea: GetIdeaChildProps;
  locale: GetLocaleChildProps;
  project: GetProjectChildProps;
  phases: GetPhasesChildProps;
  ideaImages: GetIdeaImagesChildProps;
  ideaFiles: GetResourceFilesChildProps;
  authUser: GetAuthUserChildProps;
  windowSize: GetWindowSizeChildProps;
  officialFeedbacks: GetOfficialFeedbacksChildProps;
}

interface InputProps {
  ideaId: string | null;
  inModal?: boolean | undefined;
  className?: string;
}

interface Props extends DataProps, InputProps {}

interface IActionInfos {
  participationContextType: 'Project' | 'Phase' | null;
  participationContextId: string | null;
  budgetingDescriptor: any | null;
  showBudgetControl: boolean | null;
  showVoteControl: boolean | null;
}

interface State {
  loaded: boolean;
  spamModalVisible: boolean;
  ideaIdForSocialSharing: string | null;
  translateButtonClicked: boolean;
  actionInfos: IActionInfos | null;
}

export class IdeasShow extends PureComponent<Props & InjectedIntlProps & InjectedLocalized & WithRouterProps, State> {
  initialState: State;
<<<<<<< HEAD
=======
  subscriptions: Subscription[];
>>>>>>> fcce850f

  constructor(props) {
    super(props);
    const initialState = {
      loaded: false,
      spamModalVisible: false,
      ideaIdForSocialSharing: null,
      translateButtonClicked: false,
      ideaBody: null,
      actionInfos: null
    };
    this.initialState = initialState;
    this.state = initialState;
  }

  componentDidMount() {
<<<<<<< HEAD
    const newIdeaId = get(this.props.location.query, 'new_idea_id');
=======
    const authUser$ = authUserStream().observable;
    const query = clHistory.getCurrentLocation().query;
    const urlHasNewIdeaQueryParam = has(query, 'new_idea_id');
    const newIdea$ = urlHasNewIdeaQueryParam ? of({
      id: get(query, 'new_idea_id'),
      publish: get(query, 'publish')
    }) : of(null);

    this.setLoaded();

    this.subscriptions = [
      combineLatest(
        authUser$,
        newIdea$
      ).subscribe(async ([authUser, newIdea]) => {
        if (newIdea && isString(newIdea.id) && !isEmpty(newIdea.id)) {
          if (authUser) {
            setTimeout(() => {
              this.setState({ ideaIdForSocialSharing: newIdea.id });
            }, 2000);

            if (newIdea.publish === 'true') {
              await updateIdea(newIdea.id, { author_id: authUser.data.id, publication_status: 'published' });

              streams.fetchAllWith({
                dataId: [newIdea.id],
                apiEndpoint: [`${API_PATH}/ideas`]
              });
            }
          }
>>>>>>> fcce850f

    if (newIdeaId) {
      setTimeout(() => {
        this.setState({ ideaIdForSocialSharing: newIdeaId });
      }, 1500);

      window.history.replaceState(null, '', window.location.pathname);
    }
  }

  componentDidUpdate() {
    this.setLoaded();
  }

  static getDerivedStateFromProps(nextProps: Props, prevState: State) {
    const { actionInfos } = prevState;
    const { idea, project, phases } = nextProps;
    let stateToUpdate: Partial<State> | null = null;

    if (!actionInfos && !isNilOrError(idea) && !isNilOrError(project) && !isUndefined(phases)) {
      const upvotesCount = idea.attributes.upvotes_count;
      const downvotesCount = idea.attributes.downvotes_count;
      const votingEnabled = idea.relationships.action_descriptor.data.voting.enabled;
      const cancellingEnabled = idea.relationships.action_descriptor.data.voting.cancelling_enabled;
      const votingFutureEnabled = idea.relationships.action_descriptor.data.voting.future_enabled;
      const pbProject = (project.attributes.process_type === 'continuous' && project.attributes.participation_method === 'budgeting' ? project : null);
      const pbPhase = (!pbProject && !isNilOrError(phases) ? phases.find(phase => phase.attributes.participation_method === 'budgeting') : null);
      const pbPhaseIsActive = (pbPhase && pastPresentOrFuture([pbPhase.attributes.start_at, pbPhase.attributes.end_at]) === 'present');
      const lastPhase = (!isNilOrError(phases) ? last(sortBy(phases, [phase => phase.attributes.end_at])) : null);
      const lastPhaseHasPassed = (lastPhase ? pastPresentOrFuture([lastPhase.attributes.start_at, lastPhase.attributes.end_at]) === 'past' : false);
      const pbPhaseIsLast = (pbPhase && lastPhase && lastPhase.id === pbPhase.id);
      const showBudgetControl = !!(pbProject || (pbPhase && (pbPhaseIsActive || (lastPhaseHasPassed && pbPhaseIsLast))));
      const showVoteControl = !!(!showBudgetControl && (votingEnabled || cancellingEnabled || votingFutureEnabled || upvotesCount > 0 || downvotesCount > 0));
      const budgetingDescriptor = get(idea, 'relationships.action_descriptor.data.budgeting', null);
      let participationContextType: 'Project' | 'Phase' | null = null;
      let participationContextId: string | null = null;

      if (pbProject) {
        participationContextType = 'Project';
      } else if (pbPhase) {
        participationContextType = 'Phase';
      }

      if (!isNilOrError(pbProject)) {
        participationContextId = pbProject.id;
      } else if (!isNilOrError(pbPhase)) {
        participationContextId = pbPhase.id;
      }

      stateToUpdate = {
        ...(stateToUpdate || {}),
        actionInfos: {
          participationContextType,
          participationContextId,
          budgetingDescriptor,
          showBudgetControl,
          showVoteControl
        }
      };
    }

    return stateToUpdate;
  }

<<<<<<< HEAD
=======
  componentWillUnmount() {
    this.subscriptions.forEach(subscription => subscription.unsubscribe());
  }

  setLoaded = () => {
    const { loaded } = this.state;
    const { idea, ideaImages, project, officialFeedbacks } = this.props;

    if (!loaded && !isNilOrError(idea) && !isUndefined(ideaImages) && !isNilOrError(project) && !isUndefined(officialFeedbacks.officialFeedbacksList)) {
      this.setState({ loaded: true });
    }
  }

>>>>>>> fcce850f
  closeIdeaSocialSharingModal = () => {
    this.setState({ ideaIdForSocialSharing: null });
  }

  onTranslateIdea = () => {
    this.setState(prevState => {
      // analytics
      if (prevState.translateButtonClicked === true) {
        trackEvent(tracks.clickGoBackToOriginalIdeaCopyButton);
      } else if (prevState.translateButtonClicked === false) {
        trackEvent(tracks.clickTranslateIdeaButton);
      }

      return ({
        translateButtonClicked: !prevState.translateButtonClicked
      });
    });
  }

  render() {
    const {
      ideaFiles,
      locale,
      idea,
      localize,
      ideaImages,
      authUser,
      windowSize,
      className
    } = this.props;
    const { loaded, ideaIdForSocialSharing, translateButtonClicked, actionInfos } = this.state;
    const { formatMessage } = this.props.intl;
    let content: JSX.Element | null = null;

    if (!isNilOrError(idea) && !isNilOrError(locale) && loaded) {
      const authorId: string | null = get(idea, 'relationships.author.data.id', null);
      const ideaCreatedAt = idea.attributes.created_at;
      const titleMultiloc = idea.attributes.title_multiloc;
      const ideaTitle = localize(titleMultiloc);
      // If you're not an admin/mod, statusId can be null
      const statusId: string | null = get(idea, 'relationships.idea_status.data.id', null);
      const ideaImageLarge: string | null = get(ideaImages, '[0].attributes.versions.large', null);
      const ideaLocation = (idea.attributes.location_point_geojson || null);
      const ideaAdress = (idea.attributes.location_description || null);
      const projectId = idea.relationships.project.data.id;
      const topicIds = (idea.relationships.topics.data ? idea.relationships.topics.data.map(item => item.id) : []);
      const ideaUrl = location.href;
      const ideaId = idea.id;
      const ideaBody = localize(idea.attributes.body_multiloc);
      const participationContextType = get(actionInfos, 'participationContextType', null);
      const participationContextId = get(actionInfos, 'participationContextId', null);
      const budgetingDescriptor = get(actionInfos, 'budgetingDescriptor', null);
      const showBudgetControl = get(actionInfos, 'showBudgetControl', null);
      const showVoteControl = get(actionInfos, 'showVoteControl', null);
      const biggerThanLargeTablet = windowSize ? windowSize > viewportWidths.largeTablet : false;
      const smallerThanLargeTablet = windowSize ? windowSize <= viewportWidths.largeTablet : false;
      const smallerThanSmallTablet = windowSize ? windowSize <= viewportWidths.smallTablet : false;
      const utmParams = !isNilOrError(authUser) ? {
        source: 'share_idea',
        campaign: 'share_content',
        content: authUser.id
      } : {
        source: 'share_idea',
        campaign: 'share_content'
      };
      const showTranslateButton = (
        !isNilOrError(idea) &&
        !isNilOrError(locale) &&
        !idea.attributes.title_multiloc[locale]
      );

      content = (
        <>
          <IdeaMeta ideaId={ideaId} />

          <ActionBar
            ideaId={ideaId}
            translateButtonClicked={translateButtonClicked}
            onTranslateIdea={this.onTranslateIdea}
          />

          <IdeaContainer>
            <FeatureFlag name="machine_translations">
              {showTranslateButton && smallerThanSmallTablet &&
                <StyledTranslateButtonMobile
                  translateButtonClicked={translateButtonClicked}
                  onClick={this.onTranslateIdea}
                />
              }
            </FeatureFlag>

            <StyledIdeaTopics topicIds={topicIds} />

            <Content>
              <LeftColumn>
                <IdeaHeader>
                  <IdeaTitle
                    ideaId={ideaId}
                    ideaTitle={ideaTitle}
                    locale={locale}
                    translateButtonClicked={translateButtonClicked}
                  />

                  {smallerThanLargeTablet &&
                    <StyledMobileIdeaPostedBy authorId={authorId} />
                  }
                </IdeaHeader>

                {statusId && smallerThanLargeTablet &&
                  <StyledMobileIdeaStatus statusId={statusId} />
                }

                {biggerThanLargeTablet &&
                  <StyledIdeaAuthor
                    ideaId={ideaId}
                    authorId={authorId}
                    ideaCreatedAt={ideaCreatedAt}
                  />
                }

                {ideaImageLarge &&
                  <IdeaImage
                    src={ideaImageLarge}
                    alt={formatMessage(messages.imageAltText, { ideaTitle })}
                    className="e2e-ideaImage"
                  />
                }

                {ideaLocation && ideaAdress &&
                  <StyledIdeaMap
                    adress={ideaAdress}
                    location={ideaLocation}
                    id={ideaId}
                  />
                }

                <IdeaBody
                  ideaId={ideaId}
                  locale={locale}
                  ideaBody={ideaBody}
                  translateButtonClicked={translateButtonClicked}
                />

                {!isNilOrError(ideaFiles) && ideaFiles.length > 0 &&
                  <FileAttachments files={ideaFiles} />
                }

                {showBudgetControl &&
                 participationContextId &&
                 participationContextType &&
                 budgetingDescriptor &&
                 smallerThanLargeTablet &&
                  <AssignBudgetControlMobile>
                    <AssignBudgetWrapper
                      ideaId={ideaId}
                      projectId={projectId}
                      participationContextId={participationContextId}
                      participationContextType={participationContextType}
                      budgetingDescriptor={budgetingDescriptor}
                    />
                  </AssignBudgetControlMobile>
                }

                <StyledOfficialFeedback
                  ideaId={ideaId}
                />

                <IdeaContentFooter
                  ideaId={ideaId}
                  ideaCreatedAt={ideaCreatedAt}
                  commentsCount={idea.attributes.comments_count}
                />

                {smallerThanLargeTablet &&
                  <SharingMobile
                    context="idea"
                    url={ideaUrl}
                    twitterMessage={formatMessage(messages.twitterMessage, { ideaTitle })}
                    emailSubject={formatMessage(messages.emailSharingSubject, { ideaTitle })}
                    emailBody={formatMessage(messages.emailSharingBody, { ideaUrl, ideaTitle })}
                    utmParams={utmParams}
                  />
                }
              </LeftColumn>

              {biggerThanLargeTablet &&
                <RightColumnDesktop>
                  <MetaContent>
                    {(showVoteControl || showBudgetControl || statusId) &&
                      <ControlWrapper className="e2e-vote-controls-desktop">
                        {showVoteControl &&
                          <>
                            <VoteLabel>
                              <FormattedMessage {...messages.voteOnThisIdea} />
                            </VoteLabel>

                            <VoteWrapper
                              ideaId={ideaId}
                              votingDescriptor={idea.relationships.action_descriptor.data.voting}
                              projectId={projectId}
                            />
                          </>
                        }

                        {showBudgetControl && participationContextId && participationContextType && budgetingDescriptor &&
                          <AssignBudgetWrapper
                            ideaId={ideaId}
                            projectId={projectId}
                            participationContextId={participationContextId}
                            participationContextType={participationContextType}
                            budgetingDescriptor={budgetingDescriptor}
                          />
                        }

                        {(showVoteControl || showBudgetControl) &&
                          <ControlWrapperHorizontalRule />
                        }

                        {statusId &&
                          <IdeaStatus statusId={statusId} />
                        }
                      </ControlWrapper>
                    }

                    <SharingWrapper>
                      <Sharing
                        context="idea"
                        url={ideaUrl}
                        twitterMessage={formatMessage(messages.twitterMessage, { ideaTitle })}
                        emailSubject={formatMessage(messages.emailSharingSubject, { ideaTitle })}
                        emailBody={formatMessage(messages.emailSharingBody, { ideaUrl, ideaTitle })}
                        utmParams={utmParams}
                      />
                    </SharingWrapper>

                    <FeatureFlag name="similar_ideas">
                      <StyledSimilarIdeas ideaId={ideaId} />
                    </FeatureFlag>

                  </MetaContent>
                </RightColumnDesktop>
              }
            </Content>
          </IdeaContainer>

          {loaded && <IdeaFooter ideaId={ideaId} />}
        </>
      );
    }

    return (
      <>
        {!loaded &&
          <Loading>
            <Spinner />
          </Loading>
        }

        <CSSTransition
          classNames="content"
<<<<<<< HEAD
          in={(opened && loaded)}
          timeout={contentFadeInDuration + contentFadeInDelay}
          mountOnEnter={false}
          unmountOnExit={false}
          enter={true}
          exit={true}
=======
          in={loaded}
          timeout={{
            enter: contentFadeInDuration + contentFadeInDelay,
            exit: 0
          }}
          enter={true}
          exit={false}
>>>>>>> fcce850f
        >
          <Container id="e2e-idea-show" className={className}>
            {content}
          </Container>
        </CSSTransition>

        <FeatureFlag name="ideaflow_social_sharing">
          <Modal
            opened={!!ideaIdForSocialSharing}
            close={this.closeIdeaSocialSharingModal}
            hasSkipButton={true}
            skipText={<FormattedMessage {...messages.skipSharing} />}
            label={formatMessage(messages.modalShareLabel)}
          >
            {ideaIdForSocialSharing &&
              <IdeaSharingModalContent ideaId={ideaIdForSocialSharing} />
            }
          </Modal>
        </FeatureFlag>
      </>
    );
  }
}

const IdeasShowWithHOCs = injectLocalize<Props>(injectIntl(withRouter(IdeasShow)));

const Data = adopt<DataProps, InputProps>({
  locale: <GetLocale />,
  authUser: <GetAuthUser/>,
  windowSize: <GetWindowSize debounce={50} />,
  idea: ({ ideaId, render }) => <GetIdea id={ideaId}>{render}</GetIdea>,
  ideaImages: ({ ideaId, render }) => <GetIdeaImages ideaId={ideaId}>{render}</GetIdeaImages>,
  ideaFiles: ({ ideaId, render }) => <GetResourceFiles resourceId={ideaId} resourceType="idea">{render}</GetResourceFiles>,
  project: ({ idea, render }) => <GetProject id={get(idea, 'relationships.project.data.id')}>{render}</GetProject>,
  phases: ({ idea, render }) => <GetPhases projectId={get(idea, 'relationships.project.data.id')}>{render}</GetPhases>,
  officialFeedbacks: ({ ideaId, render }) => <GetOfficialFeedbacks ideaId={ideaId}>{render}</GetOfficialFeedbacks>
});

export default (inputProps: InputProps) => (
  <Data {...inputProps}>
    {dataProps => <IdeasShowWithHOCs {...inputProps} {...dataProps} />}
  </Data>
);<|MERGE_RESOLUTION|>--- conflicted
+++ resolved
@@ -1,5 +1,5 @@
 import React, { PureComponent } from 'react';
-import { sortBy, last, get, isEmpty, isUndefined } from 'lodash-es';
+import { sortBy, last, get, isUndefined } from 'lodash-es';
 import { isNilOrError } from 'utils/helperUtils';
 import { adopt } from 'react-adopt';
 
@@ -354,10 +354,6 @@
 
 export class IdeasShow extends PureComponent<Props & InjectedIntlProps & InjectedLocalized & WithRouterProps, State> {
   initialState: State;
-<<<<<<< HEAD
-=======
-  subscriptions: Subscription[];
->>>>>>> fcce850f
 
   constructor(props) {
     super(props);
@@ -374,40 +370,9 @@
   }
 
   componentDidMount() {
-<<<<<<< HEAD
     const newIdeaId = get(this.props.location.query, 'new_idea_id');
-=======
-    const authUser$ = authUserStream().observable;
-    const query = clHistory.getCurrentLocation().query;
-    const urlHasNewIdeaQueryParam = has(query, 'new_idea_id');
-    const newIdea$ = urlHasNewIdeaQueryParam ? of({
-      id: get(query, 'new_idea_id'),
-      publish: get(query, 'publish')
-    }) : of(null);
 
     this.setLoaded();
-
-    this.subscriptions = [
-      combineLatest(
-        authUser$,
-        newIdea$
-      ).subscribe(async ([authUser, newIdea]) => {
-        if (newIdea && isString(newIdea.id) && !isEmpty(newIdea.id)) {
-          if (authUser) {
-            setTimeout(() => {
-              this.setState({ ideaIdForSocialSharing: newIdea.id });
-            }, 2000);
-
-            if (newIdea.publish === 'true') {
-              await updateIdea(newIdea.id, { author_id: authUser.data.id, publication_status: 'published' });
-
-              streams.fetchAllWith({
-                dataId: [newIdea.id],
-                apiEndpoint: [`${API_PATH}/ideas`]
-              });
-            }
-          }
->>>>>>> fcce850f
 
     if (newIdeaId) {
       setTimeout(() => {
@@ -472,12 +437,6 @@
     return stateToUpdate;
   }
 
-<<<<<<< HEAD
-=======
-  componentWillUnmount() {
-    this.subscriptions.forEach(subscription => subscription.unsubscribe());
-  }
-
   setLoaded = () => {
     const { loaded } = this.state;
     const { idea, ideaImages, project, officialFeedbacks } = this.props;
@@ -487,7 +446,6 @@
     }
   }
 
->>>>>>> fcce850f
   closeIdeaSocialSharingModal = () => {
     this.setState({ ideaIdForSocialSharing: null });
   }
@@ -748,14 +706,6 @@
 
         <CSSTransition
           classNames="content"
-<<<<<<< HEAD
-          in={(opened && loaded)}
-          timeout={contentFadeInDuration + contentFadeInDelay}
-          mountOnEnter={false}
-          unmountOnExit={false}
-          enter={true}
-          exit={true}
-=======
           in={loaded}
           timeout={{
             enter: contentFadeInDuration + contentFadeInDelay,
@@ -763,7 +713,6 @@
           }}
           enter={true}
           exit={false}
->>>>>>> fcce850f
         >
           <Container id="e2e-idea-show" className={className}>
             {content}
