--- conflicted
+++ resolved
@@ -1004,11 +1004,6 @@
               }
 
               <Header>
-<<<<<<< HEAD
-                <IdeaTitle className="e2e-ideatitle">
-                  {ideaTitle}
-                </IdeaTitle>
-=======
                 {translateFromOriginalButtonClicked ?
                   <GetMachineTranslation attributeName="title_multiloc" localeTo={locale} ideaId={idea.data.id}>
                     {translation => {
@@ -1021,9 +1016,8 @@
                     }}
                   </GetMachineTranslation>
                   :
-                  <IdeaTitle>{ideaTitle}</IdeaTitle>
+                  <IdeaTitle className="e2e-ideatitle">{ideaTitle}</IdeaTitle>
                 }
->>>>>>> d4f9fb6d
               </Header>
             </HeaderWrapper>
 
