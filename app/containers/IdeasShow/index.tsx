import React, { PureComponent } from 'react';
import { has, isString, sortBy, last, get, isEmpty, trimEnd } from 'lodash-es';
import { Subscription, BehaviorSubject, combineLatest, of, Observable } from 'rxjs';
import { tap, filter, map, switchMap, distinctUntilChanged } from 'rxjs/operators';
import linkifyHtml from 'linkifyjs/html';
import { isNilOrError } from 'utils/helperUtils';
import { adopt } from 'react-adopt';

// analytics
import { injectTracks } from 'utils/analytics';
import tracks from './tracks';

// router
import Link from 'utils/cl-router/Link';
import clHistory from 'utils/cl-router/history';

// components
import Avatar from 'components/Avatar';
import StatusBadge from 'components/StatusBadge';
import Icon from 'components/UI/Icon';
import Comments from './CommentsContainer';
import Sharing from 'components/Sharing';
import IdeaMeta from './IdeaMeta';
import IdeaMap from './IdeaMap';
import Activities from './Activities';
import MoreActionsMenu, { IAction } from 'components/UI/MoreActionsMenu';
import SpamReportForm from 'containers/SpamReport';
import Modal from 'components/UI/Modal';
import UserName from 'components/UI/UserName';
import VoteControl from 'components/VoteControl';
import VoteWrapper from './VoteWrapper';
import AssignBudgetWrapper from './AssignBudgetWrapper';
import ParentCommentForm from './ParentCommentForm';
import Spinner, { ExtraProps as SpinnerProps } from 'components/UI/Spinner';
import Fragment from 'components/Fragment';
import FileAttachments from 'components/UI/FileAttachments';
import IdeaSharingModalContent from './IdeaSharingModalContent';
import FeatureFlag from 'components/FeatureFlag';
import Button from 'components/UI/Button';
import SimilarIdeas from './SimilarIdeas';
import OfficialFeedback from './OfficialFeedback';

// utils
import { pastPresentOrFuture } from 'utils/dateUtils';
import streams from 'utils/streams';
import { API_PATH } from 'containers/App/constants';

// resources
import GetResourceFiles, { GetResourceFilesChildProps } from 'resources/GetResourceFiles';
import GetLocale, { GetLocaleChildProps } from 'resources/GetLocale';
import GetTenantLocales, { GetTenantLocalesChildProps } from 'resources/GetTenantLocales';
import GetMachineTranslation from 'resources/GetMachineTranslation';

// services
import { localeStream } from 'services/locale';
import { currentTenantStream } from 'services/tenant';
import { ideaByIdStream, updateIdea, IIdea } from 'services/ideas';
import { userByIdStream, IUser } from 'services/users';
import { ideaImageStream, IIdeaImage } from 'services/ideaImages';
import { commentsForIdeaStream, IComments } from 'services/comments';
import { projectByIdStream, IProject } from 'services/projects';
import { phaseStream, IPhase } from 'services/phases';
import { authUserStream } from 'services/auth';
import { hasPermission } from 'services/permissions';

// i18n
import T from 'components/T';
import { FormattedRelative, InjectedIntlProps } from 'react-intl';
import { FormattedMessage } from 'utils/cl-intl';
import injectIntl from 'utils/cl-intl/injectIntl';
import messages from './messages';
import { getLocalized } from 'utils/i18n';

// animations
import CSSTransition from 'react-transition-group/CSSTransition';

// style
import styled from 'styled-components';
import { media, colors, fontSizes } from 'utils/styleUtils';
import { darken, lighten } from 'polished';
import QuillEditedContent from 'components/UI/QuillEditedContent';
import HasPermission from 'components/HasPermission';

const loadingTimeout = 400;
const loadingEasing = 'ease-out';
const loadingDelay = 100;

const contentTimeout = 500;
const contentEasing = 'cubic-bezier(0.000, 0.700, 0.000, 1.000)';
const contentDelay = 500;
const contentTranslateDistance = '25px';

const StyledSpinner = styled<SpinnerProps>(Spinner)`
  transition: all ${loadingTimeout}ms ${loadingEasing} ${loadingDelay}ms;
`;

const Loading = styled.div`
  position: absolute;
  top: 0;
  bottom: 0;
  right: 0;
  left: 0;
  display: flex;
  align-items: center;
  justify-content: center;
  will-change: opacity;

  &.loading-enter {
    ${StyledSpinner} {
      opacity: 0;
    }

    &.loading-enter-active {
      ${StyledSpinner} {
        opacity: 1;
      }
    }
  }
`;

const Container = styled.div`
  background: #fff;
  transform: none;
  will-change: transform, opacity;

  &.content-enter {
    opacity: 0;
    transform: translateY(${contentTranslateDistance});

    &.content-enter-active {
      opacity: 1;
      transform: translateY(0);
      transition: all ${contentTimeout}ms ${contentEasing} ${contentDelay}ms;
    }
  }

  &.content-exit {
    display: none;
  }
`;

const IdeaContainer = styled.div`
  width: 100%;
  max-width: 820px;
  display: flex;
  flex-direction: column;
  margin: 0;
  margin-left: auto;
  margin-right: auto;
  padding: 0;
  padding-top: 60px;
  padding-bottom: 60px;
  padding-left: 20px;
  padding-right: 20px;
  position: relative;

  ${media.smallerThanMaxTablet`
    padding-top: 30px;
  `}
`;

const HeaderWrapper = styled.div`
  width: 100%;
  padding-right: 250px;
  display: flex;
  flex-direction: column;

  ${media.smallerThanMaxTablet`
    padding-right: 0px;
  `}
`;

const BelongsToProject = styled.p`
  width: 100%;
  color: ${colors.label};
  font-weight: 300;
  font-size: ${fontSizes.base}px;
  line-height: 21px;
  margin-bottom: 15px;
`;

const ProjectLink = styled(Link)`
  color: inherit;
  font-weight: 400;
  font-size: inherit;
  line-height: inherit;
  text-decoration: underline;
  transition: all 100ms ease-out;
  margin-left: 4px;

  &:hover {
    color: ${darken(0.2, colors.label)};
    text-decoration: underline;
  }
`;

const Header = styled.div`
  margin-bottom: 45px;
  display: flex;
  flex-direction: column;

  ${media.smallerThanMaxTablet`
    margin-bottom: 30px;
  `}
`;

const IdeaTitle = styled.h1`
  width: 100%;
  color: #444;
  font-size: ${fontSizes.xxxxl}px;
  font-weight: 500;
  line-height: 38px;
  margin: 0;
  padding: 0;

  ${media.smallerThanMaxTablet`
    font-size: ${fontSizes.xxxl}px;
    line-height: 34px;
    margin-right: 12px;
  `}
`;

const Content = styled.div`
  width: 100%;
  display: flex;

  ${media.smallerThanMaxTablet`
    flex-direction: column;
  `}
`;

const LeftColumn = styled.div`
  flex-grow: 1;
  flex-shrink: 0;
  flex-basis: 0;
  margin: 0;
  padding: 0;
  padding-right: 55px;
  min-width: 0;

  ${media.smallerThanMaxTablet`
    padding: 0;
  `}
`;

const IdeaImage = styled.img`
  width: 100%;
  margin: 0 0 2rem;
  padding: 0;
  border-radius: 8px;
  border: 1px solid ${colors.separation};
`;

const AuthorContainer = styled.div`
  display: flex;
  align-items: center;
  margin: 0;
  padding: 0;
`;

const AuthorAndAdressWrapper = styled.div`
  display: flex;
  align-items: center;
  flex-direction: row;
  justify-content: space-between;
  margin-bottom: 25px;
`;

const MetaButtons = styled.div`
  display: flex;
  flex-direction: column;
  margin-top: 30px;
`;

const LocationLabel = styled.div`
  color: ${colors.label};
  font-size: ${fontSizes.base}px;
  font-weight: 400;
  margin-right: 6px;
  max-width: 200px;
  font-size: ${fontSizes.base}px;
  line-height: 19px;
  text-align: left;
  font-weight: 400;
  transition: all 100ms ease-out;
  white-space: nowrap;

  ${media.smallerThanMinTablet`
    display: none;
  `}
`;

const LocationIconWrapper = styled.div`
  width: 22px;
  height: 36px;
  margin: 0;
  margin-right: 3px;
  padding: 0;
  border: none;
  display: flex;
  align-items: center;
  justify-content: flex-start;
`;

const LocationIcon = styled(Icon)`
  width: 18px;
  fill: ${colors.label};
`;

const LocationButton = styled.div`
  display: flex;
  align-items: center;
  cursor: pointer;
  margin-bottom: 30px;

  &:hover {
    ${LocationLabel} {
      color: ${darken(0.2, colors.label)};
    }

    ${LocationIcon} {
      fill: ${darken(0.2, colors.label)};
    }
  }
`;

const MapWrapper = styled.div`
  border-radius: 8px;
  border: 1px solid ${colors.separation};
  height: 265px;
  position: relative;
  overflow: hidden;
  z-index: 2;

  &.map-enter {
    height: 0;
    opacity: 0;

    &.map-enter-active {
      height: 265px;
      opacity: 1;
      transition: all 250ms ease-out;
    }
  }

  &.map-exit {
    height: 265px;
    opacity: 1;

    &.map-exit-active {
      height: 0;
      opacity: 0;
      transition: all 250ms ease-out;
    }
  }
`;

const MapPaddingBottom = styled.div`
  width: 100%;
  height: 30px;
`;

const AddressWrapper = styled.div`
  color: #fff;
  font-size: ${fontSizes.base}px;
  font-weight: 300;
  background: rgba(0, 0, 0, 0.4);
  border-top: 1px solid ${colors.separation};
  margin: 0;
  padding: 10px;
  position: absolute;
  right: 0;
  left: 0;
  bottom: 0;
  z-index: 1000;
`;

const AuthorMeta = styled.div`
  display: flex;
  flex-direction: column;
  margin-left: 8px;
`;

const AuthorNameWrapper = styled.div`
  color: #333;
  font-size: ${fontSizes.base}px;
  font-weight: 400;
  line-height: 20px;

  ${media.smallerThanMaxTablet`
    font-size: ${fontSizes.small}px;
    line-height: 18px;
  `}
`;

const AuthorName = styled(Link)`
  color: ${colors.clBlueDark};
  text-decoration: none;
  cursor: pointer;

  &:hover {
    color: ${darken(0.15, colors.clBlueDark)};
    text-decoration: underline;
  }
`;

const TimeAgo = styled.div`
  color: ${colors.label};
  font-size: ${fontSizes.small}px;
  line-height: 17px;
  font-weight: 300;
  margin-top: 2px;

  ${media.smallerThanMaxTablet`
    margin-top: 0px;
  `}
`;

const TranslateButton = styled(Button)`
  margin-bottom: 30px;
`;

const IdeaBody = styled.div`
`;

const StyledOfficialFeedback = styled(OfficialFeedback)`
  margin-bottom: 112px;
`;

const CommentsTitle = styled.h2`
  color: ${colors.text};
  font-size: ${fontSizes.xxl}px;
  line-height: 38px;
  font-weight: 500;
  margin: 0;
  padding: 0;
  margin-bottom: 20px;
`;

const SeparatorRow = styled.div`
  width: 100%;
  height: 1px;
  margin: 0;
  margin-top: 45px;
  margin-bottom: 25px;

  ${media.smallerThanMaxTablet`
    margin-top: 20px;
    margin-bottom: 20px;
  `}
`;

const RightColumn = styled.div`
  flex-grow: 0;
  flex-shrink: 0;
  flex-basis: 200px;
  width: 200px;
  margin: 0;
  padding: 0;
`;

const RightColumnDesktop = RightColumn.extend`
  position: sticky;
  top: 95px;
  align-self: flex-start;

  ${media.smallerThanMaxTablet`
    display: none;
  `}
`;

const MetaContent = styled.div`
  width: 100%;
  display: flex;
  flex-direction: column;
`;

const ControlWrapper = styled.div`
  width: 100%;
  display: flex;
  flex-direction: column;
  margin-bottom: 35px;
`;

const VoteLabel = styled.div`
  color: ${colors.label};
  font-size: ${fontSizes.base}px;
  font-weight: 400;
  margin-bottom: 12px;
  display: none;

  ${media.smallerThanMaxTablet`
    display: block;
  `}
`;

const StatusContainer = styled.div``;

const StatusContainerMobile = styled(StatusContainer)`
  margin-top: -20px;
  margin-bottom: 35px;
  transform-origin: top left;
  transform: scale(0.9);

  ${media.biggerThanMaxTablet`
    display: none;
  `}
`;

const StatusTitle = styled.h4`
  color: ${colors.label};
  font-size: ${fontSizes.base}px;
  font-weight: 400;
  margin: 0;
  margin-bottom: 8px;
  padding: 0;
`;

const VoteControlMobile = styled.div`
  border-top: solid 1px ${colors.separation};
  border-bottom: solid 1px ${colors.separation};
  padding-top: 15px;
  padding-bottom: 15px;
  margin-top: -10px;
  margin-bottom: 30px;

  ${media.biggerThanMaxTablet`
    display: none;
  `}
`;

const AssignBudgetControlMobile = styled.div`
  margin-top: 15px;
  margin-bottom: 25px;
  padding-top: 25px;
  border-top: solid 1px ${colors.separation};

  ${media.biggerThanMaxTablet`
    display: none;
  `}
`;

const SharingWrapper = styled.div`
  display: flex;
  flex-direction: column;
`;

const SharingMobile = styled(Sharing)`
  margin: 0;
  margin-bottom: 25px;
  padding: 0;
  padding-top: 10px;
  padding-bottom: 10px;
  border-top: solid 1px ${colors.separation};
  border-bottom: solid 1px ${colors.separation};

  ${media.biggerThanMaxTablet`
    display: none;
  `}
`;

const MoreActionsMenuWrapper = styled.div`
  margin-top: 40px;
  user-select: none;

  * {
    user-select: none;
  }
`;

interface ITracks {
  clickTranslateIdeaButton: () => void;
  clickGoBackToOriginalIdeaCopyButton: () => void;
}

interface DataProps {
  locale: GetLocaleChildProps;
  tenantLocales: GetTenantLocalesChildProps;
  ideaFiles: GetResourceFilesChildProps;
}

interface InputProps {
  ideaId: string | null;
  inModal?: boolean | undefined;
  animatePageEnter?: boolean;
}

interface Props extends DataProps, InputProps { }

type State = {
  authUser: IUser | null;
  idea: IIdea | null;
  ideaBody: string;
  ideaAuthor: IUser | null;
  ideaImage: IIdeaImage | null;
  ideaComments: IComments | null;
  project: IProject | null;
  phases: IPhase[] | null;
  opened: boolean;
  loaded: boolean;
  showMap: boolean;
  spamModalVisible: boolean;
  moreActions: IAction[];
  ideaIdForSocialSharing: string | null;
  translateFromOriginalButtonClicked: boolean;
  titleTranslationLoading: boolean;
  bodyTranslationLoading: boolean;
};

export class IdeasShow extends PureComponent<Props & InjectedIntlProps & ITracks, State> {
  initialState: State;
  ideaId$: BehaviorSubject<string | null>;
  subscriptions: Subscription[];

  static defaultProps = {
    animatePageEnter: true
  };

  constructor(props) {
    super(props);
    const initialState = {
      authUser: null,
      idea: null,
      ideaBody: '',
      ideaAuthor: null,
      ideaImage: null,
      ideaComments: null,
      project: null,
      phases: null,
      opened: false,
      loaded: false,
      showMap: false,
      spamModalVisible: false,
      moreActions: [],
      ideaIdForSocialSharing: null,
      translateFromOriginalButtonClicked: false,
      titleTranslationLoading: false,
      bodyTranslationLoading: false,
    };
    this.initialState = initialState;
    this.state = initialState;
    this.ideaId$ = new BehaviorSubject(null);
    this.subscriptions = [];
  }

  componentDidMount() {
    this.ideaId$.next(this.props.ideaId);

    const ideaId$ = this.ideaId$.pipe(
      distinctUntilChanged(),
      filter<string>(ideaId => isString(ideaId))
    );
    const locale$ = localeStream().observable;
    const tenantLocales$ = currentTenantStream().observable.pipe(
      map(currentTenant => currentTenant.data.attributes.settings.core.locales)
    );
    const authUser$ = authUserStream().observable;
    const query = clHistory.getCurrentLocation().query;
    const urlHasNewIdeaQueryParam = has(query, 'new_idea_id');
    const newIdea$ = urlHasNewIdeaQueryParam ? of({
      id: get(query, 'new_idea_id'),
      publish: get(query, 'publish')
    }) : of(null);

    this.subscriptions = [
      combineLatest(
        authUser$,
        newIdea$
      ).subscribe(async ([authUser, newIdea]) => {
        if (newIdea && isString(newIdea.id) && !isEmpty(newIdea.id)) {
          if (authUser) {
            setTimeout(() => {
              this.setState({ ideaIdForSocialSharing: newIdea.id });
            }, 2000);

            if (newIdea.publish === 'true') {
              await updateIdea(newIdea.id, { author_id: authUser.data.id, publication_status: 'published' });
              streams.fetchAllWith({ dataId: [newIdea.id], apiEndpoint: [`${API_PATH}/ideas`] });
            }
          }

          window.history.replaceState(null, '', window.location.pathname);
        }
      }),

      this.ideaId$.pipe(
        distinctUntilChanged(),
        filter(ideaId => !ideaId)
      ).subscribe(() => {
        this.setState(this.initialState);
      }),

      ideaId$.pipe(
        tap(() => this.setState({ opened: true })),
        switchMap((ideaId) => ideaByIdStream(ideaId).observable),
        switchMap((idea) => {
          const ideaId = idea.data.id;
          const ideaImages = idea.data.relationships.idea_images.data;
          const ideaImageId = (ideaImages.length > 0 ? ideaImages[0].id : null);
          const ideaAuthorId = idea.data.relationships.author.data ? idea.data.relationships.author.data.id : null;
          const ideaImage$ = (ideaImageId ? ideaImageStream(ideaId, ideaImageId).observable : of(null));
          const ideaAuthor$ = ideaAuthorId ? userByIdStream(ideaAuthorId).observable : of(null);
          const project$ = (idea.data.relationships.project && idea.data.relationships.project.data ? projectByIdStream(idea.data.relationships.project.data.id).observable : of(null));
          let phases$: Observable<IPhase[] | null> = of(null);

          if (idea.data.attributes.budget && idea.data.relationships.phases && idea.data.relationships.phases.data.length > 0) {
            phases$ = combineLatest(
              idea.data.relationships.phases.data.map(phase => phaseStream(phase.id).observable)
            );
          }

          return combineLatest(
            locale$,
            tenantLocales$,
            authUser$,
            ideaImage$,
            ideaAuthor$,
            project$,
            phases$
          ).pipe(
            map(([locale, tenantLocales, authUser, ideaImage, ideaAuthor, project, phases]) => ({ locale, tenantLocales, authUser, idea, ideaImage, ideaAuthor, project, phases }))
          );
        })
      ).subscribe(({ locale, tenantLocales, authUser, idea, ideaImage, ideaAuthor, project, phases }) => {
        let ideaBody = getLocalized(idea.data.attributes.body_multiloc, locale, tenantLocales);
        ideaBody = trimEnd(ideaBody, '<p><br></p>');
        ideaBody = trimEnd(ideaBody, '<p></p>');
        ideaBody = linkifyHtml(ideaBody);
        this.setState({ authUser, idea, ideaBody, ideaImage, ideaAuthor, project, phases, loaded: true });
      }),

      ideaId$.pipe(
        switchMap((ideaId) => commentsForIdeaStream(ideaId).observable)
      ).subscribe((ideaComments) => {
        this.setState({ ideaComments });
      }),

      combineLatest(
        ideaId$.pipe(
          switchMap((ideaId) => ideaByIdStream(ideaId).observable)
        ),
        authUser$
      ).pipe(
        switchMap(([idea, authUser]) => {
          return hasPermission({
            item: idea && idea.data ? idea.data : null,
            action: 'edit',
            context: idea && idea.data ? idea.data : null,
          }).pipe(
            map((granted) => ({ authUser, granted }))
          );
        })
      ).subscribe(({ authUser, granted }) => {
        this.setState(() => {
          let moreActions: IAction[] = [];

          if (authUser) {
            moreActions = [
              ...moreActions,
              {
                label: <FormattedMessage {...messages.reportAsSpam} />,
                handler: this.openSpamModal,
              }
            ];
          }

          if (granted) {
            moreActions = [
              ...moreActions,
              {
                label: <FormattedMessage {...messages.editIdea} />,
                handler: this.editIdea,
              }
            ];
          }

          return { moreActions };
        });
      })
    ];
  }

  componentDidUpdate() {
    this.ideaId$.next(this.props.ideaId);
  }

  componentWillUnmount() {
    this.subscriptions.forEach(subscription => subscription.unsubscribe());
  }

  goToUserProfile = () => {
    const { ideaAuthor } = this.state;

    if (ideaAuthor) {
      clHistory.push(`/profile/${ideaAuthor.data.attributes.slug}`);
    }
  }

  handleMapToggle = () => {
    this.setState((state) => {
      const showMap = !state.showMap;
      return { showMap };
    });
  }

  handleMapWrapperSetRef = (element: HTMLDivElement) => {
    if (element) {
      element.scrollIntoView({
        behavior: 'smooth',
        block: 'start',
        inline: 'nearest'
      });
    }
  }

  openSpamModal = () => {
    this.setState({ spamModalVisible: true });
  }

  closeSpamModal = () => {
    this.setState({ spamModalVisible: false });
  }

  editIdea = () => {
    clHistory.push(`/ideas/edit/${this.props.ideaId}`);
  }

  unauthenticatedVoteClick = () => {
    clHistory.push('/sign-in');
  }

  closeIdeaSocialSharingModal = () => {
    this.setState({ ideaIdForSocialSharing: null });
  }

  translateIdea = () => {
    const { clickTranslateIdeaButton } = this.props;

    // tracking
    clickTranslateIdeaButton();

    this.setState({
      translateFromOriginalButtonClicked: true,
      titleTranslationLoading: true,
      bodyTranslationLoading: true,
    });
  }

  backToOriginalContent = () => {
    const { clickGoBackToOriginalIdeaCopyButton } = this.props;

    // tracking
    clickGoBackToOriginalIdeaCopyButton();

    this.setState({
      translateFromOriginalButtonClicked: false,
    });
  }

  render() {
    const { inModal, animatePageEnter, intl: { formatMessage }, ideaFiles, locale, tenantLocales } = this.props;
    const {
      idea,
      ideaBody,
      ideaImage,
      ideaAuthor,
      ideaComments,
      project,
      phases,
      opened,
      loaded,
      showMap,
      moreActions,
      ideaIdForSocialSharing,
      translateFromOriginalButtonClicked,
      titleTranslationLoading,
      bodyTranslationLoading
    } = this.state;
    let content: JSX.Element | null = null;
    const translationsLoading = titleTranslationLoading || bodyTranslationLoading;

    if (idea && !isNilOrError(locale) && !isNilOrError(tenantLocales)) {
      const authorId = ideaAuthor ? ideaAuthor.data.id : null;
      const createdAt = idea.data.attributes.created_at;
      const titleMultiloc = idea.data.attributes.title_multiloc;
      const ideaTitle = getLocalized(titleMultiloc, locale, tenantLocales);
      const statusId = (idea.data.relationships.idea_status && idea.data.relationships.idea_status.data ? idea.data.relationships.idea_status.data.id : null);
      const ideaImageLarge = (ideaImage && has(ideaImage, 'data.attributes.versions.large') ? ideaImage.data.attributes.versions.large : null);
      const ideaLocation = (idea.data.attributes.location_point_geojson || null);
      const ideaAdress = (idea.data.attributes.location_description || null);
      const projectTitleMultiloc = (project && project.data ? project.data.attributes.title_multiloc : null);
      const projectId = idea.data.relationships.project.data.id;
      const ideaAuthorName = ideaAuthor && `${ideaAuthor.data.attributes.first_name} ${ideaAuthor.data.attributes.last_name}`;
      const ideaUrl = location.href;
      const ideaId = idea.data.id;
      const auth = this.state.authUser;
      const utmParams = auth ? {
        source: 'share_idea',
        campaign: 'share_content',
        content: auth.data.id
      } : {
          source: 'share_idea',
          campaign: 'share_content'
        };
      const upvotesCount = idea.data.attributes.upvotes_count;
      const downvotesCount = idea.data.attributes.downvotes_count;
      const votingEnabled = idea.data.relationships.action_descriptor.data.voting.enabled;
      const cancellingEnabled = idea.data.relationships.action_descriptor.data.voting.cancelling_enabled;
      const votingFutureEnabled = idea.data.relationships.action_descriptor.data.voting.future_enabled;
      const hideVote = !(votingEnabled || cancellingEnabled || votingFutureEnabled || upvotesCount || downvotesCount);
      const projectProcessType = get(project, 'data.attributes.process_type');
      const projectParticipationMethod = get(project, 'data.attributes.participation_method');
      const pbProject = (project && projectProcessType === 'continuous' && projectParticipationMethod === 'budgeting' ? project : null);
      const pbPhase = (!pbProject && phases ? phases.find(phase => phase.data.attributes.participation_method === 'budgeting') : null);
      const pbPhaseIsActive = (pbPhase && pastPresentOrFuture([pbPhase.data.attributes.start_at, pbPhase.data.attributes.end_at]) === 'present');
      const lastPhase = (phases ? last(sortBy(phases, [phase => phase.data.attributes.end_at]) as IPhase[]) : null);
      const pbPhaseIsLast = (pbPhase && lastPhase && lastPhase.data.id === pbPhase.data.id);
      const showVoteControl = (!hideVote && !!((!pbProject && !pbPhase) || (pbPhase && !pbPhaseIsActive && !pbPhaseIsLast)));
      const showBudgetControl = !!(pbProject || (pbPhase && (pbPhaseIsActive || pbPhaseIsLast)));
      const budgetingDescriptor = get(idea.data.relationships.action_descriptor.data, 'budgeting', null);
      let participationContextType: 'Project' | 'Phase' | null = null;
      let participationContextId: string | null = null;
      let translateButton: JSX.Element | null = null;
      const showTranslateButton = !titleMultiloc[locale];

      if (showTranslateButton) {
        if (!translateFromOriginalButtonClicked) {
          translateButton = (
            <TranslateButton
              style="secondary-outlined"
              onClick={this.translateIdea}
              processing={translationsLoading}
              spinnerColor={colors.label}
              borderColor={lighten(.4, colors.label)}
            >
              <FormattedMessage {...messages.translateIdea} />
            </TranslateButton>
          );
        } else {
          translateButton = (
            <TranslateButton
              style="secondary-outlined"
              onClick={this.backToOriginalContent}
              processing={translationsLoading}
              spinnerColor={colors.label}
              borderColor={lighten(.4, colors.label)}
            >
              <FormattedMessage {...messages.backToOriginalContent} />
            </TranslateButton>
          );
        }
      }

      if (pbProject) {
        participationContextType = 'Project';
      } else if (pbPhase) {
        participationContextType = 'Phase';
      }

      if (pbProject) {
        participationContextId = pbProject.data.id;
      } else if (pbPhase) {
        participationContextId = pbPhase.data.id;
      }

      content = (
        <>
          <IdeaMeta
            ideaId={ideaId}
            titleMultiloc={titleMultiloc}
            bodyMultiloc={idea.data.attributes.body_multiloc}
            ideaAuthorName={ideaAuthorName}
            ideaImages={ideaImage}
            publishedAt={idea.data.attributes.published_at}
            projectTitle={projectTitleMultiloc}
            projectSlug={project && project.data.attributes.slug}
          />
          <IdeaContainer id="e2e-idea-show">
            <HeaderWrapper>
              {project && projectTitleMultiloc &&
                <BelongsToProject>
                  <FormattedMessage
                    {...messages.postedIn}
                    values={{
                      projectLink:
                        <ProjectLink className="e2e-project-link" to={`/projects/${project.data.attributes.slug}`}>
                          <T value={projectTitleMultiloc} />
                        </ProjectLink>
                    }}
                  />
                </BelongsToProject>
              }

              <Header>
                {translateFromOriginalButtonClicked ?
                  <GetMachineTranslation attributeName="title_multiloc" localeTo={locale} ideaId={ideaId}>
                    {translation => {
                      if (!isNilOrError(translation)) {
                        this.setState({ titleTranslationLoading: false });
                        return <IdeaTitle>{translation.attributes.translation}</IdeaTitle>;
                      }

                      return <IdeaTitle>{ideaTitle}</IdeaTitle>;
                    }}
                  </GetMachineTranslation>
                  :
                  <IdeaTitle className="e2e-ideatitle">{ideaTitle}</IdeaTitle>
                }
              </Header>
            </HeaderWrapper>

            <Content>
              <LeftColumn>
                {statusId &&
                  <StatusContainerMobile>
                    <StatusBadge statusId={statusId} />
                  </StatusContainerMobile>
                }

                {!inModal && showVoteControl &&
                  <VoteControlMobile>
                    <VoteControl
                      ideaId={ideaId}
                      unauthenticatedVoteClick={this.unauthenticatedVoteClick}
                      size="1"
                    />
                  </VoteControlMobile>
                }

                {ideaImageLarge &&
                  <IdeaImage src={ideaImageLarge} alt={formatMessage(messages.imageAltText, { ideaTitle })} className="e2e-ideaImage"/>
                }

                <AuthorAndAdressWrapper>
                  <AuthorContainer>
                    <Avatar
                      userId={authorId}
                      size="40px"
                      onClick={authorId ? this.goToUserProfile : () => { }}
                    />
                    <AuthorMeta>
                      <AuthorNameWrapper>
                        <FormattedMessage
                          {...messages.byAuthorName}
                          values={{
                            authorName: (
                              <AuthorName className="e2e-author-link" to={ideaAuthor ? `/profile/${ideaAuthor.data.attributes.slug}` : ''}>
                                <UserName user={(ideaAuthor ? ideaAuthor.data : null)} />
                              </AuthorName>
                            )
                          }}
                        />
                      </AuthorNameWrapper>
                      {createdAt &&
                        <TimeAgo>
                          <FormattedRelative value={createdAt} />
                          <Activities ideaId={ideaId} />
                        </TimeAgo>
                      }
                    </AuthorMeta>
                  </AuthorContainer>
                </AuthorAndAdressWrapper>

                <FeatureFlag name="machine_translations">
                  {translateButton}
                </FeatureFlag>

                {ideaLocation &&
                  <CSSTransition
                    classNames="map"
                    in={showMap}
                    timeout={300}
                    mountOnEnter={true}
                    unmountOnExit={true}
                    exit={true}
                  >
                    <MapWrapper innerRef={this.handleMapWrapperSetRef}>
                      <IdeaMap location={ideaLocation} id={ideaId} />
                      {ideaAdress && <AddressWrapper>{ideaAdress}</AddressWrapper>}
                    </MapWrapper>
                  </CSSTransition>
                }

                {ideaLocation && showMap &&
                  <MapPaddingBottom />
                }

                <Fragment name={`ideas/${ideaId}/body`}>
                  <IdeaBody className={`${!ideaImageLarge && 'noImage'}`}>
                    <QuillEditedContent>
                      {translateFromOriginalButtonClicked ?
                        <GetMachineTranslation attributeName="body_multiloc" localeTo={locale} ideaId={ideaId}>
                          {translation => {
                            if (!isNilOrError(translation)) {
                              this.setState({ bodyTranslationLoading: false });
                              return <span dangerouslySetInnerHTML={{ __html: linkifyHtml(translation.attributes.translation) }} />;
                            }

                            return <span dangerouslySetInnerHTML={{ __html: linkifyHtml(ideaBody) }} />;
                          }}
                        </GetMachineTranslation>
                        :
                        <span dangerouslySetInnerHTML={{ __html: linkifyHtml(ideaBody) }} />
                      }
                    </QuillEditedContent>
                  </IdeaBody>
                </Fragment>

                {ideaFiles && !isNilOrError(ideaFiles) &&
                  <FileAttachments files={ideaFiles} />
                }

                <SeparatorRow />

                {showBudgetControl && participationContextId && participationContextType && budgetingDescriptor &&
                  <AssignBudgetControlMobile>
                    <AssignBudgetWrapper
                      ideaId={ideaId}
                      projectId={projectId}
                      participationContextId={participationContextId}
                      participationContextType={participationContextType}
                      budgetingDescriptor={budgetingDescriptor}
                    />
                  </AssignBudgetControlMobile>
                }

                <SharingMobile
                  url={ideaUrl}
                  twitterMessage={formatMessage(messages.twitterMessage, { ideaTitle })}
                  emailSubject={formatMessage(messages.emailSharingSubject, { ideaTitle })}
                  emailBody={formatMessage(messages.emailSharingBody, { ideaUrl, ideaTitle })}
                  utmParams={utmParams}
                />

                <StyledOfficialFeedback
                  project={project}
                  ideaId={ideaId}
                />

                {ideaComments && ideaComments.data.length > 0 ?
                  <CommentsTitle>
                    <FormattedMessage {...messages.commentsTitle} />
                  </CommentsTitle>
                  :
                  <HasPermission item={project && project.data} action="moderate">
                    <HasPermission.No>
                      <CommentsTitle>
                        <FormattedMessage {...messages.commentsTitle} />
                      </CommentsTitle>
                    </HasPermission.No>
                  </HasPermission>
                }

                {project &&
                  <HasPermission item={project.data} action="moderate">
                    <HasPermission.No>
                      <ParentCommentForm ideaId={ideaId} />
                    </HasPermission.No>
                  </HasPermission>
                }

                {ideaComments && <Comments ideaId={ideaId} />}
              </LeftColumn>

              <RightColumnDesktop>
                <MetaContent>

                  {(showVoteControl || showBudgetControl) &&
                    <ControlWrapper className="e2e-vote-controls-desktop">
                      {showVoteControl &&
                        <>
                          <VoteLabel>
                            <FormattedMessage {...messages.voteOnThisIdea} />
                          </VoteLabel>

                          <VoteWrapper
                            ideaId={ideaId}
                            votingDescriptor={idea.data.relationships.action_descriptor.data.voting}
                            projectId={projectId}
                          />
                        </>
                      }

                      {showBudgetControl && participationContextId && participationContextType && budgetingDescriptor &&
                        <AssignBudgetWrapper
                          ideaId={ideaId}
                          projectId={projectId}
                          participationContextId={participationContextId}
                          participationContextType={participationContextType}
                          budgetingDescriptor={budgetingDescriptor}
                        />
                      }
                    </ControlWrapper>
                  }

                  {statusId &&
                    <StatusContainer>
                      <StatusTitle><FormattedMessage {...messages.ideaStatus} /></StatusTitle>
                      <StatusBadge statusId={statusId} />
                    </StatusContainer>
                  }

                  <MetaButtons>
                    {ideaLocation && !showMap &&
                      <LocationButton onClick={this.handleMapToggle}>
                        <LocationIconWrapper>
                          <LocationIcon name="position" />
                        </LocationIconWrapper>
                        <LocationLabel>
                          <FormattedMessage {...messages.openMap} />
                        </LocationLabel>
                      </LocationButton>
                    }

                    {ideaLocation && showMap &&
                      <LocationButton onClick={this.handleMapToggle}>
                        <LocationIconWrapper>
                          <LocationIcon name="close" />
                        </LocationIconWrapper>
                        <LocationLabel>
                          <FormattedMessage {...messages.closeMap} />
                        </LocationLabel>
                      </LocationButton>
                    }

                    <SharingWrapper>
                      <Sharing
                        url={ideaUrl}
                        twitterMessage={formatMessage(messages.twitterMessage, { ideaTitle })}
                        emailSubject={formatMessage(messages.emailSharingSubject, { ideaTitle })}
                        emailBody={formatMessage(messages.emailSharingBody, { ideaUrl, ideaTitle })}
                        utmParams={utmParams}
                      />
                    </SharingWrapper>

                    {(moreActions && moreActions.length > 0) &&
                      <MoreActionsMenuWrapper>
                        <MoreActionsMenu
                          actions={moreActions}
                          label={<FormattedMessage {...messages.moreOptions} />}
                        />
                      </MoreActionsMenuWrapper>
                    }
                  </MetaButtons>
                  <FeatureFlag name="similar_ideas">
                    <SimilarIdeas ideaId={ideaId} />
                  </FeatureFlag>
                </MetaContent>
              </RightColumnDesktop>
            </Content>
          </IdeaContainer>

          <Modal
            opened={this.state.spamModalVisible}
            close={this.closeSpamModal}
            label={formatMessage(messages.spanModalLabelIdea)}
            header={<FormattedMessage {...messages.reportAsSpamModalTitle} />}
          >
<<<<<<< HEAD
            <SpamReportForm
              resourceId={ideaId}
              resourceType="ideas"
            />
=======
            <SpamReportForm resourceId={idea.data.id} resourceType="ideas" />
>>>>>>> 60b78894
          </Modal>
        </>
      );
    }

    return (
      <>
        <CSSTransition
          classNames="loading"
          in={(opened && !loaded)}
          timeout={loadingTimeout}
          mountOnEnter={false}
          unmountOnExit={true}
          exit={false}
        >
          <Loading>
            <StyledSpinner />
          </Loading>
        </CSSTransition>

        <CSSTransition
          classNames="content"
          in={(opened && loaded)}
          timeout={contentTimeout + contentDelay}
          mountOnEnter={false}
          unmountOnExit={false}
          enter={animatePageEnter}
          exit={true}
        >
          <Container>
            {content}
          </Container>
        </CSSTransition>

        <FeatureFlag name="ideaflow_social_sharing">
          <Modal
            opened={!!ideaIdForSocialSharing}
            close={this.closeIdeaSocialSharingModal}
            fixedHeight={false}
            hasSkipButton={true}
            skipText={<FormattedMessage {...messages.skipSharing} />}
            label={formatMessage(messages.modalShareLabel)}
          >
            {ideaIdForSocialSharing &&
              <IdeaSharingModalContent ideaId={ideaIdForSocialSharing} />
            }
          </Modal>
        </FeatureFlag>
      </>
    );
  }
}

const IdeasShowWithHOCs = injectTracks<Props>(tracks)(injectIntl(IdeasShow));

const Data = adopt<DataProps, InputProps>({
  locale: <GetLocale />,
  tenantLocales: <GetTenantLocales />,
  ideaFiles: ({ ideaId, render }) => <GetResourceFiles resourceId={ideaId} resourceType="idea">{render}</GetResourceFiles>
});

export default (inputProps: InputProps) => (
  <Data {...inputProps}>
    {dataProps => <IdeasShowWithHOCs {...inputProps} {...dataProps} />}
  </Data>
);<|MERGE_RESOLUTION|>--- conflicted
+++ resolved
@@ -1256,14 +1256,10 @@
             label={formatMessage(messages.spanModalLabelIdea)}
             header={<FormattedMessage {...messages.reportAsSpamModalTitle} />}
           >
-<<<<<<< HEAD
             <SpamReportForm
               resourceId={ideaId}
               resourceType="ideas"
             />
-=======
-            <SpamReportForm resourceId={idea.data.id} resourceType="ideas" />
->>>>>>> 60b78894
           </Modal>
         </>
       );
