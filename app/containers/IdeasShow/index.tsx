--- conflicted
+++ resolved
@@ -483,21 +483,6 @@
     });
   };
 
-<<<<<<< HEAD
-  isFieldEnabled = (
-    fieldCode: CustomFieldCodes,
-    ideaCustomFieldsSchemas: IIdeaCustomFieldsSchemas,
-    locale: Locale
-  ) => {
-    return (
-      ideaCustomFieldsSchemas.ui_schema_multiloc?.[locale]?.[fieldCode]?.[
-        'ui:widget'
-      ] !== 'hidden'
-    );
-  };
-
-=======
->>>>>>> 9e7b08cc
   render() {
     const {
       locale,
@@ -531,7 +516,7 @@
       const authorId = idea.relationships?.author?.data?.id || null;
       const titleMultiloc = idea.attributes.title_multiloc;
       const ideaTitle = localize(titleMultiloc);
-      const statusId = idea.relationships.idea_status.data.id;
+      const statusId = idea?.relationships?.idea_status?.data?.id;
       const ideaImageLarge =
         ideaImages?.[0]?.attributes?.versions?.large || null;
       const ideaId = idea.id;
