--- conflicted
+++ resolved
@@ -377,13 +377,8 @@
 `;
 
 const TimeAgo = styled.div`
-<<<<<<< HEAD
   color: ${colors.label};
-  font-size: 13px;
-=======
-  color: ${colors.clGrey};
   font-size: ${fontSizes.small}px;
->>>>>>> 88c36d76
   line-height: 17px;
   font-weight: 300;
   margin-top: 2px;
