--- conflicted
+++ resolved
@@ -616,9 +616,6 @@
       } else if (!isNilOrError(pbPhase)) {
         participationContextId = pbPhase.id;
       }
-<<<<<<< HEAD
-      const budgetingDescriptor = get(idea, 'data.relationships.action_descriptor.data.budgeting', null);
-=======
       const budgetingDescriptor = get(idea, 'relationships.action_descriptor.data.budgeting', null);
 
       /// TODO
@@ -627,7 +624,6 @@
               budgetingDescriptor,
               showBudgetControl,
               showVoteControl);
->>>>>>> 503e30a6
 
       return {
         participationContextType,
@@ -678,13 +674,7 @@
       idea,
       localize,
       ideaImages,
-<<<<<<< HEAD
       authUser,
-=======
-      ideaComments,
-      authUser,
-      project,
->>>>>>> 503e30a6
       intl: { formatMessage }
     } = this.props;
     const {
