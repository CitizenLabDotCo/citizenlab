import React, { PureComponent } from 'react';
import { has, isString, sortBy, last, get, isEmpty, isUndefined } from 'lodash-es';
import { Subscription, combineLatest, of } from 'rxjs';
import { isNilOrError } from 'utils/helperUtils';
import { adopt } from 'react-adopt';

// analytics
import { trackEvent } from 'utils/analytics';
import tracks from './tracks';

// router
import clHistory from 'utils/cl-router/history';

// components
import StatusBadge from 'components/StatusBadge';
import Sharing from 'components/Sharing';
import IdeaMeta from './IdeaMeta';
import IdeaMap from './IdeaMap';
import MoreActionsMenu from 'components/UI/MoreActionsMenu';
import SpamReportForm from 'containers/SpamReport';
import Modal from 'components/UI/Modal';
import VoteControl from 'components/VoteControl';
import VoteWrapper from './VoteWrapper';
import AssignBudgetWrapper from './AssignBudgetWrapper';
import FileAttachments from 'components/UI/FileAttachments';
import IdeaSharingModalContent from './IdeaSharingModalContent';
import FeatureFlag from 'components/FeatureFlag';
import SimilarIdeas from './SimilarIdeas';
import HasPermission from 'components/HasPermission';
import IdeaHeader from './IdeaHeader';
import IdeaAuthor from './IdeaAuthor';
import IdeaFooter from './IdeaFooter';
import Spinner, { ExtraProps as SpinnerProps } from 'components/UI/Spinner';
import OfficialFeedback from './OfficialFeedback';
import Icon from 'components/UI/Icon';
import IdeaBody from './IdeaBody';

// utils
import { pastPresentOrFuture } from 'utils/dateUtils';
import streams from 'utils/streams';
import { API_PATH } from 'containers/App/constants';

// resources
import GetResourceFiles, { GetResourceFilesChildProps } from 'resources/GetResourceFiles';
import GetLocale, { GetLocaleChildProps } from 'resources/GetLocale';
import GetIdeaImages, { GetIdeaImagesChildProps } from 'resources/GetIdeaImages';
import GetProject, { GetProjectChildProps } from 'resources/GetProject';
import GetIdea, { GetIdeaChildProps } from 'resources/GetIdea';
import GetPhases, { GetPhasesChildProps } from 'resources/GetPhases';
import GetAuthUser, { GetAuthUserChildProps } from 'resources/GetAuthUser';

// services
import { updateIdea, deleteIdea } from 'services/ideas';
import { authUserStream } from 'services/auth';

// i18n
import { InjectedIntlProps } from 'react-intl';
import { FormattedMessage } from 'utils/cl-intl';
import injectIntl from 'utils/cl-intl/injectIntl';
import messages from './messages';
import injectLocalize, { InjectedLocalized } from 'utils/localize';

// animations
import CSSTransition from 'react-transition-group/CSSTransition';

// style
import styled from 'styled-components';
import { media, colors, fontSizes } from 'utils/styleUtils';
import { darken } from 'polished';
import TranslateButton from './TranslateButton';

const maxPageWidth = '810px';
const loadingSpinnerFadeInDuration = 300;
const loadingSpinnerFadeInEasing = 'ease-out';
const loadingSpinnerFadeInDelay = 100;
const contentFadeInDuration = 400;
const contentFadeInEasing = 'cubic-bezier(0.000, 0.700, 0.000, 1.000)';
const contentFadeInDelay = 350;
const contentTranslateDistance = '25px';

const StyledSpinner = styled<SpinnerProps>(Spinner)`
  transition: all ${loadingSpinnerFadeInDuration}ms ${loadingSpinnerFadeInEasing} ${loadingSpinnerFadeInDelay}ms;
`;

const Loading = styled.div`
  position: absolute;
  top: 0;
  bottom: 0;
  right: 0;
  left: 0;
  display: flex;
  align-items: center;
  justify-content: center;
  will-change: opacity;

  &.loading-enter {
    ${StyledSpinner} {
      opacity: 0;
    }

    &.loading-enter-active {
      ${StyledSpinner} {
        opacity: 1;
      }
    }
  }
`;

const Container = styled.div`
  display: flex;
  flex-direction: column;
  min-height: calc(100vh - ${props => props.theme.menuHeight}px);
  background: #fff;
  transform: none;
  will-change: transform, opacity;

  ${media.smallerThanMaxTablet`
    min-height: calc(100vh - ${props => props.theme.mobileMenuHeight}px - ${props => props.theme.mobileTopBarHeight}px);
  `}

  &.inModal {
    min-height: 100vh;

    ${media.smallerThanMaxTablet`
      min-height: calc(100vh - ${props => props.theme.mobileMenuHeight}px - ${props => props.theme.mobileTopBarHeight}px);
    `}
  }

  &.content-enter {
    opacity: 0;
    transform: translateY(${contentTranslateDistance});

    &.content-enter-active {
      opacity: 1;
      transform: translateY(0);
      transition: all ${contentFadeInDuration}ms ${contentFadeInEasing} ${contentFadeInDelay}ms;
    }
  }

  &.content-exit {
    display: none;
  }
`;

const IdeaContainer = styled.div`
  width: 100%;
  max-width: ${maxPageWidth};
  display: flex;
  flex-direction: column;
  margin: 0;
  margin-left: auto;
  margin-right: auto;
  padding: 0;
  padding-top: 60px;
  position: relative;

  ${media.smallerThanMaxTablet`
    padding-top: 30px;
    padding-left: 30px;
    padding-right: 30px;
  `}

  ${media.smallerThanMinTablet`
    padding-left: 15px;
    padding-right: 15px;
  `}
`;

const Content = styled.div`
  width: 100%;
  display: flex;

  ${media.smallerThanMaxTablet`
    flex-direction: column;
  `}
`;

const LeftColumn = styled.div`
  flex-grow: 1;
  flex-shrink: 0;
  flex-basis: 0;
  margin: 0;
  padding: 0;
  padding-right: 70px;

  ${media.smallerThanMaxTablet`
    padding: 0;
  `}
`;

const IdeaImage = styled.img`
  width: 100%;
  height: auto;
  margin-bottom: 25px;
  border-radius: 3px;
  border: 1px solid ${colors.separation};
`;

const StyledIdeaAuthor = styled(IdeaAuthor)`
  margin-top: -4px;
  margin-left: -4px;
`;

const MetaButtons = styled.div`
  display: flex;
  flex-direction: column;
  margin-top: 30px;
`;

const LocationLabel = styled.div`
  color: ${colors.label};
  font-size: ${fontSizes.base}px;
  font-weight: 400;
  margin-right: 6px;
  max-width: 200px;
  font-size: ${fontSizes.base}px;
  line-height: 19px;
  text-align: left;
  font-weight: 400;
  transition: all 100ms ease-out;
  white-space: nowrap;

  ${media.smallerThanMinTablet`
    display: none;
  `}
`;

const LocationIconWrapper = styled.div`
  width: 22px;
  height: 36px;
  margin: 0;
  margin-right: 3px;
  padding: 0;
  border: none;
  display: flex;
  align-items: center;
  justify-content: flex-start;
`;

const LocationIcon = styled(Icon)`
  width: 18px;
  fill: ${colors.label};
`;

const LocationButton = styled.div`
  display: flex;
  align-items: center;
  cursor: pointer;
  margin-bottom: 30px;

  &:hover {
    ${LocationLabel} {
      color: ${darken(0.2, colors.label)};
    }

    ${LocationIcon} {
      fill: ${darken(0.2, colors.label)};
    }
  }
`;

const MapWrapper = styled.div`
  border-radius: ${(props: any) => props.theme.borderRadius};
  border: 1px solid ${colors.separation};
  height: 265px;
  position: relative;
  overflow: hidden;
  z-index: 2;
  margin-top: 20px;

  &.map-enter {
    height: 0;
    opacity: 0;

    &.map-enter-active {
      height: 265px;
      opacity: 1;
      transition: all 250ms ease-out;
    }
  }

  &.map-exit {
    height: 265px;
    opacity: 1;

    &.map-exit-active {
      height: 0;
      opacity: 0;
      transition: all 250ms ease-out;
    }
  }
`;

const MapPaddingBottom = styled.div`
  width: 100%;
  height: 30px;
`;

const AddressWrapper = styled.div`
  color: #fff;
  font-size: ${fontSizes.base}px;
  font-weight: 300;
  background: rgba(0, 0, 0, 0.4);
  border-top: 1px solid ${colors.separation};
  margin: 0;
  padding: 10px;
  position: absolute;
  right: 0;
  left: 0;
  bottom: 0;
  z-index: 1000;
`;

const StyledTranslateButton = styled(TranslateButton)`
  margin-bottom: 30px;
`;

const RightColumn = styled.div`
  flex-grow: 0;
  flex-shrink: 0;
  flex-basis: 200px;
  width: 200px;
  margin: 0;
  padding: 0;
`;

const RightColumnDesktop = styled(RightColumn)`
  position: sticky;
  top: 95px;
  align-self: flex-start;

  ${media.smallerThanMaxTablet`
    display: none;
  `}
`;

const MetaContent = styled.div`
  width: 100%;
  display: flex;
  flex-direction: column;
`;

const ControlWrapper = styled.div`
  width: 100%;
  display: flex;
  flex-direction: column;
  margin-bottom: 35px;
`;

const VoteLabel = styled.div`
  color: ${colors.label};
  font-size: ${fontSizes.base}px;
  font-weight: 400;
  margin-bottom: 12px;
  display: none;

  ${media.smallerThanMaxTablet`
    display: block;
  `}
`;

const StatusContainer = styled.div``;

const StatusTitle = styled.h4`
  color: ${colors.label};
  font-size: ${fontSizes.base}px;
  font-weight: 400;
  margin: 0;
  margin-bottom: 8px;
  padding: 0;
`;

const VoteControlMobile = styled.div`
  border-top: solid 1px ${colors.separation};
  border-bottom: solid 1px ${colors.separation};
  padding-top: 15px;
  padding-bottom: 15px;
  margin-bottom: 30px;

  ${media.biggerThanMaxTablet`
    display: none;
  `}
`;

const AssignBudgetControlMobile = styled.div`
  margin-top: 40px;
  margin-bottom: 40px;

  ${media.biggerThanMaxTablet`
    display: none;
  `}
`;

const SharingWrapper = styled.div`
  display: flex;
  flex-direction: column;
`;

const SharingMobile = styled(Sharing)`
  padding: 0;
  margin: 0;
  margin-top: 30px;

  ${media.biggerThanMaxTablet`
    display: none;
  `}
`;

const MoreActionsMenuWrapper = styled.div`
  margin-top: 40px;
`;

const StyledOfficialFeedback = styled(OfficialFeedback)`
  margin-top: 85px;
`;

interface DataProps {
  idea: GetIdeaChildProps;
  locale: GetLocaleChildProps;
  project: GetProjectChildProps;
  phases: GetPhasesChildProps;
  ideaImages: GetIdeaImagesChildProps;
  ideaFiles: GetResourceFilesChildProps;
  authUser: GetAuthUserChildProps;
}

interface InputProps {
  ideaId: string | null;
  inModal?: boolean | undefined;
  animatePageEnter?: boolean;
  className?: string;
}

interface Props extends DataProps, InputProps {}

interface IActionInfos {
  participationContextType: 'Project' | 'Phase' | null;
  participationContextId: string | null;
  budgetingDescriptor: any | null;
  showBudgetControl: boolean | null;
  showVoteControl: boolean | null;
}

interface State {
  opened: boolean;
  loaded: boolean;
  showMap: boolean;
  spamModalVisible: boolean;
  ideaIdForSocialSharing: string | null;
  translateButtonClicked: boolean;
  titleTranslationLoading: boolean;
  bodyTranslationLoading: boolean;
  actionInfos: IActionInfos | null;
}

export class IdeasShow extends PureComponent<Props & InjectedIntlProps & InjectedLocalized, State> {
  initialState: State;
  subscriptions: Subscription[];

  static defaultProps = {
    animatePageEnter: true
  };

  constructor(props) {
    super(props);
    const initialState = {
      opened: false,
      loaded: false,
      showMap: false,
      spamModalVisible: false,
      ideaIdForSocialSharing: null,
      translateButtonClicked: false,
      titleTranslationLoading: false,
      bodyTranslationLoading: false,
      ideaBody: null,
      actionInfos: null
    };
    this.initialState = initialState;
    this.state = initialState;
    this.subscriptions = [];
  }

  componentDidMount() {
    const authUser$ = authUserStream().observable;
    const query = clHistory.getCurrentLocation().query;
    const urlHasNewIdeaQueryParam = has(query, 'new_idea_id');
    const newIdea$ = urlHasNewIdeaQueryParam ? of({
      id: get(query, 'new_idea_id'),
      publish: get(query, 'publish')
    }) : of(null);

    this.subscriptions = [
      combineLatest(
        authUser$,
        newIdea$
      ).subscribe(async ([authUser, newIdea]) => {
        if (newIdea && isString(newIdea.id) && !isEmpty(newIdea.id)) {
          if (authUser) {
            setTimeout(() => {
              this.setState({ ideaIdForSocialSharing: newIdea.id });
            }, 2000);

            if (newIdea.publish === 'true') {
              await updateIdea(newIdea.id, { author_id: authUser.data.id, publication_status: 'published' });
              streams.fetchAllWith({ dataId: [newIdea.id], apiEndpoint: [`${API_PATH}/ideas`] });
            }
          }

          window.history.replaceState(null, '', window.location.pathname);
        }
      })
    ];
  }

  static getDerivedStateFromProps(nextProps: Props, prevState: State) {
    const { opened, loaded, actionInfos } = prevState;
    const { idea, ideaImages, project, phases } = nextProps;
    let stateToUpdate: Partial<State> = {};

    if (!opened && !isNilOrError(idea)) {
      stateToUpdate = {
        ...stateToUpdate,
        opened: true
      };
    }

    if (!loaded && !isNilOrError(idea) && !isUndefined(ideaImages) && !isNilOrError(project)) {
      stateToUpdate = {
        ...stateToUpdate,
        loaded: true
      };
    }

    if (!actionInfos && !isNilOrError(idea) && !isNilOrError(project)) {
      const pbProject = (project.attributes.process_type === 'continuous' && project.attributes.participation_method === 'budgeting' ? project : null);
      const pbPhase = (!pbProject && !isNilOrError(phases) ? phases.find(phase => phase.attributes.participation_method === 'budgeting') : null);
      const pbPhaseIsActive = (pbPhase && pastPresentOrFuture([pbPhase.attributes.start_at, pbPhase.attributes.end_at]) === 'present');
      const lastPhase = (!isNilOrError(phases) ? last(sortBy(phases, [phase => phase.attributes.end_at])) : null);
      const pbPhaseIsLast = (pbPhase && lastPhase && lastPhase.id === pbPhase.id);
      const showBudgetControl = !!(pbProject || (pbPhase && (pbPhaseIsActive || pbPhaseIsLast)));
      const upvotesCount = idea.attributes.upvotes_count;
      const downvotesCount = idea.attributes.downvotes_count;
      const votingEnabled = idea.relationships.action_descriptor.data.voting.enabled;
      const cancellingEnabled = idea.relationships.action_descriptor.data.voting.cancelling_enabled;
      const votingFutureEnabled = idea.relationships.action_descriptor.data.voting.future_enabled;
      const hideVote = !(votingEnabled || cancellingEnabled || votingFutureEnabled || upvotesCount || downvotesCount);
      const showVoteControl = (!hideVote && !!((!pbProject && !pbPhase) || (pbPhase && !pbPhaseIsActive && !pbPhaseIsLast)));
      const budgetingDescriptor = get(idea, 'relationships.action_descriptor.data.budgeting', null);
      let participationContextType: 'Project' | 'Phase' | null = null;
      let participationContextId: string | null = null;

      if (pbProject) {
        participationContextType = 'Project';
      } else if (pbPhase) {
        participationContextType = 'Phase';
      }

      if (!isNilOrError(pbProject)) {
        participationContextId = pbProject.id;
      } else if (!isNilOrError(pbPhase)) {
        participationContextId = pbPhase.id;
      }

      stateToUpdate = {
        ...stateToUpdate,
        actionInfos: {
          participationContextType,
          participationContextId,
          budgetingDescriptor,
          showBudgetControl,
          showVoteControl
        }
      };
    }

    return isEmpty(stateToUpdate) ? null : stateToUpdate;
  }

  componentWillUnmount() {
    this.subscriptions.forEach(subscription => subscription.unsubscribe());
  }

  handleMapWrapperSetRef = (element: HTMLDivElement) => {
    if (element) {
      element.scrollIntoView({
        behavior: 'smooth',
        block: 'center',
        inline: 'nearest'
      });
    }
  }

  handleMapToggle = () => {
    this.setState(({ showMap }) => ({ showMap: !showMap }));
  }

  openSpamModal = () => {
    this.setState({ spamModalVisible: true });
  }

  closeSpamModal = () => {
    this.setState({ spamModalVisible: false });
  }

  editIdea = () => {
    clHistory.push(`/ideas/edit/${this.props.ideaId}`);
  }

  deleteIdea = (ideaId) => () => {
    const message = this.props.intl.formatMessage(messages.deleteIdeaConfirmation);

    if (window.confirm(message)) {
      deleteIdea(ideaId);
      clHistory.goBack();
    }
  }

  unauthenticatedVoteClick = () => {
    clHistory.push('/sign-in');
  }

  closeIdeaSocialSharingModal = () => {
    this.setState({ ideaIdForSocialSharing: null });
  }

  translateIdea = () => {
    trackEvent(tracks.clickTranslateIdeaButton);
    this.setState({ translateButtonClicked: true });
  }

  backToOriginalContent = () => {
    trackEvent(tracks.clickGoBackToOriginalIdeaCopyButton);
    this.setState({ translateButtonClicked: false });
  }

  onTitleTranslationLoaded = () => {
    this.setState({ titleTranslationLoading: false });
  }

  onBodyTranslationLoaded = () => {
    this.setState({ bodyTranslationLoading: false });
  }

  render() {
    const {
      inModal,
      animatePageEnter,
      ideaFiles,
      locale,
      idea,
      localize,
      ideaImages,
      authUser,
<<<<<<< HEAD
      intl: { formatMessage }
=======
      project,
      className
>>>>>>> 6f726058
    } = this.props;
    const {
      opened,
      loaded,
      showMap,
      ideaIdForSocialSharing,
      translateButtonClicked,
      titleTranslationLoading,
      bodyTranslationLoading,
      spamModalVisible,
      actionInfos
    } = this.state;
    const { formatMessage } = this.props.intl;
    let content: JSX.Element | null = null;

    if (!isNilOrError(idea) && !isNilOrError(locale) && loaded) {
      const authorId: string | null = get(idea, 'relationships.author.data.id', null);
      const createdAt = idea.attributes.created_at;
      const titleMultiloc = idea.attributes.title_multiloc;
      const ideaTitle = localize(titleMultiloc);
      const statusId: string | null = get(idea, 'relationships.idea_status.data.id', null);
      const ideaImageLarge: string | null = get(ideaImages, '[0].attributes.versions.large', null);
      const ideaLocation = (idea.attributes.location_point_geojson || null);
      const ideaAdress = (idea.attributes.location_description || null);
      const projectId = idea.relationships.project.data.id;
      const ideaUrl = location.href;
      const ideaId = idea.id;
      const ideaBody = localize(idea.attributes.body_multiloc);
      const participationContextType = get(actionInfos, 'participationContextType', null);
      const participationContextId = get(actionInfos, 'participationContextId', null);
      const budgetingDescriptor = get(actionInfos, 'budgetingDescriptor', null);
      const showBudgetControl = get(actionInfos, 'showBudgetControl', null);
      const showVoteControl = get(actionInfos, 'showVoteControl', null);
      const utmParams = !isNilOrError(authUser) ? {
        source: 'share_idea',
        campaign: 'share_content',
        content: authUser.id
      } : {
        source: 'share_idea',
        campaign: 'share_content'
      };

      content = (
        <>
          <IdeaMeta ideaId={ideaId} />
          <IdeaContainer id="e2e-idea-show">
            <IdeaHeader
              ideaId={ideaId}
              statusId={statusId}
              ideaTitle={ideaTitle}
              projectId={projectId}
              locale={locale}
              translateButtonClicked={translateButtonClicked}
              onTranslationLoaded={this.onTitleTranslationLoaded}
            />

            <Content>
              <LeftColumn>
                {!inModal && showVoteControl &&
                  <VoteControlMobile>
                    <VoteControl
                      ideaId={ideaId}
                      unauthenticatedVoteClick={this.unauthenticatedVoteClick}
                      size="1"
                    />
                  </VoteControlMobile>
                }

                {ideaImageLarge &&
                  <IdeaImage
                    src={ideaImageLarge}
                    alt={formatMessage(messages.imageAltText, { ideaTitle })}
                    className="e2e-ideaImage"
                  />
                }

                <StyledIdeaAuthor
                  ideaId={ideaId}
                  authorId={authorId}
                  ideaCreatedAt={createdAt}
                />

                <FeatureFlag name="machine_translations">
                  <StyledTranslateButton
                    idea={idea}
                    locale={locale}
                    translateButtonClicked={translateButtonClicked}
                    translationsLoading={titleTranslationLoading || bodyTranslationLoading}
                    translateIdea={this.translateIdea}
                    backToOriginalContent={this.backToOriginalContent}
                  />
                </FeatureFlag>

                <IdeaBody
                  ideaId={ideaId}
                  locale={locale}
                  ideaBody={ideaBody}
                  translateButtonClicked={translateButtonClicked}
                  onTranslationLoaded={this.onTitleTranslationLoaded}
                />

                {ideaLocation &&
                  <>
                    <CSSTransition
                      classNames="map"
                      in={showMap}
                      timeout={300}
                      mountOnEnter={true}
                      unmountOnExit={true}
                      exit={true}
                    >
                      <MapWrapper innerRef={this.handleMapWrapperSetRef}>
                        <IdeaMap location={ideaLocation} id={ideaId} />
                        {ideaAdress && <AddressWrapper>{ideaAdress}</AddressWrapper>}
                      </MapWrapper>
                    </CSSTransition>
                    {showMap &&  <MapPaddingBottom />}
                  </>
                }

                {!isNilOrError(ideaFiles) && ideaFiles.length > 0 &&
                  <FileAttachments files={ideaFiles} />
                }

                {showBudgetControl && participationContextId && participationContextType && budgetingDescriptor &&
                  <AssignBudgetControlMobile>
                    <AssignBudgetWrapper
                      ideaId={ideaId}
                      projectId={projectId}
                      participationContextId={participationContextId}
                      participationContextType={participationContextType}
                      budgetingDescriptor={budgetingDescriptor}
                    />
                  </AssignBudgetControlMobile>
                }

                <SharingMobile
                  url={ideaUrl}
                  twitterMessage={formatMessage(messages.twitterMessage, { ideaTitle })}
                  emailSubject={formatMessage(messages.emailSharingSubject, { ideaTitle })}
                  emailBody={formatMessage(messages.emailSharingBody, { ideaUrl, ideaTitle })}
                  utmParams={utmParams}
                />

                <StyledOfficialFeedback
                  ideaId={ideaId}
                />
              </LeftColumn>

              <RightColumnDesktop>
                <MetaContent>
                  {(showVoteControl || showBudgetControl) &&
                    <ControlWrapper className="e2e-vote-controls-desktop">
                      {showVoteControl &&
                        <>
                          <VoteLabel>
                            <FormattedMessage {...messages.voteOnThisIdea} />
                          </VoteLabel>

                          <VoteWrapper
                            ideaId={ideaId}
                            votingDescriptor={idea.relationships.action_descriptor.data.voting}
                            projectId={projectId}
                          />
                        </>
                      }

                      {showBudgetControl && participationContextId && participationContextType && budgetingDescriptor &&
                        <AssignBudgetWrapper
                          ideaId={ideaId}
                          projectId={projectId}
                          participationContextId={participationContextId}
                          participationContextType={participationContextType}
                          budgetingDescriptor={budgetingDescriptor}
                        />
                      }
                    </ControlWrapper>
                  }

                  {statusId &&
                    <StatusContainer>
                      <StatusTitle><FormattedMessage {...messages.ideaStatus} /></StatusTitle>
                      <StatusBadge statusId={statusId} />
                    </StatusContainer>
                  }

                  <MetaButtons>
                    {ideaLocation && !showMap &&
                      <LocationButton onClick={this.handleMapToggle}>
                        <LocationIconWrapper>
                          <LocationIcon name="position" />
                        </LocationIconWrapper>
                        <LocationLabel>
                          <FormattedMessage {...messages.openMap} />
                        </LocationLabel>
                      </LocationButton>
                    }

                    {ideaLocation && showMap &&
                      <LocationButton onClick={this.handleMapToggle}>
                        <LocationIconWrapper>
                          <LocationIcon name="close" />
                        </LocationIconWrapper>
                        <LocationLabel>
                          <FormattedMessage {...messages.closeMap} />
                        </LocationLabel>
                      </LocationButton>
                    }

                    <SharingWrapper>
                      <Sharing
                        url={ideaUrl}
                        twitterMessage={formatMessage(messages.twitterMessage, { ideaTitle })}
                        emailSubject={formatMessage(messages.emailSharingSubject, { ideaTitle })}
                        emailBody={formatMessage(messages.emailSharingBody, { ideaUrl, ideaTitle })}
                        utmParams={utmParams}
                      />
                    </SharingWrapper>

                    {!isNilOrError(authUser) &&
                      <MoreActionsMenuWrapper>
                        <HasPermission item={idea} action="edit" context={idea}>
                          <MoreActionsMenu
                            actions={[
                              {
                                label: <FormattedMessage {...messages.reportAsSpam} />,
                                handler: this.openSpamModal,
                              },
                              {
                                label: <FormattedMessage {...messages.editIdea} />,
                                handler: this.editIdea,
                              },
                              {
                                label: <FormattedMessage {...messages.deleteIdea} />,
                                handler: this.deleteIdea(ideaId),
                              }
                            ]}
                            label={<FormattedMessage {...messages.moreOptions} />}
                          />
                          <HasPermission.No>
                            <MoreActionsMenu
                              actions={[{
                                label: <FormattedMessage {...messages.reportAsSpam} />,
                                handler: this.openSpamModal,
                              }]}
                              label={<FormattedMessage {...messages.moreOptions} />}
                            />
                          </HasPermission.No>
                        </HasPermission>
                      </MoreActionsMenuWrapper>
                    }
                  </MetaButtons>
                  <FeatureFlag name="similar_ideas">
                    <SimilarIdeas ideaId={ideaId} />
                  </FeatureFlag>
                </MetaContent>
              </RightColumnDesktop>
            </Content>
          </IdeaContainer>

          {loaded &&
            <IdeaFooter
              ideaId={ideaId}
              commentsCount={idea.attributes.comments_count}
            />
          }

          <Modal
            opened={spamModalVisible}
            close={this.closeSpamModal}
            label={formatMessage(messages.spamModalLabelIdea)}
            header={<FormattedMessage {...messages.reportAsSpamModalTitle} />}
          >
            <SpamReportForm
              resourceId={ideaId}
              resourceType="ideas"
            />
          </Modal>
        </>
      );
    }

    return (
      <>
        <CSSTransition
          classNames="loading"
          in={(opened && !loaded)}
          timeout={loadingSpinnerFadeInDuration}
          mountOnEnter={false}
          unmountOnExit={true}
          exit={false}
        >
          <Loading>
            <StyledSpinner />
          </Loading>
        </CSSTransition>

        <CSSTransition
          classNames="content"
          in={(opened && loaded)}
          timeout={contentFadeInDuration + contentFadeInDelay}
          mountOnEnter={false}
          unmountOnExit={false}
          enter={animatePageEnter}
          exit={true}
        >
          <Container className={`${className} ${inModal ? 'inModal' : ''}`}>
            {content}
          </Container>
        </CSSTransition>

        <FeatureFlag name="ideaflow_social_sharing">
          <Modal
            opened={!!ideaIdForSocialSharing}
            close={this.closeIdeaSocialSharingModal}
            hasSkipButton={true}
            skipText={<FormattedMessage {...messages.skipSharing} />}
            label={formatMessage(messages.modalShareLabel)}
          >
            {ideaIdForSocialSharing &&
              <IdeaSharingModalContent ideaId={ideaIdForSocialSharing} />
            }
          </Modal>
        </FeatureFlag>
      </>
    );
  }
}

const IdeasShowWithHOCs = injectLocalize<Props>(injectIntl<Props & InjectedLocalized>(IdeasShow));

const Data = adopt<DataProps, InputProps>({
  locale: <GetLocale />,
  authUser: <GetAuthUser/>,
  idea: ({ ideaId, render }) => <GetIdea id={ideaId}>{render}</GetIdea>,
  ideaImages: ({ ideaId, render }) => <GetIdeaImages ideaId={ideaId}>{render}</GetIdeaImages>,
  ideaFiles: ({ ideaId, render }) => <GetResourceFiles resourceId={ideaId} resourceType="idea">{render}</GetResourceFiles>,
  project: ({ idea, render }) => <GetProject id={get(idea, 'relationships.project.data.id')}>{render}</GetProject>,
  phases: ({ idea, render }) => <GetPhases projectId={get(idea, 'relationships.project.data.id')}>{render}</GetPhases>
});

export default (inputProps: InputProps) => (
  <Data {...inputProps}>
    {dataProps => <IdeasShowWithHOCs {...inputProps} {...dataProps} />}
  </Data>
);<|MERGE_RESOLUTION|>--- conflicted
+++ resolved
@@ -651,12 +651,7 @@
       localize,
       ideaImages,
       authUser,
-<<<<<<< HEAD
-      intl: { formatMessage }
-=======
-      project,
       className
->>>>>>> 6f726058
     } = this.props;
     const {
       opened,
