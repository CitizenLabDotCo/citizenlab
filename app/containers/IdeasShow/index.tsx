import React, { PureComponent, lazy, Suspense } from 'react';
import { sortBy, last, isUndefined, isString } from 'lodash-es';
import { isNilOrError, getFormattedBudget } from 'utils/helperUtils';
import { adopt } from 'react-adopt';

// typings
import { IParticipationContextType } from 'typings';

// analytics
import { trackEvent } from 'utils/analytics';
import tracks from './tracks';

// router
import { withRouter, WithRouterProps } from 'react-router';

// components
import Sharing from 'components/Sharing';
import IdeaMeta from './IdeaMeta';
<<<<<<< HEAD
import DropdownMap from 'components/PostShowComponents/DropdownMap';
=======
>>>>>>> f90548c1
import Title from 'components/PostShowComponents/Title';
import IdeaProposedBudget from './IdeaProposedBudget';
import Body from 'components/PostShowComponents/Body';
import Image from 'components/PostShowComponents/Image';
import OfficialFeedback from 'components/PostShowComponents/OfficialFeedback';
import Modal from 'components/UI/Modal';
import VoteWrapper from './VoteWrapper';
import AssignBudgetWrapper from './AssignBudgetWrapper';
import SharingModalContent from 'components/PostShowComponents/SharingModalContent';
import FeatureFlag from 'components/FeatureFlag';
import IdeaStatus from './IdeaStatus';
<<<<<<< HEAD
import PostedBy from './PostedBy';
import IdeaMoreActions from './IdeaMoreActions';
import Footer from 'components/PostShowComponents/Footer';
import { Spinner } from 'cl2-component-library';
import ProjectLink from './ProjectLink';
import TranslateButton from 'components/UI/TranslateButton';
=======
import IdeaPostedBy from './IdeaPostedBy';
import IdeaAuthor from './IdeaAuthor';
import IdeaMoreActions from './IdeaMoreActions';
import { Spinner } from 'cl2-component-library';
import ProjectLink from './ProjectLink';
import TranslateButton from 'components/PostShowComponents/TranslateButton';
>>>>>>> f90548c1
import PlatformFooter from 'containers/PlatformFooter';
const LazyComments = lazy(() =>
  import('components/PostShowComponents/Comments')
);
import LoadingComments from 'components/PostShowComponents/Comments/LoadingComments';
import MetaInformation from './MetaInformation';

// utils
import { pastPresentOrFuture } from 'utils/dateUtils';
import isFieldEnabled from './isFieldEnabled';

// resources
import GetLocale, { GetLocaleChildProps } from 'resources/GetLocale';
import GetIdeaImages, {
  GetIdeaImagesChildProps,
} from 'resources/GetIdeaImages';
import GetProject, { GetProjectChildProps } from 'resources/GetProject';
import GetIdea, { GetIdeaChildProps } from 'resources/GetIdea';
import GetPhases, { GetPhasesChildProps } from 'resources/GetPhases';
import GetAuthUser, { GetAuthUserChildProps } from 'resources/GetAuthUser';
import GetWindowSize, {
  GetWindowSizeChildProps,
} from 'resources/GetWindowSize';
import GetOfficialFeedbacks, {
  GetOfficialFeedbacksChildProps,
} from 'resources/GetOfficialFeedbacks';
import GetPermission, {
  GetPermissionChildProps,
} from 'resources/GetPermission';
import GetIdeaCustomFieldsSchemas, {
  GetIdeaCustomFieldsSchemasChildProps,
} from 'resources/GetIdeaCustomFieldsSchemas';
import GetTenant, { GetTenantChildProps } from 'resources/GetTenant';

// i18n
import { InjectedIntlProps } from 'react-intl';
import { FormattedMessage } from 'utils/cl-intl';
import injectIntl from 'utils/cl-intl/injectIntl';
import messages from './messages';
import injectLocalize, { InjectedLocalized } from 'utils/localize';

// animations
import CSSTransition from 'react-transition-group/CSSTransition';

// style
import styled from 'styled-components';
import {
  media,
  colors,
  fontSizes,
  viewportWidths,
  defaultCardStyle,
} from 'utils/styleUtils';
import { ScreenReaderOnly } from 'utils/a11y';
import {
  columnsGapDesktop,
  rightColumnWidthDesktop,
  columnsGapTablet,
  rightColumnWidthTablet,
  pageContentMaxWidth,
} from './styleConstants';

const contentFadeInDuration = 250;
const contentFadeInEasing = 'cubic-bezier(0.19, 1, 0.22, 1)';
const contentFadeInDelay = 150;

const Loading = styled.div`
  width: 100vw;
  height: calc(100vh - ${(props) => props.theme.menuHeight}px);
  display: flex;
  align-items: center;
  justify-content: center;

  ${media.smallerThanMaxTablet`
    height: calc(100vh - ${(props) => props.theme.mobileTopBarHeight}px);
  `}
`;

const Container = styled.main<{ insideModal: boolean }>`
  display: flex;
  flex-direction: column;
  min-height: calc(
    100vh -
      ${(props) =>
        props.insideModal
          ? props.theme.menuHeight
          : props.theme.menuHeight + props.theme.footerHeight}px
  );
  background: #fff;
  opacity: 0;

  ${media.smallerThanMaxTablet`
    min-height: calc(100vh - ${(props) =>
      props.insideModal
        ? props.theme.mobileMenuHeight
        : props.theme.mobileMenuHeight}px - ${(props) =>
    props.theme.mobileTopBarHeight}px);
  `}

  &.content-enter {
    opacity: 0;

    &.content-enter-active {
      opacity: 1;
      transition: opacity ${contentFadeInDuration}ms ${contentFadeInEasing}
        ${contentFadeInDelay}ms;
    }
  }

  &.content-enter-done {
    opacity: 1;
  }
`;

const IdeaContainer = styled.div`
  width: 100%;
  max-width: ${pageContentMaxWidth}px;
  display: flex;
  flex-direction: column;
  margin: 0;
  margin-left: auto;
  margin-right: auto;
  padding: 0;
  padding-top: 60px;
  padding-left: 60px;
  padding-right: 60px;
  position: relative;

  ${media.smallerThanMaxTablet`
    padding-top: 35px;
  `}

  ${media.smallerThanMinTablet`
    padding-top: 25px;
    padding-left: 15px;
    padding-right: 15px;
  `}
`;

const Content = styled.div`
  width: 100%;
  display: flex;

  ${media.smallerThanMaxTablet`
    display: block;
  `}
`;

const LeftColumn = styled.div`
  flex: 2;
  margin: 0;
  padding: 0;
  padding-right: ${columnsGapDesktop}px;

  ${media.tablet`
    padding-right: ${columnsGapTablet}px;
  `}

  ${media.smallerThanMaxTablet`
    padding: 0;
  `}
`;

const StyledTranslateButton = styled(TranslateButton)`
  margin-bottom: 20px;
<<<<<<< HEAD
=======

  ${media.smallerThanMinTablet`
    display: none;
  `}
`;

const StyledTranslateButtonMobile = styled(TranslateButton)`
  display: none;
  width: fit-content;
  margin-bottom: 40px;

  ${media.smallerThanMinTablet`
    display: block;
  `}
>>>>>>> f90548c1
`;

const IdeaHeader = styled.div`
  margin-top: -5px;
  margin-bottom: 28px;

  ${media.smallerThanMaxTablet`
    margin-top: 0px;
    margin-bottom: 45px;
  `}
`;

const StyledProjectLink = styled(ProjectLink)`
  margin-bottom: 70px;
  display: block;
`;

<<<<<<< HEAD
const BodySectionTitle = styled.h2`
=======
export const BodySectionTitle = styled.h2`
>>>>>>> f90548c1
  font-size: ${(props) => props.theme.fontSizes.medium}px;
  font-weight: 400;
  line-height: 28px;
`;

<<<<<<< HEAD
=======
const StyledIdeaProposedBudget = styled(IdeaProposedBudget)`
  margin-bottom: 20px;
`;

const StyledMobileIdeaPostedBy = styled(IdeaPostedBy)`
  margin-top: 4px;

  ${media.biggerThanMaxTablet`
    display: none;
  `}
`;

>>>>>>> f90548c1
const StyledMobileIdeaStatus = styled(IdeaStatus)`
  margin-bottom: 30px;

  ${media.biggerThanMaxTablet`
    display: none;
  `}
`;

<<<<<<< HEAD
const AuthorActionsContainer = styled.div`
  display: flex;
  align-items: center;
  margin-bottom: 25px;
`;

const StyledIdeaMoreActions = styled(IdeaMoreActions)`
  margin-left: auto;
=======
const MobileMetaInformation = styled(MetaInformation)`
  ${media.biggerThanMaxTablet`
    display: none;
  `}
>>>>>>> f90548c1
`;

const AuthorActionsContainer = styled.div`
  display: flex;
  justify-content: space-between;
  align-items: center;
  margin-bottom: 25px;
`;

const StyledIdeaAuthor = styled(IdeaAuthor)`
  margin-left: -4px;

  ${media.smallerThanMaxTablet`
    display: none;
  `}
`;

const RightColumn = styled.div`
  flex: 1;
  margin: 0;
  padding: 0;
`;

const RightColumnDesktop = styled(RightColumn)`
  flex: 0 0 ${rightColumnWidthDesktop}px;
  width: ${rightColumnWidthDesktop}px;

  ${media.tablet`
    flex: 0 0 ${rightColumnWidthTablet}px;
    width: ${rightColumnWidthTablet}px;
  `}

  ${media.smallerThanMaxTablet`
    display: none;
  `}
`;

const MetaContent = styled.div`
  width: 100%;
  display: flex;
  flex-direction: column;
`;

const ControlWrapper = styled.div`
  width: 100%;
  display: flex;
  flex-direction: column;
  margin-bottom: 45px;
  padding: 35px;
  border: 1px solid #e0e0e0;
  ${defaultCardStyle};
`;

const ControlWrapperHorizontalRule = styled.hr`
  width: 100%;
  border: none;
  height: 1px;
  background-color: ${colors.separation};
  margin: 35px 0;
`;

const VoteLabel = styled.div`
  color: ${colors.label};
  font-size: ${fontSizes.base}px;
  font-weight: 400;
  margin-bottom: 12px;
  display: none;

  ${media.smallerThanMaxTablet`
    display: block;
  `}
`;

const AssignBudgetControlMobile = styled.div`
  margin-top: 40px;
  margin-bottom: 40px;

  ${media.biggerThanMaxTablet`
    display: none;
  `}
`;

const SharingWrapper = styled.div`
  display: flex;
  flex-direction: column;
`;

const SharingMobile = styled(Sharing)`
  padding: 0;
  margin: 0;
  margin-top: 40px;

  ${media.biggerThanMaxTablet`
    display: none;
  `}
`;

const StyledOfficialFeedback = styled(OfficialFeedback)`
  margin-top: 80px;
  margin-bottom: 80px;
`;

const Comments = styled.div`
  margin-bottom: 120px;
`;

interface DataProps {
  idea: GetIdeaChildProps;
  locale: GetLocaleChildProps;
  project: GetProjectChildProps;
  phases: GetPhasesChildProps;
  ideaImages: GetIdeaImagesChildProps;
  authUser: GetAuthUserChildProps;
  windowSize: GetWindowSizeChildProps;
  officialFeedbacks: GetOfficialFeedbacksChildProps;
  postOfficialFeedbackPermission: GetPermissionChildProps;
  ideaCustomFieldsSchemas: GetIdeaCustomFieldsSchemasChildProps;
  tenant: GetTenantChildProps;
}

interface InputProps {
  ideaId: string | null;
  projectId: string;
  insideModal?: boolean;
  className?: string;
}

interface Props extends DataProps, InputProps {}

interface IActionInfos {
  participationContextType: IParticipationContextType | null;
  participationContextId: string | null;
  budgetingDescriptor: any | null;
  showBudgetControl: boolean | null;
  showVoteControl: boolean | null;
}

interface State {
  loaded: boolean;
  spamModalVisible: boolean;
  ideaIdForSocialSharing: string | null;
  translateButtonClicked: boolean;
  actionInfos: IActionInfos | null;
}

export class IdeasShow extends PureComponent<
  Props & InjectedIntlProps & InjectedLocalized & WithRouterProps,
  State
> {
  constructor(props) {
    super(props);
    this.state = {
      loaded: false,
      spamModalVisible: false,
      ideaIdForSocialSharing: null,
      translateButtonClicked: false,
      actionInfos: null,
    };
  }

  componentDidMount() {
    const newIdeaId = this.props.location.query?.['new_idea_id'];

    this.setLoaded();

    if (isString(newIdeaId)) {
      setTimeout(() => {
        this.setState({ ideaIdForSocialSharing: newIdeaId });
      }, 1500);

      window.history.replaceState(null, '', window.location.pathname);
    }
  }

  componentDidUpdate() {
    this.setLoaded();
  }

  static getDerivedStateFromProps(nextProps: Props, prevState: State) {
    const { actionInfos } = prevState;
    const { idea, project, phases } = nextProps;
    let stateToUpdate: Partial<State> | null = null;

    if (
      !actionInfos &&
      !isNilOrError(idea) &&
      !isNilOrError(project) &&
      !isUndefined(phases)
    ) {
      const upvotesCount = idea.attributes.upvotes_count;
      const downvotesCount = idea.attributes.downvotes_count;
      const votingEnabled = idea.attributes.action_descriptor.voting.enabled;
      const votingDisabledReason =
        idea.attributes.action_descriptor.voting.disabled_reason;
      const cancellingEnabled =
        idea.attributes.action_descriptor.voting.cancelling_enabled;
      const votingFutureEnabled =
        idea.attributes.action_descriptor.voting.future_enabled;
      const pbProject =
        project.attributes.process_type === 'continuous' &&
        project.attributes.participation_method === 'budgeting'
          ? project
          : null;
      const pbPhase =
        !pbProject && !isNilOrError(phases)
          ? phases.find(
              (phase) => phase.attributes.participation_method === 'budgeting'
            )
          : null;
      const pbPhaseIsActive =
        pbPhase &&
        pastPresentOrFuture([
          pbPhase.attributes.start_at,
          pbPhase.attributes.end_at,
        ]) === 'present';
      const lastPhase = !isNilOrError(phases)
        ? last(sortBy(phases, [(phase) => phase.attributes.end_at]))
        : null;
      const lastPhaseHasPassed = lastPhase
        ? pastPresentOrFuture([
            lastPhase.attributes.start_at,
            lastPhase.attributes.end_at,
          ]) === 'past'
        : false;
      const pbPhaseIsLast = pbPhase && lastPhase && lastPhase.id === pbPhase.id;
      const showBudgetControl = !!(
        pbProject ||
        (pbPhase && (pbPhaseIsActive || (lastPhaseHasPassed && pbPhaseIsLast)))
      );
      const shouldVerify =
        !votingEnabled && votingDisabledReason === 'not_verified';
      const verifiedButNotPermitted =
        !shouldVerify && votingDisabledReason === 'not_permitted';
      const showVoteControl = !!(
        !showBudgetControl &&
        (votingEnabled ||
          cancellingEnabled ||
          votingFutureEnabled ||
          upvotesCount > 0 ||
          downvotesCount > 0 ||
          shouldVerify ||
          verifiedButNotPermitted)
      );
      const budgetingDescriptor =
        idea?.attributes?.action_descriptor?.budgeting || null;
      let participationContextType: IParticipationContextType | null = null;
      let participationContextId: string | null = null;

      if (pbProject) {
        participationContextType = 'project';
      } else if (pbPhase) {
        participationContextType = 'phase';
      }

      if (!isNilOrError(pbProject)) {
        participationContextId = pbProject.id;
      } else if (!isNilOrError(pbPhase)) {
        participationContextId = pbPhase.id;
      }

      stateToUpdate = {
        ...(stateToUpdate || {}),
        actionInfos: {
          participationContextType,
          participationContextId,
          budgetingDescriptor,
          showBudgetControl,
          showVoteControl,
        },
      };
    }

    return stateToUpdate;
  }

  setLoaded = () => {
    const { loaded } = this.state;
    const { idea, ideaImages, project, officialFeedbacks } = this.props;

    if (
      !loaded &&
      !isNilOrError(idea) &&
      !isUndefined(ideaImages) &&
      !isNilOrError(project) &&
      !isUndefined(officialFeedbacks.officialFeedbacksList)
    ) {
      this.setState({ loaded: true });
    }
  };

  closeIdeaSocialSharingModal = () => {
    this.setState({ ideaIdForSocialSharing: null });
  };

  onTranslateIdea = () => {
    this.setState((prevState) => {
      // analytics
      if (prevState.translateButtonClicked === true) {
        trackEvent(tracks.clickGoBackToOriginalIdeaCopyButton);
      } else if (prevState.translateButtonClicked === false) {
        trackEvent(tracks.clickTranslateIdeaButton);
      }

      return {
        translateButtonClicked: !prevState.translateButtonClicked,
      };
    });
  };

  render() {
    const {
      locale,
      idea,
      localize,
      ideaImages,
      authUser,
      windowSize,
      className,
      postOfficialFeedbackPermission,
      projectId,
      ideaCustomFieldsSchemas,
      tenant,
    } = this.props;
    const {
      loaded,
      ideaIdForSocialSharing,
      translateButtonClicked,
      actionInfos,
    } = this.state;
    const { formatMessage } = this.props.intl;
    let content: JSX.Element | null = null;

    if (
      !isNilOrError(idea) &&
      !isNilOrError(locale) &&
      !isNilOrError(tenant) &&
      !isNilOrError(ideaCustomFieldsSchemas) &&
      loaded
    ) {
      // If the user deletes their profile, authorId can be null
      const authorId = idea.relationships?.author?.data?.id || null;
      const ideaPublishedAt = idea.attributes.published_at;
      const titleMultiloc = idea.attributes.title_multiloc;
      const ideaTitle = localize(titleMultiloc);
      const statusId = idea.relationships.idea_status.data.id;
      const ideaImageLarge =
        ideaImages?.[0]?.attributes?.versions?.large || null;
<<<<<<< HEAD
      const ideaGeoPosition = idea?.attributes?.location_point_geojson || null;
      const ideaAddress = idea?.attributes?.location_description || null;
=======
>>>>>>> f90548c1
      const ideaUrl = location.href;
      const ideaId = idea.id;
      const proposedBudget = idea.attributes?.proposed_budget;
      const ideaBody = localize(idea?.attributes?.body_multiloc);
      const participationContextType =
        actionInfos?.participationContextType || null;
      const participationContextId =
        actionInfos?.participationContextId || null;
      const budgetingDescriptor = actionInfos?.budgetingDescriptor || null;
      const showBudgetControl = actionInfos?.showBudgetControl || null;
      const showVoteControl = actionInfos?.showVoteControl || null;
      const biggerThanLargeTablet = windowSize
        ? windowSize > viewportWidths.largeTablet
        : false;
      const smallerThanLargeTablet = windowSize
        ? windowSize <= viewportWidths.largeTablet
        : false;
      const smallerThanSmallTablet = windowSize
        ? windowSize <= viewportWidths.smallTablet
        : false;
<<<<<<< HEAD
      const locationEnabled = this.isFieldEnabled(
        'location',
        ideaCustomFieldsSchemas,
        locale
      );
      const attachmentsEnabled = this.isFieldEnabled(
        'attachments',
        ideaCustomFieldsSchemas,
        locale
      );
      const proposedBudgetEnabled = this.isFieldEnabled(
=======
      const proposedBudgetEnabled = isFieldEnabled(
>>>>>>> f90548c1
        'proposed_budget',
        ideaCustomFieldsSchemas,
        locale
      );

      const utmParams = !isNilOrError(authUser)
        ? {
            source: 'share_idea',
            campaign: 'share_content',
            content: authUser.id,
          }
        : {
            source: 'share_idea',
            campaign: 'share_content',
          };
      const showTranslateButton =
        !isNilOrError(idea) &&
        !isNilOrError(locale) &&
        !idea.attributes.title_multiloc[locale];

      content = (
        <>
          <IdeaMeta ideaId={ideaId} />

          <IdeaContainer>
            <StyledProjectLink projectId={projectId} />
<<<<<<< HEAD
=======

            <FeatureFlag name="machine_translations">
              {showTranslateButton && smallerThanSmallTablet && (
                <StyledTranslateButtonMobile
                  translateButtonClicked={translateButtonClicked}
                  onClick={this.onTranslateIdea}
                />
              )}
            </FeatureFlag>
>>>>>>> f90548c1

            <Content id="e2e-idea-show-page-content">
              <LeftColumn>
                <IdeaHeader>
                  <Title
                    postType="idea"
                    postId={ideaId}
                    title={ideaTitle}
                    locale={locale}
                    translateButtonClicked={translateButtonClicked}
                  />
                </IdeaHeader>

                {statusId && smallerThanLargeTablet && (
                  <StyledMobileIdeaStatus tagName="h2" statusId={statusId} />
                )}

<<<<<<< HEAD
                <AuthorActionsContainer>
                  <PostedBy authorId={authorId} ideaId={ideaId} />
                  <StyledIdeaMoreActions idea={idea} hasLeftMargin={true} />
                </AuthorActionsContainer>
=======
                {biggerThanLargeTablet && (
                  <AuthorActionsContainer>
                    <StyledIdeaAuthor
                      ideaId={ideaId}
                      authorId={authorId}
                      ideaPublishedAt={ideaPublishedAt}
                    />
                    <IdeaMoreActions idea={idea} hasLeftMargin={true} />
                  </AuthorActionsContainer>
                )}
>>>>>>> f90548c1

                {ideaImageLarge && (
                  <Image src={ideaImageLarge} alt="" id="e2e-idea-image" />
                )}

                <ScreenReaderOnly>
                  <FormattedMessage
                    tagName="h2"
                    {...messages.invisibleTitleContent}
                  />
                </ScreenReaderOnly>
                <FeatureFlag name="machine_translations">
                  {showTranslateButton && (
                    <StyledTranslateButton
                      translateButtonClicked={translateButtonClicked}
                      onClick={this.onTranslateIdea}
                    />
                  )}
                </FeatureFlag>

                {proposedBudget && proposedBudgetEnabled && (
                  <>
                    <BodySectionTitle>
                      <FormattedMessage {...messages.proposedBudgetTitle} />
                    </BodySectionTitle>
<<<<<<< HEAD
                  )}

                {proposedBudgetEnabled && proposedBudget !== null && (
                  <IdeaProposedBudget proposedBudget={proposedBudget} />
                )}

                {hasMultipleBodyAttributes && (
                  <BodySectionTitle>
                    <FormattedMessage {...messages.bodyTitle} />
                  </BodySectionTitle>
                )}

=======
                    <StyledIdeaProposedBudget
                      formattedBudget={getFormattedBudget(
                        locale,
                        proposedBudget,
                        tenant.attributes.settings.core.currency
                      )}
                    />
                    <BodySectionTitle>
                      <FormattedMessage {...messages.bodyTitle} />
                    </BodySectionTitle>
                  </>
                )}

>>>>>>> f90548c1
                <Body
                  postType="idea"
                  postId={ideaId}
                  locale={locale}
                  body={ideaBody}
                  translateButtonClicked={translateButtonClicked}
                />

                <MobileMetaInformation
                  ideaId={ideaId}
                  projectId={projectId}
                  statusId={statusId}
                />

                {showBudgetControl &&
                  participationContextId &&
                  participationContextType &&
                  budgetingDescriptor &&
                  smallerThanLargeTablet && (
                    <AssignBudgetControlMobile>
                      <AssignBudgetWrapper
                        ideaId={ideaId}
                        projectId={projectId}
                        participationContextId={participationContextId}
                        participationContextType={participationContextType}
                        budgetingDescriptor={budgetingDescriptor}
                      />
                    </AssignBudgetControlMobile>
                  )}

                <StyledOfficialFeedback
                  postId={ideaId}
                  postType="idea"
                  permissionToPost={postOfficialFeedbackPermission}
                />

                {smallerThanLargeTablet && (
                  <SharingMobile
                    context="idea"
                    url={ideaUrl}
                    twitterMessage={formatMessage(messages.twitterMessage, {
                      ideaTitle,
                    })}
                    emailSubject={formatMessage(messages.emailSharingSubject, {
                      ideaTitle,
                    })}
                    emailBody={formatMessage(messages.emailSharingBody, {
                      ideaUrl,
                      ideaTitle,
                    })}
                    utmParams={utmParams}
                  />
                )}

                <Comments>
                  <Suspense fallback={<LoadingComments />}>
                    <LazyComments postId={ideaId} postType="idea" />
                  </Suspense>
                </Comments>
              </LeftColumn>

              {biggerThanLargeTablet && (
                <RightColumnDesktop>
                  <MetaContent>
                    {(showVoteControl || showBudgetControl || statusId) && (
                      <ControlWrapper className="e2e-vote-controls-desktop">
                        {(showVoteControl || showBudgetControl) && (
                          <ScreenReaderOnly>
                            {showVoteControl && (
                              <FormattedMessage
                                tagName="h2"
                                {...messages.a11y_voteControl}
                              />
                            )}
                            {showBudgetControl && (
                              <FormattedMessage
                                tagName="h2"
                                {...messages.a11y_budgetControl}
                              />
                            )}
                          </ScreenReaderOnly>
                        )}
                        {showVoteControl && (
                          <>
                            <VoteLabel>
                              <FormattedMessage {...messages.voteOnThisIdea} />
                            </VoteLabel>

                            <VoteWrapper
                              ideaId={ideaId}
                              projectId={projectId}
                            />
                          </>
                        )}

                        {showBudgetControl &&
                          participationContextId &&
                          participationContextType &&
                          budgetingDescriptor && (
                            <AssignBudgetWrapper
                              ideaId={ideaId}
                              projectId={projectId}
                              participationContextId={participationContextId}
                              participationContextType={
                                participationContextType
                              }
                              budgetingDescriptor={budgetingDescriptor}
                            />
                          )}

                        {(showVoteControl || showBudgetControl) && (
                          <ControlWrapperHorizontalRule aria-hidden />
                        )}

                        {statusId && (
                          <IdeaStatus tagName="h3" statusId={statusId} />
                        )}
                      </ControlWrapper>
                    )}

                    <SharingWrapper>
                      <Sharing
                        context="idea"
                        url={ideaUrl}
                        twitterMessage={formatMessage(messages.twitterMessage, {
                          ideaTitle,
                        })}
                        emailSubject={formatMessage(
                          messages.emailSharingSubject,
                          { ideaTitle }
                        )}
                        emailBody={formatMessage(messages.emailSharingBody, {
                          ideaUrl,
                          ideaTitle,
                        })}
                        utmParams={utmParams}
                      />
                    </SharingWrapper>
                    <MetaInformation
                      ideaId={ideaId}
                      projectId={projectId}
                      statusId={statusId}
                    />
                  </MetaContent>
                </RightColumnDesktop>
              )}
            </Content>
          </IdeaContainer>

          {this.props.insideModal && <PlatformFooter />}
        </>
      );
    }

    return (
      <>
        {!loaded && (
          <Loading>
            <Spinner />
          </Loading>
        )}

        <CSSTransition
          classNames="content"
          in={loaded}
          timeout={{
            enter: contentFadeInDuration + contentFadeInDelay,
            exit: 0,
          }}
          enter={true}
          exit={false}
        >
          <Container
            id="e2e-idea-show"
            className={className}
            insideModal={!!this.props.insideModal}
          >
            {content}
          </Container>
        </CSSTransition>

        <FeatureFlag name="ideaflow_social_sharing">
          <Modal
            opened={!!ideaIdForSocialSharing}
            close={this.closeIdeaSocialSharingModal}
            hasSkipButton={true}
            skipText={<FormattedMessage {...messages.skipSharing} />}
          >
            {ideaIdForSocialSharing && (
              <SharingModalContent
                postType="idea"
                postId={ideaIdForSocialSharing}
                title={formatMessage(messages.shareTitle)}
                subtitle={formatMessage(messages.shareSubtitle)}
              />
            )}
          </Modal>
        </FeatureFlag>
      </>
    );
  }
}

const IdeasShowWithHOCs = injectLocalize<Props>(
  injectIntl(withRouter(IdeasShow))
);

const Data = adopt<DataProps, InputProps>({
  locale: <GetLocale />,
  authUser: <GetAuthUser />,
  tenant: <GetTenant />,
  windowSize: <GetWindowSize />,
  idea: ({ ideaId, render }) => <GetIdea ideaId={ideaId}>{render}</GetIdea>,
  ideaImages: ({ ideaId, render }) => (
    <GetIdeaImages ideaId={ideaId}>{render}</GetIdeaImages>
  ),
  project: ({ projectId, render }) => (
    <GetProject projectId={projectId}>{render}</GetProject>
  ),
  phases: ({ projectId, render }) => (
    <GetPhases projectId={projectId}>{render}</GetPhases>
  ),
  officialFeedbacks: ({ ideaId, render }) => (
    <GetOfficialFeedbacks postId={ideaId} postType="idea">
      {render}
    </GetOfficialFeedbacks>
  ),
  postOfficialFeedbackPermission: ({ project, render }) => (
    <GetPermission
      item={!isNilOrError(project) ? project : null}
      action="moderate"
    >
      {render}
    </GetPermission>
  ),
  ideaCustomFieldsSchemas: ({ projectId, render }) => {
    return (
      <GetIdeaCustomFieldsSchemas projectId={projectId}>
        {render}
      </GetIdeaCustomFieldsSchemas>
    );
  },
});

export default (inputProps: InputProps) => (
  <Data {...inputProps}>
    {(dataProps) => <IdeasShowWithHOCs {...inputProps} {...dataProps} />}
  </Data>
);<|MERGE_RESOLUTION|>--- conflicted
+++ resolved
@@ -16,10 +16,6 @@
 // components
 import Sharing from 'components/Sharing';
 import IdeaMeta from './IdeaMeta';
-<<<<<<< HEAD
-import DropdownMap from 'components/PostShowComponents/DropdownMap';
-=======
->>>>>>> f90548c1
 import Title from 'components/PostShowComponents/Title';
 import IdeaProposedBudget from './IdeaProposedBudget';
 import Body from 'components/PostShowComponents/Body';
@@ -31,21 +27,11 @@
 import SharingModalContent from 'components/PostShowComponents/SharingModalContent';
 import FeatureFlag from 'components/FeatureFlag';
 import IdeaStatus from './IdeaStatus';
-<<<<<<< HEAD
 import PostedBy from './PostedBy';
 import IdeaMoreActions from './IdeaMoreActions';
-import Footer from 'components/PostShowComponents/Footer';
 import { Spinner } from 'cl2-component-library';
 import ProjectLink from './ProjectLink';
 import TranslateButton from 'components/UI/TranslateButton';
-=======
-import IdeaPostedBy from './IdeaPostedBy';
-import IdeaAuthor from './IdeaAuthor';
-import IdeaMoreActions from './IdeaMoreActions';
-import { Spinner } from 'cl2-component-library';
-import ProjectLink from './ProjectLink';
-import TranslateButton from 'components/PostShowComponents/TranslateButton';
->>>>>>> f90548c1
 import PlatformFooter from 'containers/PlatformFooter';
 const LazyComments = lazy(() =>
   import('components/PostShowComponents/Comments')
@@ -211,23 +197,6 @@
 
 const StyledTranslateButton = styled(TranslateButton)`
   margin-bottom: 20px;
-<<<<<<< HEAD
-=======
-
-  ${media.smallerThanMinTablet`
-    display: none;
-  `}
-`;
-
-const StyledTranslateButtonMobile = styled(TranslateButton)`
-  display: none;
-  width: fit-content;
-  margin-bottom: 40px;
-
-  ${media.smallerThanMinTablet`
-    display: block;
-  `}
->>>>>>> f90548c1
 `;
 
 const IdeaHeader = styled.div`
@@ -245,40 +214,30 @@
   display: block;
 `;
 
-<<<<<<< HEAD
-const BodySectionTitle = styled.h2`
-=======
 export const BodySectionTitle = styled.h2`
->>>>>>> f90548c1
   font-size: ${(props) => props.theme.fontSizes.medium}px;
   font-weight: 400;
   line-height: 28px;
 `;
 
-<<<<<<< HEAD
-=======
 const StyledIdeaProposedBudget = styled(IdeaProposedBudget)`
   margin-bottom: 20px;
 `;
 
-const StyledMobileIdeaPostedBy = styled(IdeaPostedBy)`
-  margin-top: 4px;
+const StyledMobileIdeaStatus = styled(IdeaStatus)`
+  margin-bottom: 30px;
 
   ${media.biggerThanMaxTablet`
     display: none;
   `}
 `;
 
->>>>>>> f90548c1
-const StyledMobileIdeaStatus = styled(IdeaStatus)`
-  margin-bottom: 30px;
-
+const MobileMetaInformation = styled(MetaInformation)`
   ${media.biggerThanMaxTablet`
     display: none;
   `}
 `;
 
-<<<<<<< HEAD
 const AuthorActionsContainer = styled.div`
   display: flex;
   align-items: center;
@@ -287,27 +246,6 @@
 
 const StyledIdeaMoreActions = styled(IdeaMoreActions)`
   margin-left: auto;
-=======
-const MobileMetaInformation = styled(MetaInformation)`
-  ${media.biggerThanMaxTablet`
-    display: none;
-  `}
->>>>>>> f90548c1
-`;
-
-const AuthorActionsContainer = styled.div`
-  display: flex;
-  justify-content: space-between;
-  align-items: center;
-  margin-bottom: 25px;
-`;
-
-const StyledIdeaAuthor = styled(IdeaAuthor)`
-  margin-left: -4px;
-
-  ${media.smallerThanMaxTablet`
-    display: none;
-  `}
 `;
 
 const RightColumn = styled.div`
@@ -640,11 +578,6 @@
       const statusId = idea.relationships.idea_status.data.id;
       const ideaImageLarge =
         ideaImages?.[0]?.attributes?.versions?.large || null;
-<<<<<<< HEAD
-      const ideaGeoPosition = idea?.attributes?.location_point_geojson || null;
-      const ideaAddress = idea?.attributes?.location_description || null;
-=======
->>>>>>> f90548c1
       const ideaUrl = location.href;
       const ideaId = idea.id;
       const proposedBudget = idea.attributes?.proposed_budget;
@@ -665,21 +598,7 @@
       const smallerThanSmallTablet = windowSize
         ? windowSize <= viewportWidths.smallTablet
         : false;
-<<<<<<< HEAD
-      const locationEnabled = this.isFieldEnabled(
-        'location',
-        ideaCustomFieldsSchemas,
-        locale
-      );
-      const attachmentsEnabled = this.isFieldEnabled(
-        'attachments',
-        ideaCustomFieldsSchemas,
-        locale
-      );
-      const proposedBudgetEnabled = this.isFieldEnabled(
-=======
       const proposedBudgetEnabled = isFieldEnabled(
->>>>>>> f90548c1
         'proposed_budget',
         ideaCustomFieldsSchemas,
         locale
@@ -706,18 +625,6 @@
 
           <IdeaContainer>
             <StyledProjectLink projectId={projectId} />
-<<<<<<< HEAD
-=======
-
-            <FeatureFlag name="machine_translations">
-              {showTranslateButton && smallerThanSmallTablet && (
-                <StyledTranslateButtonMobile
-                  translateButtonClicked={translateButtonClicked}
-                  onClick={this.onTranslateIdea}
-                />
-              )}
-            </FeatureFlag>
->>>>>>> f90548c1
 
             <Content id="e2e-idea-show-page-content">
               <LeftColumn>
@@ -735,23 +642,10 @@
                   <StyledMobileIdeaStatus tagName="h2" statusId={statusId} />
                 )}
 
-<<<<<<< HEAD
                 <AuthorActionsContainer>
                   <PostedBy authorId={authorId} ideaId={ideaId} />
                   <StyledIdeaMoreActions idea={idea} hasLeftMargin={true} />
                 </AuthorActionsContainer>
-=======
-                {biggerThanLargeTablet && (
-                  <AuthorActionsContainer>
-                    <StyledIdeaAuthor
-                      ideaId={ideaId}
-                      authorId={authorId}
-                      ideaPublishedAt={ideaPublishedAt}
-                    />
-                    <IdeaMoreActions idea={idea} hasLeftMargin={true} />
-                  </AuthorActionsContainer>
-                )}
->>>>>>> f90548c1
 
                 {ideaImageLarge && (
                   <Image src={ideaImageLarge} alt="" id="e2e-idea-image" />
@@ -777,20 +671,6 @@
                     <BodySectionTitle>
                       <FormattedMessage {...messages.proposedBudgetTitle} />
                     </BodySectionTitle>
-<<<<<<< HEAD
-                  )}
-
-                {proposedBudgetEnabled && proposedBudget !== null && (
-                  <IdeaProposedBudget proposedBudget={proposedBudget} />
-                )}
-
-                {hasMultipleBodyAttributes && (
-                  <BodySectionTitle>
-                    <FormattedMessage {...messages.bodyTitle} />
-                  </BodySectionTitle>
-                )}
-
-=======
                     <StyledIdeaProposedBudget
                       formattedBudget={getFormattedBudget(
                         locale,
@@ -804,7 +684,6 @@
                   </>
                 )}
 
->>>>>>> f90548c1
                 <Body
                   postType="idea"
                   postId={ideaId}
