import React, { PureComponent } from 'react';
import { sortBy, last, isUndefined, isString } from 'lodash-es';
import { isNilOrError } from 'utils/helperUtils';
import { adopt } from 'react-adopt';

// typings
import { IParticipationContextType, Locale } from 'typings';
import {
  IIdeaCustomFieldsSchemas,
  CustomFieldCodes,
} from 'services/ideaCustomFields';

// analytics
import { trackEvent } from 'utils/analytics';
import tracks from './tracks';

// router
import { withRouter, WithRouterProps } from 'react-router';

// components
import Sharing from 'components/Sharing';
import IdeaMeta from './IdeaMeta';
import DropdownMap from 'components/PostShowComponents/DropdownMap';
import Title from 'components/PostShowComponents/Title';
import IdeaProposedBudget from './IdeaProposedBudget';
import Body from 'components/PostShowComponents/Body';
import ContentFooter from 'components/PostShowComponents/ContentFooter';
import Image from 'components/PostShowComponents/Image';
import OfficialFeedback from 'components/PostShowComponents/OfficialFeedback';
import Modal from 'components/UI/Modal';
import VoteWrapper from './VoteWrapper';
import AssignBudgetWrapper from './AssignBudgetWrapper';
import FileAttachments from 'components/UI/FileAttachments';
import SharingModalContent from 'components/PostShowComponents/SharingModalContent';
import FeatureFlag from 'components/FeatureFlag';
import SimilarIdeas from './SimilarIdeas';
import IdeaStatus from './IdeaStatus';
import IdeaPostedBy from './IdeaPostedBy';
import IdeaAuthor from './IdeaAuthor';
import IdeaMoreActions from './IdeaMoreActions';
import Footer from 'components/PostShowComponents/Footer';
import { Spinner } from 'cl2-component-library';
import ProjectLink from './ProjectLink';
import TranslateButton from 'components/PostShowComponents/TranslateButton';
import PlatformFooter from 'containers/PlatformFooter';

// utils
import { pastPresentOrFuture } from 'utils/dateUtils';

// resources
import GetResourceFiles, {
  GetResourceFilesChildProps,
} from 'resources/GetResourceFiles';
import GetLocale, { GetLocaleChildProps } from 'resources/GetLocale';
import GetIdeaImages, {
  GetIdeaImagesChildProps,
} from 'resources/GetIdeaImages';
import GetProject, { GetProjectChildProps } from 'resources/GetProject';
import GetIdea, { GetIdeaChildProps } from 'resources/GetIdea';
import GetPhases, { GetPhasesChildProps } from 'resources/GetPhases';
import GetAuthUser, { GetAuthUserChildProps } from 'resources/GetAuthUser';
import GetWindowSize, {
  GetWindowSizeChildProps,
} from 'resources/GetWindowSize';
import GetOfficialFeedbacks, {
  GetOfficialFeedbacksChildProps,
} from 'resources/GetOfficialFeedbacks';
import GetPermission, {
  GetPermissionChildProps,
} from 'resources/GetPermission';
import GetIdeaCustomFieldsSchemas, {
  GetIdeaCustomFieldsSchemasChildProps,
} from 'resources/GetIdeaCustomFieldsSchemas';

// i18n
import { InjectedIntlProps } from 'react-intl';
import { FormattedMessage } from 'utils/cl-intl';
import injectIntl from 'utils/cl-intl/injectIntl';
import messages from './messages';
import injectLocalize, { InjectedLocalized } from 'utils/localize';

// animations
import CSSTransition from 'react-transition-group/CSSTransition';

// style
import styled from 'styled-components';
import {
  media,
  colors,
  fontSizes,
  viewportWidths,
  defaultCardStyle,
} from 'utils/styleUtils';
import { ScreenReaderOnly } from 'utils/a11y';
import {
  columnsGapDesktop,
  rightColumnWidthDesktop,
  columnsGapTablet,
  rightColumnWidthTablet,
  pageContentMaxWidth,
} from './styleConstants';

const contentFadeInDuration = 250;
const contentFadeInEasing = 'cubic-bezier(0.19, 1, 0.22, 1)';
const contentFadeInDelay = 150;

const Loading = styled.div`
  width: 100vw;
  height: calc(100vh - ${(props) => props.theme.menuHeight}px);
  display: flex;
  align-items: center;
  justify-content: center;

  ${media.smallerThanMaxTablet`
    height: calc(100vh - ${(props) => props.theme.mobileTopBarHeight}px);
  `}
`;

const Container = styled.main<{ insideModal: boolean }>`
  display: flex;
  flex-direction: column;
  min-height: calc(
    100vh -
      ${(props) =>
        props.insideModal
          ? props.theme.menuHeight
          : props.theme.menuHeight + props.theme.footerHeight}px
  );
  background: #fff;
  opacity: 0;

  ${media.smallerThanMaxTablet`
    min-height: calc(100vh - ${(props) =>
      props.insideModal
        ? props.theme.mobileMenuHeight
        : props.theme.mobileMenuHeight}px - ${(props) =>
    props.theme.mobileTopBarHeight}px);
  `}

  &.content-enter {
    opacity: 0;

    &.content-enter-active {
      opacity: 1;
      transition: opacity ${contentFadeInDuration}ms ${contentFadeInEasing}
        ${contentFadeInDelay}ms;
    }
  }

  &.content-enter-done {
    opacity: 1;
  }
`;

const IdeaContainer = styled.div`
  width: 100%;
  max-width: ${pageContentMaxWidth}px;
  display: flex;
  flex-direction: column;
  margin: 0;
  margin-left: auto;
  margin-right: auto;
  padding: 0;
  padding-top: 60px;
  padding-left: 60px;
  padding-right: 60px;
  position: relative;

  ${media.smallerThanMaxTablet`
    padding-top: 35px;
  `}

  ${media.smallerThanMinTablet`
    padding-top: 25px;
    padding-left: 15px;
    padding-right: 15px;
  `}
`;

const Content = styled.div`
  width: 100%;
  display: flex;

  ${media.smallerThanMaxTablet`
    display: block;
  `}
`;

const LeftColumn = styled.div`
  flex: 2;
  margin: 0;
  padding: 0;
  padding-right: ${columnsGapDesktop}px;

  ${media.tablet`
    padding-right: ${columnsGapTablet}px;
  `}

  ${media.smallerThanMaxTablet`
    padding: 0;
  `}
`;

const StyledTranslateButton = styled(TranslateButton)`
  margin-bottom: 20px;

  ${media.smallerThanMinTablet`
    display: none;
  `}
`;

const StyledTranslateButtonMobile = styled(TranslateButton)`
  display: none;
  width: fit-content;
  margin-bottom: 40px;

  ${media.smallerThanMinTablet`
    display: block;
  `}
`;

const IdeaHeader = styled.div`
  margin-top: -5px;
  margin-bottom: 28px;

  ${media.smallerThanMaxTablet`
    margin-top: 0px;
    margin-bottom: 45px;
  `}
`;

<<<<<<< HEAD
const StyledProjectLink = styled(ProjectLink)`
  margin-bottom: 70px;
  display: block;
=======
const BodySectionTitle = styled.h2`
  font-size: ${(props) => props.theme.fontSizes.medium}px;
  font-weight: 400;
  line-height: 28px;
>>>>>>> 752756b3
`;

const StyledMobileIdeaPostedBy = styled(IdeaPostedBy)`
  margin-top: 4px;

  ${media.biggerThanMaxTablet`
    display: none;
  `}
`;

const StyledMobileIdeaStatus = styled(IdeaStatus)`
  margin-bottom: 30px;

  ${media.biggerThanMaxTablet`
    display: none;
  `}
`;

const AuthorActionsContainer = styled.div`
  display: flex;
  justify-content: space-between;
  align-items: center;
  margin-bottom: 25px;
`;

const StyledIdeaAuthor = styled(IdeaAuthor)`
  margin-left: -4px;

  ${media.smallerThanMaxTablet`
    display: none;
  `}
`;

const StyledDropdownMap = styled(DropdownMap)`
  margin-bottom: 40px;

  ${media.smallerThanMaxTablet`
    margin-bottom: 20px;
  `}
`;

const RightColumn = styled.div`
  flex: 1;
  margin: 0;
  padding: 0;
`;

const RightColumnDesktop = styled(RightColumn)`
  flex: 0 0 ${rightColumnWidthDesktop}px;
  width: ${rightColumnWidthDesktop}px;

  ${media.tablet`
    flex: 0 0 ${rightColumnWidthTablet}px;
    width: ${rightColumnWidthTablet}px;
  `}

  ${media.smallerThanMaxTablet`
    display: none;
  `}
`;

const MetaContent = styled.div`
  width: 100%;
  display: flex;
  flex-direction: column;
`;

const ControlWrapper = styled.div`
  width: 100%;
  display: flex;
  flex-direction: column;
  margin-bottom: 45px;
  padding: 35px;
  border: 1px solid #e0e0e0;
  ${defaultCardStyle};
`;

const ControlWrapperHorizontalRule = styled.hr`
  width: 100%;
  border: none;
  height: 1px;
  background-color: ${colors.separation};
  margin: 35px 0;
`;

const VoteLabel = styled.div`
  color: ${colors.label};
  font-size: ${fontSizes.base}px;
  font-weight: 400;
  margin-bottom: 12px;
  display: none;

  ${media.smallerThanMaxTablet`
    display: block;
  `}
`;

const AssignBudgetControlMobile = styled.div`
  margin-top: 40px;
  margin-bottom: 40px;

  ${media.biggerThanMaxTablet`
    display: none;
  `}
`;

const SharingWrapper = styled.div`
  display: flex;
  flex-direction: column;
`;

const StyledSimilarIdeas = styled(SimilarIdeas)`
  margin-top: 45px;
`;

const SharingMobile = styled(Sharing)`
  padding: 0;
  margin: 0;
  margin-top: 40px;

  ${media.biggerThanMaxTablet`
    display: none;
  `}
`;

const StyledOfficialFeedback = styled(OfficialFeedback)`
  margin-top: 80px;
`;

interface DataProps {
  idea: GetIdeaChildProps;
  locale: GetLocaleChildProps;
  project: GetProjectChildProps;
  phases: GetPhasesChildProps;
  ideaImages: GetIdeaImagesChildProps;
  ideaFiles: GetResourceFilesChildProps;
  authUser: GetAuthUserChildProps;
  windowSize: GetWindowSizeChildProps;
  officialFeedbacks: GetOfficialFeedbacksChildProps;
  postOfficialFeedbackPermission: GetPermissionChildProps;
  ideaCustomFieldsSchemas: GetIdeaCustomFieldsSchemasChildProps;
}

interface InputProps {
  ideaId: string | null;
  projectId: string;
  insideModal?: boolean;
  className?: string;
}

interface Props extends DataProps, InputProps {}

interface IActionInfos {
  participationContextType: IParticipationContextType | null;
  participationContextId: string | null;
  budgetingDescriptor: any | null;
  showBudgetControl: boolean | null;
  showVoteControl: boolean | null;
}

interface State {
  loaded: boolean;
  spamModalVisible: boolean;
  ideaIdForSocialSharing: string | null;
  translateButtonClicked: boolean;
  actionInfos: IActionInfos | null;
}

export class IdeasShow extends PureComponent<
  Props & InjectedIntlProps & InjectedLocalized & WithRouterProps,
  State
> {
  constructor(props) {
    super(props);
    this.state = {
      loaded: false,
      spamModalVisible: false,
      ideaIdForSocialSharing: null,
      translateButtonClicked: false,
      actionInfos: null,
    };
  }

  componentDidMount() {
    const newIdeaId = this.props.location.query?.['new_idea_id'];

    this.setLoaded();

    if (isString(newIdeaId)) {
      setTimeout(() => {
        this.setState({ ideaIdForSocialSharing: newIdeaId });
      }, 1500);

      window.history.replaceState(null, '', window.location.pathname);
    }
  }

  componentDidUpdate() {
    this.setLoaded();
  }

  static getDerivedStateFromProps(nextProps: Props, prevState: State) {
    const { actionInfos } = prevState;
    const { idea, project, phases } = nextProps;
    let stateToUpdate: Partial<State> | null = null;

    if (
      !actionInfos &&
      !isNilOrError(idea) &&
      !isNilOrError(project) &&
      !isUndefined(phases)
    ) {
      const upvotesCount = idea.attributes.upvotes_count;
      const downvotesCount = idea.attributes.downvotes_count;
      const votingEnabled = idea.attributes.action_descriptor.voting.enabled;
      const votingDisabledReason =
        idea.attributes.action_descriptor.voting.disabled_reason;
      const cancellingEnabled =
        idea.attributes.action_descriptor.voting.cancelling_enabled;
      const votingFutureEnabled =
        idea.attributes.action_descriptor.voting.future_enabled;
      const pbProject =
        project.attributes.process_type === 'continuous' &&
        project.attributes.participation_method === 'budgeting'
          ? project
          : null;
      const pbPhase =
        !pbProject && !isNilOrError(phases)
          ? phases.find(
              (phase) => phase.attributes.participation_method === 'budgeting'
            )
          : null;
      const pbPhaseIsActive =
        pbPhase &&
        pastPresentOrFuture([
          pbPhase.attributes.start_at,
          pbPhase.attributes.end_at,
        ]) === 'present';
      const lastPhase = !isNilOrError(phases)
        ? last(sortBy(phases, [(phase) => phase.attributes.end_at]))
        : null;
      const lastPhaseHasPassed = lastPhase
        ? pastPresentOrFuture([
            lastPhase.attributes.start_at,
            lastPhase.attributes.end_at,
          ]) === 'past'
        : false;
      const pbPhaseIsLast = pbPhase && lastPhase && lastPhase.id === pbPhase.id;
      const showBudgetControl = !!(
        pbProject ||
        (pbPhase && (pbPhaseIsActive || (lastPhaseHasPassed && pbPhaseIsLast)))
      );
      const shouldVerify =
        !votingEnabled && votingDisabledReason === 'not_verified';
      const verifiedButNotPermitted =
        !shouldVerify && votingDisabledReason === 'not_permitted';
      const showVoteControl = !!(
        !showBudgetControl &&
        (votingEnabled ||
          cancellingEnabled ||
          votingFutureEnabled ||
          upvotesCount > 0 ||
          downvotesCount > 0 ||
          shouldVerify ||
          verifiedButNotPermitted)
      );
      const budgetingDescriptor =
        idea?.attributes?.action_descriptor?.budgeting || null;
      let participationContextType: IParticipationContextType | null = null;
      let participationContextId: string | null = null;

      if (pbProject) {
        participationContextType = 'project';
      } else if (pbPhase) {
        participationContextType = 'phase';
      }

      if (!isNilOrError(pbProject)) {
        participationContextId = pbProject.id;
      } else if (!isNilOrError(pbPhase)) {
        participationContextId = pbPhase.id;
      }

      stateToUpdate = {
        ...(stateToUpdate || {}),
        actionInfos: {
          participationContextType,
          participationContextId,
          budgetingDescriptor,
          showBudgetControl,
          showVoteControl,
        },
      };
    }

    return stateToUpdate;
  }

  setLoaded = () => {
    const { loaded } = this.state;
    const { idea, ideaImages, project, officialFeedbacks } = this.props;

    if (
      !loaded &&
      !isNilOrError(idea) &&
      !isUndefined(ideaImages) &&
      !isNilOrError(project) &&
      !isUndefined(officialFeedbacks.officialFeedbacksList)
    ) {
      this.setState({ loaded: true });
    }
  };

  closeIdeaSocialSharingModal = () => {
    this.setState({ ideaIdForSocialSharing: null });
  };

  onTranslateIdea = () => {
    this.setState((prevState) => {
      // analytics
      if (prevState.translateButtonClicked === true) {
        trackEvent(tracks.clickGoBackToOriginalIdeaCopyButton);
      } else if (prevState.translateButtonClicked === false) {
        trackEvent(tracks.clickTranslateIdeaButton);
      }

      return {
        translateButtonClicked: !prevState.translateButtonClicked,
      };
    });
  };

  isFieldEnabled = (
    fieldCode: CustomFieldCodes,
    ideaCustomFieldsSchemas: IIdeaCustomFieldsSchemas,
    locale: Locale
  ) => {
    return (
      ideaCustomFieldsSchemas.ui_schema_multiloc[locale][fieldCode][
        'ui:widget'
      ] !== 'hidden'
    );
  };

  render() {
    const {
      ideaFiles,
      locale,
      idea,
      localize,
      ideaImages,
      authUser,
      windowSize,
      className,
      postOfficialFeedbackPermission,
      projectId,
      ideaCustomFieldsSchemas,
    } = this.props;
    const {
      loaded,
      ideaIdForSocialSharing,
      translateButtonClicked,
      actionInfos,
    } = this.state;
    const { formatMessage } = this.props.intl;
    let content: JSX.Element | null = null;

    if (
      !isNilOrError(idea) &&
      !isNilOrError(ideaCustomFieldsSchemas) &&
      !isNilOrError(locale) &&
      loaded
    ) {
      // If the user deletes their profile, authorId can be null
      const authorId = idea?.relationships?.author?.data?.id || null;
      const ideaPublishedAt = idea.attributes.published_at;
      const titleMultiloc = idea.attributes.title_multiloc;
      const ideaTitle = localize(titleMultiloc);
      // If you're not an admin/mod, statusId can be null
      const statusId = idea?.relationships?.idea_status?.data?.id || null;
      const ideaImageLarge =
        ideaImages?.[0]?.attributes?.versions?.large || null;
      const ideaGeoPosition = idea?.attributes?.location_point_geojson || null;
      const ideaAddress = idea?.attributes?.location_description || null;
<<<<<<< HEAD
=======
      const topicIds =
        idea?.relationships?.topics?.data?.map((item) => item.id) || [];
>>>>>>> 752756b3
      const ideaUrl = location.href;
      const ideaId = idea.id;
      const proposedBudget = idea?.attributes?.proposed_budget;
      const ideaBody = localize(idea?.attributes?.body_multiloc);
      const participationContextType =
        actionInfos?.participationContextType || null;
      const participationContextId =
        actionInfos?.participationContextId || null;
      const budgetingDescriptor = actionInfos?.budgetingDescriptor || null;
      const showBudgetControl = actionInfos?.showBudgetControl || null;
      const showVoteControl = actionInfos?.showVoteControl || null;
      const biggerThanLargeTablet = windowSize
        ? windowSize > viewportWidths.largeTablet
        : false;
      const smallerThanLargeTablet = windowSize
        ? windowSize <= viewportWidths.largeTablet
        : false;
      const smallerThanSmallTablet = windowSize
        ? windowSize <= viewportWidths.smallTablet
        : false;
      const locationEnabled = this.isFieldEnabled(
        'location',
        ideaCustomFieldsSchemas,
        locale
      );
      const attachmentsEnabled = this.isFieldEnabled(
        'attachments',
        ideaCustomFieldsSchemas,
        locale
      );
      const proposedBudgetEnabled = this.isFieldEnabled(
        'proposed_budget',
        ideaCustomFieldsSchemas,
        locale
      );
      const hasMultipleBodyAttributes =
        proposedBudget !== null && proposedBudgetEnabled && !!ideaBody;

      const utmParams = !isNilOrError(authUser)
        ? {
            source: 'share_idea',
            campaign: 'share_content',
            content: authUser.id,
          }
        : {
            source: 'share_idea',
            campaign: 'share_content',
          };
      const showTranslateButton =
        !isNilOrError(idea) &&
        !isNilOrError(locale) &&
        !idea.attributes.title_multiloc[locale];

      content = (
        <>
          <IdeaMeta ideaId={ideaId} />

          <IdeaContainer>
            <StyledProjectLink projectId={projectId} />

            <FeatureFlag name="machine_translations">
              {showTranslateButton && smallerThanSmallTablet && (
                <StyledTranslateButtonMobile
                  translateButtonClicked={translateButtonClicked}
                  onClick={this.onTranslateIdea}
                />
              )}
            </FeatureFlag>

            <Content id="e2e-idea-show-page-content">
              <LeftColumn>
                <IdeaHeader>
                  <Title
                    postType="idea"
                    postId={ideaId}
                    title={ideaTitle}
                    locale={locale}
                    translateButtonClicked={translateButtonClicked}
                  />

                  {smallerThanLargeTablet && (
                    <StyledMobileIdeaPostedBy authorId={authorId} />
                  )}
                </IdeaHeader>

                {statusId && smallerThanLargeTablet && (
                  <StyledMobileIdeaStatus tagName="h2" statusId={statusId} />
                )}

                {biggerThanLargeTablet && (
                  <AuthorActionsContainer>
                    <StyledIdeaAuthor
                      ideaId={ideaId}
                      authorId={authorId}
                      ideaPublishedAt={ideaPublishedAt}
                    />
                    <IdeaMoreActions
                      idea={idea}
                      hasLeftMargin={true}
                    />
                  </AuthorActionsContainer>
                )}

                {ideaImageLarge && (
                  <Image src={ideaImageLarge} alt="" id="e2e-idea-image" />
                )}

                {locationEnabled && ideaGeoPosition && ideaAddress && (
                  <StyledDropdownMap
                    address={ideaAddress}
                    position={ideaGeoPosition}
                    projectId={projectId}
                  />
                )}
                <ScreenReaderOnly>
                  <FormattedMessage
                    tagName="h2"
                    {...messages.invisibleTitleContent}
                  />
                </ScreenReaderOnly>
<<<<<<< HEAD
                <FeatureFlag name="machine_translations">
                  {showTranslateButton && (
                    <StyledTranslateButton
                      translateButtonClicked={translateButtonClicked}
                      onClick={this.onTranslateIdea}
                    />
                  )}
                </FeatureFlag>
=======

                {proposedBudgetEnabled &&
                  proposedBudget !== null &&
                  hasMultipleBodyAttributes && (
                    <BodySectionTitle>
                      <FormattedMessage {...messages.proposedBudgetTitle} />
                    </BodySectionTitle>
                  )}
                {proposedBudgetEnabled && proposedBudget !== null && (
                  <IdeaProposedBudget proposedBudget={proposedBudget} />
                )}

                {hasMultipleBodyAttributes && (
                  <BodySectionTitle>
                    <FormattedMessage {...messages.bodyTitle} />
                  </BodySectionTitle>
                )}
>>>>>>> 752756b3
                <Body
                  postType="idea"
                  postId={ideaId}
                  locale={locale}
                  body={ideaBody}
                  translateButtonClicked={translateButtonClicked}
                />

                {attachmentsEnabled &&
                  !isNilOrError(ideaFiles) &&
                  ideaFiles.length > 0 && <FileAttachments files={ideaFiles} />}

                {showBudgetControl &&
                  participationContextId &&
                  participationContextType &&
                  budgetingDescriptor &&
                  smallerThanLargeTablet && (
                    <AssignBudgetControlMobile>
                      <AssignBudgetWrapper
                        ideaId={ideaId}
                        projectId={projectId}
                        participationContextId={participationContextId}
                        participationContextType={participationContextType}
                        budgetingDescriptor={budgetingDescriptor}
                      />
                    </AssignBudgetControlMobile>
                  )}

                <StyledOfficialFeedback
                  postId={ideaId}
                  postType="idea"
                  permissionToPost={postOfficialFeedbackPermission}
                />

                <ContentFooter
                  postType="idea"
                  postId={ideaId}
                  publishedAt={ideaPublishedAt}
                  commentsCount={idea.attributes.comments_count}
                />

                {smallerThanLargeTablet && (
                  <SharingMobile
                    context="idea"
                    url={ideaUrl}
                    twitterMessage={formatMessage(messages.twitterMessage, {
                      ideaTitle,
                    })}
                    emailSubject={formatMessage(messages.emailSharingSubject, {
                      ideaTitle,
                    })}
                    emailBody={formatMessage(messages.emailSharingBody, {
                      ideaUrl,
                      ideaTitle,
                    })}
                    utmParams={utmParams}
                  />
                )}
              </LeftColumn>

              {biggerThanLargeTablet && (
                <RightColumnDesktop>
                  <MetaContent>
                    {(showVoteControl || showBudgetControl || statusId) && (
                      <ControlWrapper className="e2e-vote-controls-desktop">
                        {(showVoteControl || showBudgetControl) && (
                          <ScreenReaderOnly>
                            {showVoteControl && (
                              <FormattedMessage
                                tagName="h2"
                                {...messages.a11y_voteControl}
                              />
                            )}
                            {showBudgetControl && (
                              <FormattedMessage
                                tagName="h2"
                                {...messages.a11y_budgetControl}
                              />
                            )}
                          </ScreenReaderOnly>
                        )}
                        {showVoteControl && (
                          <>
                            <VoteLabel>
                              <FormattedMessage {...messages.voteOnThisIdea} />
                            </VoteLabel>

                            <VoteWrapper
                              ideaId={ideaId}
                              projectId={projectId}
                            />
                          </>
                        )}

                        {showBudgetControl &&
                          participationContextId &&
                          participationContextType &&
                          budgetingDescriptor && (
                            <AssignBudgetWrapper
                              ideaId={ideaId}
                              projectId={projectId}
                              participationContextId={participationContextId}
                              participationContextType={
                                participationContextType
                              }
                              budgetingDescriptor={budgetingDescriptor}
                            />
                          )}

                        {(showVoteControl || showBudgetControl) && (
                          <ControlWrapperHorizontalRule aria-hidden />
                        )}

                        {statusId && (
                          <IdeaStatus tagName="h3" statusId={statusId} />
                        )}
                      </ControlWrapper>
                    )}

                    <SharingWrapper>
                      <Sharing
                        context="idea"
                        url={ideaUrl}
                        twitterMessage={formatMessage(messages.twitterMessage, {
                          ideaTitle,
                        })}
                        emailSubject={formatMessage(
                          messages.emailSharingSubject,
                          { ideaTitle }
                        )}
                        emailBody={formatMessage(messages.emailSharingBody, {
                          ideaUrl,
                          ideaTitle,
                        })}
                        utmParams={utmParams}
                      />
                    </SharingWrapper>

                    <FeatureFlag name="similar_ideas">
                      <StyledSimilarIdeas ideaId={ideaId} />
                    </FeatureFlag>
                  </MetaContent>
                </RightColumnDesktop>
              )}
            </Content>
          </IdeaContainer>

          <Footer postId={ideaId} postType="idea" />

          {this.props.insideModal && <PlatformFooter />}
        </>
      );
    }

    return (
      <>
        {!loaded && (
          <Loading>
            <Spinner />
          </Loading>
        )}

        <CSSTransition
          classNames="content"
          in={loaded}
          timeout={{
            enter: contentFadeInDuration + contentFadeInDelay,
            exit: 0,
          }}
          enter={true}
          exit={false}
        >
          <Container
            id="e2e-idea-show"
            className={className}
            insideModal={!!this.props.insideModal}
          >
            {content}
          </Container>
        </CSSTransition>

        <FeatureFlag name="ideaflow_social_sharing">
          <Modal
            opened={!!ideaIdForSocialSharing}
            close={this.closeIdeaSocialSharingModal}
            hasSkipButton={true}
            skipText={<FormattedMessage {...messages.skipSharing} />}
          >
            {ideaIdForSocialSharing && (
              <SharingModalContent
                postType="idea"
                postId={ideaIdForSocialSharing}
                title={formatMessage(messages.shareTitle)}
                subtitle={formatMessage(messages.shareSubtitle)}
              />
            )}
          </Modal>
        </FeatureFlag>
      </>
    );
  }
}

const IdeasShowWithHOCs = injectLocalize<Props>(
  injectIntl(withRouter(IdeasShow))
);

const Data = adopt<DataProps, InputProps>({
  locale: <GetLocale />,
  authUser: <GetAuthUser />,
  windowSize: <GetWindowSize />,
  idea: ({ ideaId, render }) => <GetIdea ideaId={ideaId}>{render}</GetIdea>,
  ideaImages: ({ ideaId, render }) => (
    <GetIdeaImages ideaId={ideaId}>{render}</GetIdeaImages>
  ),
  ideaFiles: ({ ideaId, render }) => (
    <GetResourceFiles resourceId={ideaId} resourceType="idea">
      {render}
    </GetResourceFiles>
  ),
  project: ({ projectId, render }) => (
    <GetProject projectId={projectId}>{render}</GetProject>
  ),
  phases: ({ projectId, render }) => (
    <GetPhases projectId={projectId}>{render}</GetPhases>
  ),
  officialFeedbacks: ({ ideaId, render }) => (
    <GetOfficialFeedbacks postId={ideaId} postType="idea">
      {render}
    </GetOfficialFeedbacks>
  ),
  postOfficialFeedbackPermission: ({ project, render }) => (
    <GetPermission
      item={!isNilOrError(project) ? project : null}
      action="moderate"
    >
      {render}
    </GetPermission>
  ),
  ideaCustomFieldsSchemas: ({ projectId, render }) => (
    <GetIdeaCustomFieldsSchemas projectId={projectId}>
      {render}
    </GetIdeaCustomFieldsSchemas>
  ),
});

export default (inputProps: InputProps) => (
  <Data {...inputProps}>
    {(dataProps) => <IdeasShowWithHOCs {...inputProps} {...dataProps} />}
  </Data>
);<|MERGE_RESOLUTION|>--- conflicted
+++ resolved
@@ -229,16 +229,15 @@
   `}
 `;
 
-<<<<<<< HEAD
 const StyledProjectLink = styled(ProjectLink)`
   margin-bottom: 70px;
   display: block;
-=======
+`;
+
 const BodySectionTitle = styled.h2`
   font-size: ${(props) => props.theme.fontSizes.medium}px;
   font-weight: 400;
   line-height: 28px;
->>>>>>> 752756b3
 `;
 
 const StyledMobileIdeaPostedBy = styled(IdeaPostedBy)`
@@ -623,11 +622,6 @@
         ideaImages?.[0]?.attributes?.versions?.large || null;
       const ideaGeoPosition = idea?.attributes?.location_point_geojson || null;
       const ideaAddress = idea?.attributes?.location_description || null;
-<<<<<<< HEAD
-=======
-      const topicIds =
-        idea?.relationships?.topics?.data?.map((item) => item.id) || [];
->>>>>>> 752756b3
       const ideaUrl = location.href;
       const ideaId = idea.id;
       const proposedBudget = idea?.attributes?.proposed_budget;
@@ -724,10 +718,7 @@
                       authorId={authorId}
                       ideaPublishedAt={ideaPublishedAt}
                     />
-                    <IdeaMoreActions
-                      idea={idea}
-                      hasLeftMargin={true}
-                    />
+                    <IdeaMoreActions idea={idea} hasLeftMargin={true} />
                   </AuthorActionsContainer>
                 )}
 
@@ -748,7 +739,6 @@
                     {...messages.invisibleTitleContent}
                   />
                 </ScreenReaderOnly>
-<<<<<<< HEAD
                 <FeatureFlag name="machine_translations">
                   {showTranslateButton && (
                     <StyledTranslateButton
@@ -757,7 +747,6 @@
                     />
                   )}
                 </FeatureFlag>
-=======
 
                 {proposedBudgetEnabled &&
                   proposedBudget !== null &&
@@ -766,6 +755,7 @@
                       <FormattedMessage {...messages.proposedBudgetTitle} />
                     </BodySectionTitle>
                   )}
+
                 {proposedBudgetEnabled && proposedBudget !== null && (
                   <IdeaProposedBudget proposedBudget={proposedBudget} />
                 )}
@@ -775,7 +765,7 @@
                     <FormattedMessage {...messages.bodyTitle} />
                   </BodySectionTitle>
                 )}
->>>>>>> 752756b3
+
                 <Body
                   postType="idea"
                   postId={ideaId}
