--- conflicted
+++ resolved
@@ -36,11 +36,8 @@
 import { ideaImageStream, IIdeaImage } from 'services/ideaImages';
 import { ideaStatusStream } from 'services/ideaStatuses';
 import { commentsForIdeaStream, commentStream, IComments, IComment } from 'services/comments';
-<<<<<<< HEAD
 import { projectByIdStream, IProject } from 'services/projects';
-=======
 import { authUserStream } from 'services/auth';
->>>>>>> 5ff6892b
 
 // i18n
 import T from 'components/T';
