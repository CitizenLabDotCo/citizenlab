--- conflicted
+++ resolved
@@ -126,7 +126,7 @@
   flex-direction: column;
   margin-bottom: 2rem;
 
-  ${AuthorContainer} {
+  > * {
     flex: 1;
   }
 
@@ -381,14 +381,8 @@
   state: State;
   subscriptions: Rx.Subscription[];
 
-<<<<<<< HEAD
-  constructor(props) {
-    super(props);
-
-=======
   constructor(props: Props) {
     super(props as any);
->>>>>>> 6a645edf
     this.state = {
       locale: null,
       idea: null,
