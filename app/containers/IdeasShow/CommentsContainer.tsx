--- conflicted
+++ resolved
@@ -71,21 +71,9 @@
           data: comments.data.filter(comment => comment.relationships.parent.data === null)
         };
 
-<<<<<<< HEAD
         return Rx.Observable
           .combineLatest(comments.data.map(comments => commentStream(comments.id).observable))
           .map(() => _.size(parentComments) > 0 ? parentComments : null);
-=======
-        if (parentComments.data.length > 0) {
-          return Rx.Observable.combineLatest(
-            comments.data.map(comments => commentStream(comments.id).observable)
-          ).map(() => parentComments);
-        }
-
-        return Rx.Observable.combineLatest(
-          comments.data.map(comments => commentStream(comments.id).observable)
-        ).map(() => null);
->>>>>>> 5ff6892b
       }
 
       return Rx.Observable.of(null);
