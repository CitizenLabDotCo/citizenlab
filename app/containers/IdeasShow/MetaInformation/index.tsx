import React from 'react';
import styled from 'styled-components';
import { isNilOrError } from 'utils/helperUtils';
import isFieldEnabled from '../isFieldEnabled';

// styles
import { fontSizes } from 'utils/styleUtils';

// components
import StatusBadge from 'components/StatusBadge';
import Location from './Location';
import Attachments from './Attachments';
import IdeaTopics from './IdeaTopics';
import SimilarIdeas from './SimilarIdeas';
import PostedBy from './PostedBy';

// hooks
import useLocale from 'hooks/useLocale';
import useIdeaCustomFieldsSchemas from 'hooks/useIdeaCustomFieldsSchemas';
<<<<<<< HEAD
import useIdeaStatus from 'hooks/useIdeaStatus';
import useSimilarIdeas from 'hooks/useSimilarIdeas';

// resources
import GetFeatureFlag, {
  GetFeatureFlagChildProps,
} from 'resources/GetFeatureFlag';
=======
import useFeatureFlag from 'hooks/useFeatureFlag';
>>>>>>> a3c25553

const Container = styled.div`
  width: 100%;
  display: flex;
  flex-direction: column;
`;

export const Item = styled.div<{ isFirstItem?: boolean }>`
  border-top: ${({ isFirstItem }) =>
    isFirstItem ? `1px solid #e0e0e0` : 'none'};
  border-bottom: 1px solid #e0e0e0;
  padding-top: 20px;
  padding-bottom: 23px;
`;

const StyledPostedBy = styled(PostedBy)`
  margin-top: -4px;
`;

export const Header = styled.h3`
  font-size: ${fontSizes.base}px;
  font-weight: 500;
  color: ${(props) => props.theme.colorText};
  padding: 0;
  margin: 0;
  margin-bottom: 12px;
`;

interface Props {
  className?: string;
  ideaId: string;
  authorId: string | null;
  projectId: string;
  statusId: string;
}

const MetaInformation = ({
  className,
  ideaId,
  projectId,
  statusId,
  authorId,
}: Props) => {
  const locale = useLocale();
  const ideaCustomFieldsSchemas = useIdeaCustomFieldsSchemas({ projectId });
<<<<<<< HEAD
  const ideaStatus = useIdeaStatus({ statusId });
  const similarIdeas = useSimilarIdeas({ ideaId, pageSize: 5 });

  if (
    !isNilOrError(idea) &&
    !isNilOrError(locale) &&
    !isNilOrError(ideaCustomFieldsSchemas) &&
    ideaStatus !== undefined
  ) {
    const topicIds =
      idea.relationships.topics?.data.map((item) => item.id) || [];
    const address = idea.attributes.location_description || null;
    const geoPosition = idea.attributes.location_point_geojson || null;

=======
  const similarIdeasEnabled = useFeatureFlag('similar_ideas');
  if (!isNilOrError(locale) && !isNilOrError(ideaCustomFieldsSchemas)) {
>>>>>>> a3c25553
    const topicsEnabled = isFieldEnabled(
      'topic_ids',
      ideaCustomFieldsSchemas,
      locale
    );
    const locationEnabled = isFieldEnabled(
      'location',
      ideaCustomFieldsSchemas,
      locale
    );
    const attachmentsEnabled = isFieldEnabled(
      'attachments',
      ideaCustomFieldsSchemas,
      locale
    );

    return (
      <Container className={className}>
<<<<<<< HEAD
        <Item isFirstItem>
          <Header>
            <FormattedMessage {...messages.postedBy} />
          </Header>
          <StyledPostedBy authorId={authorId} ideaId={ideaId} />
        </Item>
        <Item>
          <Header>
            <FormattedMessage {...messages.currentStatus} />
          </Header>
          <StatusBadge statusId={statusId} />
        </Item>
        {topicsEnabled && topicIds.length > 0 && (
          <Item>
            <Header>
              <FormattedMessage {...messages.topics} />
            </Header>
            <Topics postType="idea" topicIds={topicIds} />
          </Item>
        )}
        {locationEnabled && address && geoPosition && (
          <Item>
            <Header>
              <FormattedMessage {...messages.location} />
            </Header>
            <Location
              position={geoPosition}
              address={address}
              projectId={projectId}
            />
          </Item>
        )}
        {attachmentsEnabled && !isNilOrError(files) && files.length > 0 && (
          <Item>
            <Header>
              <FormattedMessage {...messages.attachments} />
            </Header>
            <Attachments files={files} />
          </Item>
        )}
        {similarIdeasEnabled &&
          !isNilOrError(similarIdeas) &&
          similarIdeas.length > 0 && (
            <Item>
              <Header>
                <FormattedMessage {...messages.similarIdeas} />
              </Header>
              <SimilarIdeas ideaId={ideaId} />
            </Item>
          )}
=======
        <StyledPostedBy authorId={authorId} ideaId={ideaId} />
        <Status statusId={statusId} />
        {topicsEnabled && <IdeaTopics ideaId={ideaId} />}
        {locationEnabled && <Location projectId={projectId} ideaId={ideaId} />}
        {attachmentsEnabled && <Attachments ideaId={ideaId} />}
        {similarIdeasEnabled && <SimilarIdeas ideaId={ideaId} />}
>>>>>>> a3c25553
      </Container>
    );
  }

  return null;
};

export default MetaInformation;<|MERGE_RESOLUTION|>--- conflicted
+++ resolved
@@ -17,17 +17,7 @@
 // hooks
 import useLocale from 'hooks/useLocale';
 import useIdeaCustomFieldsSchemas from 'hooks/useIdeaCustomFieldsSchemas';
-<<<<<<< HEAD
-import useIdeaStatus from 'hooks/useIdeaStatus';
-import useSimilarIdeas from 'hooks/useSimilarIdeas';
-
-// resources
-import GetFeatureFlag, {
-  GetFeatureFlagChildProps,
-} from 'resources/GetFeatureFlag';
-=======
 import useFeatureFlag from 'hooks/useFeatureFlag';
->>>>>>> a3c25553
 
 const Container = styled.div`
   width: 100%;
@@ -73,25 +63,8 @@
 }: Props) => {
   const locale = useLocale();
   const ideaCustomFieldsSchemas = useIdeaCustomFieldsSchemas({ projectId });
-<<<<<<< HEAD
-  const ideaStatus = useIdeaStatus({ statusId });
-  const similarIdeas = useSimilarIdeas({ ideaId, pageSize: 5 });
-
-  if (
-    !isNilOrError(idea) &&
-    !isNilOrError(locale) &&
-    !isNilOrError(ideaCustomFieldsSchemas) &&
-    ideaStatus !== undefined
-  ) {
-    const topicIds =
-      idea.relationships.topics?.data.map((item) => item.id) || [];
-    const address = idea.attributes.location_description || null;
-    const geoPosition = idea.attributes.location_point_geojson || null;
-
-=======
   const similarIdeasEnabled = useFeatureFlag('similar_ideas');
   if (!isNilOrError(locale) && !isNilOrError(ideaCustomFieldsSchemas)) {
->>>>>>> a3c25553
     const topicsEnabled = isFieldEnabled(
       'topic_ids',
       ideaCustomFieldsSchemas,
@@ -110,65 +83,12 @@
 
     return (
       <Container className={className}>
-<<<<<<< HEAD
-        <Item isFirstItem>
-          <Header>
-            <FormattedMessage {...messages.postedBy} />
-          </Header>
-          <StyledPostedBy authorId={authorId} ideaId={ideaId} />
-        </Item>
-        <Item>
-          <Header>
-            <FormattedMessage {...messages.currentStatus} />
-          </Header>
-          <StatusBadge statusId={statusId} />
-        </Item>
-        {topicsEnabled && topicIds.length > 0 && (
-          <Item>
-            <Header>
-              <FormattedMessage {...messages.topics} />
-            </Header>
-            <Topics postType="idea" topicIds={topicIds} />
-          </Item>
-        )}
-        {locationEnabled && address && geoPosition && (
-          <Item>
-            <Header>
-              <FormattedMessage {...messages.location} />
-            </Header>
-            <Location
-              position={geoPosition}
-              address={address}
-              projectId={projectId}
-            />
-          </Item>
-        )}
-        {attachmentsEnabled && !isNilOrError(files) && files.length > 0 && (
-          <Item>
-            <Header>
-              <FormattedMessage {...messages.attachments} />
-            </Header>
-            <Attachments files={files} />
-          </Item>
-        )}
-        {similarIdeasEnabled &&
-          !isNilOrError(similarIdeas) &&
-          similarIdeas.length > 0 && (
-            <Item>
-              <Header>
-                <FormattedMessage {...messages.similarIdeas} />
-              </Header>
-              <SimilarIdeas ideaId={ideaId} />
-            </Item>
-          )}
-=======
         <StyledPostedBy authorId={authorId} ideaId={ideaId} />
-        <Status statusId={statusId} />
+        <StatusBadge statusId={statusId} />
         {topicsEnabled && <IdeaTopics ideaId={ideaId} />}
         {locationEnabled && <Location projectId={projectId} ideaId={ideaId} />}
         {attachmentsEnabled && <Attachments ideaId={ideaId} />}
         {similarIdeasEnabled && <SimilarIdeas ideaId={ideaId} />}
->>>>>>> a3c25553
       </Container>
     );
   }
