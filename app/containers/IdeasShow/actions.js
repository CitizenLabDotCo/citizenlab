/*
 *
 * IdeasShow actions
 *
 */

import {
<<<<<<< HEAD
  LOAD_IDEA_REQUEST,
  LOAD_IDEA_SUCCESS,
  LOAD_IDEA_ERROR, LOAD_IDEA_VOTES_REQUEST, VOTE_IDEA_ERROR, LOAD_IDEA_VOTES_SUCCESS,
  LOAD_IDEA_VOTES_ERROR, VOTE_IDEA_SUCCESS, VOTE_IDEA_REQUEST, RESET_VOTES,
=======
  LOAD_IDEA_REQUEST, LOAD_IDEA_SUCCESS, LOAD_IDEA_ERROR, STORE_COMMENT_ERROR, STORE_COMMENT_REQUEST, SAVE_COMMENT_DRAFT, LOAD_COMMENTS_REQUEST, LOAD_COMMENTS_SUCCESS, LOAD_COMMENTS_ERROR, RESET_IDEA_AND_COMMENTS,
>>>>>>> 57704a3b
} from './constants';

export function loadIdea(payload) {
  return {
    type: LOAD_IDEA_REQUEST,
    payload,
  };
}

export function loadIdeaSuccess(payload) {
  return {
    type: LOAD_IDEA_SUCCESS,
    payload,
  };
}

export function ideaLoadError(loadIdeaError) {
  return {
    type: LOAD_IDEA_ERROR,
    loadIdeaError,
  };
}

export function saveCommentDraft(commentContent, activeParentId) {
  return {
    type: SAVE_COMMENT_DRAFT,
    commentContent,
    activeParentId,
  };
}

export function loadComments(ideaId, nextCommentPageNumber, nextCommentPageItemCount, initialLoad) {
  return {
    type: LOAD_COMMENTS_REQUEST,
    ideaId,
    nextCommentPageNumber,
    nextCommentPageItemCount,
    initialLoad,
  };
}

export function commentsLoaded(payload) {
  return {
    type: LOAD_COMMENTS_SUCCESS,
    payload,
  };
}

export function commentsLoadError(loadCommentsError) {
  return {
    type: LOAD_COMMENTS_ERROR,
    loadCommentsError,
  };
}

export function publishComment(ideaId, userId, htmlContents, parentId) {
  return {
    type: STORE_COMMENT_REQUEST,
    ideaId,
    userId,
    htmlContents,
    parentId,
  };
}

export function publishCommentError(storeCommentError) {
  return {
    type: STORE_COMMENT_ERROR,
    storeCommentError,
  };
}

export function resetIdeaAndComments() {
  return {
    type: RESET_IDEA_AND_COMMENTS,
  };
}

export function loadVotes(ideaId) {
  return {
    type: LOAD_IDEA_VOTES_REQUEST,
    ideaId,
  };
}

export function votesLoaded(payload) {
  return {
    type: LOAD_IDEA_VOTES_SUCCESS,
    payload,
  };
}

export function loadVotesError(error) {
  return {
    type: LOAD_IDEA_VOTES_ERROR,
    error,
  };
}

export function voteIdea(ideaId, mode) {
  return {
    type: VOTE_IDEA_REQUEST,
    ideaId,
    mode,
  };
}

export function ideaVoted(payload) {
  return {
    type: VOTE_IDEA_SUCCESS,
    payload,
  };
}

export function voteIdeaError(error) {
  return {
    type: VOTE_IDEA_ERROR,
    error,
  };
}

export function resetVotes() {
  return {
    type: RESET_VOTES,
  };
}<|MERGE_RESOLUTION|>--- conflicted
+++ resolved
@@ -5,14 +5,8 @@
  */
 
 import {
-<<<<<<< HEAD
-  LOAD_IDEA_REQUEST,
-  LOAD_IDEA_SUCCESS,
-  LOAD_IDEA_ERROR, LOAD_IDEA_VOTES_REQUEST, VOTE_IDEA_ERROR, LOAD_IDEA_VOTES_SUCCESS,
-  LOAD_IDEA_VOTES_ERROR, VOTE_IDEA_SUCCESS, VOTE_IDEA_REQUEST, RESET_VOTES,
-=======
-  LOAD_IDEA_REQUEST, LOAD_IDEA_SUCCESS, LOAD_IDEA_ERROR, STORE_COMMENT_ERROR, STORE_COMMENT_REQUEST, SAVE_COMMENT_DRAFT, LOAD_COMMENTS_REQUEST, LOAD_COMMENTS_SUCCESS, LOAD_COMMENTS_ERROR, RESET_IDEA_AND_COMMENTS,
->>>>>>> 57704a3b
+  LOAD_IDEA_REQUEST, LOAD_IDEA_SUCCESS, LOAD_IDEA_ERROR, LOAD_IDEA_VOTES_REQUEST, VOTE_IDEA_ERROR, STORE_COMMENT_ERROR, STORE_COMMENT_REQUEST, SAVE_COMMENT_DRAFT, LOAD_COMMENTS_REQUEST, LOAD_COMMENTS_SUCCESS, LOAD_COMMENTS_ERROR, RESET_PAGE_DATA, LOAD_IDEA_VOTES_SUCCESS,
+LOAD_IDEA_VOTES_ERROR, VOTE_IDEA_SUCCESS, VOTE_IDEA_REQUEST,
 } from './constants';
 
 export function loadIdea(payload) {
@@ -85,9 +79,9 @@
   };
 }
 
-export function resetIdeaAndComments() {
+export function resetPageData() {
   return {
-    type: RESET_IDEA_AND_COMMENTS,
+    type: RESET_PAGE_DATA,
   };
 }
 
@@ -132,10 +126,4 @@
     type: VOTE_IDEA_ERROR,
     error,
   };
-}
-
-export function resetVotes() {
-  return {
-    type: RESET_VOTES,
-  };
 }