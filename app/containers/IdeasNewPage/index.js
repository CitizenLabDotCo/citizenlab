--- conflicted
+++ resolved
@@ -181,13 +181,6 @@
     }
     return storeImageError();
   },
-  storeSelectedTopics(topics) {
-    return storeSelectedTopics(topics);
-  },
-
-  storeSelectedAreas(areas) {
-    return storeSelectedAreas(areas);
-  },
 };
 
 export const mapDispatchToProps = (dispatch) => bindActionCreators({
@@ -205,20 +198,7 @@
   ...customActionCreators,
 }, dispatch);
 
-<<<<<<< HEAD
 const mergeProps = ({ ideasNewPageState: pageState, locale, user }, dispatchProps) => ({
-  content: getFromState(pageState, 'draft', 'content'),
-  longTitleError: getFromState(pageState, 'draft', 'longTitleError'),
-  shortTitleError: getFromState(pageState, 'draft', 'shortTitleError'),
-  title: getFromState(pageState, 'draft', 'title'),
-  images: getFromState(pageState, 'draft', 'images'),
-  attachments: getFromState(pageState, 'draft', 'attachments'),
-  selectedTopics: getFromState(pageState, 'topics', 'selected'),
-  selectedAreas: getFromState(pageState, 'areas', 'selected'),
-  locale,
-  user,
-=======
-const mergeProps = ({ ideasNewPageState: pageState }, dispatchProps) => ({
   content: pageState.getIn(['draft', 'content']),
   longTitleError: pageState.getIn(['draft', 'longTitleError']),
   shortTitleError: pageState.getIn(['draft', 'shortTitleError']),
@@ -227,7 +207,8 @@
   attachments: pageState.getIn(['draft', 'attachments']),
   selectedTopics: pageState.getIn(['topics', 'selected']),
   selectedAreas: pageState.getIn(['areas', 'selected']),
->>>>>>> 6815193e
+  locale,
+  user,
   ...dispatchProps,
 });
 
