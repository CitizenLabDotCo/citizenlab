import React, { PureComponent } from 'react';
import { adopt } from 'react-adopt';
import { isString, isEmpty, get } from 'lodash-es';
import { isNilOrError } from 'utils/helperUtils';

// libraries
import { withRouter, WithRouterProps } from 'react-router';
import clHistory from 'utils/cl-router/history';

// components
import IdeasNewButtonBar from './IdeasNewButtonBar';
import NewIdeaForm from './NewIdeaForm';

// services
import { addIdea, IIdeaAdd } from 'services/ideas';
import { addIdeaFile } from 'services/ideaFiles';
import { addIdeaImage } from 'services/ideaImages';
import { globalState, IGlobalStateService, IIdeasPageGlobalState } from 'services/globalState';

// resources
import GetLocale, { GetLocaleChildProps } from 'resources/GetLocale';
import GetAuthUser, { GetAuthUserChildProps } from 'resources/GetAuthUser';
import GetProject, { GetProjectChildProps } from 'resources/GetProject';

// utils
import { convertToGeoJson, reverseGeocode } from 'utils/locationTools';

// style
import { media, colors } from 'utils/styleUtils';
import styled from 'styled-components';

const Container = styled.div`
  background: ${colors.background};
  min-height: calc(100vh - ${props => props.theme.menuHeight}px - 1px);

  ${media.smallerThanMaxTablet`
    min-height: calc(100vh - ${props => props.theme.mobileMenuHeight}px - ${props => props.theme.mobileTopBarHeight}px);
  `}
`;

const PageContainer = styled.div`
  width: 100%;
  min-height: calc(100vh - ${props => props.theme.menuHeight}px - 1px);
  position: relative;

  ${media.smallerThanMaxTablet`
    min-height: calc(100vh - ${props => props.theme.mobileMenuHeight}px - ${props => props.theme.mobileTopBarHeight}px);
  `}
`;

const ButtonBarContainer = styled.div`
  width: 100%;
  height: 68px;
  position: fixed;
  z-index: 2;
  bottom: 0;
  left: 0;
  right: 0;
  background: #fff;
  border-top: solid 1px #ddd;
`;

interface InputProps {}

interface DataProps {
  locale: GetLocaleChildProps;
  authUser: GetAuthUserChildProps;
  project: GetProjectChildProps;
}

interface Props extends InputProps, DataProps {}

interface State {}

class IdeasNewPage extends PureComponent<Props & WithRouterProps, State> {
  globalState: IGlobalStateService<IIdeasPageGlobalState>;

  constructor(props) {
    super(props);
    const initialGlobalState: IIdeasPageGlobalState = {
      title: null,
      description: null,
      selectedTopics: [],
      budget: null,
      position: '',
      position_coordinates: null,
      submitError: false,
      fileOrImageError: false,
      processing: false,
      ideaId: null,
      ideaSlug: null,
      imageFile: [],
      imageId: null,
      ideaFiles: []
    };
    this.globalState = globalState.init('IdeasNewPage', initialGlobalState);
  }

  componentDidMount() {
    const { location, authUser } = this.props;

    if (authUser === null) {
      this.redirectToSignUpPage();
    }

<<<<<<< HEAD
    if (location && location.query && location.query.position && isString(location.query.position)) {
      const coordinates = JSON.parse(location.query.position) as number[];
=======
    if (isString(location.query.position)) {
      const coordinates = JSON.parse(location.query.position);
>>>>>>> 65af20a1
      const lat = coordinates[0];
      const lng = coordinates[1];

      reverseGeocode(coordinates).then((position) => {
        this.globalState.set({
          // When an idea is posted through the map, we Google Maps gets an approximate address,
          // but we also keep the exact coordinates from the click so the location indicator keeps its initial position on the map
          // and doesn't readjust together with the address correction/approximation
          position,
          position_coordinates: {
            type: 'Point',
            coordinates: [lng, lat]
          }
        });
      });
    }
  }

  componentDidUpdate(prevProps: Props) {
    if (prevProps.authUser !== this.props.authUser && this.props.authUser === null) {
      this.redirectToSignUpPage();
    }
  }

  redirectToSignUpPage = () => {
    clHistory.push('/sign-up');
  }

  handleOnIdeaSubmit = async () => {
    const { locale, authUser, project } = this.props;

    if (!isNilOrError(locale) && !isNilOrError(authUser) && !isNilOrError(project)) {
      this.globalState.set({ submitError: false, processing: true });

      try {
        const { title, description, selectedTopics, budget, position, position_coordinates, imageFile, ideaFiles } = await this.globalState.get();
        const ideaTitle = { [locale]: title as string };
        const ideaDescription = { [locale]: (description || '') };
        const locationGeoJSON = position_coordinates || await convertToGeoJson(position);
        const locationDescription = (isString(position) && !isEmpty(position) ? position : null);
        const ideaObject: IIdeaAdd = {
          budget,
          author_id: authUser.id,
          publication_status: 'published',
          title_multiloc: ideaTitle,
          body_multiloc: ideaDescription,
          topic_ids: selectedTopics,
          project_id: project.id,
          location_point_geojson: locationGeoJSON,
          location_description: locationDescription
        };

        const idea = await addIdea(ideaObject);

        try {
          const imageToAddPromise = (imageFile && imageFile[0] ? addIdeaImage(idea.data.id, imageFile[0].base64, 0) : Promise.resolve(null));
          const filesToAddPromises = ideaFiles.map(file => addIdeaFile(idea.data.id, file.base64, file.name));

          await Promise.all([imageToAddPromise, ...filesToAddPromises] as Promise<any>[]);
        } catch (error) {
          const apiErrors = get(error, 'json.errors');
          console.log(apiErrors);
          if (apiErrors && !apiErrors.idea) {
            this.globalState.set({ submitError: false, fileOrImageError: true });
          }
        }

        const { fileOrImageError } = await this.globalState.get();
        if (fileOrImageError) {
          setTimeout(() => {
            clHistory.push({
              pathname: `/ideas/${idea.data.attributes.slug}`,
              search: `?new_idea_id=${idea.data.id}`
            });
          }, 4000);
        } else {
          clHistory.push({
            pathname: `/ideas/${idea.data.attributes.slug}`,
            search: `?new_idea_id=${idea.data.id}`
          });
        }
      } catch (error) {
        this.globalState.set({ processing: false, submitError: true });
      }
    }
  }

  render() {
    const { authUser, project } = this.props;

    if (!isNilOrError(authUser) && !isNilOrError(project)) {
      return (
        <Container id="e2e-idea-new-page">
          <PageContainer className="ideaForm">
            <NewIdeaForm onSubmit={this.handleOnIdeaSubmit} projectId={project.id} />
          </PageContainer>
          <ButtonBarContainer>
            <IdeasNewButtonBar form="idea-form" onSubmit={this.handleOnIdeaSubmit} />
          </ButtonBarContainer>
        </Container>
      );
    }

    return null;
  }
}

const Data = adopt<DataProps, InputProps & WithRouterProps>({
  locale: <GetLocale />,
  authUser: <GetAuthUser />,
  project: ({ params, render }) => <GetProject slug={params.slug}>{render}</GetProject>
});

export default withRouter((inputProps: InputProps & WithRouterProps) => (
  <Data {...inputProps}>
    {dataProps => <IdeasNewPage {...inputProps} {...dataProps} />}
  </Data>
));<|MERGE_RESOLUTION|>--- conflicted
+++ resolved
@@ -103,13 +103,8 @@
       this.redirectToSignUpPage();
     }
 
-<<<<<<< HEAD
-    if (location && location.query && location.query.position && isString(location.query.position)) {
-      const coordinates = JSON.parse(location.query.position) as number[];
-=======
     if (isString(location.query.position)) {
       const coordinates = JSON.parse(location.query.position);
->>>>>>> 65af20a1
       const lat = coordinates[0];
       const lng = coordinates[1];
 
