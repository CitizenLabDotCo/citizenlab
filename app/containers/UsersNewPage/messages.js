/*
 * UsersNewPage Messages
 *
 * This contains all the text for the UsersNewPage component.
 */
import { defineMessages } from 'react-intl';

export default defineMessages({
  alreadyRegistered: {
    id: 'app.containers.UsersShowPage.alreadyRegistered',
    defaultMessage: 'Already Registerd?',
  },
  header: {
<<<<<<< HEAD
    id: 'app.containers.UsersShowPage.header',
    defaultMessage: 'Create new account',
  },
  buttonRegister: {
    id: 'app.containers.UsersShowPage.ButtonRegister',
    defaultMessage: 'Create Account',
=======
    id: 'app.containers.UsersNewPage.header',
    defaultMessage: 'Log-in to your account',
  },
  labelFirstName: {
    id: 'app.containers.UsersNewPage.labelFirstName',
    defaultMessage: 'First Name',
  },
  labelLastName: {
    id: 'app.containers.UsersNewPage.labelLastName',
    defaultMessage: 'Last Name',
  },
  labelPassword: {
    id: 'app.containers.UsersNewPage.labelPassword',
    defaultMessage: 'Password',
  },
  labelEmail: {
    id: 'app.containers.UsersNewPage.labelEmail',
    defaultMessage: 'Email',
  },
  placeholderFirstName: {
    id: 'app.containers.UsersNewPage.placeholderFirstName',
    defaultMessage: 'Your Name...',
  },
  placeholderLastName: {
    id: 'app.containers.UsersNewPage.placeholderLastName',
    defaultMessage: 'Your Last Name...',
  },
  placeholderPassword: {
    id: 'app.containers.UsersNewPage.placeholderPassword',
    defaultMessage: 'Your Email...',
  },
  placeholderEmail: {
    id: 'app.containers.UsersNewPage.placeholderEmail',
    defaultMessage: 'Your Password...',
  },
  buttonRegister: {
    id: 'app.containers.UsersNewPage.ButtonRegister',
    defaultMessage: 'Register',
>>>>>>> 79ca77fc
  },
  buttonRegisterFacebook: {
    id: 'app.containers.UsersNewPage.ButtonRegisterFacebook',
    defaultMessage: 'Register with Facebook',
  },
  signUpAction1: {
    id: 'app.containers.UsersNewPage.signUpAction1',
    defaultMessage: 'New to us?',
  },
  signUpAction2: {
    id: 'app.containers.UsersNewPage.signUpAction2',
    defaultMessage: 'Sign Up Now!',
  },
});<|MERGE_RESOLUTION|>--- conflicted
+++ resolved
@@ -11,57 +11,12 @@
     defaultMessage: 'Already Registerd?',
   },
   header: {
-<<<<<<< HEAD
     id: 'app.containers.UsersShowPage.header',
     defaultMessage: 'Create new account',
   },
   buttonRegister: {
     id: 'app.containers.UsersShowPage.ButtonRegister',
     defaultMessage: 'Create Account',
-=======
-    id: 'app.containers.UsersNewPage.header',
-    defaultMessage: 'Log-in to your account',
-  },
-  labelFirstName: {
-    id: 'app.containers.UsersNewPage.labelFirstName',
-    defaultMessage: 'First Name',
-  },
-  labelLastName: {
-    id: 'app.containers.UsersNewPage.labelLastName',
-    defaultMessage: 'Last Name',
-  },
-  labelPassword: {
-    id: 'app.containers.UsersNewPage.labelPassword',
-    defaultMessage: 'Password',
-  },
-  labelEmail: {
-    id: 'app.containers.UsersNewPage.labelEmail',
-    defaultMessage: 'Email',
-  },
-  placeholderFirstName: {
-    id: 'app.containers.UsersNewPage.placeholderFirstName',
-    defaultMessage: 'Your Name...',
-  },
-  placeholderLastName: {
-    id: 'app.containers.UsersNewPage.placeholderLastName',
-    defaultMessage: 'Your Last Name...',
-  },
-  placeholderPassword: {
-    id: 'app.containers.UsersNewPage.placeholderPassword',
-    defaultMessage: 'Your Email...',
-  },
-  placeholderEmail: {
-    id: 'app.containers.UsersNewPage.placeholderEmail',
-    defaultMessage: 'Your Password...',
-  },
-  buttonRegister: {
-    id: 'app.containers.UsersNewPage.ButtonRegister',
-    defaultMessage: 'Register',
->>>>>>> 79ca77fc
-  },
-  buttonRegisterFacebook: {
-    id: 'app.containers.UsersNewPage.ButtonRegisterFacebook',
-    defaultMessage: 'Register with Facebook',
   },
   signUpAction1: {
     id: 'app.containers.UsersNewPage.signUpAction1',
