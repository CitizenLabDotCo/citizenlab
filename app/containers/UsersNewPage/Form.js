import React from 'react';
<<<<<<< HEAD
import { Grid, Button, Header, Label, Form, Message, Loader } from 'semantic-ui-react';
import { FormattedMessage } from 'react-intl';
import { injectTFunc } from 'containers/T/utils';

=======
import PropTypes from 'prop-types';
import { Grid, Button, Header, Label, Form, Loader } from 'semantic-ui-react';
import { FormattedMessage, injectIntl, intlShape } from 'react-intl';
>>>>>>> c6362efd
import messages from './messages';


const initialState = {
  first_name: '',
  last_name: '',
  email: '',
  password: '',
};


const RenderError = (props) => {
  const { errorMessage } = props;
  if (!errorMessage) return null;
  return (
    <Label basic color={'red'} pointing>{errorMessage.join(', ')}</Label>
  );
};

RenderError.propTypes = {
  errorMessage: React.PropTypes.array,
};

class RegistrationForm extends React.Component {
  constructor() {
    super();
    this.state = initialState;
  }

  handleChange = (event) => {
    this.setState({ [event.target.name]: event.target.value });
  }

  handleSubmit = (event) => {
    event.preventDefault();
    this.props.registerUser(this.state);
  }

  render() {
    const { errors, pending } = this.props;
    const { formatMessage } = this.props.intl;
    const errorTypes = Object.keys(errors);
    const hasError = errorTypes.reduce((err, state) => (!!errors[err] || state), false);

    return (
      <div>
        <Grid centered verticalAlign={'middle'}>
          <Grid.Column>
            <Header as={'h2'}>
<<<<<<< HEAD
              {<FormattedMessage {...messages.header} />}
=======
              <FormattedMessage {...messages.header} />
>>>>>>> c6362efd
            </Header>
            <Form onSubmit={this.handleSubmit} error={hasError}>
              <Form.Field>
                <Form.Input
                  fluid icon={'user'}
                  name={'first_name'}
                  iconPosition={'left'}
                  onChange={this.handleChange}
                  value={this.state.first_name}
<<<<<<< HEAD
                  // placeholder={<FormattedMessage {...messages.placeholderFirstName} />}
                  error={!!errors.first_name}
                  label={<FormattedMessage {...messages.labelFirstName} />}
=======
                  placeholder={formatMessage(messages.placeholderFirstName)}
                  error={!!errors.first_name}
                  label={formatMessage(messages.labelFirstName)}
>>>>>>> c6362efd
                />
                <RenderError messages={errors.first_name} />
              </Form.Field>

              <Form.Field>
                <Form.Input
                  fluid icon={'user'}
                  name={'last_name'}
                  iconPosition={'left'}
                  onChange={this.handleChange}
                  value={this.state.last_name}
<<<<<<< HEAD
                  // placeholder={<FormattedMessage {...messages.placeholderLastName} />}
                  error={!!errors.last_name}
                  label={<FormattedMessage {...messages.labelLastName} />}
=======
                  placeholder={formatMessage(messages.placeholderLastName)}
                  error={!!errors.last_name}
                  label={formatMessage(messages.labelLastName)}
>>>>>>> c6362efd
                />
                <RenderError messages={errors.last_name} />
              </Form.Field>

              <Form.Field>
                <Form.Input
                  fluid icon={'mail'}
                  name={'email'}
                  iconPosition={'left'}
                  onChange={this.handleChange}
                  value={this.state.email}
<<<<<<< HEAD
                  // placeholder={<FormattedMessage {...messages.placeholderEmail} />}
                  error={!!errors.email}
                  label={<FormattedMessage {...messages.labelEmail} />}
=======
                  placeholder={formatMessage(messages.placeholderEmail)}
                  error={!!errors.email}
                  label={formatMessage(messages.labelEmail)}
>>>>>>> c6362efd
                />
                <RenderError messages={errors.email} />
              </Form.Field>

              <Form.Field>
                <Form.Input
                  fluid icon={'lock'}
                  name={'password'}
                  iconPosition={'left'}
                  onChange={this.handleChange}
                  value={this.state.password}
<<<<<<< HEAD
                  // placeholder={<FormattedMessage {...messages.placeholderPassword} />}
                  type={'password'}
                  error={!!errors.password}
                  label={<FormattedMessage {...messages.labelPassword} />}
=======
                  placeholder={formatMessage(messages.placeholderPassword)}
                  type={'password'}
                  error={!!errors.password}
                  label={formatMessage(messages.labelPassword)}
>>>>>>> c6362efd
                />
                <RenderError messages={errors.password} />
              </Form.Field>
              {this.props.children}
              <Button fluid size={'small'} style={{ position: 'relative' }}>
                { pending ?
                  <div style={{ position: 'relative' }}>
                    <span style={{ color: 'rgba(0, 0, 0, 0)' }}> o </span>
                    <Loader size={'mini'} active />
                  </div> :
<<<<<<< HEAD
                  <FormattedMessage {...messages.buttonSignIn} />
                }
              </Button>
            </Form>
            <Message>
              {/* 'ERROR THE LINK IS NOT PROPERLY HANDLED'*/ }
              {<FormattedMessage {...messages.signUpAction1} />} <a href={'/'}>{<FormattedMessage {...messages.signUpAction2} />}</a>
            </Message>
=======
                  <FormattedMessage {...messages.buttonRegister} />
                }
              </Button>
            </Form>
>>>>>>> c6362efd

          </Grid.Column>
        </Grid>
      </div>
    );
  }
}

RegistrationForm.propTypes = {
<<<<<<< HEAD
  registerUser: React.PropTypes.func.isRequired,
  errors: React.PropTypes.object.isRequired,
  pending: React.PropTypes.bool,
  tFunc: React.PropTypes.func,
=======
  createUser: PropTypes.func.isRequired,
  errors: PropTypes.object.isRequired,
  pending: PropTypes.bool,
  children: PropTypes.element,
  intl: intlShape.isRequired,
>>>>>>> c6362efd
};

export default injectIntl(RegistrationForm);<|MERGE_RESOLUTION|>--- conflicted
+++ resolved
@@ -1,14 +1,7 @@
 import React from 'react';
-<<<<<<< HEAD
-import { Grid, Button, Header, Label, Form, Message, Loader } from 'semantic-ui-react';
-import { FormattedMessage } from 'react-intl';
-import { injectTFunc } from 'containers/T/utils';
-
-=======
 import PropTypes from 'prop-types';
 import { Grid, Button, Header, Label, Form, Loader } from 'semantic-ui-react';
 import { FormattedMessage, injectIntl, intlShape } from 'react-intl';
->>>>>>> c6362efd
 import messages from './messages';
 
 
@@ -44,7 +37,7 @@
 
   handleSubmit = (event) => {
     event.preventDefault();
-    this.props.registerUser(this.state);
+    this.props.createUser(this.state);
   }
 
   render() {
@@ -58,13 +51,9 @@
         <Grid centered verticalAlign={'middle'}>
           <Grid.Column>
             <Header as={'h2'}>
-<<<<<<< HEAD
-              {<FormattedMessage {...messages.header} />}
-=======
               <FormattedMessage {...messages.header} />
->>>>>>> c6362efd
             </Header>
-            <Form onSubmit={this.handleSubmit} error={hasError}>
+            <Form onSubmit={this.handleSubmit} error={!!hasError}>
               <Form.Field>
                 <Form.Input
                   fluid icon={'user'}
@@ -72,15 +61,9 @@
                   iconPosition={'left'}
                   onChange={this.handleChange}
                   value={this.state.first_name}
-<<<<<<< HEAD
-                  // placeholder={<FormattedMessage {...messages.placeholderFirstName} />}
-                  error={!!errors.first_name}
-                  label={<FormattedMessage {...messages.labelFirstName} />}
-=======
                   placeholder={formatMessage(messages.placeholderFirstName)}
                   error={!!errors.first_name}
                   label={formatMessage(messages.labelFirstName)}
->>>>>>> c6362efd
                 />
                 <RenderError messages={errors.first_name} />
               </Form.Field>
@@ -92,15 +75,9 @@
                   iconPosition={'left'}
                   onChange={this.handleChange}
                   value={this.state.last_name}
-<<<<<<< HEAD
-                  // placeholder={<FormattedMessage {...messages.placeholderLastName} />}
-                  error={!!errors.last_name}
-                  label={<FormattedMessage {...messages.labelLastName} />}
-=======
                   placeholder={formatMessage(messages.placeholderLastName)}
                   error={!!errors.last_name}
                   label={formatMessage(messages.labelLastName)}
->>>>>>> c6362efd
                 />
                 <RenderError messages={errors.last_name} />
               </Form.Field>
@@ -112,15 +89,9 @@
                   iconPosition={'left'}
                   onChange={this.handleChange}
                   value={this.state.email}
-<<<<<<< HEAD
-                  // placeholder={<FormattedMessage {...messages.placeholderEmail} />}
-                  error={!!errors.email}
-                  label={<FormattedMessage {...messages.labelEmail} />}
-=======
                   placeholder={formatMessage(messages.placeholderEmail)}
                   error={!!errors.email}
                   label={formatMessage(messages.labelEmail)}
->>>>>>> c6362efd
                 />
                 <RenderError messages={errors.email} />
               </Form.Field>
@@ -132,17 +103,10 @@
                   iconPosition={'left'}
                   onChange={this.handleChange}
                   value={this.state.password}
-<<<<<<< HEAD
-                  // placeholder={<FormattedMessage {...messages.placeholderPassword} />}
-                  type={'password'}
-                  error={!!errors.password}
-                  label={<FormattedMessage {...messages.labelPassword} />}
-=======
                   placeholder={formatMessage(messages.placeholderPassword)}
                   type={'password'}
                   error={!!errors.password}
                   label={formatMessage(messages.labelPassword)}
->>>>>>> c6362efd
                 />
                 <RenderError messages={errors.password} />
               </Form.Field>
@@ -153,22 +117,10 @@
                     <span style={{ color: 'rgba(0, 0, 0, 0)' }}> o </span>
                     <Loader size={'mini'} active />
                   </div> :
-<<<<<<< HEAD
-                  <FormattedMessage {...messages.buttonSignIn} />
-                }
-              </Button>
-            </Form>
-            <Message>
-              {/* 'ERROR THE LINK IS NOT PROPERLY HANDLED'*/ }
-              {<FormattedMessage {...messages.signUpAction1} />} <a href={'/'}>{<FormattedMessage {...messages.signUpAction2} />}</a>
-            </Message>
-=======
                   <FormattedMessage {...messages.buttonRegister} />
                 }
               </Button>
             </Form>
->>>>>>> c6362efd
-
           </Grid.Column>
         </Grid>
       </div>
@@ -177,18 +129,11 @@
 }
 
 RegistrationForm.propTypes = {
-<<<<<<< HEAD
-  registerUser: React.PropTypes.func.isRequired,
-  errors: React.PropTypes.object.isRequired,
-  pending: React.PropTypes.bool,
-  tFunc: React.PropTypes.func,
-=======
   createUser: PropTypes.func.isRequired,
   errors: PropTypes.object.isRequired,
   pending: PropTypes.bool,
   children: PropTypes.element,
   intl: intlShape.isRequired,
->>>>>>> c6362efd
 };
 
 export default injectIntl(RegistrationForm);