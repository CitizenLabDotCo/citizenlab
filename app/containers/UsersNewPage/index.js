/*
 *
 * UsersNewPage
 *
 */

import React from 'react';
import PropTypes from 'prop-types';
import { connect } from 'react-redux';
import { bindActionCreators } from 'redux';
import Helmet from 'react-helmet';
import { FormattedMessage } from 'react-intl';
// import { actions as rrfActions } from 'react-redux-form';
import { createStructuredSelector } from 'reselect';
import { makeSelectLocale } from 'containers/LanguageProvider/selectors';
import { Saga } from 'react-redux-saga';

import { createEmailUserRequest, createSocialUserRequest } from './actions';
import Form from './Form';
import makeSelectUsersNewPage from './selectors';
import { NETWORK_FACEBOOK } from './constants';
import { watchEmail, watchSocial } from './sagas';
import messages from './messages';


export class UsersNewPage extends React.PureComponent { // eslint-disable-line react/prefer-stateless-function
<<<<<<< HEAD

  registerUser = (locale) => {
    const self = this;
    return (data) => self.props.createUser(Object.assign({}, data, { locale }));
=======


  onFacebookSubmit = () => {
    this.props.createSocialUserRequest(NETWORK_FACEBOOK, this.props.userLocale);
  }

  createUser = (data) => {
    this.props.createEmailUserRequest(Object.assign({}, data, { locale: this.props.userLocale }));
>>>>>>> c6362efd
  }

  render() {
    const { error, pending } = this.props.storeData;
<<<<<<< HEAD
    const { userLocale } = this.props;

=======
>>>>>>> c6362efd
    const ErroMessages = (error && error.json) || {};
    return (
      <div>
        <Helmet
          title="UsersNewPage"
          meta={[
            { name: 'description', content: 'Description of UsersNewPage' },
          ]}
        />
        <Saga saga={watchEmail} />
        <Saga saga={watchSocial} />

        <Form
<<<<<<< HEAD
          registerUser={this.registerUser(userLocale)}
=======
          createUser={this.createUser}
>>>>>>> c6362efd
          getDispatch={(localFormDispatch) => (this.localFormDispatch = localFormDispatch)}
          errors={ErroMessages}
          pending={pending}
        >
        </Form>
        <div style={{ marginTop: '1em', width: '100%', display: 'block' }}>
          <button className="ui facebook button" onClick={this.onFacebookSubmit} style={{ width: '100%' }}>
            <i className="facebook icon"></i>
            <FormattedMessage {...messages.buttonRegisterFacebook} />
          </button>
        </div>
      </div>
    );
  }
}

UsersNewPage.propTypes = {
  storeData: PropTypes.object,
<<<<<<< HEAD
  userLocale: PropTypes.string,
  // createUser: PropTypes.func.isRequired,
=======
  userLocale: PropTypes.string.isRequired,
  createEmailUserRequest: PropTypes.func.isRequired,
  createSocialUserRequest: PropTypes.func.isRequired,
>>>>>>> c6362efd
};

const mapStateToProps = createStructuredSelector({
  storeData: makeSelectUsersNewPage(),
  userLocale: makeSelectLocale(),
});

const mapDispatchToProps = (dispatch) => bindActionCreators({ createEmailUserRequest, createSocialUserRequest }, dispatch);


export default connect(mapStateToProps, mapDispatchToProps)(UsersNewPage);<|MERGE_RESOLUTION|>--- conflicted
+++ resolved
@@ -24,13 +24,6 @@
 
 
 export class UsersNewPage extends React.PureComponent { // eslint-disable-line react/prefer-stateless-function
-<<<<<<< HEAD
-
-  registerUser = (locale) => {
-    const self = this;
-    return (data) => self.props.createUser(Object.assign({}, data, { locale }));
-=======
-
 
   onFacebookSubmit = () => {
     this.props.createSocialUserRequest(NETWORK_FACEBOOK, this.props.userLocale);
@@ -38,16 +31,10 @@
 
   createUser = (data) => {
     this.props.createEmailUserRequest(Object.assign({}, data, { locale: this.props.userLocale }));
->>>>>>> c6362efd
   }
 
   render() {
     const { error, pending } = this.props.storeData;
-<<<<<<< HEAD
-    const { userLocale } = this.props;
-
-=======
->>>>>>> c6362efd
     const ErroMessages = (error && error.json) || {};
     return (
       <div>
@@ -61,11 +48,7 @@
         <Saga saga={watchSocial} />
 
         <Form
-<<<<<<< HEAD
-          registerUser={this.registerUser(userLocale)}
-=======
           createUser={this.createUser}
->>>>>>> c6362efd
           getDispatch={(localFormDispatch) => (this.localFormDispatch = localFormDispatch)}
           errors={ErroMessages}
           pending={pending}
@@ -84,14 +67,9 @@
 
 UsersNewPage.propTypes = {
   storeData: PropTypes.object,
-<<<<<<< HEAD
-  userLocale: PropTypes.string,
-  // createUser: PropTypes.func.isRequired,
-=======
   userLocale: PropTypes.string.isRequired,
   createEmailUserRequest: PropTypes.func.isRequired,
   createSocialUserRequest: PropTypes.func.isRequired,
->>>>>>> c6362efd
 };
 
 const mapStateToProps = createStructuredSelector({
