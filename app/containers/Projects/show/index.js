import React from 'react';
import PropTypes from 'prop-types';
import styled from 'styled-components';

// components
import { Menu, Segment } from 'semantic-ui-react';
import Loader from 'components/loaders';
import WatchSagas from 'containers/WatchSagas';
import T from 'containers/T';

// style
import { media } from 'utils/styleUtils';
// import projectImage from 'assets/img/landingpage/project1.png';

// store
import { preprocess } from 'utils';
import { LOAD_PROJECT_REQUEST } from 'resources/projects/constants';
import { loadProjectRequest } from 'resources/projects/actions';
import sagasWatchers from 'resources/projects/sagas';
import sagasWatchersPages from 'resources/projects/pages/sagas';

// message
import messages from './messages';
import { FormattedMessage, injectIntl, intlShape } from 'react-intl';
import { loadProjectPagesRequest } from 'resources/projects/pages/actions';
import { createStructuredSelector } from 'reselect';
import { makeSelectProjectPages } from './selectors';
import { injectTFunc } from 'containers/T/utils';
import ImmutablePropTypes from 'react-immutable-proptypes';
import MenuItemStyled from './MenuItemStyled';

const Container = styled.div`
  display: flex;
  flex-direction: column;
  align-items: center;
  background: #f2f2f2;
`;

const HeaderContainer = styled.div`
  width: 100%;
  height: 305px;
  display: flex;
  flex-direction: column;
  align-items: center;
  padding-left: 25px;
  padding-right: 25px;
  position: relative;
  z-index: 1;
  margin-top: -70px;

  ${media.notPhone`
    height: 305px;
  `}

  ${media.phone`
    min-height: 305px;
  `}
`;

const HeaderOverlay = styled.div`
  position: absolute;
  top: 0;
  bottom: 0;
  left: 0;
  right: 0;
`;

const HeaderBackground = styled.div`
  opacity: 0.65;
  filter: blur(1px);
  background-image: url(${(props) => props.projectCover});
  background-repeat: no-repeat;
  background-position: center top;
  background-size: cover;
  position: absolute;
  top: 0;
  bottom: 0;
  left: 0;
  right: 0;
`;


const Footer = styled.div`
  color: #333;
  font-weight: 400;
  font-size: 17px;
  text-align: center;
  display: inline-block;
  padding-left: 30px;
  padding-right: 30px;
  margin-top: 60px;
  margin-bottom: 50px;
  margin-left: auto;
  margin-right: auto;
`;

const MenuStyled = styled(Menu)`
  margin-bottom: 10px;
  border-bottom: none !important;
`;

const ProjectHeaderStyled = styled.div`
  font-size: 25px;
  text-align: center;
  color: #ffffff;
  width: 100%;
  display: block;
  margin-top: 150px;
`;

const ProjectTitleStyled = styled.div`
  position: absolute;
  font-size: 45px;
  text-align: center;
  color: #ffffff;
  width: 100%;
  display: block;
  margin-top: 30px;
`;

class ProjectView extends React.Component {
  constructor() {
    super();

    this.state = {
      modalOpened: false,
      pageUrl: null,
      modalUrl: null,
      selectedIdeaId: null,
    };

    // provide context to bindings
    this.combinedLoader = this.combinedLoader.bind(this);
  }

  combinedLoader() {
    const { loadProject, loadProjectPages, params } = this.props;
    const projectId = params.projectId;

    loadProject(projectId);
    loadProjectPages(projectId);
  }

  render() {
    const { formatMessage } = this.props.intl;
    const { location, params, pages, tFunc, project } = this.props;
    const basePath = `/projects/${params.projectId}`;

    return (
      <div>
        <WatchSagas sagas={sagasWatchers} />
        <WatchSagas sagas={sagasWatchersPages} />

        <Container>
          <HeaderContainer>
            <HeaderBackground
              projectCover={project && project.toJS().attributes.project_cover_image}
            />
            <HeaderOverlay>
              <ProjectHeaderStyled>
                <FormattedMessage {...messages.project} />
              </ProjectHeaderStyled>
              <ProjectTitleStyled>
                {project && <T value={project.toJS().attributes.title_multiloc} />}
              </ProjectTitleStyled>
            </HeaderOverlay>
          </HeaderContainer>

          <Segment
            style={{
              width: '100%',
              margin: '0 0 15px',
              zIndex: 999,
              border: 0,
              padding: 0,
            }}
          >
            <MenuStyled
              pointing
              secondary
              style={{
                borderBottom: 'none !important',
              }}
            >
              <MenuItemStyled
                title={formatMessage(messages.navInfo)}
                key={0}
                to={`${basePath}`}
                active={location.pathname === `${basePath}`}
              />
              <MenuItemStyled
                title={formatMessage(messages.navIdeas)}
                key={1}
                to={`${basePath}/ideas`}
                active={location.pathname === `${basePath}/ideas`}
              />
              <MenuItemStyled
                title={formatMessage(messages.navTimeline)}
                key={2}
                to={`${basePath}/timeline`}
                active={location.pathname === `${basePath}/timeline`}
              />
<<<<<<< HEAD
              <Menu.Item
                name={formatMessage(messages.navEvents)}
                as={Link}
                to={`${basePath}/events`}
                active={activeItem === 'messages'}
                onClick={this.handleItemClick}
              />
            </Menu>
=======
              {pages && pages.toJS().map((page, index) => ((index < 2 ? <MenuItemStyled
                key={999 + page.id}
                title={tFunc(page.attributes.title_multiloc)}
                to={`${basePath}/page/${page.id}`}
                isProject
                active={location.pathname === `${basePath}/page/${page.id}`}
              /> : <span
                style={{ display: 'none' }}
                key={999 + page.id}
              />)))}

            </MenuStyled>
>>>>>>> 43bf8914
          </Segment>
          <Loader
            resourceLoader={this.combinedLoader}
            loadingMessage={messages.LoadingMessage}
            errorMessage={messages.LoadingError}
            listenenTo={LOAD_PROJECT_REQUEST}
            withError={false}
          >
            {/* FROM REACT ROUTER */}
            {this.props.children}
          </Loader>
          <Footer>
          </Footer>
        </Container>

      </div>
    );
  }
}

ProjectView.propTypes = {
  children: PropTypes.any,
  loadProject: PropTypes.func.isRequired,
  loadProjectPages: PropTypes.func.isRequired,
  params: PropTypes.object,
  location: PropTypes.object,
  intl: intlShape,
  pages: ImmutablePropTypes.list,
  tFunc: PropTypes.func.isRequired,
  project: PropTypes.object,
};

const mapStateToProps = () => createStructuredSelector({
  pages: makeSelectProjectPages(),
  project: (state, { params }) => state.getIn(['resources', 'projects', params.projectId]),
});

export default injectTFunc(injectIntl(preprocess(mapStateToProps, {
  loadProject: loadProjectRequest,
  loadProjectPages: loadProjectPagesRequest,
})(ProjectView)));<|MERGE_RESOLUTION|>--- conflicted
+++ resolved
@@ -200,16 +200,13 @@
                 to={`${basePath}/timeline`}
                 active={location.pathname === `${basePath}/timeline`}
               />
-<<<<<<< HEAD
-              <Menu.Item
-                name={formatMessage(messages.navEvents)}
-                as={Link}
+              <MenuItemStyled
+                title={formatMessage(messages.navEvents)}
+                key={3}
                 to={`${basePath}/events`}
                 active={activeItem === 'messages'}
-                onClick={this.handleItemClick}
               />
             </Menu>
-=======
               {pages && pages.toJS().map((page, index) => ((index < 2 ? <MenuItemStyled
                 key={999 + page.id}
                 title={tFunc(page.attributes.title_multiloc)}
@@ -222,7 +219,6 @@
               />)))}
 
             </MenuStyled>
->>>>>>> 43bf8914
           </Segment>
           <Loader
             resourceLoader={this.combinedLoader}
