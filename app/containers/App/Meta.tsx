--- conflicted
+++ resolved
@@ -19,11 +19,8 @@
 import { isNilOrError } from 'utils/helperUtils';
 import { imageSizes } from 'utils/imageTools';
 import { API_PATH } from 'containers/App/constants';
-<<<<<<< HEAD
 import getCanonicalLink from 'utils/cl-router/getCanonicalLink';
-=======
 import getAlternateLinks from 'utils/cl-router/getAlternateLinks';
->>>>>>> ae3a4c37
 
 interface InputProps { }
 
@@ -64,13 +61,9 @@
           {`${(authUser && authUser.attributes.unread_notifications) ? `(${authUser.attributes.unread_notifications}) ` : ''}
             ${metaTitle}`}
         </title>
-<<<<<<< HEAD
         {/* https://github.com/nfl/react-helmet/issues/279 href comes first! */}
         {getCanonicalLink()}
-        {tenantLocales.map(loc => <link href={`${url}/${loc}`} rel="alternate" hrefLang={loc} key={loc} />)}
-=======
         {getAlternateLinks(tenantLocales)}
->>>>>>> ae3a4c37
         <meta name="title" content={metaTitle} />
         <meta name="description" content={metaDescription} />
         <meta property="og:title" content={metaTitle} />
