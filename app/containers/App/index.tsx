import React, { PureComponent, Suspense, lazy } from 'react';
import { Subscription, combineLatest } from 'rxjs';
import { tap, first } from 'rxjs/operators';
import { isString, isObject, uniq } from 'lodash-es';
import { isNilOrError, isPage } from 'utils/helperUtils';
import moment from 'moment';
import 'moment-timezone';
import { configureScope } from '@sentry/browser';
import GlobalStyle from 'global-styles';

// constants
import { appLocalesMomentPairs, ADMIN_TEMPLATES_GRAPHQL_PATH } from 'containers/App/constants';

// graphql
import { ApolloClient, ApolloLink, InMemoryCache, HttpLink } from 'apollo-boost';
import { ApolloProvider } from 'react-apollo';

// context
import { PreviousPathnameContext } from 'context';

// libraries
import { withRouter, WithRouterProps } from 'react-router';
import clHistory from 'utils/cl-router/history';

// analytics
import ConsentManager from 'components/ConsentManager';
import { trackPage } from 'utils/analytics';

// components
import Meta from './Meta';
import Navbar from 'containers/Navbar';
import Footer from 'containers/Footer';
import ForbiddenRoute from 'components/routing/forbiddenRoute';
import LoadableModal from 'components/Loadable/Modal';
import LoadableUserDeleted from 'components/UserDeletedModalContent/LoadableUserDeleted';
import VerificationModal from 'components/VerificationModal';
import ErrorBoundary from 'components/ErrorBoundary';

// auth
import HasPermission from 'components/HasPermission';

// services
import { localeStream } from 'services/locale';
import { IUser } from 'services/users';
import { authUserStream, signOut, signOutAndDeleteAccountPart2 } from 'services/auth';
import { currentTenantStream, ITenant, ITenantStyle } from 'services/tenant';

// events
import eventEmitter from 'utils/eventEmitter';
<<<<<<< HEAD
import { VerificationModalEvents, OpenVerificationModalData } from 'containers/App/events';
=======
import { getJwt } from 'utils/auth/jwt';
>>>>>>> cb8d39cf

// style
import styled, { ThemeProvider } from 'styled-components';
import { media, getTheme } from 'utils/styleUtils';

// typings
import { VerificationModalSteps } from 'components/VerificationModal/VerificationModal';

const Container = styled.div`
  background: #fff;
  position: relative;
`;

const InnerContainer = styled.div`
  padding-top: ${props => props.theme.menuHeight}px;
  min-width: 100vw;
  min-height: 100vh;
  display: flex;
  flex-direction: column;

  ${media.smallerThanMaxTablet`
    padding-top: 0px;
`}
`;

export interface IOpenPostPageModalEvent {
  id: string;
  slug: string;
  type: 'idea' | 'initiative';
}

type Props = {};

type State = {
  previousPathname: string | null;
  tenant: ITenant | null;
  authUser: IUser | null;
  modalId: string | null;
  modalSlug: string | null;
  modalType: 'idea' | 'initiative' | null;
  visible: boolean;
  userDeletedModalOpened: boolean;
  userActuallyDeleted: boolean;
  verificationModalOpened: boolean;
  verificationModalInitialStep: VerificationModalSteps;
  verificationContext?: boolean;
};

const PostPageFullscreenModal = lazy(() => import('./PostPageFullscreenModal'));

class App extends PureComponent<Props & WithRouterProps, State> {
  subscriptions: Subscription[];
  unlisten: Function;

  constructor(props) {
    super(props);
    this.state = {
      previousPathname: null,
      tenant: null,
      authUser: null,
      modalId: null,
      modalSlug: null,
      modalType: null,
      visible: true,
      userDeletedModalOpened: false,
      userActuallyDeleted: false,
      verificationModalOpened: false,
      verificationModalInitialStep: null
    };
    this.subscriptions = [];
  }

  componentDidMount() {
    const authUser$ = authUserStream().observable;
    const locale$ = localeStream().observable;
    const tenant$ = currentTenantStream().observable;

    this.unlisten = clHistory.listenBefore((newLocation) => {
      const { authUser } = this.state;
      const previousPathname = location.pathname;
      const nextPathname = newLocation.pathname;
      const registrationCompletedAt = (authUser ? authUser.data.attributes.registration_completed_at : null);

      this.setState((state) => ({
        previousPathname: !(previousPathname.endsWith('/sign-up') || previousPathname.endsWith('/sign-in')) ? previousPathname : state.previousPathname
      }));

      trackPage(newLocation.pathname);

      // If already created a user (step 1 of sign-up) and there's a required field in step 2,
      // redirect to complete-signup page
      if (isObject(authUser) && !isString(registrationCompletedAt) && !nextPathname.replace(/\/$/, '').endsWith('complete-signup')) {
        clHistory.replace({
          pathname: '/complete-signup',
          search: newLocation.search
        });
      }
    });

    this.subscriptions = [
      combineLatest(
        authUser$.pipe(tap((authUser) => {
          if (isNilOrError(authUser)) {
            signOut();
          } else {
            configureScope((scope) => {
              scope.setUser({
                id: authUser.data.id,
              });
            });
          }
        })),
        locale$,
        tenant$.pipe(tap((tenant) => {
          moment.tz.setDefault(tenant.data.attributes.settings.core.timezone);

          uniq(tenant.data.attributes.settings.core.locales
            .filter(locale => locale !== 'en' && locale !== 'ach')
            .map(locale => appLocalesMomentPairs[locale]))
            .forEach(locale => require(`moment/locale/${locale}.js`));
        }))
      ).subscribe(([authUser, locale, tenant]) => {
        const momentLoc = appLocalesMomentPairs[locale] || 'en';
        moment.locale(momentLoc);
        this.setState({ tenant, authUser });
      }),

      tenant$.pipe(first()).subscribe((tenant) => {
        if (tenant.data.attributes.style && tenant.data.attributes.style.customFontAdobeId) {
          import('webfontloader').then((WebfontLoader) => {
            WebfontLoader.load({
              typekit: {
                id: (tenant.data.attributes.style as ITenantStyle).customFontAdobeId
              }
            });
          });
        }
      }),

      eventEmitter.observeEvent<IOpenPostPageModalEvent>('cardClick').subscribe(({ eventValue }) => {
        const { id, slug, type } = eventValue;
        this.openPostPageModal(id, slug, type);
      }),

      eventEmitter.observeEvent<OpenVerificationModalData>(VerificationModalEvents.open).subscribe(({ eventValue }) => {
        this.openVerificationModal(eventValue.step, eventValue.withContext);
      }),

      eventEmitter.observeEvent(VerificationModalEvents.close).subscribe(() => {
        this.closeVerificationModal();
      }),

      eventEmitter.observeEvent('closeIdeaModal').subscribe(() => {
        this.closePostPageModal();
      }),

      eventEmitter.observeEvent('tryAndDeleteProfile').subscribe(() => {
        signOutAndDeleteAccountPart2().then(success => {
          if (success) {
            this.setState({ userDeletedModalOpened: true, userActuallyDeleted: true });
          } else {
            this.setState({ userDeletedModalOpened: true, userActuallyDeleted: false });
          }
        });
      })
    ];
  }

  componentWillUnmount() {
    this.unlisten();
    this.subscriptions.forEach(subscription => subscription.unsubscribe());
  }

  openPostPageModal = (id: string, slug: string, type: 'idea' | 'initiative') => {
    this.setState({
      modalId: id,
      modalSlug: slug,
      modalType: type
    });
  }

  closePostPageModal = () => {
    this.setState({
      modalId: null,
      modalSlug: null,
      modalType: null
    });
  }

  closeUserDeletedModal = () => {
    this.setState({ userDeletedModalOpened: false });
  }

  openVerificationModal = (step: VerificationModalSteps, context?: boolean) => {
    this.setState({
      verificationModalOpened: true,
      verificationModalInitialStep: step,
      verificationContext: context
    });
  }

  closeVerificationModal = () => {
    this.setState({
      verificationModalOpened: false,
      verificationModalInitialStep: null
    });
  }

  componentDidUpdate() {
    if (!this.state.verificationModalOpened && Object.keys(this.props.location.query).includes('verification_success')) {
      this.openVerificationModal('success');
    }
  }

  render() {
    const { location, children } = this.props;
    const {
      previousPathname,
      tenant,
      modalId,
      modalSlug,
      modalType,
      visible,
      userDeletedModalOpened,
      userActuallyDeleted,
      verificationModalOpened,
      verificationModalInitialStep,
      verificationContext
    } = this.state;
    const adminPage = isPage('admin', location.pathname);
    const initiatiaveFormPage = isPage('initiative_form', location.pathname);
    const theme = getTheme(tenant);

    return (
      <>
        {tenant && visible && (
          <PreviousPathnameContext.Provider value={previousPathname}>
            <ThemeProvider theme={theme}>
              <>
                <GlobalStyle />

                <Container>
                  <Meta />

                  <ErrorBoundary>
                    <Suspense fallback={null}>
                      <PostPageFullscreenModal
                        type={modalType}
                        id={modalId}
                        slug={modalSlug}
                        close={this.closePostPageModal}
                      />
                    </Suspense>
                  </ErrorBoundary>

                  <ErrorBoundary>
                    <LoadableModal
                      opened={userDeletedModalOpened}
                      close={this.closeUserDeletedModal}
                    >
                      <LoadableUserDeleted userActuallyDeleted={userActuallyDeleted} />
                    </LoadableModal>
                  </ErrorBoundary>

                  <ErrorBoundary>
                    <Suspense fallback={null}>
                      <VerificationModal opened={verificationModalOpened} initialActiveStep={verificationModalInitialStep} context={verificationContext} />
                    </Suspense>
                  </ErrorBoundary>

                  <ErrorBoundary>
                    <div id="modal-portal" />
                  </ErrorBoundary>

                  <ErrorBoundary>
                    <ConsentManager />
                  </ErrorBoundary>

                  <ErrorBoundary>
                    <Navbar />
                  </ErrorBoundary>

                  <InnerContainer >
                    <HasPermission item={{ type: 'route', path: location.pathname }} action="access">
                      <ErrorBoundary>
                        {children}
                      </ErrorBoundary>
                      <HasPermission.No>
                        <ForbiddenRoute />
                      </HasPermission.No>
                    </HasPermission>
                  </InnerContainer>
                  {!adminPage && <Footer showShortFeedback={!initiatiaveFormPage} />}
                </Container>
              </>
            </ThemeProvider>
          </PreviousPathnameContext.Provider>
        )}
      </>
    );
  }
}

const AppWithHoC = withRouter(App);

const cache = new InMemoryCache();

const httpLink = new HttpLink({ uri: ADMIN_TEMPLATES_GRAPHQL_PATH });

const authLink = new ApolloLink((operation, forward) => {
  const jwt = getJwt();

  operation.setContext({
    headers: {
      authorization: jwt ? `Bearer ${jwt}` : ''
    }
  });

  return forward(operation);
});

const client = new ApolloClient({
  cache,
  link: authLink.concat(httpLink)
});

export default (props: Props) => (
  <ApolloProvider client={client}>
    <AppWithHoC {...props} />
  </ApolloProvider>
);<|MERGE_RESOLUTION|>--- conflicted
+++ resolved
@@ -47,11 +47,8 @@
 
 // events
 import eventEmitter from 'utils/eventEmitter';
-<<<<<<< HEAD
 import { VerificationModalEvents, OpenVerificationModalData } from 'containers/App/events';
-=======
 import { getJwt } from 'utils/auth/jwt';
->>>>>>> cb8d39cf
 
 // style
 import styled, { ThemeProvider } from 'styled-components';
