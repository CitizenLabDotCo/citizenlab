--- conflicted
+++ resolved
@@ -314,14 +314,9 @@
       userActuallyDeleted,
       verificationModalOpened,
       verificationModalInitialStep,
-<<<<<<< HEAD
       verificationModalContext,
-      navbarRef
-=======
-      verificationContext,
       navbarRef,
       mobileNavbarRef
->>>>>>> 614c323b
     } = this.state;
     const adminPage = isPage('admin', location.pathname);
     const initiativeFormPage = isPage('initiative_form', location.pathname);
