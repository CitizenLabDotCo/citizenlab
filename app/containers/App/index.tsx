import React from 'react';
import { Subscription, Observable } from 'rxjs/Rx';
import * as moment from 'moment';
import 'moment-timezone';
import 'moment/locale/de';
import 'moment/locale/fr';
import 'moment/locale/nl';
import 'moment/locale/da';
import 'moment/locale/nb';

// libraries
import { RouterState, browserHistory } from 'react-router';

// components
import Meta from './Meta';
import Navbar from 'containers/Navbar';
import ForbiddenRoute from 'components/routing/forbiddenRoute';
import FullscreenModal from 'components/UI/FullscreenModal';
import IdeasShow from 'containers/IdeasShow';
import VoteControl from 'components/VoteControl';

// auth
import HasPermission from 'components/HasPermission';

// sagas
import WatchSagas from 'containers/WatchSagas';
import authSagas from 'utils/auth/sagas';
import areasSagas from 'utils/areas/sagas';
import tenantSaga from 'utils/tenant/sagas';

// services
import { localeStream } from 'services/locale';
import { IUser } from 'services/users';
import { authUserStream, signOut } from 'services/auth';
import { currentTenantStream, ITenant } from 'services/tenant';

// utils
import eventEmitter from 'utils/eventEmitter';

// style
import styled, { ThemeProvider } from 'styled-components';
import { media, colors, fontSizes } from 'utils/styleUtils';

// legacy redux stuff
import { store } from 'app';
import { LOAD_CURRENT_TENANT_SUCCESS } from 'utils/tenant/constants';
import { LOAD_CURRENT_USER_SUCCESS, DELETE_CURRENT_USER_LOCAL } from 'utils/auth/constants';

// typings
import { Location } from 'history';
import ErrorBoundary from 'components/ErrorBoundary';

const Container = styled.div`
  background: #fff;
  position: relative;
`;

const InnerContainer = styled.div`
  padding-top: ${props => props.theme.menuHeight}px;

  &.citizen {
    ${media.smallerThanMaxTablet`
      padding-top: 0px;
      padding-bottom: ${props => props.theme.mobileMenuHeight}px;
    `}
  }
`;

export interface IModalInfo {
  type: string;
  id: string | null;
  url: string | null;
}

type Props = {};

type State = {
  location: Location;
  tenant: ITenant | null;
  authUser: IUser | null;
  modalOpened: boolean;
  modalType: string | null;
  modalId: string | null;
  modalUrl: string | null;
  visible: boolean;
};

export default class App extends React.PureComponent<Props & RouterState, State> {
  subscriptions: Subscription[];
  unlisten1: Function;
  unlisten2: Function;

  constructor(props) {
    super(props);
    this.state = {
      location: browserHistory.getCurrentLocation(),
      tenant: null,
      authUser: null,
      modalOpened: false,
      modalType: null,
      modalId: null,
      modalUrl: null,
      visible: true
    };
    this.subscriptions = [];
  }

  componentDidMount() {
    const authUser$ = authUserStream().observable;
    const locale$ = localeStream().observable;
    const tenant$ = currentTenantStream().observable;

    this.unlisten1 = browserHistory.listenBefore((location) => {
      const { authUser } = this.state;

      if (location
          && location.pathname !== '/complete-signup'
          && authUser
          && authUser.data.attributes.registration_completed_at === null
      ) {
        // redirect to second signup step
        browserHistory.replace('/complete-signup');
      }
    });

    this.unlisten2 = browserHistory.listen((location) => {
      this.setState({ location });
    });

    this.subscriptions = [
      Observable.combineLatest(
        authUser$.do((authUser) => {
          if (!authUser) {
            signOut();
            store.dispatch({ type: DELETE_CURRENT_USER_LOCAL });
          } else {
            store.dispatch({ type: LOAD_CURRENT_USER_SUCCESS, payload: authUser });
          }
<<<<<<< HEAD

          // Important (and just a tiny bit hacky)!
          // force a remount of all child components after login/logout event
          // this is needed to guarantee any subscriptions inside of components get reintialised
          // after streams.ts has executed a reset() of all its streams
          if ((this.state.authUser && !authUser) || (!this.state.authUser && authUser && authUser.data.attributes.registration_completed_at)) {
            this.setState({ visible: false });
            setTimeout(() => this.setState({ visible: true }), 50);
          }
=======
>>>>>>> 7aaad3b7
        }),
        locale$.do((locale) => {
          moment.locale((locale === 'no' ? 'nb' : locale));
        }),
        tenant$.do((tenant) => {
          moment.tz.setDefault(tenant.data.attributes.settings.core.timezone);
          store.dispatch({ type: LOAD_CURRENT_TENANT_SUCCESS, payload: tenant });
        })
      ).subscribe(([authUser, _locale, tenant]) => {
        this.setState({ tenant, authUser });
      }),

      eventEmitter.observeEvent<IModalInfo>('cardClick').subscribe(({ eventValue }) => {
        const { type, id, url } = eventValue;
        this.openModal(type, id, url);
      }),
    ];
  }

  componentWillUnmount() {
    this.unlisten1();
    this.unlisten2();
    this.subscriptions.forEach(subscription => subscription.unsubscribe());
  }

  openModal = (type: string, id: string | null, url: string | null) => {
    this.setState({ modalOpened: true, modalType: type, modalId: id, modalUrl: url });
  }

  closeModal = () => {
    this.setState({ modalOpened: false, modalType: null, modalId: null, modalUrl: null });
  }

  unauthenticatedVoteClick = () => {
    browserHistory.push('/sign-in');
  }

  render() {
    const { location, children } = this.props;
    const { tenant, modalOpened, modalType, modalId, modalUrl, visible } = this.state;
    const isAdminPage = (location.pathname.startsWith('/admin'));
    const theme = {
      colors,
      fontSizes,
      colorMain: (tenant ? tenant.data.attributes.settings.core.color_main : '#ef0071'),
      menuStyle: 'light',
      menuHeight: 74,
      mobileMenuHeight: 72,
      mobileTopBarHeight: 66,
      maxPageWidth: 952,
    };

    const fullscreenModalHeaderChild: JSX.Element | undefined = ((modalOpened && modalType === 'idea' && modalId) ? (
      <VoteControl
        ideaId={modalId}
        unauthenticatedVoteClick={this.unauthenticatedVoteClick}
        size="1"
      />
    ) : undefined);

    return (
      <>
        <WatchSagas sagas={authSagas} />
        <WatchSagas sagas={areasSagas} />
        <WatchSagas sagas={{ tenantSaga }} />

        {tenant && visible && (
          <ThemeProvider theme={theme}>
            <Container className={`${isAdminPage ? 'admin' : 'citizen'}`}>
              <Meta />

              <FullscreenModal
                opened={modalOpened}
                close={this.closeModal}
                url={modalUrl}
                headerChild={fullscreenModalHeaderChild}
              >
                <IdeasShow ideaId={modalId} inModal={true} />
              </FullscreenModal>

              <div id="modal-portal" />

              <Navbar />

              <InnerContainer className={`${isAdminPage ? 'admin' : 'citizen'}`}>
                <HasPermission item={{ type: 'route', path: location.pathname }} action="access">
                  <ErrorBoundary>
                    {children}
                  </ErrorBoundary>
                  <HasPermission.No>
                    <ForbiddenRoute />
                  </HasPermission.No>
                </HasPermission>
              </InnerContainer>
            </Container>
          </ThemeProvider>
        )}
      </>
    );
  }
}<|MERGE_RESOLUTION|>--- conflicted
+++ resolved
@@ -136,18 +136,6 @@
           } else {
             store.dispatch({ type: LOAD_CURRENT_USER_SUCCESS, payload: authUser });
           }
-<<<<<<< HEAD
-
-          // Important (and just a tiny bit hacky)!
-          // force a remount of all child components after login/logout event
-          // this is needed to guarantee any subscriptions inside of components get reintialised
-          // after streams.ts has executed a reset() of all its streams
-          if ((this.state.authUser && !authUser) || (!this.state.authUser && authUser && authUser.data.attributes.registration_completed_at)) {
-            this.setState({ visible: false });
-            setTimeout(() => this.setState({ visible: true }), 50);
-          }
-=======
->>>>>>> 7aaad3b7
         }),
         locale$.do((locale) => {
           moment.locale((locale === 'no' ? 'nb' : locale));
