--- conflicted
+++ resolved
@@ -31,12 +31,8 @@
 import Meta from './Meta';
 import Navbar from 'containers/Navbar';
 import ForbiddenRoute from 'components/routing/forbiddenRoute';
-<<<<<<< HEAD
-=======
-import LoadableFullscreenModal from 'components/Loadable/FullscreenModal';
 import LoadableModal from 'components/Loadable/Modal';
 import UserDeletedModalContent from 'components/UserDeletedModalContent';
->>>>>>> 704b4813
 
 // auth
 import HasPermission from 'components/HasPermission';
@@ -252,7 +248,6 @@
                 <Meta />
 
                 <ErrorBoundary>
-<<<<<<< HEAD
                   <Suspense fallback={null}>
                     <IdeaPageFullscreenModal
                       modalOpened={modalOpened}
@@ -263,25 +258,15 @@
                       unauthenticatedVoteClick={this.unauthenticatedVoteClick}
                     />
                   </Suspense>
-=======
+                </ErrorBoundary>
+
+                <ErrorBoundary>
                   <LoadableModal
                     opened={userDeletedModalOpened}
                     close={this.closeUserDeletedModal}
                   >
                     <UserDeletedModalContent userActuallyDeleted={userActuallyDeleted} />
                   </LoadableModal>
-                </ErrorBoundary>
-
-                <ErrorBoundary>
-                  <LoadableFullscreenModal
-                    modalOpened={modalOpened}
-                    close={this.closeModal}
-                    modalUrl={modalUrl}
-                    modalId={modalId}
-                    modalType={modalType}
-                    unauthenticatedVoteClick={this.unauthenticatedVoteClick}
-                  />
->>>>>>> 704b4813
                 </ErrorBoundary>
 
                 <ErrorBoundary>
