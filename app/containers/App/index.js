/**
 *
 * App.react.js
 *
 * This component is the skeleton around the actual pages, and should only
 * contain code that should be seen on all pages. (e.g. navigation bar)
 *
 * NOTE: while this component should technically be a stateless functional
 * component (SFC), hot reloading does not currently support SFCs. If hot
 * reloading is not a necessity for you then you can refactor it and remove
 * the linting exception.
 */

import React from 'react';
import Helmet from 'react-helmet';
import PropTypes from 'prop-types';

import { injectIntl, intlShape } from 'react-intl';
// import { DockableSagaView } from 'redux-saga-devtools';
// import { sagamonitor } from 'store';

// components
import { Container } from 'semantic-ui-react';
import Navbar from './Navbar';
import messages from './messages';
import Loader from 'components/loaders';
import ForbiddenRoute from 'components/routing/forbiddenRoute';

// components - authorizations
import Authorize, { Else } from 'utils/containers/authorize';

// components - sagas
import WatchSagas from 'containers/WatchSagas';

// store
import { preprocess } from 'utils';
import { createStructuredSelector } from 'reselect';
import authSagas from 'utils/auth/sagas';
import tenantSaga from 'utils/tenant/sagas';
import { makeSelectCurrentTenant } from 'utils/tenant/selectors';
import { loadCurrentUserRequest } from 'utils/auth/actions';
import { LOAD_CURRENT_USER_REQUEST } from 'utils/auth/constants';
import { loadCurrentTenantRequest } from 'utils/tenant/actions';


const Conteinerize = ({ location, children }) => {
  const { pathname } = location;
  if (pathname.split('/')[1] === 'admin') return children;
  return (
    <Container>
      {children}
    </Container>
  );
};

Conteinerize.propTypes = {
  location: PropTypes.object,
  children: PropTypes.any,
};

class App extends React.PureComponent { // eslint-disable-line react/prefer-stateless-function

  constructor() {
    super();
    this.key = 0;
  }

  componentDidMount() {
    this.props.loadCurrentTenantRequest();
  }

  content() {
    const { currentTenant, location, children, loadUser } = this.props;
    const { formatMessage } = this.props.intl;

    if (currentTenant) {
      return (
        <div>
          <Helmet
            title={formatMessage(messages.helmetTitle)}
            meta={[
              { name: 'description', content: formatMessage(messages.helmetDescription, { tenantName: currentTenant.attributes.name }) },
            ]}
          />
          <Navbar currentTenant={currentTenant} />
<<<<<<< HEAD
          {/* <Container> */ }
          <div>
            {React.Children.toArray(this.props.children)}
          </div>
          {/* </Container> */ }
=======
          <Conteinerize location={location}>
            <Loader
              resourceLoader={loadUser}
              loadingMessage={messages.currentUserLoadingMessage}
              errorMessage={messages.currentUserLoadingError}
              listenenTo={LOAD_CURRENT_USER_REQUEST}
              withError={false}
            >
              <Authorize action={['routes', 'admin']} resource={location.pathname}>
                {children}
                <Else>
                  <ForbiddenRoute />
                </Else>
              </Authorize>
            </Loader>
          </Conteinerize>
>>>>>>> 9b8a8a3c
          {/* <DockableSagaView monitor={sagamonitor}  /> */}
        </div>
      );
    } else { // eslint-disable-line no-else-return
      return <div>Loading...</div>;
    }
  }

  render() {
    return (
      <div>
        <WatchSagas sagas={authSagas} />
        <WatchSagas sagas={{ tenantSaga }} />
        {this.content()}
      </div>
    );
  }
}

App.propTypes = {
  children: PropTypes.node,
  dispatch: PropTypes.func,
  currentTenant: PropTypes.object,
  intl: intlShape.isRequired,
  location: PropTypes.object,
  loadCurrentTenantRequest: PropTypes.func.isRequired,
  loadUser: PropTypes.func.isRequired,
};

const mapStateToProps = createStructuredSelector({
  currentTenant: makeSelectCurrentTenant(),
});

const actions = {
  loadUser: loadCurrentUserRequest,
  loadCurrentTenantRequest,
};

export default injectIntl(preprocess(mapStateToProps, actions)(App));<|MERGE_RESOLUTION|>--- conflicted
+++ resolved
@@ -83,13 +83,7 @@
             ]}
           />
           <Navbar currentTenant={currentTenant} />
-<<<<<<< HEAD
-          {/* <Container> */ }
-          <div>
-            {React.Children.toArray(this.props.children)}
-          </div>
-          {/* </Container> */ }
-=======
+
           <Conteinerize location={location}>
             <Loader
               resourceLoader={loadUser}
@@ -106,7 +100,6 @@
               </Authorize>
             </Loader>
           </Conteinerize>
->>>>>>> 9b8a8a3c
           {/* <DockableSagaView monitor={sagamonitor}  /> */}
         </div>
       );
