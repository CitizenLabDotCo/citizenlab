--- conflicted
+++ resolved
@@ -50,14 +50,6 @@
     if (currentTenant) {
       return (
         <div>
-<<<<<<< HEAD
-          {/*
-          <Navbar
-            currentUser={currentUser}
-            currentTenant={currentTenant}
-          >
-          </Navbar>
-=======
           <Helmet
             title={formatMessage(messages.helmetTitle)}
             meta={[
@@ -65,18 +57,12 @@
             ]}
           />
           <Navbar currentTenant={currentTenant} />
->>>>>>> dc51c6fd
-          <Container>
+          {/* <Container> */ }
             <div>
               {React.Children.toArray(this.props.children)}
             </div>
-          </Container>
-<<<<<<< HEAD
-          */}
-          {React.Children.toArray(this.props.children)}
-=======
+          {/* </Container> */ }
           {/* <DockableSagaView monitor={sagamonitor}  /> */}
->>>>>>> dc51c6fd
         </div>
       );
     } else { // eslint-disable-line no-else-return
