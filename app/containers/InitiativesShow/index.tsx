--- conflicted
+++ resolved
@@ -37,24 +37,24 @@
 
 // resources
 import GetResourceFiles, {
-  GetResourceFilesChildProps,
+  GetResourceFilesChildProps
 } from 'resources/GetResourceFiles';
 import GetLocale, { GetLocaleChildProps } from 'resources/GetLocale';
 import GetInitiativeImages, {
-  GetInitiativeImagesChildProps,
+  GetInitiativeImagesChildProps
 } from 'resources/GetInitiativeImages';
 import GetInitiative, {
-  GetInitiativeChildProps,
+  GetInitiativeChildProps
 } from 'resources/GetInitiative';
 import GetAuthUser, { GetAuthUserChildProps } from 'resources/GetAuthUser';
 import GetWindowSize, {
-  GetWindowSizeChildProps,
+  GetWindowSizeChildProps
 } from 'resources/GetWindowSize';
 import GetOfficialFeedbacks, {
-  GetOfficialFeedbacksChildProps,
+  GetOfficialFeedbacksChildProps
 } from 'resources/GetOfficialFeedbacks';
 import GetPermission, {
-  GetPermissionChildProps,
+  GetPermissionChildProps
 } from 'resources/GetPermission';
 import GetTenant, { GetTenantChildProps } from 'resources/GetTenant';
 
@@ -70,24 +70,15 @@
 
 // style
 import styled from 'styled-components';
-<<<<<<< HEAD
 import { media, viewportWidths } from 'utils/styleUtils';
-import { ScreenReaderOnly } from 'utils/a11y';
-import { columnsGapDesktop, rightColumnWidthDesktop, columnsGapTablet, rightColumnWidthTablet, pageContentMaxWidth } from './styleConstants';
-=======
-import {
-  media,
-  postPageContentMaxWidth,
-  viewportWidths,
-} from 'utils/styleUtils';
 import { ScreenReaderOnly } from 'utils/a11y';
 import {
   columnsGapDesktop,
   rightColumnWidthDesktop,
   columnsGapTablet,
   rightColumnWidthTablet,
+  pageContentMaxWidth
 } from './styleConstants';
->>>>>>> b11c23d9
 
 const contentFadeInDuration = 250;
 const contentFadeInEasing = 'cubic-bezier(0.19, 1, 0.22, 1)';
@@ -107,12 +98,12 @@
 const Container = styled.main`
   display: flex;
   flex-direction: column;
-  min-height: calc(100vh - ${(props) => props.theme.menuHeight}px);
+  min-height: calc(100vh - ${props => props.theme.menuHeight}px);
 
   ${media.smallerThanMaxTablet`
-    min-height: calc(100vh - ${(props) => props.theme.mobileMenuHeight}px - ${(
-    props
-  ) => props.theme.mobileTopBarHeight}px);
+    min-height: calc(100vh - ${props =>
+      props.theme.mobileMenuHeight}px - ${props =>
+    props.theme.mobileTopBarHeight}px);
   `}
 
   &.content-enter {
@@ -216,7 +207,7 @@
   background-repeat: no-repeat;
   background-position: center center;
   background-size: cover;
-  background-image: url(${(props) => props.src});
+  background-image: url(${props => props.src});
 `;
 
 const InitiativeHeaderOverlay = styled.div`
@@ -351,7 +342,7 @@
       spamModalVisible: false,
       initiativeIdForSocialSharing: null,
       translateButtonClicked: false,
-      a11y_pronounceLatestOfficialFeedbackPost: false,
+      a11y_pronounceLatestOfficialFeedbackPost: false
     };
   }
 
@@ -396,7 +387,7 @@
   };
 
   onTranslateInitiative = () => {
-    this.setState((prevState) => {
+    this.setState(prevState => {
       // analytics
       if (prevState.translateButtonClicked === true) {
         trackEvent(tracks.clickGoBackToOriginalInitiativeCopyButton);
@@ -405,7 +396,7 @@
       }
 
       return {
-        translateButtonClicked: !prevState.translateButtonClicked,
+        translateButtonClicked: !prevState.translateButtonClicked
       };
     });
   };
@@ -415,7 +406,7 @@
       this.officialFeedbackElement.current.scrollIntoView({
         behavior: 'smooth',
         block: 'center',
-        inline: 'center',
+        inline: 'center'
       });
     }
 
@@ -437,13 +428,13 @@
       windowSize,
       className,
       postOfficialFeedbackPermission,
-      tenant,
+      tenant
     } = this.props;
     const {
       loaded,
       initiativeIdForSocialSharing,
       translateButtonClicked,
-      a11y_pronounceLatestOfficialFeedbackPost,
+      a11y_pronounceLatestOfficialFeedbackPost
     } = this.state;
     const { formatMessage } = this.props.intl;
     const initiativeSettings = !isNilOrError(tenant)
@@ -472,7 +463,7 @@
         initiative?.attributes?.location_point_geojson;
       const initiativeAddress = initiative?.attributes?.location_description;
       const topicIds =
-        initiative?.relationships?.topics?.data?.map((item) => item.id) || [];
+        initiative?.relationships?.topics?.data?.map(item => item.id) || [];
       const initiativeUrl = location.href;
       const initiativeId = initiative?.id;
       const initiativeBody = localize(initiative?.attributes?.body_multiloc);
@@ -486,11 +477,11 @@
         ? {
             source: 'share_initiative',
             campaign: 'share_content',
-            content: authUser.id,
+            content: authUser.id
           }
         : {
             source: 'share_initiative',
-            campaign: 'share_content',
+            campaign: 'share_content'
           };
       const showTranslateButton =
         !isNilOrError(initiative) &&
@@ -642,14 +633,14 @@
                     context="initiative"
                     url={initiativeUrl}
                     twitterMessage={formatMessage(messages.twitterMessage, {
-                      initiativeTitle,
+                      initiativeTitle
                     })}
                     emailSubject={formatMessage(messages.emailSharingSubject, {
-                      initiativeTitle,
+                      initiativeTitle
                     })}
                     emailBody={formatMessage(messages.emailSharingBody, {
                       initiativeUrl,
-                      initiativeTitle,
+                      initiativeTitle
                     })}
                     utmParams={utmParams}
                   />
@@ -678,7 +669,7 @@
                         context="initiative"
                         url={initiativeUrl}
                         twitterMessage={formatMessage(messages.twitterMessage, {
-                          initiativeTitle,
+                          initiativeTitle
                         })}
                         emailSubject={formatMessage(
                           messages.emailSharingSubject,
@@ -686,7 +677,7 @@
                         )}
                         emailBody={formatMessage(messages.emailSharingBody, {
                           initiativeUrl,
-                          initiativeTitle,
+                          initiativeTitle
                         })}
                         utmParams={utmParams}
                       />
@@ -717,7 +708,7 @@
           in={loaded}
           timeout={{
             enter: contentFadeInDuration + contentFadeInDelay,
-            exit: 0,
+            exit: 0
           }}
           enter={true}
           exit={false}
@@ -741,7 +732,7 @@
                 title={formatMessage(messages.shareTitle)}
                 subtitle={formatMessage(messages.shareSubtitle, {
                   votingThreshold,
-                  daysLimit,
+                  daysLimit
                 })}
               />
             )}
@@ -786,11 +777,11 @@
     >
       {render}
     </GetPermission>
-  ),
+  )
 });
 
 export default (inputProps: InputProps) => (
   <Data {...inputProps}>
-    {(dataProps) => <InitiativesShowWithHOCs {...inputProps} {...dataProps} />}
+    {dataProps => <InitiativesShowWithHOCs {...inputProps} {...dataProps} />}
   </Data>
 );