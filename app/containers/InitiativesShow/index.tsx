import React, { PureComponent } from 'react';
import { get, isUndefined } from 'lodash-es';
import { isNilOrError } from 'utils/helperUtils';
import { adopt } from 'react-adopt';

// analytics
import { trackEvent } from 'utils/analytics';
import tracks from './tracks';

// router
import { withRouter, WithRouterProps } from 'react-router';

// components
import Sharing from 'components/Sharing';
import InitiativeMeta from './InitiativeMeta';
import Modal from 'components/UI/Modal';
import FileAttachments from 'components/UI/FileAttachments';
import SharingModalContent from 'components/PostComponents/sharingModalContent';
import FeatureFlag from 'components/FeatureFlag';
import Topics from 'components/PostComponents/Topics';
import Title from 'components/PostComponents/Title';
import LoadableDropdownMap from 'components/PostComponents/DropdownMap/LoadableDropdownMap';
import Body from 'components/PostComponents/Body';
import ContentFooter from 'components/PostComponents/ContentFooter';

import PostedBy from './PostedBy';
import PostedByMobile from './PostedByMobile';
import Image from 'components/PostComponents/Image';
import Footer from 'components/PostComponents/Footer';
import Spinner from 'components/UI/Spinner';
import OfficialFeedback from 'components/PostComponents/OfficialFeedback';
import ActionBar from './ActionBar';
import TranslateButton from 'components/PostComponents/TranslateButton';
import VoteControl from 'containers/InitiativesShow/VoteControl';
import InitiativeMoreActions from './ActionBar/InitiativeMoreActions';

// resources
import GetResourceFiles, { GetResourceFilesChildProps } from 'resources/GetResourceFiles';
import GetLocale, { GetLocaleChildProps } from 'resources/GetLocale';
import GetInitiativeImages, { GetInitiativeImagesChildProps } from 'resources/GetInitiativeImages';
import GetInitiative, { GetInitiativeChildProps } from 'resources/GetInitiative';
import GetAuthUser, { GetAuthUserChildProps } from 'resources/GetAuthUser';
import GetWindowSize, { GetWindowSizeChildProps } from 'resources/GetWindowSize';
import GetOfficialFeedbacks, { GetOfficialFeedbacksChildProps } from 'resources/GetOfficialFeedbacks';
import GetPermission, { GetPermissionChildProps } from 'resources/GetPermission';
import GetTenant, { GetTenantChildProps } from 'resources/GetTenant';

// i18n
import { InjectedIntlProps } from 'react-intl';
import { FormattedMessage } from 'utils/cl-intl';
import injectIntl from 'utils/cl-intl/injectIntl';
import messages from './messages';
import injectLocalize, { InjectedLocalized } from 'utils/localize';

// animations
import CSSTransition from 'react-transition-group/CSSTransition';

// style
import styled from 'styled-components';
import { media, colors, fontSizes, postPageContentMaxWidth, viewportWidths } from 'utils/styleUtils';
import { columnsGapDesktop, rightColumnWidthDesktop, columnsGapTablet, rightColumnWidthTablet } from './styleConstants';

const contentFadeInDuration = 250;
const contentFadeInEasing = 'cubic-bezier(0.19, 1, 0.22, 1)';
const contentFadeInDelay = 150;

const Loading = styled.div`
  position: absolute;
  top: 0;
  bottom: 0;
  right: 0;
  left: 0;
  display: flex;
  align-items: center;
  justify-content: center;
`;

const Container = styled.div`
  display: flex;
  flex-direction: column;
  min-height: calc(100vh - ${props => props.theme.menuHeight}px);
  background: #fff;
  opacity: 0;

  ${media.smallerThanMaxTablet`
    min-height: calc(100vh - ${props => props.theme.mobileMenuHeight}px - ${props => props.theme.mobileTopBarHeight}px);
  `}

  &.content-enter {
    opacity: 0;

    &.content-enter-active {
      opacity: 1;
      transition: opacity ${contentFadeInDuration}ms ${contentFadeInEasing} ${contentFadeInDelay}ms;
    }
  }

  &.content-enter-done {
    opacity: 1;
  }
`;

const InitiativeContainer = styled.div`
  width: 100%;
  max-width: ${postPageContentMaxWidth};
  display: flex;
  flex-direction: column;
  margin: 0;
  margin-left: auto;
  margin-right: auto;
  padding: 0;
  padding-top: 60px;
  padding-left: 60px;
  padding-right: 60px;
  position: relative;

  ${media.smallerThanMaxTablet`
    padding-top: 35px;
  `}

  ${media.smallerThanMinTablet`
    padding-top: 25px;
    padding-left: 15px;
    padding-right: 15px;
  `}
`;

const Content = styled.div`
  width: 100%;
  display: flex;

  ${media.smallerThanMaxTablet`
    display: block;
  `}
`;

const LeftColumn = styled.div`
  flex: 2;
  margin: 0;
  padding: 0;
  padding-right: ${columnsGapDesktop}px;

  ${media.tablet`
    padding-right: ${columnsGapTablet}px;
  `}

  ${media.smallerThanMaxTablet`
    padding: 0;
  `}
`;

const StyledTranslateButtonMobile = styled(TranslateButton)`
  display: none;
  width: fit-content;
  margin-bottom: 40px;

  ${media.smallerThanMinTablet`
    display: block;
  `}
`;

const InitiativeHeader = styled.div`
  margin-top: -5px;
  margin-bottom: 28px;

  ${media.smallerThanMaxTablet`
    margin-top: 0px;
    margin-bottom: 45px;
  `}
`;

// const StyledMobileIdeaPostedBy = styled(IdeaPostedBy)`
//   margin-top: 4px;

//   ${media.biggerThanMaxTablet`
//     display: none;
//   `}
// `;

const InitiativeBannerContainer = styled.div`
  width: 100%;
  height: 163px;
  display: flex;
  align-items: center;
  justify-content: flex-start;
  padding-left: 20px;
  padding-right: 20px;
  padding-top: 40px;
  padding-bottom: 40px;
  position: relative;
  z-index: 3;
  background: #767676;

  ${media.smallerThanMinTablet`
    min-height: 200px;
  `}
`;

const InitiativeBannerImage = styled.div<{ src: string | null }>`
  background-image: url(${({ src }) => src});
  background-repeat: no-repeat;
  background-position: center center;
  background-size: cover;
  position: absolute;
  top: 0;
  bottom: 0;
  left: 0;
  right: 0;
  z-index: -2;
`;

const InitiativeHeaderOverlay = styled.div`
  background: linear-gradient(0deg, rgba(0, 0, 0, 0.5) 0%, rgba(0, 0, 0, 0) 100%), linear-gradient(0deg, rgba(0, 0, 0, 0.3), rgba(0, 0, 0, 0.3));
  position: absolute;
  top: 0;
  bottom: 0;
  left: 0;
  right: 0;
  z-index: -1;
`;

const NotOnDesktop = styled.div`
  ${media.biggerThanMinTablet`
    display: none;
  `}
`;

const OnlyOnDesktop = styled.div`
  ${media.smallerThanMinTablet`
    display: none;
  `}
`;

const MobileMoreActionContainer = styled.div`
  position: absolute;
  top: 10px;
  right: 10px;
`;

const StyledLoadableDropdownMap = styled(LoadableDropdownMap)`
  margin-bottom: 40px;

  ${media.smallerThanMaxTablet`
    margin-bottom: 20px;
  `}
`;

const RightColumn = styled.div`
  flex: 1;
  margin: 0;
  padding: 0;
`;

const RightColumnDesktop = styled(RightColumn)`
  flex: 0 0 ${rightColumnWidthDesktop}px;
  width: ${rightColumnWidthDesktop}px;

  ${media.tablet`
    flex: 0 0 ${rightColumnWidthTablet}px;
    width: ${rightColumnWidthTablet}px;
  `}

  ${media.smallerThanMaxTablet`
    display: none;
  `}
`;

const MetaContent = styled.div`
  width: 100%;
  display: flex;
  flex-direction: column;
`;

const SharingWrapper = styled.div`
  display: flex;
  flex-direction: column;
`;

const SharingMobile = styled(Sharing)`
  padding: 0;
  margin: 0;
  margin-top: 40px;

  ${media.biggerThanMaxTablet`
    display: none;
  `}
`;

const StyledOfficialFeedback = styled(OfficialFeedback)`
  margin-top: 80px;
`;

interface DataProps {
  initiative: GetInitiativeChildProps;
  locale: GetLocaleChildProps;
  initiativeImages: GetInitiativeImagesChildProps;
  initiativeFiles: GetResourceFilesChildProps;
  authUser: GetAuthUserChildProps;
  windowSize: GetWindowSizeChildProps;
  officialFeedbacks: GetOfficialFeedbacksChildProps;
  postOfficialFeedbackPermission: GetPermissionChildProps;
  tenant: GetTenantChildProps;
}

interface InputProps {
  initiativeId: string | null;
  inModal?: boolean | undefined;
  className?: string;
}

interface Props extends DataProps, InputProps { }

interface State {
  loaded: boolean;
  spamModalVisible: boolean;
  initiativeIdForSocialSharing: string | null;
  translateButtonClicked: boolean;
}

export class InitiativesShow extends PureComponent<Props & InjectedIntlProps & InjectedLocalized & WithRouterProps, State> {
  initialState: State;

  constructor(props) {
    super(props);
    this.state = {
      loaded: false,
      spamModalVisible: false,
      initiativeIdForSocialSharing: null,
      translateButtonClicked: false,
    };
  }

  componentDidMount() {
    const newInitiativeId = get(this.props.location.query, 'new_initiative_id');

    this.setLoaded();

    if (newInitiativeId) {
      setTimeout(() => {
        this.setState({ initiativeIdForSocialSharing: newInitiativeId });
      }, 1500);

      window.history.replaceState(null, '', window.location.pathname);
    }
  }

  componentDidUpdate() {
    this.setLoaded();
  }

  setLoaded = () => {
    const { loaded } = this.state;
    const { initiative, initiativeImages, officialFeedbacks } = this.props;

    if (!loaded && !isNilOrError(initiative) && !isUndefined(initiativeImages) && !isUndefined(officialFeedbacks.officialFeedbacksList)) {
      this.setState({ loaded: true });
    }
  }

  closeInitiativeSocialSharingModal = () => {
    this.setState({ initiativeIdForSocialSharing: null });
  }

  onTranslateInitiative = () => {
    this.setState(prevState => {
      // analytics
      if (prevState.translateButtonClicked === true) {
        trackEvent(tracks.clickGoBackToOriginalInitiativeCopyButton);
      } else if (prevState.translateButtonClicked === false) {
        trackEvent(tracks.clickTranslateInitiativeButton);
      }

      return ({
        translateButtonClicked: !prevState.translateButtonClicked
      });
    });
  }

  render() {
    const {
      initiativeFiles,
      locale,
      initiative,
      localize,
      initiativeImages,
      authUser,
      windowSize,
      className,
      postOfficialFeedbackPermission,
      tenant
    } = this.props;
    const { loaded, initiativeIdForSocialSharing, translateButtonClicked } = this.state;
    const { formatMessage } = this.props.intl;
    let content: JSX.Element | null = null;
    const initiativeSettings = !isNilOrError(tenant) ? tenant.attributes.settings.initiatives : null;

    if (initiativeSettings && !isNilOrError(initiative) && !isNilOrError(locale) && loaded) {
      const initiativeHeaderImageLarge = (initiative.attributes.header_bg.large || null);
      const votingThreshold = initiativeSettings.voting_threshold;
      const daysLimit = initiativeSettings.days_limit;
      const authorId: string | null = get(initiative, 'relationships.author.data.id', null);
      const initiativeCreatedAt = initiative.attributes.created_at;
      const titleMultiloc = initiative.attributes.title_multiloc;
      const initiativeTitle = localize(titleMultiloc);
      const initiativeImageLarge: string | null = get(initiativeImages, '[0].attributes.versions.large', null);
      const initiativeGeoPosition = (initiative.attributes.location_point_geojson || null);
      const initiativeAddress = (initiative.attributes.location_description || null);
      const topicIds = (initiative.relationships.topics.data ? initiative.relationships.topics.data.map(item => item.id) : []);
      const initiativeUrl = location.href;
      const initiativeId = initiative.id;
      const initiativeBody = localize(initiative.attributes.body_multiloc);
      const biggerThanLargeTablet = windowSize ? windowSize > viewportWidths.largeTablet : false;
      const smallerThanLargeTablet = windowSize ? windowSize <= viewportWidths.largeTablet : false;
      const smallerThanSmallTablet = windowSize ? windowSize <= viewportWidths.smallTablet : false;
      const utmParams = !isNilOrError(authUser) ? {
        source: 'share_initiative',
        campaign: 'share_content',
        content: authUser.id
      } : {
        source: 'share_initiative',
        campaign: 'share_content'
      };
      const showTranslateButton = (
        !isNilOrError(initiative) &&
        !isNilOrError(locale) &&
        !initiative.attributes.title_multiloc[locale]
      );

      content = (
        <>
          <InitiativeMeta initiativeId={initiativeId} />

          <InitiativeBannerContainer>
            <InitiativeBannerImage src={initiativeHeaderImageLarge} />
            <NotOnDesktop>
              <InitiativeHeaderOverlay />
              <MobileMoreActionContainer>
                <InitiativeMoreActions
                  initiative={initiative}
                  id="e2e-initiative-more-actions-mobile"
                  color="white"
                  tooltipPosition="bottom-left"
                />
              </MobileMoreActionContainer>
              <Title
                id={initiativeId}
                postType="initiative"
                title={initiativeTitle}
                locale={locale}
                translateButtonClicked={translateButtonClicked}
                color="white"
                align="left"
              />
              <PostedByMobile
                authorId={authorId}
              />
            </NotOnDesktop>
          </InitiativeBannerContainer>

          <OnlyOnDesktop>
            <ActionBar
              initiativeId={initiativeId}
              translateButtonClicked={translateButtonClicked}
              onTranslateInitiative={this.onTranslateInitiative}
            />
          </OnlyOnDesktop>

          <InitiativeContainer>
            <FeatureFlag name="machine_translations">
              {showTranslateButton && smallerThanSmallTablet &&
                <StyledTranslateButtonMobile
                  translateButtonClicked={translateButtonClicked}
                  onClick={this.onTranslateInitiative}
                />
              }
            </FeatureFlag>

            <Content>
              <LeftColumn>
                <Topics topicIds={topicIds} />
<<<<<<< HEAD
                <InitiativeHeader>
                  <Title
                    postType="initiative"
                    id={initiativeId}
                    title={initiativeTitle}
                    locale={locale}
                    translateButtonClicked={translateButtonClicked}
                  />
=======
>>>>>>> 64256e1e

                <OnlyOnDesktop>
                  <InitiativeHeader>
                    <Title
                      id={initiativeId}
                      context="initiative"
                      title={initiativeTitle}
                      locale={locale}
                      translateButtonClicked={translateButtonClicked}
                    />

                    {/* {smallerThanLargeTablet &&
                      <StyledMobileIdeaPostedBy authorId={authorId} />
                    } */}
                  </InitiativeHeader>
                </OnlyOnDesktop>

                {biggerThanLargeTablet &&
                  <PostedBy
                    authorId={authorId}
                  />
                }

                {initiativeImageLarge &&
                  <Image
                    src={initiativeImageLarge}
                    alt={formatMessage(messages.imageAltText, { initiativeTitle })}
                    className="e2e-initiativeImage"
                  />
                }

                {initiativeGeoPosition && initiativeAddress &&
                  <StyledLoadableDropdownMap
                    address={initiativeAddress}
                    position={initiativeGeoPosition}
                  />
                }

                <Body
                  id={initiativeId}
                  postType="initiative"
                  locale={locale}
                  body={initiativeBody}
                  translateButtonClicked={translateButtonClicked}
                />

                {!isNilOrError(initiativeFiles) && initiativeFiles.length > 0 &&
                  <FileAttachments files={initiativeFiles} />
                }

                <StyledOfficialFeedback
                  postId={initiativeId}
                  postType="initiative"
                  permissionToPost={postOfficialFeedbackPermission}
                />

                <ContentFooter
                  postType="initiative"
                  id={initiativeId}
                  createdAt={initiativeCreatedAt}
                  commentsCount={initiative.attributes.comments_count}
                />

                {smallerThanLargeTablet &&
                  <SharingMobile
                    context="initiative"
                    url={initiativeUrl}
                    twitterMessage={formatMessage(messages.twitterMessage, { initiativeTitle })}
                    emailSubject={formatMessage(messages.emailSharingSubject, { initiativeTitle })}
                    emailBody={formatMessage(messages.emailSharingBody, { initiativeUrl, initiativeTitle })}
                    utmParams={utmParams}
                  />
                }
              </LeftColumn>

              {biggerThanLargeTablet &&
                <RightColumnDesktop>
                  <MetaContent>
                    <VoteControl initiativeId={initiative.id} />
                    <SharingWrapper>
                      <Sharing
                        context="initiative"
                        url={initiativeUrl}
                        twitterMessage={formatMessage(messages.twitterMessage, { initiativeTitle })}
                        emailSubject={formatMessage(messages.emailSharingSubject, { initiativeTitle })}
                        emailBody={formatMessage(messages.emailSharingBody, { initiativeUrl, initiativeTitle })}
                        utmParams={utmParams}
                      />
                    </SharingWrapper>
                  </MetaContent>
                </RightColumnDesktop>
              }
            </Content>
          </InitiativeContainer>

          {/* {loaded && <Footer postId={initiativeId} postType="initiative" />} */}
        </>
      );

      return (
        <>
          {!loaded &&
            <Loading>
              <Spinner />
            </Loading>
          }

          <CSSTransition
            classNames="content"
            in={loaded}
            timeout={{
              enter: contentFadeInDuration + contentFadeInDelay,
              exit: 0
            }}
            enter={true}
            exit={false}
          >
            <Container id="e2e-initiative-show" className={className}>
              {content}
            </Container>
          </CSSTransition>

          <FeatureFlag name="initiativeflow_social_sharing">
            <Modal
              opened={!!initiativeIdForSocialSharing}
              close={this.closeInitiativeSocialSharingModal}
              hasSkipButton={true}
              skipText={<FormattedMessage {...messages.skipSharing} />}
              label={formatMessage(messages.modalShareLabel)}
            >
              {initiativeIdForSocialSharing &&
                <SharingModalContent
                  postType="initiative"
                  postId={initiativeIdForSocialSharing}
                  title={formatMessage(messages.shareTitle)}
                  subtitle={formatMessage(messages.shareSubtitle, { votingThreshold, daysLimit })}
                />
              }
            </Modal>
          </FeatureFlag>
        </>
      );
    }

    return null;
  }
}

const InitiativesShowWithHOCs = injectLocalize<Props>(injectIntl(withRouter(InitiativesShow)));

const Data = adopt<DataProps, InputProps>({
  locale: <GetLocale />,
  tenant: <GetTenant />,
  authUser: <GetAuthUser />,
  windowSize: <GetWindowSize debounce={50} />,
  initiative: ({ initiativeId, render }) => <GetInitiative id={initiativeId}>{render}</GetInitiative>,
  initiativeImages: ({ initiativeId, render }) => <GetInitiativeImages initiativeId={initiativeId}>{render}</GetInitiativeImages>,
  initiativeFiles: ({ initiativeId, render }) => <GetResourceFiles resourceId={initiativeId} resourceType="initiative">{render}</GetResourceFiles>,
  officialFeedbacks: ({ initiativeId, render }) => <GetOfficialFeedbacks postId={initiativeId} postType="initiative">{render}</GetOfficialFeedbacks>,
  postOfficialFeedbackPermission: ({ initiative, render }) => !isNilOrError(initiative) ? <GetPermission item={initiative} action="moderate" >{render}</GetPermission> : null,
});

export default (inputProps: InputProps) => (
  <Data {...inputProps}>
    {dataProps => <InitiativesShowWithHOCs {...inputProps} {...dataProps} />}
  </Data>
);<|MERGE_RESOLUTION|>--- conflicted
+++ resolved
@@ -478,28 +478,16 @@
             <Content>
               <LeftColumn>
                 <Topics topicIds={topicIds} />
-<<<<<<< HEAD
-                <InitiativeHeader>
-                  <Title
-                    postType="initiative"
-                    id={initiativeId}
-                    title={initiativeTitle}
-                    locale={locale}
-                    translateButtonClicked={translateButtonClicked}
-                  />
-=======
->>>>>>> 64256e1e
 
                 <OnlyOnDesktop>
                   <InitiativeHeader>
                     <Title
+                      postType="initiative"
                       id={initiativeId}
-                      context="initiative"
                       title={initiativeTitle}
                       locale={locale}
                       translateButtonClicked={translateButtonClicked}
                     />
-
                     {/* {smallerThanLargeTablet &&
                       <StyledMobileIdeaPostedBy authorId={authorId} />
                     } */}
