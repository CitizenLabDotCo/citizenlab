--- conflicted
+++ resolved
@@ -73,11 +73,10 @@
     id: 'app.containers.InitiativesShow.reportAsSpamModalTitle',
     defaultMessage: 'Why do you want to report this as spam?',
   },
-<<<<<<< HEAD
   imageAltText: {
     id: 'app.containers.InitiativesShow.imageAltText',
-    defaultMessage: 'Main image for the initiative {initiativeTitle}',
-=======
+    defaultMessage: 'Main image for the initiative {initiativeTitle}'
+  },
   skipSharing: {
     id: 'app.components.InitiativesShow.skipSharing',
     defaultMessage: "Skip it, I'll do it later",
@@ -93,6 +92,5 @@
   shareSubtitle: {
     id: 'app.components.InitiativesShow.shareSubtitle',
     defaultMessage: 'Share your initiative to reach {votingThreshold} votes in {daysLimit} days.',
->>>>>>> bef867e9
   },
 });