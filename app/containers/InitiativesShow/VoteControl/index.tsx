import React, { PureComponent } from 'react';
import styled from 'styled-components';
import { adopt } from 'react-adopt';
import { isNilOrError } from 'utils/helperUtils';
import { media, ScreenReaderOnly } from 'utils/styleUtils';
import { FormattedMessage } from 'utils/cl-intl';
import messages from './messages';

import { InitiativeStatusCode, IInitiativeStatusData } from 'services/initiativeStatuses';
import GetInitiative, { GetInitiativeChildProps } from 'resources/GetInitiative';
import GetInitiativeStatus, { GetInitiativeStatusChildProps } from 'resources/GetInitiativeStatus';
import { IInitiativeData } from 'services/initiatives';
import { ITenantSettings } from 'services/tenant';
import GetTenant, { GetTenantChildProps } from 'resources/GetTenant';
import GetAuthUser, { GetAuthUserChildProps } from 'resources/GetAuthUser';
import { addVote, deleteVote } from 'services/initiativeVotes';

import ProposedNotVoted from './ProposedNotVoted';
import ProposedVoted from './ProposedVoted';
import Expired from './Expired';
import ThresholdReached from './ThresholdReached';
import Answered from './Answered';
import Ineligible from './Ineligible';
import Custom from './Custom';
import PopContainer from 'components/UI/PopContainer';
import Unauthenticated from './Unauthenticated';

const Container = styled.div`
  ${media.biggerThanMaxTablet`
    margin-bottom: 45px;
    padding: 35px;
    border: 1px solid #e0e0e0;
    box-shadow: 0px 0px 15px rgba(0, 0, 0, 0.05);
    border-radius: ${(props: any) => props.theme.borderRadius};
  `}
  ${media.smallerThanMaxTablet`
    padding: 15px;
  `}
`;

interface VoteControlComponentProps {
  initiative: IInitiativeData;
  initiativeStatus: IInitiativeStatusData;
  initiativeSettings: ITenantSettings['initiatives'];
  userVoted: boolean;
  onVote?: () => void;
  onCancelVote?: () => void;
  onScrollToOfficialFeedback?: () => void;
}

type TComponentMap = {
  [key in InitiativeStatusCode]: {
    [key in 'voted' | 'notVoted']: React.ComponentType<VoteControlComponentProps>
  };
};

/** Maps the initiative status and whether the user voted or not to the right component to render */
const componentMap: TComponentMap = {
  proposed: {
    voted: ProposedVoted,
    notVoted: ProposedNotVoted,
  },
  expired: {
    voted: Expired,
    notVoted: Expired,
  },
  threshold_reached: {
    voted: ThresholdReached,
    notVoted: ThresholdReached,
  },
  answered: {
    voted: Answered,
    notVoted: Answered,
  },
  ineligible: {
    voted: Ineligible,
    notVoted: Ineligible,
  },
  custom: {
    voted: Custom,
    notVoted: Custom,
  },
};

interface InputProps {
  initiativeId: string;
  className?: string;
  onScrollToOfficialFeedback: () => void;
  id?: string;
}

interface DataProps {
  tenant: GetTenantChildProps;
  initiative: GetInitiativeChildProps;
  initiativeStatus: GetInitiativeStatusChildProps;
  user: GetAuthUserChildProps;
}

interface State {
  showUnauthenticated: boolean;
}

interface Props extends InputProps, DataProps {}

class VoteControl extends PureComponent<Props, State> {

  constructor(props) {
    super(props);
    this.state = {
      showUnauthenticated: false,
    };
  }

  handleOnvote = async () => {
    const { initiative, user } = this.props;
    if (isNilOrError(user)) {
      this.setState({ showUnauthenticated: true });
    } else if (!isNilOrError(initiative)) {
      await addVote(initiative.id, { mode: 'up' });
    }
  }

  handleOnCancelVote = async () => {
    const { initiative } = this.props;
    if (!isNilOrError(initiative) && initiative.relationships.user_vote && initiative.relationships.user_vote.data) {
      await deleteVote(initiative.id, initiative.relationships.user_vote.data.id);
    }
  }

  render() {
    const { initiative, initiativeStatus, tenant, className, onScrollToOfficialFeedback, id } = this.props;
    const { showUnauthenticated } = this.state;

    if (isNilOrError(initiative) ||
      isNilOrError(initiativeStatus) ||
      isNilOrError(tenant) ||
      !tenant.attributes.settings.initiatives
    ) return null;

    const statusCode = initiativeStatus.attributes.code;
    const userVoted = !!(initiative.relationships.user_vote && initiative.relationships.user_vote.data);
    const StatusComponent = componentMap[statusCode][userVoted ? 'voted' : 'notVoted'];
    const initiativeSettings = tenant.attributes.settings.initiatives;

    return (
      <Container id={id || ''} className={className || ''} aria-live="polite">

        {showUnauthenticated
          ? <PopContainer icon="lock-outlined">
              <Unauthenticated />
            </PopContainer>
          :
<<<<<<< HEAD
          <>
            <ScreenReaderOnly>
              <FormattedMessage tagName="h3" {...messages.invisibleTitle} />
            </ScreenReaderOnly>
            <StatusComponent
              initiative={initiative}
              initiativeStatus={initiativeStatus}
              initiativeSettings={initiativeSettings}
              userVoted={userVoted}
              onVote={this.handleOnvote}
              onCancelVote={this.handleOnCancelVote}
              onScrollToOfficialFeedback={onScrollToOfficialFeedback}
            />
          </>

=======
            <div aria-live="polite">
              <StatusComponent
                initiative={initiative}
                initiativeStatus={initiativeStatus}
                initiativeSettings={initiativeSettings}
                userVoted={userVoted}
                onVote={this.handleOnvote}
                onCancelVote={this.handleOnCancelVote}
                onScrollToOfficialFeedback={onScrollToOfficialFeedback}
              />
            </div>
>>>>>>> 316f41ef
        }
      </Container>
    );
  }
}

const Data = adopt<DataProps, InputProps>({
  tenant: <GetTenant />,
  user: <GetAuthUser />,
  initiative: ({ initiativeId, render }) => <GetInitiative id={initiativeId}>{render}</GetInitiative>,
  initiativeStatus: ({ initiative, render }) => {
    if (!isNilOrError(initiative) && initiative.relationships.initiative_status && initiative.relationships.initiative_status.data) {
      return <GetInitiativeStatus id={initiative.relationships.initiative_status.data.id}>{render}</GetInitiativeStatus>;
    } else {
      return null;
    }
  },
});

export default (inputProps: InputProps) => (
  <Data {...inputProps}>
    {dataProps => <VoteControl {...inputProps} {...dataProps} />}
  </Data>
);<|MERGE_RESOLUTION|>--- conflicted
+++ resolved
@@ -150,24 +150,10 @@
               <Unauthenticated />
             </PopContainer>
           :
-<<<<<<< HEAD
-          <>
-            <ScreenReaderOnly>
-              <FormattedMessage tagName="h3" {...messages.invisibleTitle} />
-            </ScreenReaderOnly>
-            <StatusComponent
-              initiative={initiative}
-              initiativeStatus={initiativeStatus}
-              initiativeSettings={initiativeSettings}
-              userVoted={userVoted}
-              onVote={this.handleOnvote}
-              onCancelVote={this.handleOnCancelVote}
-              onScrollToOfficialFeedback={onScrollToOfficialFeedback}
-            />
-          </>
-
-=======
             <div aria-live="polite">
+              <ScreenReaderOnly>
+                <FormattedMessage tagName="h3" {...messages.invisibleTitle} />
+              </ScreenReaderOnly>
               <StatusComponent
                 initiative={initiative}
                 initiativeStatus={initiativeStatus}
@@ -178,7 +164,6 @@
                 onScrollToOfficialFeedback={onScrollToOfficialFeedback}
               />
             </div>
->>>>>>> 316f41ef
         }
       </Container>
     );
