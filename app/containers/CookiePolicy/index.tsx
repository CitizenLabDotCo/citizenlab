// libraries
import React, { memo } from 'react';
import { Helmet } from 'react-helmet';

// i18n
import messages from './messages';
import { FormattedMessage, injectIntl } from 'utils/cl-intl';
import { InjectedIntlProps } from 'react-intl';

// events
import eventEmitter from 'utils/eventEmitter';

// services
import { LEGAL_PAGES } from 'services/pages';

// components
import Link from 'utils/cl-router/Link';
import ContentContainer from 'components/ContentContainer';
import { Icon } from 'cl2-component-library';
import Fragment from 'components/Fragment';

// styles
import styled from 'styled-components';
import { colors, fontSizes, media, defaultCardStyle } from 'utils/styleUtils';
import { darken } from 'polished';
import QuillEditedContent from 'components/UI/QuillEditedContent';

// these styled components should be imported from PagesShowPage for consistency.
// but : https://github.com/styled-components/styled-components/issues/1063

const Container = styled.div`
  min-height: calc(100vh - ${(props) => props.theme.menuHeight}px - 1px);
  display: flex;
  flex-direction: column;
  background: ${colors.background};

  ${media.smallerThanMaxTablet`
    min-height: calc(100vh - ${(props) => props.theme.mobileMenuHeight}px - ${(
    props
  ) => props.theme.mobileTopBarHeight}px);
  `}
`;

const StyledContentContainer = styled(ContentContainer)`
  max-width: calc(${(props) => props.theme.maxPageWidth}px - 100px);
  margin-left: auto;
  margin-right: auto;
  margin-bottom: 30px;
`;

const PageContent = styled.main`
  flex-shrink: 0;
  flex-grow: 1;
  background: #fff;
  padding-top: 60px;
  padding-bottom: 60px;
`;

const PageTitle = styled.h1`
  color: ${colors.text};
  font-size: ${fontSizes.xxxxl}px;
  line-height: normal;
  font-weight: 600;
  text-align: left;
  margin: 0;
  padding: 0;
  padding-top: 0px;
  padding-bottom: 40px;

  ${media.smallerThanMaxTablet`
    font-size: ${fontSizes.xxxl};
  `}
`;

const PageDescription = styled.div``;

const StyledButton = styled.button`
  color: ${colors.clBlueDark};
  font-weight: inherit;
  text-decoration: underline;
  margin: 0;
  padding: 0;
  cursor: pointer;

  &:hover {
    color: ${darken(0.15, colors.clBlueDark)};
    text-decoration: underline;
  }
`;

const PagesNavWrapper = styled.div`
  width: 100%;
`;

const PagesNav = styled.nav`
  width: 100%;
  display: flex;
  flex-direction: column;
  align-items: stretch;
  justify-content: space-between;
  list-style: none;
  margin: 0 auto;
  padding-top: 90px;
  padding-bottom: 80px;
`;

const StyledLink = styled(Link)`
  color: #666;
  font-size: ${fontSizes.large}px;
  font-weight: 400;
  display: flex;
  align-items: center;
  justify-content: space-between;
  margin-bottom: 15px;
  padding: 20px 23px;
<<<<<<< HEAD
  ${defaultCardStyle};
=======
  background: #fff;
  border-radius: ${(props: any) => props.theme.borderRadius};
  box-shadow: 0px 2px 2px -1px rgba(152, 162, 179, 0.3),
    0px 1px 5px -2px rgba(152, 162, 179, 0.3);
>>>>>>> b11c23d9
  transition: all 200ms ease;

  &:hover {
    color: #000;
    text-decoration: underline;
  }
`;

const LinkIcon = styled(Icon)`
  width: 11px;
  height: 1em;
`;

const CookiePolicy = memo((props: InjectedIntlProps) => {
  const { formatMessage } = props.intl;

  const openConsentManager = () => {
    eventEmitter.emit('openConsentManager');
  };

  return (
    <Container className="e2e-page-cookie-policy">
      <Helmet>
        <title>{formatMessage(messages.cookiePolicyTitle)}</title>
        <meta
          name="description"
          content={formatMessage(messages.cookiePolicyDescription)}
        />
      </Helmet>

      <PageContent>
        <StyledContentContainer>
          <Fragment name="pages/cookie-policy/content">
            <PageTitle>
              <FormattedMessage {...messages.cookiePolicyTitle} />
            </PageTitle>
            <PageDescription>
              <QuillEditedContent>
                <FormattedMessage tagName="p" {...messages.intro} />
                <FormattedMessage
                  tagName="p"
                  {...messages.changePreferencesText}
                  values={{
                    changePreferencesButton: (
                      <StyledButton
                        onClick={openConsentManager}
                        className="changePreferencesButton"
                      >
                        <FormattedMessage
                          {...messages.changePreferencesButtonText}
                        />
                      </StyledButton>
                    ),
                  }}
                />
                <FormattedMessage tagName="h2" {...messages.whoAreWeTitle} />
                <FormattedMessage
                  tagName="p"
                  {...messages.whoAreWeContent}
                  values={{
                    citizenLabLink: (
                      <a
                        target="_blank"
                        href={formatMessage(messages.citizenLabHref)}
                      >
                        CitizenLab
                      </a>
                    ),
                  }}
                />
                <FormattedMessage
                  tagName="h2"
                  {...messages.whatAreCookiesTitle}
                />
                <FormattedMessage
                  tagName="p"
                  {...messages.whatAreCookiesContent}
                  values={{
                    wikipediaCookieLink: (
                      <a
                        target="_blank"
                        href={props.intl.formatMessage(
                          messages.wikipediaCookieLinkHref
                        )}
                      >
                        {formatMessage(messages.wikipediaCookieLinkText)}
                      </a>
                    ),
                  }}
                />
                <FormattedMessage tagName="h2" {...messages.whatCookiesTitle} />
                <FormattedMessage
                  tagName="p"
                  {...messages.whatCookiesContent}
                />
                <FormattedMessage tagName="h3" {...messages.analyticsTitle} />
                <FormattedMessage
                  tagName="p"
                  {...messages.analyticsContent}
                  values={{
                    analyticsLink: (
                      <a
                        target="_blank"
                        href={formatMessage(messages.analyticsHref)}
                      >
                        {formatMessage(messages.analyticsLinkText)}
                      </a>
                    ),
                  }}
                />
                <FormattedMessage tagName="h3" {...messages.advertisingTitle} />
                <FormattedMessage
                  tagName="p"
                  {...messages.advertisingContent}
                  values={{
                    advertisingLink: (
                      <a
                        target="_blank"
                        href={formatMessage(messages.advertisingHref)}
                      >
                        {formatMessage(messages.advertisingLinkText)}
                      </a>
                    ),
                  }}
                />
                <FormattedMessage tagName="h3" {...messages.functionalTitle} />
                <FormattedMessage
                  tagName="p"
                  {...messages.functionalContent}
                  values={{
                    functionalLink: (
                      <a
                        target="_blank"
                        href={formatMessage(messages.functionalHref)}
                      >
                        {formatMessage(messages.functionalLinkText)}
                      </a>
                    ),
                  }}
                />
                <FormattedMessage
                  tagName="p"
                  {...messages.cookiesListText}
                  values={{
                    cookiesListButton: (
                      <StyledButton
                        onClick={openConsentManager}
                        className="cookieList"
                      >
                        {formatMessage(messages.cookiesListButtonText)}
                      </StyledButton>
                    ),
                  }}
                />
                <FormattedMessage
                  tagName="p"
                  {...messages.contact}
                  values={{
                    contactLink: (
                      <a href="mailto:support@citizenlab.co" role="button">
                        <FormattedMessage {...messages.contactLinkText} />
                      </a>
                    ),
                  }}
                />
              </QuillEditedContent>
            </PageDescription>
          </Fragment>
        </StyledContentContainer>
      </PageContent>

      <PagesNavWrapper>
        <PagesNav>
          <StyledContentContainer>
            {LEGAL_PAGES.map((pageSlug) => (
              <StyledLink to={`/pages/${pageSlug}`} key={pageSlug}>
                <FormattedMessage {...messages[`${pageSlug}PageName`]} />
                <LinkIcon name="chevron-right" />
              </StyledLink>
            ))}
          </StyledContentContainer>
        </PagesNav>
      </PagesNavWrapper>
    </Container>
  );
});

export default injectIntl(CookiePolicy);<|MERGE_RESOLUTION|>--- conflicted
+++ resolved
@@ -29,20 +29,20 @@
 // but : https://github.com/styled-components/styled-components/issues/1063
 
 const Container = styled.div`
-  min-height: calc(100vh - ${(props) => props.theme.menuHeight}px - 1px);
+  min-height: calc(100vh - ${props => props.theme.menuHeight}px - 1px);
   display: flex;
   flex-direction: column;
   background: ${colors.background};
 
   ${media.smallerThanMaxTablet`
-    min-height: calc(100vh - ${(props) => props.theme.mobileMenuHeight}px - ${(
-    props
-  ) => props.theme.mobileTopBarHeight}px);
+    min-height: calc(100vh - ${props =>
+      props.theme.mobileMenuHeight}px - ${props =>
+    props.theme.mobileTopBarHeight}px);
   `}
 `;
 
 const StyledContentContainer = styled(ContentContainer)`
-  max-width: calc(${(props) => props.theme.maxPageWidth}px - 100px);
+  max-width: calc(${props => props.theme.maxPageWidth}px - 100px);
   margin-left: auto;
   margin-right: auto;
   margin-bottom: 30px;
@@ -113,14 +113,7 @@
   justify-content: space-between;
   margin-bottom: 15px;
   padding: 20px 23px;
-<<<<<<< HEAD
   ${defaultCardStyle};
-=======
-  background: #fff;
-  border-radius: ${(props: any) => props.theme.borderRadius};
-  box-shadow: 0px 2px 2px -1px rgba(152, 162, 179, 0.3),
-    0px 1px 5px -2px rgba(152, 162, 179, 0.3);
->>>>>>> b11c23d9
   transition: all 200ms ease;
 
   &:hover {
@@ -173,7 +166,7 @@
                           {...messages.changePreferencesButtonText}
                         />
                       </StyledButton>
-                    ),
+                    )
                   }}
                 />
                 <FormattedMessage tagName="h2" {...messages.whoAreWeTitle} />
@@ -188,7 +181,7 @@
                       >
                         CitizenLab
                       </a>
-                    ),
+                    )
                   }}
                 />
                 <FormattedMessage
@@ -208,7 +201,7 @@
                       >
                         {formatMessage(messages.wikipediaCookieLinkText)}
                       </a>
-                    ),
+                    )
                   }}
                 />
                 <FormattedMessage tagName="h2" {...messages.whatCookiesTitle} />
@@ -228,7 +221,7 @@
                       >
                         {formatMessage(messages.analyticsLinkText)}
                       </a>
-                    ),
+                    )
                   }}
                 />
                 <FormattedMessage tagName="h3" {...messages.advertisingTitle} />
@@ -243,7 +236,7 @@
                       >
                         {formatMessage(messages.advertisingLinkText)}
                       </a>
-                    ),
+                    )
                   }}
                 />
                 <FormattedMessage tagName="h3" {...messages.functionalTitle} />
@@ -258,7 +251,7 @@
                       >
                         {formatMessage(messages.functionalLinkText)}
                       </a>
-                    ),
+                    )
                   }}
                 />
                 <FormattedMessage
@@ -272,7 +265,7 @@
                       >
                         {formatMessage(messages.cookiesListButtonText)}
                       </StyledButton>
-                    ),
+                    )
                   }}
                 />
                 <FormattedMessage
@@ -283,7 +276,7 @@
                       <a href="mailto:support@citizenlab.co" role="button">
                         <FormattedMessage {...messages.contactLinkText} />
                       </a>
-                    ),
+                    )
                   }}
                 />
               </QuillEditedContent>
@@ -295,7 +288,7 @@
       <PagesNavWrapper>
         <PagesNav>
           <StyledContentContainer>
-            {LEGAL_PAGES.map((pageSlug) => (
+            {LEGAL_PAGES.map(pageSlug => (
               <StyledLink to={`/pages/${pageSlug}`} key={pageSlug}>
                 <FormattedMessage {...messages[`${pageSlug}PageName`]} />
                 <LinkIcon name="chevron-right" />
