// libraries
import React from 'react';
import Helmet from 'react-helmet';

// i18n
import messages from './messages';
import { FormattedMessage, injectIntl } from 'utils/cl-intl';
import { InjectedIntlProps } from 'react-intl';

// events
import eventEmitter from 'utils/eventEmitter';

// services
import { LEGAL_PAGES } from 'services/pages';

// components
import Link from 'utils/cl-router/Link';
import ContentContainer from 'components/ContentContainer';
import Icon from 'components/UI/Icon';
import Footer from 'components/Footer';
import Fragment from 'components/Fragment';

// styles
import styled from 'styled-components';
import { colors, fontSizes, media } from 'utils/styleUtils';
import { darken } from 'polished';

// these styled components should be imported from PagesShowPage for consistency.
// but : https://github.com/styled-components/styled-components/issues/1063

const Container = styled.div`
  min-height: calc(100vh - ${props => props.theme.menuHeight}px - 1px);
  display: flex;
  flex-direction: column;
  background: ${colors.background};

  ${media.smallerThanMaxTablet`
    min-height: calc(100vh - ${props => props.theme.mobileMenuHeight}px - ${props => props.theme.mobileTopBarHeight}px);
  `}
`;

const SContentContainer = styled(ContentContainer)`
  max-width: calc(${(props) => props.theme.maxPageWidth}px - 100px);
  margin-left: auto;
  margin-right: auto;
  margin-bottom: 30px;
`;

const PageContent = styled.div`
  flex-shrink: 0;
  flex-grow: 1;
  background: #fff;
  padding-top: 60px;
  padding-bottom: 60px;
`;

const PageTitle = styled.h1`
  color: #333;
  font-size: ${fontSizes.xxxxl}px;
  line-height: 40px;
  font-weight: 500;
  text-align: left;
  margin: 0;
  padding: 0;
  padding-top: 0px;
  padding-bottom: 40px;

  ${media.smallerThanMaxTablet`
    font-size: ${fontSizes.xxxl};
    line-height: 34px;
  `}
`;

const PageDescription = styled.div`
  color: ${colors.text};
  font-size: ${fontSizes.large}px;
  font-weight: 300;
  line-height: 25px;

  h1 {
    font-size: ${fontSizes.xxxl}px;
    line-height: 35px;
    font-weight: 600;
  }

  h2 {
    padding-top: 30px;
    font-size: ${fontSizes.xxl}px;
    line-height: 33px;
    font-weight: 600;
  }

  h3 {
    padding-top: 20px;
    font-size: ${fontSizes.xl}px;
    line-height: 30px;
    font-weight: 600;
  }

  p {
    font-size: ${fontSizes.large}px;
    font-weight: 300;
    line-height: 27px;

    &:last-child {
      margin-bottom: 0px;
    }
  }

  a {
    color: ${colors.clBlueDark};
    text-decoration: underline;
    overflow-wrap: break-word;
    word-wrap: break-word;
    word-break: break-all;
    word-break: break-word;
    hyphens: auto;

    &:hover {
      color: ${darken(0.15, colors.clBlueDark)};
      text-decoration: underline;
    }
  }
`;

const StyledButton = styled.button`
  color: ${colors.clBlueDark};
  font-weight: 800;
  text-decoration: none;
  margin: 0;
  padding: 0;

  &:hover {
    color: ${darken(0.15, colors.clBlueDark)};
  }
`;

const PagesNavWrapper = styled.div`
  width: 100%;
`;

const PagesNav = styled.nav`
  width: 100%;
  display: flex;
  flex-direction: column;
  align-items: stretch;
  justify-content: space-between;
  list-style: none;
  margin: 0 auto;
  padding-top: 90px;
  padding-bottom: 80px;
`;

const StyledLink = styled(Link)`
  color: #666;
  font-size: ${fontSizes.large}px;
  font-weight: 400;
  display: flex;
  align-items: center;
  justify-content: space-between;
  margin-bottom: 15px;
  padding: 20px 23px;
  border-radius: 5px;
  border: solid 1px ${colors.separation};
  background: #fff;
  transition: all 100ms ease-out;

  &:hover {
    color: #000;
    border-color: #999;
  }
`;

const LinkIcon = styled(Icon)`
  width: 11px;
  height: 1em;
`;

const openConsentManager = () => eventEmitter.emit('footer', 'openConsentManager', null);

export const CookiePolicy = (props: InjectedIntlProps) => {
  const { formatMessage } = props.intl;

  return (
    <Container className="e2e-page-cookie-policy">
      <Helmet>
        <title>{formatMessage(messages.cookiePolicyTitle)}</title>
        <meta name="description" content={formatMessage(messages.cookiePolicyDescription)} />
      </Helmet>

      <PageContent>
        <SContentContainer>
          <Fragment name="pages/cookie-policy/content">
            <PageTitle>
              <FormattedMessage {...messages.cookiePolicyTitle} />
            </PageTitle>
            <PageDescription>
              <FormattedMessage tagName="p" {...messages.intro} />
              <FormattedMessage
                tagName="p"
                {...messages.changePreferences}
                className="cookiePreferencesMessage"
                values={{
                  changePreferencesButton: (
                    <StyledButton onClick={openConsentManager}>
                      <FormattedMessage {...messages.changePreferencesButtonText} />
                    </StyledButton>
                  )
                }}
              />
              <FormattedMessage tagName="h2" {...messages.whoAreWeTitle} />
              <FormattedMessage
                tagName="p"
                {...messages.whoAreWeContent}
                values={{
                  citizenLabLink: (
                    <a target="_blank" href={formatMessage(messages.citizenLabHref)}>
                      CitizenLab
                    </a>
                  )
                }}
              />
              <FormattedMessage tagName="h2" {...messages.whatAreCookiesTitle} />
              <FormattedMessage
                tagName="p"
                {...messages.whatAreCookiesContent}
                values={{
                  wikipediaCookieLink: (
                    <a target="_blank" href={props.intl.formatMessage(messages.wikipediaCookieLinkHref)}>
                      {formatMessage(messages.wikipediaCookieLinkText)}
                    </a>
                  )
                }}
              />
              <FormattedMessage tagName="h2" {...messages.whatCookiesTitle} />
              <FormattedMessage {...messages.whatCookiesContent} />
              <FormattedMessage tagName="h3" {...messages.analyticsTitle} />
              <FormattedMessage
                tagName="p"
                {...messages.analyticsContent}
                values={{
                  analyticsLink: (
                    <a target="_blank" href={formatMessage(messages.analyticsHref)}>
                      {formatMessage(messages.analyticsLinkText)}
                    </a>
                  )
                }}
              />
              <FormattedMessage tagName="h3" {...messages.advertisingTitle} />
              <FormattedMessage
                tagName="p"
                {...messages.advertisingContent}
                values={{
                  advertisingLink: (
                    <a target="_blank" href={formatMessage(messages.advertisingHref)}>
                      {formatMessage(messages.advertisingLinkText)}
                    </a>
                  )
                }}
              />
              <FormattedMessage tagName="h3" {...messages.functionalTitle} />
              <FormattedMessage
                tagName="p"
                {...messages.functionalContent}
                values={{
                  functionalLink: (
                    <a target="_blank" href={formatMessage(messages.functionalHref)}>
                      {formatMessage(messages.functionalLinkText)}
                    </a>
                  )
                }}
              />
              <FormattedMessage
                tagName="p"
                {...messages.cookiesList}
                values={{
                  cookiesListButton: (
                    <StyledButton onClick={openConsentManager} className="cookieList" >
                      {formatMessage(messages.cookiesListButtonText)}
                    </StyledButton>
                  )
                }}
              />
              <FormattedMessage tagName="p" {...messages.contactInfo} />
            </PageDescription>
          </Fragment>
        </SContentContainer>
      </PageContent>

      <PagesNavWrapper>
        <PagesNav>
          <SContentContainer>
            {LEGAL_PAGES.map((pageSlug) => (
              <StyledLink to={`/pages/${pageSlug}`} key={pageSlug}>
                <FormattedMessage {...messages[`${pageSlug}PageName`]} />
                <LinkIcon name="chevron-right" />
              </StyledLink>
            ))}
          </SContentContainer>
        </PagesNav>
      </PagesNavWrapper>
<<<<<<< HEAD
=======
      }
>>>>>>> 01afc4e6

      <Footer showCityLogoSection={false} />
    </Container>
  );
};

export default injectIntl(CookiePolicy);<|MERGE_RESOLUTION|>--- conflicted
+++ resolved
@@ -299,10 +299,6 @@
           </SContentContainer>
         </PagesNav>
       </PagesNavWrapper>
-<<<<<<< HEAD
-=======
-      }
->>>>>>> 01afc4e6
 
       <Footer showCityLogoSection={false} />
     </Container>
