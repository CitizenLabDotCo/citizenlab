// libraries
import React, { memo, lazy, Suspense } from 'react';
import { Helmet } from 'react-helmet';

// i18n
import messages from './messages';
import { FormattedMessage, injectIntl } from 'utils/cl-intl';
import { InjectedIntlProps } from 'react-intl';

// events
import eventEmitter from 'utils/eventEmitter';

// components
import Fragment from 'components/Fragment';
import { Spinner } from 'cl2-component-library';
const PagesFooterNavigation = lazy(() =>
  import('containers/PagesShowPage/PagesFooterNavigation')
);
import {
  Container,
  StyledContentContainer,
  PageContent,
  PageTitle,
  PageDescription,
} from 'containers/PagesShowPage';

// styles
import styled from 'styled-components';
import { colors } from 'utils/styleUtils';
import { darken } from 'polished';
import QuillEditedContent from 'components/UI/QuillEditedContent';

<<<<<<< HEAD
// these styled components should be imported from PagesShowPage for consistency.
// but : https://github.com/styled-components/styled-components/issues/1063

const Container = styled.div`
  min-height: calc(100vh - ${(props) => props.theme.menuHeight}px - 1px);
  display: flex;
  flex-direction: column;
  background: ${colors.background};

  ${media.smallerThanMaxTablet`
    min-height: calc(100vh - ${(props) => props.theme.mobileMenuHeight}px - ${(
    props
  ) => props.theme.mobileTopBarHeight}px);
  `}
`;

const StyledContentContainer = styled(ContentContainer)`
  max-width: calc(${(props) => props.theme.maxPageWidth}px - 100px);
  margin-left: auto;
  margin-right: auto;
  margin-bottom: 30px;
`;

const PageContent = styled.main`
  flex-shrink: 0;
  flex-grow: 1;
  background: #fff;
  padding-top: 60px;
  padding-bottom: 60px;
`;

const PageTitle = styled.h1`
  color: ${({ theme }) => theme.colorText};
  font-size: ${fontSizes.xxxxl}px;
  line-height: normal;
  font-weight: 600;
  text-align: left;
  margin: 0;
  padding: 0;
  padding-top: 0px;
  padding-bottom: 40px;

  ${media.smallerThanMaxTablet`
    font-size: ${fontSizes.xxxl};
  `}
`;

const PageDescription = styled.div``;

=======
>>>>>>> 03b3254f
const StyledButton = styled.button`
  color: ${colors.clBlueDark};
  font-weight: inherit;
  text-decoration: underline;
  margin: 0;
  padding: 0;
  cursor: pointer;

  &:hover {
    color: ${darken(0.15, colors.clBlueDark)};
    text-decoration: underline;
  }
`;

const CookiePolicy = memo((props: InjectedIntlProps) => {
  const { formatMessage } = props.intl;

  const openConsentManager = () => {
    eventEmitter.emit('openConsentManager');
  };

  return (
    <Container className="e2e-page-cookie-policy">
      <Helmet>
        <title>{formatMessage(messages.cookiePolicyTitle)}</title>
        <meta
          name="description"
          content={formatMessage(messages.cookiePolicyDescription)}
        />
      </Helmet>

      <PageContent>
        <StyledContentContainer>
          <Fragment name="pages/cookie-policy/content">
            <PageTitle>
              <FormattedMessage {...messages.cookiePolicyTitle} />
            </PageTitle>
            <PageDescription>
              <QuillEditedContent>
                <FormattedMessage tagName="p" {...messages.intro} />
                <FormattedMessage
                  tagName="p"
                  {...messages.changePreferencesText}
                  values={{
                    changePreferencesButton: (
                      <StyledButton
                        onClick={openConsentManager}
                        className="changePreferencesButton"
                      >
                        <FormattedMessage
                          {...messages.changePreferencesButtonText}
                        />
                      </StyledButton>
                    ),
                  }}
                />
                <FormattedMessage
                  tagName="h2"
                  {...messages.whatAreCookiesTitle}
                />
                <FormattedMessage
                  tagName="p"
                  {...messages.whatAreCookiesContent}
                  values={{
                    wikipediaCookieLink: (
                      <a
                        target="_blank"
                        href={props.intl.formatMessage(
                          messages.wikipediaCookieLinkHref
                        )}
                      >
                        {formatMessage(messages.wikipediaCookieLinkText)}
                      </a>
                    ),
                  }}
                />
                <FormattedMessage tagName="h2" {...messages.whatCookiesTitle} />
                <FormattedMessage
                  tagName="p"
                  {...messages.whatCookiesContent}
                />
                <FormattedMessage tagName="h3" {...messages.analyticsTitle} />
                <FormattedMessage
                  tagName="p"
                  {...messages.analyticsContent}
                  values={{
                    analyticsLink: (
                      <a
                        target="_blank"
                        href={formatMessage(messages.analyticsHref)}
                      >
                        {formatMessage(messages.analyticsLinkText)}
                      </a>
                    ),
                  }}
                />
                <FormattedMessage tagName="h3" {...messages.advertisingTitle} />
                <FormattedMessage
                  tagName="p"
                  {...messages.advertisingContent}
                  values={{
                    advertisingLink: (
                      <a
                        target="_blank"
                        href={formatMessage(messages.advertisingHref)}
                      >
                        {formatMessage(messages.advertisingLinkText)}
                      </a>
                    ),
                  }}
                />
                <FormattedMessage tagName="h3" {...messages.functionalTitle} />
                <FormattedMessage
                  tagName="p"
                  {...messages.functionalContent}
                  values={{
                    functionalLink: (
                      <a
                        target="_blank"
                        href={formatMessage(messages.functionalHref)}
                      >
                        {formatMessage(messages.functionalLinkText)}
                      </a>
                    ),
                  }}
                />
                <FormattedMessage
                  tagName="p"
                  {...messages.cookiesListText}
                  values={{
                    cookiesListButton: (
                      <StyledButton
                        onClick={openConsentManager}
                        className="cookieList"
                      >
                        {formatMessage(messages.cookiesListButtonText)}
                      </StyledButton>
                    ),
                  }}
                />
              </QuillEditedContent>
            </PageDescription>
          </Fragment>
        </StyledContentContainer>
      </PageContent>

      <Suspense fallback={<Spinner />}>
        <PagesFooterNavigation currentPageSlug="cookie-policy" />
      </Suspense>
    </Container>
  );
});

export default injectIntl(CookiePolicy);<|MERGE_RESOLUTION|>--- conflicted
+++ resolved
@@ -30,58 +30,6 @@
 import { darken } from 'polished';
 import QuillEditedContent from 'components/UI/QuillEditedContent';
 
-<<<<<<< HEAD
-// these styled components should be imported from PagesShowPage for consistency.
-// but : https://github.com/styled-components/styled-components/issues/1063
-
-const Container = styled.div`
-  min-height: calc(100vh - ${(props) => props.theme.menuHeight}px - 1px);
-  display: flex;
-  flex-direction: column;
-  background: ${colors.background};
-
-  ${media.smallerThanMaxTablet`
-    min-height: calc(100vh - ${(props) => props.theme.mobileMenuHeight}px - ${(
-    props
-  ) => props.theme.mobileTopBarHeight}px);
-  `}
-`;
-
-const StyledContentContainer = styled(ContentContainer)`
-  max-width: calc(${(props) => props.theme.maxPageWidth}px - 100px);
-  margin-left: auto;
-  margin-right: auto;
-  margin-bottom: 30px;
-`;
-
-const PageContent = styled.main`
-  flex-shrink: 0;
-  flex-grow: 1;
-  background: #fff;
-  padding-top: 60px;
-  padding-bottom: 60px;
-`;
-
-const PageTitle = styled.h1`
-  color: ${({ theme }) => theme.colorText};
-  font-size: ${fontSizes.xxxxl}px;
-  line-height: normal;
-  font-weight: 600;
-  text-align: left;
-  margin: 0;
-  padding: 0;
-  padding-top: 0px;
-  padding-bottom: 40px;
-
-  ${media.smallerThanMaxTablet`
-    font-size: ${fontSizes.xxxl};
-  `}
-`;
-
-const PageDescription = styled.div``;
-
-=======
->>>>>>> 03b3254f
 const StyledButton = styled.button`
   color: ${colors.clBlueDark};
   font-weight: inherit;
