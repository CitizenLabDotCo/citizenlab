--- conflicted
+++ resolved
@@ -100,10 +100,7 @@
             <FormattedMessage
               defaultMessage="Several third party tools are used on each of our participation platforms. These tools in turn use cookies to be able to function."
               id="app.containers.CookiePolicy.whatCookiesContent"
-<<<<<<< HEAD
-=======
-              tagName="p"
->>>>>>> 8a7ee158
+              tagName="p"
             />
             <FormattedMessage
               defaultMessage="Analytics"
