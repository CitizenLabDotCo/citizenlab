--- conflicted
+++ resolved
@@ -46,15 +46,14 @@
         </AllProjectsLink>
         {adminPublications.topLevel.map((adminPublication) => (
           <React.Fragment key={adminPublication.id}>
-            {adminPublication.publicationType === 'project' ? (
+            {adminPublication.publicationType === 'project' && (
               <Project adminPublication={adminPublication} hightestTitle="h3" />
-            ) : (
-              <Outlet
-                id="app.containers.SiteMap.ProjectsSection.listitem"
-                adminPublication={adminPublication}
-                hightestTitle="h3"
-              />
             )}
+            <Outlet
+              id="app.containers.SiteMap.ProjectsSection.listitem"
+              adminPublication={adminPublication}
+              hightestTitle="h3"
+            />
           </React.Fragment>
         ))}
       </>
@@ -67,11 +66,6 @@
   adminPublications: (
     <GetAdminPublications
       publicationStatusFilter={['draft', 'published', 'archived']}
-<<<<<<< HEAD
-      noEmptyFolder
-=======
-      folderId={null}
->>>>>>> 7d8b5c39
     />
   ),
 });
