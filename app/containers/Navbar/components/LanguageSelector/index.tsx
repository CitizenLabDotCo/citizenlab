import React from 'react';

// components
import Dropdown from 'components/UI/Dropdown';
import Icon from 'components/UI/Icon';

// services
import { updateLocale } from 'services/locale';

// style
import styled from 'styled-components';
import { colors, fontSizes } from 'utils/styleUtils';

// i18n
import { shortenedAppLocalePairs } from 'i18n';

// typings
import { Locale } from 'typings';

const Container = styled.div`
  position: relative;
  cursor: pointer;

  * {
    user-select: none;
  }
`;

const DropdownItemIcon = styled(Icon)`
  width: 11px;
  height: 6px;
  fill: ${colors.label};
  margin-top: 1px;
  margin-left: 4px;
  transition: all 80ms ease-out;
`;

const OpenMenuButton = styled.button`
<<<<<<< HEAD
  color: ${colors.label};
  font-size: 17px;
=======
  color: ${colors.clGrey};
  font-size: ${fontSizes.medium}px;
>>>>>>> 52e18f84
  font-weight: 400;
  line-height: 17px;
  cursor: pointer;
  margin: 0;
  padding: 0;
  display: flex;
  align-items: center;
  outline: none;

  &:hover,
  &:focus {
    color: #000;

    ${DropdownItemIcon} {
      fill: #000;
    }
  }
`;

const ListItemText = styled.div`
  color: ${colors.label};
  font-size: 17px;
  font-weight: 400;
  line-height: 21px;
  text-align: left;
`;

const ListItem = styled.button`
  width: 100%;
  display: flex;
  align-items: center;
  justify-content: space-between;
  margin: 0px;
  margin-bottom: 4px;
  padding: 10px;
  background: #fff;
  border-radius: 5px;
  outline: none;
  cursor: pointer;
  transition: all 80ms ease-out;

  &.last {
    margin-bottom: 0px;
  }

  &:hover,
  &:focus,
  &.active {
    background: ${colors.clDropdownHoverBackground};

    ${ListItemText} {
      color: #000;
    }
  }
`;

type Props = {
  currentLocale: Locale;
  localeOptions: Locale[];
};

type State = {
  dropdownOpened: boolean;
};

export default class LanguageSelector extends React.PureComponent<Props, State> {
  constructor(props: Props) {
    super(props as any);
    this.state = {
      dropdownOpened: false
    };
  }

  toggleDropdown = (event: React.FormEvent<any>) => {
    event.preventDefault();
    this.setState(({ dropdownOpened }) => ({ dropdownOpened: !dropdownOpened }));
  }

  handleLanguageSelect = (newLocale: Locale) => () => {
    updateLocale(newLocale);
    this.setState({ dropdownOpened: false });
  }

  render() {
    const { dropdownOpened } = this.state;
    const { localeOptions, currentLocale } = this.props;

    return (
      <Container>
        <OpenMenuButton onClick={this.toggleDropdown}>
          {currentLocale.substr(0, 2).toUpperCase()}
          <DropdownItemIcon name="dropdown" />
        </OpenMenuButton>

        <Dropdown
          width="180px"
          top="35px"
          right="-10px"
          opened={dropdownOpened}
          onClickOutside={this.toggleDropdown}
          content={(
            <>
              {localeOptions.map((locale, index) => {
                const last = (index === localeOptions.length - 1);

                return (
                  <ListItem
                    key={locale}
                    onClick={this.handleLanguageSelect(locale)}
                    className={`${locale === currentLocale ? 'active' : ''} ${last ? 'last' : ''}`}
                  >
                    <ListItemText>{shortenedAppLocalePairs[locale]}</ListItemText>
                  </ListItem>
                );
              })}
            </>
          )}
        />
      </Container>
    );
  }
}<|MERGE_RESOLUTION|>--- conflicted
+++ resolved
@@ -36,13 +36,8 @@
 `;
 
 const OpenMenuButton = styled.button`
-<<<<<<< HEAD
   color: ${colors.label};
-  font-size: 17px;
-=======
-  color: ${colors.clGrey};
   font-size: ${fontSizes.medium}px;
->>>>>>> 52e18f84
   font-weight: 400;
   line-height: 17px;
   cursor: pointer;
