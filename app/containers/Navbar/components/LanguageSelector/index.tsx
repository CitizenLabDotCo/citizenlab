--- conflicted
+++ resolved
@@ -73,11 +73,7 @@
 
   &.active button.Button,
   &.active a.Button {
-<<<<<<< HEAD
     color: ${colors.clGreyHover};
-=======
-    color: rgba(0, 0, 0, 0.95);
->>>>>>> 823372ef
     font-weight: 700;
   }
 
@@ -95,15 +91,9 @@
 
     &:hover,
     &:focus {
-<<<<<<< HEAD
       color: ${colors.clGreyHover};
       background: ${colors.clDropdownHoverBackground};
       fill: ${colors.clGreyHover};
-=======
-      color: #000;
-      fill: #000;
-      background: #f6f6f6;
->>>>>>> 823372ef
     }
   }
 `;
