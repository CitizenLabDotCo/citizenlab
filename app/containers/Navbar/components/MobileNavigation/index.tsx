import React, { PureComponent } from 'react';
import styled from 'styled-components';
import { media, fontSizes, colors } from 'utils/styleUtils';
import { FormattedMessage } from 'utils/cl-intl';
import Link from 'utils/cl-router/Link';
import { Icon } from 'cl2-component-library';
import messages from '../../messages';
import { isNilOrError } from 'utils/helperUtils';
import { withRouter, WithRouterProps } from 'react-router';
import FeatureFlag from 'components/FeatureFlag';
import { lighten } from 'polished';

const Container = styled.nav`
  height: ${(props) => props.theme.mobileMenuHeight}px;
  position: fixed;
  bottom: 0;
  left: 0;
  right: 0;
  padding-left: 10px;
  padding-right: 10px;
  padding-bottom: 3px;
  background: #fff;
  border-top: solid 1px ${lighten(0.4, colors.label)};
  display: flex;
  align-items: stretch;
  justify-content: space-evenly;
  z-index: 998;

  ${media.biggerThanMaxTablet`
    display: none;
  `}

  @media print {
    display: none;
  }
`;

const NavigationIcon = styled(Icon)`
  fill: ${colors.label};
  height: 24px;
  width: 24px;

  .cl-icon-primary,
  .cl-icon-accent,
  .cl-icon-secondary {
    fill: ${colors.label};
  }
`;

const NavigationIconWrapper = styled.div`
  display: flex;
  height: 24px;
  width: 24px;
  align-items: center;
  justify-content: center;

  ${media.smallPhone`
    height: 20px;
    width: 20px;
  `}
`;

const NavigationLabel = styled.div`
  width: 100%;
  color: ${colors.label};
  font-size: ${fontSizes.base}px;
  font-weight: 400;
  margin-left: 6px;

  ${media.smallPhone`
    font-size: ${fontSizes.base - 1}px;
  `}
`;

const NavigationItem = styled(Link)`
  display: flex;
  align-items: center;
  cursor: pointer;
  margin: 0 auto;

  &.active {
    ${NavigationIcon} {
      fill: ${(props) => props.theme.colorMain};

      .cl-icon-primary,
      .cl-icon-accent,
      .cl-icon-secondary {
        fill: ${(props) => props.theme.colorMain};
      }
    }

    ${NavigationLabel} {
      color: ${(props) => props.theme.colorMain};
      font-weight: 400;
    }
  }
`;

interface InputProps {
  setRef?: (arg: HTMLElement) => void | undefined;
  className?: string;
}

interface DataProps {}

interface Props extends InputProps, DataProps {}

interface State {}

class MobileNavigation extends PureComponent<Props & WithRouterProps, State> {
  handleRef = (element: HTMLElement) => {
    this.props.setRef && this.props.setRef(element);
  };

  render() {
    const { location, className } = this.props;
    const urlSegments = !isNilOrError(location)
      ? location.pathname.replace(/^\/|\/$/g, '').split('/')
      : [''];
    const secondUrlSegment =
      urlSegments && urlSegments.length >= 1 ? urlSegments[1] : null;

    return (
      <Container className={className} ref={this.handleRef}>
        <NavigationItem to="/" activeClassName="active" onlyActiveOnIndex>
          <NavigationIconWrapper>
            <NavigationIcon ariaHidden name="homeFilled" />
          </NavigationIconWrapper>
          <NavigationLabel>
            <FormattedMessage {...messages.mobilePageHome} />
          </NavigationLabel>
        </NavigationItem>

        <NavigationItem
          to="/projects"
          className={secondUrlSegment === 'projects' ? 'active' : ''}
        >
          <NavigationIconWrapper>
            <NavigationIcon
              ariaHidden
              name="folder"
<<<<<<< HEAD
=======
              colorTheme={{
                clIconPrimary: `${colors.clIconPrimary}`,
                clIconSecondary: `${colors.clIconAccent}`,
              }}
>>>>>>> b11c23d9
            />
          </NavigationIconWrapper>
          <NavigationLabel>
            <FormattedMessage {...messages.mobilePageProjects} />
          </NavigationLabel>
        </NavigationItem>

        <FeatureFlag name="ideas_overview">
          <NavigationItem
            to="/ideas"
            className={secondUrlSegment === 'ideas' ? 'active' : ''}
          >
            <NavigationIconWrapper>
              <NavigationIcon ariaHidden name="ideas" />
            </NavigationIconWrapper>
            <NavigationLabel>
              <FormattedMessage {...messages.mobilePageIdeas} />
            </NavigationLabel>
          </NavigationItem>
        </FeatureFlag>

        <FeatureFlag name="initiatives">
          <NavigationItem
            to="/initiatives"
            className={secondUrlSegment === 'initiatives' ? 'active' : ''}
          >
            <NavigationIconWrapper>
              <NavigationIcon ariaHidden name="initiatives" />
            </NavigationIconWrapper>
            <NavigationLabel>
              <FormattedMessage {...messages.mobilePageInitiatives} />
            </NavigationLabel>
          </NavigationItem>
        </FeatureFlag>
      </Container>
    );
  }
}

export default withRouter<Props>(MobileNavigation);<|MERGE_RESOLUTION|>--- conflicted
+++ resolved
@@ -139,13 +139,6 @@
             <NavigationIcon
               ariaHidden
               name="folder"
-<<<<<<< HEAD
-=======
-              colorTheme={{
-                clIconPrimary: `${colors.clIconPrimary}`,
-                clIconSecondary: `${colors.clIconAccent}`,
-              }}
->>>>>>> b11c23d9
             />
           </NavigationIconWrapper>
           <NavigationLabel>
