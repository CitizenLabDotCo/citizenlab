import React, { PureComponent } from 'react';
import styled from 'styled-components';
import { media, fontSizes, colors } from 'utils/styleUtils';
import { FormattedMessage } from 'utils/cl-intl';
import Link from 'utils/cl-router/Link';
import { Icon } from 'cl2-component-library';
import messages from '../../messages';
import { isNilOrError } from 'utils/helperUtils';
import { withRouter, WithRouterProps } from 'react-router';
import FeatureFlag from 'components/FeatureFlag';
import { lighten } from 'polished';

const Container = styled.nav`
  height: ${(props) => props.theme.mobileMenuHeight}px;
  position: fixed;
  bottom: 0;
  left: 0;
  right: 0;
  padding-left: 10px;
  padding-right: 10px;
  padding-bottom: 3px;
  background: #fff;
  border-top: solid 1px ${lighten(0.4, colors.label)};
  display: flex;
  align-items: stretch;
  justify-content: space-evenly;
  z-index: 998;

  ${media.biggerThanMaxTablet`
    display: none;
  `}

  @media print {
    display: none;
  }
`;

const NavigationIcon = styled(Icon)`
  fill: ${colors.label};
  height: 24px;
  width: 24px;

  .cl-icon-primary,
  .cl-icon-accent,
  .cl-icon-secondary {
    fill: ${colors.label};
  }
`;

const NavigationIconWrapper = styled.div`
  display: flex;
  height: 24px;
  width: 24px;
  align-items: center;
  justify-content: center;

  ${media.smallPhone`
    height: 20px;
    width: 20px;
  `}
`;

const NavigationLabel = styled.div`
  width: 100%;
  color: ${colors.label};
  font-size: ${fontSizes.base}px;
  font-weight: 400;
  margin-left: 6px;

  ${media.smallPhone`
    font-size: ${fontSizes.base - 1}px;
  `}
`;

const NavigationItem = styled(Link)`
  display: flex;
  align-items: center;
  cursor: pointer;
  margin: 0 auto;

  &.active {
    ${NavigationIcon} {
      fill: ${(props) => props.theme.colorMain};

      .cl-icon-primary,
      .cl-icon-accent,
      .cl-icon-secondary {
        fill: ${(props) => props.theme.colorMain};
      }
    }

    ${NavigationLabel} {
      color: ${(props) => props.theme.colorMain};
      font-weight: 400;
    }
  }
`;

interface InputProps {
  setRef?: (arg: HTMLElement) => void | undefined;
  className?: string;
}

interface DataProps {}

interface Props extends InputProps, DataProps {}

interface State {}

class MobileNavigation extends PureComponent<Props & WithRouterProps, State> {
  handleRef = (element: HTMLElement) => {
    this.props.setRef && this.props.setRef(element);
  };

  render() {
    const { location, className } = this.props;
    const urlSegments = !isNilOrError(location)
      ? location.pathname.replace(/^\/|\/$/g, '').split('/')
      : [''];
    const secondUrlSegment =
      urlSegments && urlSegments.length >= 1 ? urlSegments[1] : null;

    return (
      <Container className={className} ref={this.handleRef}>
        <NavigationItem to="/" activeClassName="active" onlyActiveOnIndex>
          <NavigationIconWrapper>
            <NavigationIcon ariaHidden name="homeFilled" />
          </NavigationIconWrapper>
          <NavigationLabel>
            <FormattedMessage {...messages.mobilePageHome} />
          </NavigationLabel>
        </NavigationItem>

        <NavigationItem
          to="/projects"
          className={secondUrlSegment === 'projects' ? 'active' : ''}
        >
          <NavigationIconWrapper>
            <NavigationIcon
              ariaHidden
              name="folder"
<<<<<<< HEAD
=======
              colorTheme={{
                clIconPrimary: `${colors.clIconPrimary}`,
                clIconSecondary: `${colors.clIconAccent}`,
              }}
>>>>>>> 31b691b0
            />
          </NavigationIconWrapper>
          <NavigationLabel>
            <FormattedMessage {...messages.mobilePageProjects} />
          </NavigationLabel>
        </NavigationItem>

        <FeatureFlag name="ideas_overview">
          <NavigationItem
            to="/ideas"
            className={secondUrlSegment === 'ideas' ? 'active' : ''}
          >
            <NavigationIconWrapper>
              <NavigationIcon ariaHidden name="ideas" />
            </NavigationIconWrapper>
            <NavigationLabel>
              <FormattedMessage {...messages.mobilePageIdeas} />
            </NavigationLabel>
          </NavigationItem>
        </FeatureFlag>

        <FeatureFlag name="initiatives">
          <NavigationItem
            to="/initiatives"
            className={secondUrlSegment === 'initiatives' ? 'active' : ''}
          >
            <NavigationIconWrapper>
              <NavigationIcon ariaHidden name="initiatives" />
            </NavigationIconWrapper>
            <NavigationLabel>
              <FormattedMessage {...messages.mobilePageInitiatives} />
            </NavigationLabel>
          </NavigationItem>
        </FeatureFlag>
      </Container>
    );
  }
}

export default withRouter<Props>(MobileNavigation);<|MERGE_RESOLUTION|>--- conflicted
+++ resolved
@@ -139,13 +139,6 @@
             <NavigationIcon
               ariaHidden
               name="folder"
-<<<<<<< HEAD
-=======
-              colorTheme={{
-                clIconPrimary: `${colors.clIconPrimary}`,
-                clIconSecondary: `${colors.clIconAccent}`,
-              }}
->>>>>>> 31b691b0
             />
           </NavigationIconWrapper>
           <NavigationLabel>
