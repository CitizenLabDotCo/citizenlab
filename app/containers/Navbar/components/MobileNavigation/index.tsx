--- conflicted
+++ resolved
@@ -149,11 +149,7 @@
             className={secondUrlSegment === 'ideas' ? 'active' : ''}
           >
             <NavigationIconWrapper>
-<<<<<<< HEAD
-              <NavigationIcon ariaHidden name="idea" />
-=======
               <NavigationIcon ariaHidden name="idea2" />
->>>>>>> 752756b3
             </NavigationIconWrapper>
             <NavigationLabel>
               <FormattedMessage {...messages.mobilePageIdeas} />
