import React from 'react';
import { isNumber } from 'lodash';

// i18n
import { injectIntl } from 'utils/cl-intl';
import { InjectedIntlProps } from 'react-intl';

// components
import Icon from 'components/UI/Icon';

// style
import styled from 'styled-components';
import { colors } from 'utils/styleUtils';
import messages from '../../messages';

const Container = styled.button`
  width: 24px;
  height: 24px;
  align-items: center;
  cursor: pointer;
  display: flex;
<<<<<<< HEAD
  fill: ${colors.label};
=======
  fill: ${colors.clGrey};
  height: 23px;
>>>>>>> 518a1661
  justify-content: center;
  padding: 0;
  position: relative;

  &:hover,
  &:focus {
    fill: ${colors.clGreyHover};
  }
`;

const NotificationIcon = styled(Icon)`
  height: 24px;
  fill: inherit;
  transition: all 150ms ease;`
;

const NewNotificationsIndicator = styled.div`
  width: 14px;
  height: 14px;
  border-radius: 50%;
  border: solid 2px #fff;
  background: #FF672F;
  position: absolute;
  top: -4px;
  right: -4px;
`;

type Props = {
  count?: number;
  onClick?: () => void;
};

type State = {};

class NotificationCount extends React.PureComponent<Props & InjectedIntlProps, State> {
  render() {
    const { count } = this.props;

    return (
      <Container aria-label={this.props.intl.formatMessage(messages.notificationsLabel)} onClick={this.props.onClick}>
        <NotificationIcon name="notification" />
        {(isNumber(count) && count > 0) ? <NewNotificationsIndicator /> : null}
      </Container>
    );
  }
}

export default injectIntl<Props>(NotificationCount);<|MERGE_RESOLUTION|>--- conflicted
+++ resolved
@@ -1,4 +1,4 @@
-import React from 'react';
+import React, { PureComponent } from 'react';
 import { isNumber } from 'lodash';
 
 // i18n
@@ -19,12 +19,7 @@
   align-items: center;
   cursor: pointer;
   display: flex;
-<<<<<<< HEAD
   fill: ${colors.label};
-=======
-  fill: ${colors.clGrey};
-  height: 23px;
->>>>>>> 518a1661
   justify-content: center;
   padding: 0;
   position: relative;
@@ -59,7 +54,7 @@
 
 type State = {};
 
-class NotificationCount extends React.PureComponent<Props & InjectedIntlProps, State> {
+class NotificationCount extends PureComponent<Props & InjectedIntlProps, State> {
   render() {
     const { count } = this.props;
 
