--- conflicted
+++ resolved
@@ -50,7 +50,10 @@
     id: 'app.containers.NotificationMenu.statusChangedOfYourIdea',
     defaultMessage: '\'{ideaTitle}\' status has changed to {status}',
   },
-<<<<<<< HEAD
+  userAcceptedYourInvitation: {
+    id: 'app.containers.NotificationMenu.userAcceptedYourInvitation',
+    defaultMessage: '{name} accepted your invitation',
+  },
   commentDeletedByAdmin: {
     id: 'app.containers.NotificationMenu.commentDeletedByAdmin',
     defaultMessage: `Your comment on '{ideaTitle}' has been deleted by an admin because
@@ -60,10 +63,5 @@
         other {{otherReason}}
       }
     `,
-=======
-  userAcceptedYourInvitation: {
-    id: 'app.containers.NotificationMenu.userAcceptedYourInvitation',
-    defaultMessage: '{name} accepted your invitation',
->>>>>>> 38df1500
   },
 });