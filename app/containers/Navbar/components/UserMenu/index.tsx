--- conflicted
+++ resolved
@@ -37,7 +37,6 @@
   background: none;
   padding: 0;
   transition: all .2s;
-<<<<<<< HEAD
   width: 27px;
 
   svg {
@@ -48,20 +47,6 @@
   &:focus {
     border-color: ${darken(0.2, colors.clGrey)};
 
-=======
-  display: flex;
-  flex-direction: row;
-  align-items: center;
-  color: ${colors.label};
-  max-width: 150px;
-
-  &:hover,
-  &:focus {
-    color: ${darken(0.2, colors.label)};
-    svg, img {
-      border-color: ${darken(0.2, colors.label)};
-    }
->>>>>>> 762db970
     svg {
       fill: ${darken(0.2, colors.clGrey)};
     }
@@ -100,7 +85,6 @@
   }
 `;
 
-<<<<<<< HEAD
 const PopoverItem = styled(Button)`
   &.Button.button {
     font-size: 17px;
@@ -110,16 +94,6 @@
   a:not(.processing):hover,
   button:not(.processing):hover {
     background: ${colors.clDropdownHoverBackground};
-=======
-const PopoverItem = styled(Button) `
-  background: #fff;
-  border-radius: 5px;
-  transition: all 80ms ease-out;
-
-  &:hover,
-  &:focus {
-    background: #f6f6f6;
->>>>>>> 762db970
   }
 `;
 
