import React from 'react';
import { Subscription } from 'rxjs';

// components
import Button from 'components/UI/Button';
import Avatar from 'components/Avatar';
import UserName from 'components/UI/UserName';
import Popover from 'components/Popover';
import HasPermission from 'components/HasPermission';

// services
import { authUserStream, signOut } from 'services/auth';
import { IUser } from 'services/users';

// style
import styled from 'styled-components';
import { darken } from 'polished';
import { colors } from 'utils/styleUtils';

// i18n
import { FormattedMessage } from 'utils/cl-intl';
import messages from '../../messages';

const Container = styled.div`
  display: flex;
  margin-left: 0px;
  position: relative;
  cursor: pointer;
  outline: none;

  * {
    user-select: none;
  }
`;

const OpenMenuButton = styled.button`
  background: none;
  padding: 0;
  transition: all .2s;
  display: flex;
  flex-direction: row;
  align-items: center;
  color: ${colors.label};
  max-width: 150px;

  &:hover,
  &:focus {
    color: ${darken(0.2, colors.label)};
    svg, img {
      border-color: ${darken(0.2, colors.label)};
    }
    svg {
      fill: ${darken(0.2, colors.label)};
    }
  }
  span {
    margin-top: 2px;
    margin-right: 5px;
    text-align: right;
  }
`;

<<<<<<< HEAD
const StyledAvatar = styled(Avatar) `
  height: 27px;
  width: 27px;
  svg, img {
    height: 27px;
    width: 27px;
    border: 0;
    border: 1px solid transparent;
    border-radius: 50%;
  }
  svg {
    fill: ${colors.label};
  }
`;

const StyledPopover = styled(Popover) `
=======
const StyledPopover = styled(Popover)`
>>>>>>> d7c90b6a
  display: flex;
  flex-direction: column;
  z-index: 5;
`;

const PopoverItem = styled(Button) `
  background: #fff;
  border-radius: 5px;
  transition: all 80ms ease-out;

  &:hover,
  &:focus {
    background: #f6f6f6;
  }
`;

type Props = {};

type State = {
  authUser: IUser | null;
  opened: boolean;
};

export default class UserMenu extends React.PureComponent<Props, State> {
  subscriptions: Subscription[];

  constructor(props: Props) {
    super(props);
    this.state = {
      authUser: null,
      opened: false
    };
    this.subscriptions = [];
  }

  componentDidMount() {
    const authUser$ = authUserStream().observable;

    this.subscriptions = [
      authUser$.subscribe(authUser => this.setState({ authUser }))
    ];
  }

  componentWillUnmount() {
    this.subscriptions.forEach(subscription => subscription.unsubscribe());
  }

  togglePopover = (event: React.FormEvent) => {
    event.preventDefault();
    this.setState(({ opened }) => ({ opened: !opened }));
  }

  closePopover = () => {
    this.setState({ opened: false });
  }

  signOut = () => {
    signOut();
  }

  render() {
    const { authUser, opened } = this.state;
    const userId = (authUser ? authUser.data.id : null);
    const userSlug = (authUser ? authUser.data.attributes.slug : null);

    if (authUser && userId) {
      return (
        <Container id="e2e-user-menu-container">
          <OpenMenuButton onClick={this.togglePopover}>
<<<<<<< HEAD
            {
              <>
                <UserName user={authUser.data} />
                <StyledAvatar userId={userId} size="small" />
              </>
            }
=======
            <Avatar userId={userId} size="small" />
>>>>>>> d7c90b6a
          </OpenMenuButton>
          <StyledPopover
            id="e2e-user-menu-dropdown"
            open={opened}
            onCloseRequest={this.closePopover}
          >
            <HasPermission item={{ type: 'route', path: '/admin' }} action="access">
              <PopoverItem
                id="admin-link"
                linkTo={'/admin'}
                onClick={this.closePopover}
                style="text"
                icon="admin"
                iconPos="right"
                iconSize="20px"
                padding="11px 11px"
                size="2"
                justify="space-between"
              >
                <FormattedMessage {...messages.admin} />
              </PopoverItem>

              <HasPermission.No>
                {/* Display the project moderation page for moderators, they don't have access to the dashboard */}
                <HasPermission item={{ type: 'route', path: '/admin/projects' }} action="access">
                  <PopoverItem
                    id="e2e-projects-admin-link"
                    linkTo={'/admin/projects'}
                    onClick={this.closePopover}
                    style="text"
                    icon="admin"
                    iconPos="right"
                    iconSize="20px"
                    padding="11px 11px"
                    size="2"
                    justify="space-between"
                  >
                    <FormattedMessage {...messages.projectsModeration} />
                  </PopoverItem>
                </HasPermission>
              </HasPermission.No>
            </HasPermission>

            <PopoverItem
              id="e2e-profile-profile-link"
              linkTo={`/profile/${userSlug}`}
              onClick={this.closePopover}
              style="text"
              icon="user"
              iconPos="right"
              iconSize="20px"
              padding="11px 11px"
              size="2"
              justify="space-between"
            >
              <FormattedMessage {...messages.profilePage} />
            </PopoverItem>

            <PopoverItem
              id="e2e-profile-edit-link"
              linkTo={'/profile/edit'}
              onClick={this.closePopover}
              style="text"
              icon="settings"
              iconPos="right"
              iconSize="20px"
              padding="11px 11px"
              size="2"
              justify="space-between"
            >
              <FormattedMessage {...messages.editProfile} />
            </PopoverItem>

            <PopoverItem
              id="e2e-sign-out-link"
              onClick={this.signOut}
              style="text"
              icon="power"
              iconPos="right"
              iconSize="20px"
              padding="11px 11px"
              size="2"
              justify="space-between"
            >
              <FormattedMessage {...messages.signOut} />
            </PopoverItem>
          </StyledPopover>
        </Container>
      );
    }

    return null;
  }
}<|MERGE_RESOLUTION|>--- conflicted
+++ resolved
@@ -60,13 +60,12 @@
   }
 `;
 
-<<<<<<< HEAD
 const StyledAvatar = styled(Avatar) `
-  height: 27px;
-  width: 27px;
+  height: 28px;
+  width: 28px;
   svg, img {
-    height: 27px;
-    width: 27px;
+    height: 28px;
+    width: 28px;
     border: 0;
     border: 1px solid transparent;
     border-radius: 50%;
@@ -77,9 +76,6 @@
 `;
 
 const StyledPopover = styled(Popover) `
-=======
-const StyledPopover = styled(Popover)`
->>>>>>> d7c90b6a
   display: flex;
   flex-direction: column;
   z-index: 5;
@@ -149,16 +145,12 @@
       return (
         <Container id="e2e-user-menu-container">
           <OpenMenuButton onClick={this.togglePopover}>
-<<<<<<< HEAD
             {
               <>
                 <UserName user={authUser.data} />
                 <StyledAvatar userId={userId} size="small" />
               </>
             }
-=======
-            <Avatar userId={userId} size="small" />
->>>>>>> d7c90b6a
           </OpenMenuButton>
           <StyledPopover
             id="e2e-user-menu-dropdown"
