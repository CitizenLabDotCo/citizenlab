// libraries
import React, { PureComponent } from 'react';
import { get } from 'lodash-es';
import { adopt } from 'react-adopt';
import { withRouter, WithRouterProps } from 'react-router';

// components
import NotificationMenu from './components/NotificationMenu';
import LanguageSelector from './components/LanguageSelector';
import MobileNavigation from './components/MobileNavigation';
import UserMenu from './components/UserMenu';
import IdeaButton from 'components/IdeaButton';
import Icon from 'components/UI/Icon';
import Link from 'utils/cl-router/Link';
import Dropdown from 'components/UI/Dropdown';

// resources
import GetAuthUser, { GetAuthUserChildProps } from 'resources/GetAuthUser';
import GetTenant, { GetTenantChildProps } from 'resources/GetTenant';
import GetLocale, { GetLocaleChildProps } from 'resources/GetLocale';
import GetProjects, { GetProjectsChildProps } from 'resources/GetProjects';

// services
import { isAdmin } from 'services/permissions/roles';

// utils
import { getProjectUrl } from 'services/projects';
import { isNilOrError } from 'utils/helperUtils';

// i18n
import { FormattedMessage } from 'utils/cl-intl';
import { getLocalized } from 'utils/i18n';
import messages from './messages';
import injectIntl from 'utils/cl-intl/injectIntl';
import { InjectedIntlProps } from 'react-intl';

// style
import styled, { css, } from 'styled-components';
import { darken } from 'polished';
import { colors, media, fontSizes } from 'utils/styleUtils';

const Container = styled.div`
  width: 100%;
  height: ${(props) => props.theme.menuHeight}px;
  display: flex;
  align-items: center;
  justify-content: space-between;
  padding-left: 20px;
  padding-right: 20px;
  position: fixed;
  top: 0;
  background: #fff;
  box-shadow: 0px 1px 1px 0px rgba(0, 0, 0, 0.12);
  z-index: 999;

  &.citizen {
    ${media.smallerThanMaxTablet`
      position: relative;
      top: auto;
    `}
  }
<<<<<<< HEAD

  ${media.smallerThanMinTablet`
    padding-left: 15px;
    padding-right: 15px;
  `}

  @media print {
    display: none;
  }
=======
>>>>>>> fd812696
`;

const Left = styled.div`
  display: flex;
  align-items: center;
  flex-grow: 1;
`;

const LogoLink = styled(Link) `
  display: flex;
  flex-direction: column;
  align-items: center;
  justify-content: center;
`;

const Logo = styled.img`
  max-height: 42px;
  margin: 0;
  padding: 0px;
  cursor: pointer;

  ${media.smallerThanMinTablet`
    max-width: 180px;
  `}

  ${media.phone`
    max-width: 140px;
  `}

  ${media.largePhone`
    max-width: 120px;
  `}
`;

const NavigationItems = styled.div`
  height: 76px;
  display: flex;
  align-items: stretch;
  margin-left: 35px;

  ${media.smallerThanMaxTablet`
    display: none;
  `}
`;

const NavigationItem = styled(Link)`
  color: ${colors.label};
  font-size: ${fontSizes.base}px;
  line-height: ${fontSizes.base}px;
  font-weight: 400;
  display: flex;
  align-items: center;
  justify-content: center;
  transition: all 100ms ease;
  outline: none;
  border-top: 4px solid transparent;
  border-bottom: 4px solid transparent;

  &:not(:last-child) {
    margin-right: 40px;
  }

  &.active {
    color: ${(props) => props.theme.colorMain};
    border-bottom-color: ${(props) => props.theme.colorMain};
  }

  &:focus,
  &:hover {
    color: ${(props) => props.theme.colorMain};
  }
`;

const NavigationDropdown = styled.div`
  display: flex;
  align-items: stretch;
  position: relative;
  margin-right: 40px;
`;

const NavigationDropdownItem = styled.button`
  color: ${colors.label};
  fill: ${colors.label};
  font-size: ${fontSizes.base}px;
  font-weight: 400;
  line-height: ${fontSizes.base}px;
  display: flex;
  align-items: center;
  justify-content: center;
  margin: 0;
  padding: 0;
  transition: all 100ms ease;
  outline: none;
  cursor: pointer;
  border-top: 4px solid transparent;
  border-bottom: 4px solid transparent;

  &.active {
    color: ${(props) => props.theme.colorMain};
    fill: ${(props) => props.theme.colorMain};
    border-bottom-color: ${(props) => props.theme.colorMain};
  }

  &:hover,
  &:focus {
    color: ${(props) => props.theme.colorMain};
    fill: ${(props) => props.theme.colorMain};
  }
`;

const NavigationDropdownItemIcon = styled(Icon)`
  width: 11px;
  height: 6px;
  fill: inherit;
  margin-left: 4px;
  margin-top: 3px;
`;

const ProjectsListItem = styled(Link)`
  color: ${colors.label};
  font-size: ${fontSizes.base}px;
  font-weight: 400;
  line-height: 22px;
  text-decoration: none;
  padding: 10px;
  margin-bottom: 3px;
  background: #fff;
  border-radius: 5px;
  padding: 10px;
  text-decoration: none;

  &.last {
    margin-bottom: 0px;
  }

  &:hover,
  &:focus {
    color: #000;
    background: ${colors.clDropdownHoverBackground};
    text-decoration: none;
  }
`;

const ProjectsListFooter = styled(Link)`
  width: 100%;
  color: #fff;
  font-size: ${fontSizes.base}px;
  font-weight: 400;
  text-align: center;
  text-decoration: none;
  padding: 15px 15px;
  cursor: pointer;
  background: ${(props) => props.theme.colorMain};
  border-radius: 5px;
  border-top-left-radius: 0;
  border-top-right-radius: 0;
  transition: all 80ms ease-out;

  &:hover,
  &:focus {
    color: #fff;
    background: ${(props) => darken(0.15, props.theme.colorMain)};
    text-decoration: none;
  }
`;

const Right = styled.div`
  display: flex;
  align-items: center;
`;

const RightItem: any = styled.div`
  display: flex;
  align-items: center;
  justify-content: center;
  height: 100%;
  padding-left: 30px;

  &.notification {
    ${media.smallerThanMinTablet`
      display: none;
    `}
  }

  &.addIdea {
    padding-left: 0px;

    ${(props: any) => props.loggedIn && css`
      ${media.smallerThanMinTablet`
        display: none;
      `}
    `}
  }

  ${media.smallerThanMinTablet`
    padding-left: 15px;
  `}
`;

const StyledIdeaButton = styled(IdeaButton)`
  a.Button {
    border: solid 2px ${colors.separation} !important;
    padding-left: 18px;
    padding-right: 18px;

    &:hover,
    &:focus {
      border-color: ${darken(0.2, colors.separation)} !important;
    }

    ${media.smallerThanMinTablet`
      padding-left: 10px;
      padding-right: 10px;
    `}
  }

  .buttonText {
    font-size: ${fontSizes.base}px !important;
    color: ${(props) => props.theme.colorMain};
  }
`;

const LoginLink = styled(Link)`
  color: ${colors.label};
  font-size: ${fontSizes.base}px;
  line-height: ${fontSizes.base}px;
  font-weight: 400;
  padding: 0;

  &:hover {
    color: ${colors.text};
  }
`;

interface InputProps {}

interface DataProps {
  authUser: GetAuthUserChildProps;
  tenant: GetTenantChildProps;
  locale: GetLocaleChildProps;
  projects: GetProjectsChildProps;
}

interface Props extends InputProps, DataProps {}

interface State {
  projectsDropdownOpened: boolean;
}

class Navbar extends PureComponent<Props & WithRouterProps & InjectedIntlProps, State> {
  constructor(props) {
    super(props);
    this.state = {
      projectsDropdownOpened: false
    };
  }

  componentDidUpdate(prevProps: Props & WithRouterProps & InjectedIntlProps) {
    if (prevProps.location !== this.props.location) {
      this.setState({ projectsDropdownOpened: false });
    }
  }

  toggleProjectsDropdown = (event: React.FormEvent<any>) => {
    event.preventDefault();
    this.setState(({ projectsDropdownOpened }) => ({ projectsDropdownOpened: !projectsDropdownOpened }));
  }

  render() {
    const {
      projects,
      location,
      locale,
      authUser,
      tenant,
      intl: { formatMessage }
    } = this.props;
    const { projectsList } = projects;
    const { projectsDropdownOpened } = this.state;
    const isAdminPage = (location && location.pathname.startsWith('/admin'));
    const tenantLocales = !isNilOrError(tenant) ? tenant.attributes.settings.core.locales : [];
    const tenantName = (!isNilOrError(tenant) && !isNilOrError(locale) && getLocalized(tenant.attributes.settings.core.organization_name, locale, tenantLocales));
    let tenantLogo = !isNilOrError(tenant) ? get(tenant.attributes.logo, 'medium') : null;
    tenantLogo = isAdmin(!isNilOrError(authUser) ? { data: authUser } : undefined) && tenantLogo ? `${tenantLogo}?${Date.now()}` : tenantLogo;
    const secondUrlSegment = location.pathname.replace(/^\/+/g, '').split('/')[1];

    return (
      <>
        {!isAdminPage &&
          <MobileNavigation />
        }

        <Container role="navigation" className={`${isAdminPage ? 'admin' : 'citizen'} ${'alwaysShowBorder'}`}>
          <Left>
            {tenantLogo &&
              <LogoLink to="/" onlyActiveOnIndex={true}>
                <Logo src={tenantLogo} alt={formatMessage(messages.logoAltText, { tenantName })} />
              </LogoLink>
            }

            <NavigationItems>
              <NavigationItem to="/" activeClassName="active" onlyActiveOnIndex={true}>
                <FormattedMessage {...messages.pageOverview} />
              </NavigationItem>

              {tenantLocales && projectsList && projectsList.length > 0 &&
                <NavigationDropdown>
                  <NavigationDropdownItem
                    className={secondUrlSegment === 'projects' ? 'active' : ''}
                    aria-haspopup="true"
                    onClick={this.toggleProjectsDropdown}
                  >
                    <FormattedMessage {...messages.pageProjects} />
                    <NavigationDropdownItemIcon name="dropdown" />
                  </NavigationDropdownItem>

                  <Dropdown
                    top="62px"
                    opened={projectsDropdownOpened}
                    onClickOutside={this.toggleProjectsDropdown}
                    content={(
                      <>
                        {projectsList.map((project, index) => (
                          <ProjectsListItem
                            key={project.id}
                            to={getProjectUrl(project)}
                            className={`${index === projectsList.length - 1} ? 'last' : ''`}
                          >
                            {!isNilOrError(locale) ? getLocalized(project.attributes.title_multiloc, locale, tenantLocales) : null}
                          </ProjectsListItem>
                        ))}
                      </>
                    )}
                    footer={(
                      <ProjectsListFooter to={'/projects'}>
                        <FormattedMessage {...messages.allProjects} />
                      </ProjectsListFooter>
                    )}
                  />
                </NavigationDropdown>
              }

              <NavigationItem to="/ideas" activeClassName="active">
                <FormattedMessage {...messages.pageIdeas} />
              </NavigationItem>

              <NavigationItem to="/pages/information" activeClassName="active">
                <FormattedMessage {...messages.pageInformation} />
              </NavigationItem>
            </NavigationItems>
          </Left>

          <Right>
            <RightItem className="addIdea" loggedIn={authUser !== null}>
              <StyledIdeaButton style="secondary-outlined" size="1" />
            </RightItem>

            {!authUser &&
              <RightItem className="login">
                <LoginLink to="/sign-in" id="e2e-login-link">
                  <FormattedMessage {...messages.login} />
                </LoginLink>
              </RightItem>
            }

            {authUser &&
              <RightItem className="notification">
                <NotificationMenu />
              </RightItem>
            }

            {authUser &&
              <RightItem className="usermenu">
                <UserMenu />
              </RightItem>
            }

            {tenantLocales.length > 1 && locale &&
              <RightItem>
                <LanguageSelector />
              </RightItem>
            }
          </Right>
        </Container>
      </>
    );
  }
}

const Data = adopt<DataProps, InputProps>({
  authUser: <GetAuthUser />,
  tenant: <GetTenant />,
  locale: <GetLocale />,
  projects: <GetProjects pageSize={250} publicationStatuses={['published', 'archived']} sort="new" />
});

const NavbarWithHOCs = withRouter(injectIntl(Navbar));

export default (inputProps: InputProps) => (
  <Data {...inputProps}>
    {dataProps => <NavbarWithHOCs {...(inputProps as InputProps & WithRouterProps & InjectedIntlProps)} {...dataProps} />}
  </Data>
);<|MERGE_RESOLUTION|>--- conflicted
+++ resolved
@@ -59,7 +59,6 @@
       top: auto;
     `}
   }
-<<<<<<< HEAD
 
   ${media.smallerThanMinTablet`
     padding-left: 15px;
@@ -69,8 +68,6 @@
   @media print {
     display: none;
   }
-=======
->>>>>>> fd812696
 `;
 
 const Left = styled.div`
