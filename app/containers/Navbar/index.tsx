--- conflicted
+++ resolved
@@ -2,12 +2,7 @@
 import React from 'react';
 import { get } from 'lodash';
 import { adopt } from 'react-adopt';
-<<<<<<< HEAD
 import { withRouter, WithRouterProps } from 'react-router';
-import { isNilOrError } from 'utils/helperUtils';
-=======
-import { Link, withRouter, WithRouterProps } from 'react-router';
->>>>>>> 9c84ff54
 
 // components
 import NotificationMenu from './components/NotificationMenu';
@@ -374,7 +369,7 @@
     const tenantLocales = !isNilOrError(tenant) ? tenant.attributes.settings.core.locales : [];
     const tenantName = (!isNilOrError(tenant) && !isNilOrError(locale) && getLocalized(tenant.attributes.settings.core.organization_name, locale, tenantLocales));
     let tenantLogo = !isNilOrError(tenant) ? get(tenant.attributes.logo, 'medium') : null;
-    tenantLogo = isAdmin(!isNilOrError(authUser) ? { data: authUser } : null) && tenantLogo ? `${tenantLogo}?${Date.now()}` : tenantLogo;
+    tenantLogo = isAdmin(!isNilOrError(authUser) ? { data: authUser } : undefined) && tenantLogo ? `${tenantLogo}?${Date.now()}` : tenantLogo;
 
     return (
       <>
