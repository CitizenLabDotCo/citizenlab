--- conflicted
+++ resolved
@@ -272,12 +272,8 @@
           </Left>
           <Right>
             <RightItem>
-<<<<<<< HEAD
               <AddIdeaButton
-=======
-              <Button
                 className="e2e-add-idea-button"
->>>>>>> 295eff13
                 text={formatMessage(messages.startIdea)}
                 style="primary"
                 size="1"
