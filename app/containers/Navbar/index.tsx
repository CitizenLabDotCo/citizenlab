// libraries
import React from 'react';
import { get } from 'lodash';
import { adopt } from 'react-adopt';
import { Link, withRouter, WithRouterProps } from 'react-router';
import { isNilOrError } from 'utils/helperUtils';

// components
import NotificationMenu from './components/NotificationMenu';
import UserMenu from './components/UserMenu';
import MobileNavigation from './components/MobileNavigation';
import IdeaButton from 'components/IdeaButton';
import Icon from 'components/UI/Icon';
import Dropdown from 'components/UI/Dropdown';

// resources
import GetAuthUser, { GetAuthUserChildProps } from 'resources/GetAuthUser';
import GetTenant, { GetTenantChildProps } from 'resources/GetTenant';
import GetLocale, { GetLocaleChildProps } from 'resources/GetLocale';
import GetProjects, { GetProjectsChildProps } from 'resources/GetProjects';

// utils
import { trackEvent } from 'utils/analytics';
import tracks from './tracks';
import { getProjectUrl } from 'services/projects';

// i18n
import { FormattedMessage } from 'utils/cl-intl';
import { getLocalized } from 'utils/i18n';
import messages from './messages';
import injectIntl from 'utils/cl-intl/injectIntl';
import { InjectedIntlProps } from 'react-intl';

// style
import styled, { css, } from 'styled-components';
import { darken, rgba, ellipsis } from 'polished';
import { colors, fontSize, media } from 'utils/styleUtils';

const Container = styled.div`
  width: 100%;
  height: ${(props) => props.theme.menuHeight}px;
  display: flex;
  align-items: center;
  justify-content: space-between;
  padding-left: 30px;
  padding-right: 30px;
  position: fixed;
  top: 0;
  background: #fff;
  box-shadow: 0px 1px 1px 0px rgba(0, 0, 0, 0.12);
  z-index: 999;

  * {
    user-select: none;
    outline: none;
  }

  &.citizen {
    ${media.smallerThanMaxTablet`
      position: relative;
      top: auto;
    `}
  }

  ${media.smallerThanMinTablet`
    padding-left: 15px;
    padding-right: 15px;
  `}
`;

const Left = styled.div`
  display: flex;
  align-items: center;
  flex-grow: 1;
`;

const LogoLink = styled(Link) `
  display: flex;
  flex-direction: column;
  align-items: center;
  justify-content: center;
`;

const Logo = styled.img`
  max-height: 42px;
  margin: 0;
  padding: 0px;
  cursor: pointer;

  ${media.smallerThanMinTablet`
    max-width: 180px;
  `}

  ${media.phone`
    max-width: 140px;
  `}

  ${media.largePhone`
    max-width: 120px;
  `}
`;

const NavigationItems = styled.div`
  height: 100%;
  display: flex;
  align-items: center;
  margin-left: 35px;

  ${media.smallerThanMaxTablet`
    display: none;
  `}
`;

const NavigationItem = styled(Link) `
  ${ellipsis('20rem') as any}
  height: 100%;
  color: #999;
  font-size: ${fontSize('large')};
  font-weight: 400;
  display: flex;
  align-items: center;
  justify-content: center;
  transition: all 100ms ease;
  outline: none;

  &:not(:last-child) {
    margin-right: 40px;
  }

  &.active,
  &:hover,
  &:focus {
    color: #000;
  }
`;

const NavigationDropdown = styled.div`
  position: relative;
  margin-right: 40px;
`;

const NavigationDropdownItemIcon = styled(Icon)`
  height: 6px;
  width: 11px;
  fill: inherit;
  margin-left: 4px;
  margin-top: 3px;
  transition: all 100ms ease-out;
`;

const NavigationDropdownItem = styled.button`
  align-items: center;
  color: #999;
  display: flex;
  fill: #999;
  font-size: ${fontSize('large')};
  font-weight: 400;
  transition: all 100ms ease-out;

  &:hover,
  &:focus {
    color: #000;
    fill: #000;
  }
`;

<<<<<<< HEAD
const ProjectsListItem = styled(Link)`
  color: ${(props) => props.theme.colors.label};
  font-size: 16px;
  font-weight: 400;
  text-decoration: none;
  padding: 10px;
  margin-right: 5px;
=======
const NavigationDropdownMenu = styled(clickOutside)`
  display: flex;
  flex-direction: column;
  border-radius: 5px;
  background-color: #fff;
  box-shadow: 0px 0px 15px rgba(0, 0, 0, 0.15);
  border: solid 1px #e0e0e0;
  position: absolute;
  top: 35px;
  left: -10px;
  transform-origin: left top;
  z-index: 5;

  * {
    user-select: none;
  }

  ::before,
  ::after {
    content: '';
    display: block;
    position: absolute;
    width: 0;
    height: 0;
    border-style: solid;
  }

  ::after {
    top: -20px;
    left: 20px;
    border-color: transparent transparent #fff transparent;
    border-width: 10px;
  }

  ::before {
    top: -22px;
    left: 19px;
    border-color: transparent transparent #e0e0e0 transparent;
    border-width: 11px;
  }

  &.dropdown-enter {
    opacity: 0;
    transform: scale(0.9);

    &.dropdown-enter-active {
      opacity: 1;
      transform: scale(1);
      transition: all 200ms cubic-bezier(0.19, 1, 0.22, 1);
    }
  }
`;

const NavigationDropdownMenuInner = styled.div`
  display: flex;
  flex-direction: column;
  overflow: hidden;
`;

const NavigationDropdownList = styled.ul`
  -webkit-overflow-scrolling: touch;
  display: flex;
  flex-direction: column;
  list-style: none;
  margin: 10px 5px 10px 10px;
  max-height: 30rem;
  overflow-y: auto;
  padding: 0;
  width: 20rem;
`;

const NavigationDropdownListItem = styled(Link)`
  ${ellipsis('20rem') as any}
>>>>>>> e4490c61
  background: #fff;
  border-radius: 5px;
  color: ${colors.label};
  font-size: ${fontSize('large')};
  font-weight: 400;
  padding: 10px;
  text-decoration: none;

  &:hover,
  &:focus {
    color: #000;
    text-decoration: none;
    background: #f6f6f6;
  }
`;

const ProjectsListFooter = styled(Link)`
  width: 100%;
  color: ${colors.label};
  font-size: 18px;
  font-weight: 400;
  text-align: center;
  text-decoration: none;
  padding: 15px 15px;
  cursor: pointer;
  background: ${rgba(colors.label, 0.12)};
  border-radius: 5px;
  border-top-left-radius: 0;
  border-top-right-radius: 0;
  transition: all 80ms ease-out;

  &:hover,
  &:focus {
    color: ${darken(0.2, colors.label)};
    background: ${rgba(colors.label, 0.22)};
    text-decoration: none;
  }
`;

const Right = styled.div`
  display: flex;
  align-items: center;
`;

const RightItem: any = styled.div`
  display: flex;
  align-items: center;
  justify-content: center;
  height: 100%;
  padding-left: 30px;
  outline: none;

  * {
    outline: none;
  }

  &.notification {
    ${media.smallerThanMinTablet`
      display: none;
    `}
  }

  &.usermenu {
    ${media.smallPhone`
      display: none;
    `}
  }

  &.addIdea {
    padding-left: 0px;

    ${(props: any) => props.loggedIn && css`
      ${media.smallerThanMinTablet`
        display: flex;
      `}
    `}
  }

  ${media.smallerThanMinTablet`
    padding-left: 15px;
  `}
`;

const StyledIdeaButton = styled(IdeaButton)`
  &:hover {
    .Button {
      border-color: ${darken(0.2, '#e0e0e0')} !important;
    }
  }

  .Button {
    border: solid 2px #e0e0e0 !important;
  }

  .buttonText {
    color: ${(props) => props.theme.colorMain};
  }
`;

const LoginLink = styled(Link)`
  color: ${(props) => props.theme.colors.label};
  font-size: 16px;
  font-weight: 400;
  padding: 0;

  &:hover {
    color: ${(props) => darken(0.2, props.theme.colors.label)};
  }
`;

interface InputProps {}

interface DataProps {
  authUser: GetAuthUserChildProps;
  tenant: GetTenantChildProps;
  locale: GetLocaleChildProps;
  projects: GetProjectsChildProps;
}

interface Props extends InputProps, DataProps {}

interface State {
  notificationPanelOpened: boolean;
  projectsDropdownOpened: boolean;
}

class Navbar extends React.PureComponent<Props & WithRouterProps & InjectedIntlProps, State> {
  constructor(props) {
    super(props);
    this.state = {
      notificationPanelOpened: false,
      projectsDropdownOpened: false
    };
  }

  componentDidUpdate(prevProps: Props & WithRouterProps & InjectedIntlProps) {
    if (prevProps.location !== this.props.location) {
      this.setState({ projectsDropdownOpened: false });
    }
  }

  toggleNotificationPanel = () => {
    if (this.state.notificationPanelOpened) {
      trackEvent(tracks.clickCloseNotifications);
    } else {
      trackEvent(tracks.clickOpenNotifications);
    }

    this.setState(state => ({ notificationPanelOpened: !state.notificationPanelOpened }));
  }

  closeNotificationPanel = () => {
    // There seem to be some false closing triggers on initializing,
    // so we check whether it's actually open
    if (this.state.notificationPanelOpened) {
      trackEvent(tracks.clickCloseNotifications);
    }

    this.setState({ notificationPanelOpened: false });
  }

  handleProjectsDropdownToggle = (event: React.FormEvent<any>) => {
    event.preventDefault();
    event.stopPropagation();
    this.setState(({ projectsDropdownOpened }) => ({ projectsDropdownOpened: !projectsDropdownOpened }));
  }

  handleProjectsDropdownOnClickOutside = (event: MouseEvent | KeyboardEvent) => {
    event.preventDefault();
    event.stopPropagation();
    this.setState({ projectsDropdownOpened: false });
  }

  render() {
    const { projects, location, locale, authUser, tenant, intl: { formatMessage } } = this.props;
    const { projectsList } = projects;
    const { projectsDropdownOpened } = this.state;
    const isAdminPage = (location && location.pathname.startsWith('/admin'));
    const tenantLocales = !isNilOrError(tenant) ? tenant.attributes.settings.core.locales : [];
    const tenantLogo = !isNilOrError(tenant) ? get(tenant.attributes.logo, 'medium') : null;
    const tenantName = (!isNilOrError(tenant) && !isNilOrError(locale) && getLocalized(tenant.attributes.settings.core.organization_name, locale, tenantLocales));

    return (
      <>
        {!isAdminPage &&
          <MobileNavigation />
        }

        <Container role="banner" className={`${isAdminPage ? 'admin' : 'citizen'} ${'alwaysShowBorder'}`}>
          <Left>
            {tenantLogo &&
              <LogoLink to="/">
                <Logo src={tenantLogo} alt={formatMessage(messages.logoAltText, { tenantName })} />
              </LogoLink>
            }

            <NavigationItems>
              <NavigationItem to="/" activeClassName="active">
                <FormattedMessage {...messages.pageOverview} />
              </NavigationItem>

              {tenantLocales && projectsList && projectsList.length > 0 &&
                <NavigationDropdown>
                  <NavigationDropdownItem aria-haspopup="true" onClick={this.handleProjectsDropdownToggle}>
                    <FormattedMessage {...messages.pageProjects} />
                    <NavigationDropdownItemIcon name="dropdown" />
                  </NavigationDropdownItem>
<<<<<<< HEAD

                  <Dropdown
                    opened={projectsDropdownOpened}
                    content={(
                      <>
                        {projectsList.map((project) => (
                          <ProjectsListItem key={project.id} to={getProjectUrl(project)}>
                            {!isNilOrError(locale) ? getLocalized(project.attributes.title_multiloc, locale, tenantLocales) : null}
                          </ProjectsListItem>
                        ))}
                      </>
                    )}
                    footer={(
                      <ProjectsListFooter to={`/projects`}>
                        <FormattedMessage {...messages.allProjects} />
                      </ProjectsListFooter>
                    )}
                    toggleOpened={this.handleProjectsDropdownToggle}
                  />
=======
                  <CSSTransition
                    in={projectsDropdownOpened}
                    timeout={200}
                    mountOnEnter={true}
                    unmountOnExit={true}
                    classNames="dropdown"
                    exit={false}
                  >
                    <NavigationDropdownMenu onClickOutside={this.handleProjectsDropdownOnClickOutside}>
                      <NavigationDropdownMenuInner>
                        <NavigationDropdownList aria-label="submenu">
                          {tenantLocales && projectsList && projectsList.length > 0 && projectsList.map((project) => (
                            <li key={project.id}>
                              <NavigationDropdownListItem to={getProjectUrl(project)}>
                                {!isNilOrError(locale) ? getLocalized(project.attributes.title_multiloc, locale, tenantLocales) : null}
                              </NavigationDropdownListItem>
                            </li>
                          ))}
                        </NavigationDropdownList>

                        <NavigationDropdownFooter to={`/projects`}>
                          <FormattedMessage {...messages.allProjects} />
                        </NavigationDropdownFooter>
                      </NavigationDropdownMenuInner>
                    </NavigationDropdownMenu>
                  </CSSTransition>
>>>>>>> e4490c61
                </NavigationDropdown>
              }

              <NavigationItem to="/ideas" activeClassName="active">
                <FormattedMessage {...messages.pageIdeas} />
              </NavigationItem>

              <NavigationItem to="/pages/information" activeClassName="active">
                <FormattedMessage {...messages.pageInformation} />
              </NavigationItem>
            </NavigationItems>
          </Left>

          <Right>
            <RightItem className="addIdea" loggedIn={authUser !== null}>
              <StyledIdeaButton style="secondary-outlined" />
            </RightItem>

            {authUser &&
              <RightItem className="notification">
                <NotificationMenu />
              </RightItem>
            }

            {authUser &&
              <RightItem className="usermenu">
                <UserMenu />
              </RightItem>
            }

            {!authUser &&
              <RightItem>
                <LoginLink to="/sign-in" id="e2e-login-link">
                  <FormattedMessage {...messages.login} />
                </LoginLink>
              </RightItem>
            }
          </Right>
        </Container>
      </>
    );
  }
}

const Data = adopt<DataProps, InputProps>({
  authUser: <GetAuthUser />,
  tenant: <GetTenant />,
  locale: <GetLocale />,
  projects: <GetProjects pageSize={250} sort="new" />
});

const NavBarWithHoCs = withRouter(injectIntl(Navbar));

export default (inputProps: InputProps) => (
  <Data {...inputProps}>
    {dataProps => <NavBarWithHoCs {...inputProps} {...dataProps} />}
  </Data>
);<|MERGE_RESOLUTION|>--- conflicted
+++ resolved
@@ -164,7 +164,6 @@
   }
 `;
 
-<<<<<<< HEAD
 const ProjectsListItem = styled(Link)`
   color: ${(props) => props.theme.colors.label};
   font-size: 16px;
@@ -172,81 +171,6 @@
   text-decoration: none;
   padding: 10px;
   margin-right: 5px;
-=======
-const NavigationDropdownMenu = styled(clickOutside)`
-  display: flex;
-  flex-direction: column;
-  border-radius: 5px;
-  background-color: #fff;
-  box-shadow: 0px 0px 15px rgba(0, 0, 0, 0.15);
-  border: solid 1px #e0e0e0;
-  position: absolute;
-  top: 35px;
-  left: -10px;
-  transform-origin: left top;
-  z-index: 5;
-
-  * {
-    user-select: none;
-  }
-
-  ::before,
-  ::after {
-    content: '';
-    display: block;
-    position: absolute;
-    width: 0;
-    height: 0;
-    border-style: solid;
-  }
-
-  ::after {
-    top: -20px;
-    left: 20px;
-    border-color: transparent transparent #fff transparent;
-    border-width: 10px;
-  }
-
-  ::before {
-    top: -22px;
-    left: 19px;
-    border-color: transparent transparent #e0e0e0 transparent;
-    border-width: 11px;
-  }
-
-  &.dropdown-enter {
-    opacity: 0;
-    transform: scale(0.9);
-
-    &.dropdown-enter-active {
-      opacity: 1;
-      transform: scale(1);
-      transition: all 200ms cubic-bezier(0.19, 1, 0.22, 1);
-    }
-  }
-`;
-
-const NavigationDropdownMenuInner = styled.div`
-  display: flex;
-  flex-direction: column;
-  overflow: hidden;
-`;
-
-const NavigationDropdownList = styled.ul`
-  -webkit-overflow-scrolling: touch;
-  display: flex;
-  flex-direction: column;
-  list-style: none;
-  margin: 10px 5px 10px 10px;
-  max-height: 30rem;
-  overflow-y: auto;
-  padding: 0;
-  width: 20rem;
-`;
-
-const NavigationDropdownListItem = styled(Link)`
-  ${ellipsis('20rem') as any}
->>>>>>> e4490c61
   background: #fff;
   border-radius: 5px;
   color: ${colors.label};
@@ -454,7 +378,6 @@
                     <FormattedMessage {...messages.pageProjects} />
                     <NavigationDropdownItemIcon name="dropdown" />
                   </NavigationDropdownItem>
-<<<<<<< HEAD
 
                   <Dropdown
                     opened={projectsDropdownOpened}
@@ -474,34 +397,6 @@
                     )}
                     toggleOpened={this.handleProjectsDropdownToggle}
                   />
-=======
-                  <CSSTransition
-                    in={projectsDropdownOpened}
-                    timeout={200}
-                    mountOnEnter={true}
-                    unmountOnExit={true}
-                    classNames="dropdown"
-                    exit={false}
-                  >
-                    <NavigationDropdownMenu onClickOutside={this.handleProjectsDropdownOnClickOutside}>
-                      <NavigationDropdownMenuInner>
-                        <NavigationDropdownList aria-label="submenu">
-                          {tenantLocales && projectsList && projectsList.length > 0 && projectsList.map((project) => (
-                            <li key={project.id}>
-                              <NavigationDropdownListItem to={getProjectUrl(project)}>
-                                {!isNilOrError(locale) ? getLocalized(project.attributes.title_multiloc, locale, tenantLocales) : null}
-                              </NavigationDropdownListItem>
-                            </li>
-                          ))}
-                        </NavigationDropdownList>
-
-                        <NavigationDropdownFooter to={`/projects`}>
-                          <FormattedMessage {...messages.allProjects} />
-                        </NavigationDropdownFooter>
-                      </NavigationDropdownMenuInner>
-                    </NavigationDropdownMenu>
-                  </CSSTransition>
->>>>>>> e4490c61
                 </NavigationDropdown>
               }
 
