// libraries
import React, { PureComponent } from 'react';
import { get } from 'lodash-es';
import { adopt } from 'react-adopt';
import { withRouter, WithRouterProps } from 'react-router';
<<<<<<< HEAD
import Loadable from 'react-loadable';
=======
import { trackEventByName } from 'utils/analytics';
>>>>>>> c15ac9e0

// components
import NotificationMenu from './components/NotificationMenu';
import MobileNavigation from './components/MobileNavigation';
import UserMenu from './components/UserMenu';
import Icon from 'components/UI/Icon';
import Link from 'utils/cl-router/Link';
import Dropdown from 'components/UI/Dropdown';

// analytics
import tracks from './tracks';

// resources
import GetAuthUser, { GetAuthUserChildProps } from 'resources/GetAuthUser';
import GetTenant, { GetTenantChildProps } from 'resources/GetTenant';
import GetLocale, { GetLocaleChildProps } from 'resources/GetLocale';
import GetProjects, { GetProjectsChildProps } from 'resources/GetProjects';

// services
import { isAdmin } from 'services/permissions/roles';

// utils
import { getProjectUrl } from 'services/projects';
import { isNilOrError } from 'utils/helperUtils';

// i18n
import { FormattedMessage } from 'utils/cl-intl';
import { getLocalized } from 'utils/i18n';
import messages from './messages';
import injectIntl from 'utils/cl-intl/injectIntl';
import { InjectedIntlProps } from 'react-intl';

// style
import styled from 'styled-components';
import { rgba, darken } from 'polished';
import { colors, media, fontSizes } from 'utils/styleUtils';

const Container = styled.div`
  width: 100%;
  height: ${(props) => props.theme.menuHeight}px;
  display: flex;
  align-items: center;
  justify-content: space-between;
  padding-left: 20px;
  padding-right: 20px;
  position: fixed;
  top: 0;
  background: #fff;
  /* box-shadow: 1px 2px 2px rgba(0, 0, 0, 0.06); */
  box-shadow: 0px 2px 4px rgba(0, 0, 0, 0.05);
  z-index: 999;
  -webkit-transform: translateZ(0);

  &.citizen {
    ${media.smallerThanMaxTablet`
      position: relative;
      top: auto;
    `}
  }

  ${media.smallerThanMinTablet`
    padding-left: 15px;
    padding-right: 15px;
  `}

  @media print {
    display: none;
  }
`;

const Left = styled.div`
  display: flex;
  align-items: center;
  flex-grow: 1;
  height: ${(props) => props.theme.menuHeight}px;
`;

const LogoLink = styled(Link) `
  display: flex;
  flex-direction: column;
  align-items: center;
  justify-content: center;
`;

const Logo = styled.img`
  max-height: 42px;
  margin: 0;
  padding: 0px;
  cursor: pointer;

  ${media.smallerThanMinTablet`
    max-width: 180px;
  `}

  ${media.phone`
    max-width: 140px;
  `}

  ${media.largePhone`
    max-width: 120px;
  `}
`;

const NavigationItems = styled.div`
  height: 100%;
  display: flex;
  align-items: stretch;
  margin-left: 35px;

  ${media.smallerThanMaxTablet`
    display: none;
  `}
`;

const NavigationItem = styled(Link)`
  color: ${(props: any) => props.theme.colorText};
  font-size: ${fontSizes.base}px;
  line-height: ${fontSizes.base}px;
  font-weight: 500;
  padding: 0 30px;
  display: flex;
  align-items: center;
  justify-content: center;
  transition: all 100ms ease;
  outline: none;
  border-top: 6px solid transparent;
  border-bottom: 6px solid transparent;
  height: 100%;
  position: relative;

  &:focus,
  &:hover {
    color: ${(props: any) => props.theme.colorText};
    border-top-color: ${(props) => rgba(props.theme.colorMain, .3)};
  }

  &.active {
    border-top-color: ${(props) => props.theme.colorMain};
    border-bottom-color: ${(props) => rgba(props.theme.colorMain, 0.05)};

    &:after {
      content: "";
      display: block;
      position: absolute;
      top: 0;
      left: 0;
      height: 100%;
      width: 100%;
      z-index: 2;
      background-color: ${(props) => rgba(props.theme.colorMain, 0.05)};
      pointer-events: none;
    }
  }
`;

const NavigationItemText = styled.span`
  white-space: nowrap;

  &:not(.sign-up-span) {
    background-color: #fff;
  }

  &:hover {
    text-decoration: underline;
  }
`;

const NavigationDropdown = styled.div`
  display: flex;
  align-items: stretch;
  position: relative;
`;

const NavigationDropdownItem = styled.button`
  color: ${(props: any) => props.theme.colorText};
  fill: ${(props: any) => props.theme.colorText};
  font-size: ${fontSizes.base}px;
  font-weight: 500;
  line-height: ${fontSizes.base}px;
  display: flex;
  align-items: center;
  justify-content: center;
  margin: 0;
  padding: 0 30px;
  transition: all 100ms ease;
  outline: none;
  cursor: pointer;
  border-top: 6px solid transparent;
  border-bottom: 6px solid transparent;


  &:hover,
  &:focus {
    color: ${(props: any) => props.theme.colorText};
    border-top-color: ${(props) => rgba(props.theme.colorMain, .3)};
  }

  &.active {
    border-top-color: ${(props) => props.theme.colorMain};

    &:after {
      content: "";
      display: block;
      position: absolute;
      top: 0;
      left: 0;
      height: 100%;
      width: 100%;
      z-index: 2;
      background-color: ${(props) => rgba(props.theme.colorMain, 0.05)};
      pointer-events: none;
    }
  }
`;

const NavigationDropdownItemIcon = styled(Icon)`
  width: 11px;
  height: 6px;
  fill: inherit;
  margin-left: 4px;
  margin-top: 3px;
`;

const ProjectsListItem = styled(Link)`
  width: 100%;
  display: flex;
  justify-content: space-between;
  align-items: center;
  color: ${colors.label};
  font-size: ${fontSizes.base}px;
  font-weight: 400;
  line-height: 21px;
  text-decoration: none;
  padding: 10px;
  margin-bottom: 4px;
  background: #fff;
  border-radius: 5px;
  text-decoration: none;

  &.last {
    margin-bottom: 0px;
  }

  &:hover,
  &:focus {
    color: #000;
    background: ${colors.clDropdownHoverBackground};
    text-decoration: none;
  }
`;

const ProjectsListFooter = styled(Link)`
  width: 100%;
  color: #fff;
  font-size: ${fontSizes.base}px;
  font-weight: 400;
  text-align: center;
  text-decoration: none;
  padding: 15px 15px;
  cursor: pointer;
  background: ${(props) => props.theme.colorMain};
  border-radius: 3px;
  border-top-left-radius: 0;
  border-top-right-radius: 0;
  transition: all 80ms ease-out;

  &:hover,
  &:focus {
    color: #fff;
    background: ${(props) => darken(0.15, props.theme.colorMain)};
    text-decoration: none;
  }
`;

const Right = styled.div`
  display: flex;
  align-items: center;
  height: ${(props) => props.theme.menuHeight}px;
`;

const RightItem: any = styled.div`
  height: 100%;
  display: flex;
  align-items: center;
  justify-content: center;
  margin-left: 42px;
  white-space: nowrap;

  &.noLeftMargin {
    margin-left: 0px;
  }

  ${media.smallerThanMinTablet`
    margin-left: 25px;
  `}
`;

const LogInLink = NavigationItem.extend`
  &:focus,
  &:hover {
    border-top-color: ${({ theme }) => rgba(theme.colorSecondary, .3)};
  }

  ${media.smallerThanMinTablet`
    padding: 0 15px;
  `}
`;

const SignUpLink = NavigationItem.extend`
  color: #fff;
  background-color: ${(props) => props.theme.colorSecondary};
  border: none;

  &:focus,
  &:hover {
    color: #fff;
    background-color: ${(props) => darken(0.12, props.theme.colorSecondary)};
  }

  ${media.smallerThanMinTablet`
    padding: 0 15px;
  `}

  ${media.phone`
    padding: 0 12px;
  `}
`;

<<<<<<< HEAD
// const StyledLanguageSelector = styled(LanguageSelector)`
//   padding-left: 40px;

//   &.notLoggedIn {
//     padding-left: 20px;
//   }
// `;
=======
const StyledLanguageSelector = styled(LanguageSelector)`
  padding-left: 36px;

  &.notLoggedIn {
    padding-left: 20px;

    ${media.smallerThanMinTablet`
      padding-left: 10px;
    `}
  }

  ${media.smallerThanMinTablet`
    padding-left: 15px;
  `}
`;
>>>>>>> c15ac9e0

interface InputProps {}

interface DataProps {
  authUser: GetAuthUserChildProps;
  tenant: GetTenantChildProps;
  locale: GetLocaleChildProps;
  projects: GetProjectsChildProps;
}

interface Props extends InputProps, DataProps {}

interface State {
  projectsDropdownOpened: boolean;
}

<<<<<<< HEAD
const LoadableLanguageSelector = Loadable({
  loading: () => null,
  loader: () => import('./components/LanguageSelector'),
  render(loaded, props) {
    const LanguageSelector = loaded.default;
    const StyledLanguageSelector = styled(LanguageSelector)`
      padding-left: 40px;

      &.notLoggedIn {
        padding-left: 20px;
      }
    `;

    return <StyledLanguageSelector {...props} />;
  }
});

class Navbar extends PureComponent<Props & WithRouterProps & InjectedIntlProps & ITracks, State> {
=======
class Navbar extends PureComponent<Props & WithRouterProps & InjectedIntlProps, State> {
>>>>>>> c15ac9e0
  constructor(props) {
    super(props);
    this.state = {
      projectsDropdownOpened: false
    };
  }

  componentDidUpdate(prevProps: Props & WithRouterProps & InjectedIntlProps) {
    if (prevProps.location !== this.props.location) {
      this.setState({ projectsDropdownOpened: false });
    }
  }

  toggleProjectsDropdown = (event: React.FormEvent<any>) => {
    event.preventDefault();
    this.setState(({ projectsDropdownOpened }) => ({ projectsDropdownOpened: !projectsDropdownOpened }));
  }

  trackSignUpLinkClick = () => {
    trackEventByName(tracks.clickSignUpLink.name);
  }

  preloadLanguageSelector = () => {
    LoadableLanguageSelector.preload();
  }

  render() {
    const {
      projects,
      location,
      locale,
      authUser,
      tenant,
      intl: { formatMessage }
    } = this.props;
    const { projectsList } = projects;
    const { projectsDropdownOpened } = this.state;
    const isAdminPage = (location && location.pathname.startsWith('/admin'));
    const tenantLocales = !isNilOrError(tenant) ? tenant.attributes.settings.core.locales : [];
    const tenantName = (!isNilOrError(tenant) && !isNilOrError(locale) && getLocalized(tenant.attributes.settings.core.organization_name, locale, tenantLocales));
    let tenantLogo = !isNilOrError(tenant) ? get(tenant.attributes.logo, 'medium') : null;
    tenantLogo = isAdmin(!isNilOrError(authUser) ? { data: authUser } : undefined) && tenantLogo ? `${tenantLogo}?${Date.now()}` : tenantLogo;
    const secondUrlSegment = location.pathname.replace(/^\/+/g, '').split('/')[1];

    return (
      <>
        {!isAdminPage &&
          <MobileNavigation />
        }

        <Container role="navigation" className={`${isAdminPage ? 'admin' : 'citizen'} ${'alwaysShowBorder'}`}>
          <Left>
            {tenantLogo &&
              <LogoLink to="/" onlyActiveOnIndex={true}>
                <Logo src={tenantLogo} alt={formatMessage(messages.logoAltText, { tenantName })} />
              </LogoLink>
            }

            <NavigationItems>
              <NavigationItem to="/" activeClassName="active" onlyActiveOnIndex={true}>
                <NavigationItemText>
                  <FormattedMessage {...messages.pageOverview} />
                </NavigationItemText>
              </NavigationItem>

              {tenantLocales && projectsList && projectsList.length > 0 &&
                <NavigationDropdown>
                  <NavigationDropdownItem
                    className={`e2e-projects-dropdown-link ${secondUrlSegment === 'projects' ? 'active' : ''}`}
                    aria-haspopup="true"
                    onClick={this.toggleProjectsDropdown}
                  >
                    <NavigationItemText>
                      <FormattedMessage {...messages.pageProjects} />
                    </NavigationItemText>
                    <NavigationDropdownItemIcon name="dropdown" />
                  </NavigationDropdownItem>
                  <Dropdown
                    top="68px"
                    left="10px"
                    opened={projectsDropdownOpened}
                    onClickOutside={this.toggleProjectsDropdown}
                    content={(
                      <>
                        {projectsList.map((project, index) => (
                          <ProjectsListItem
                            key={project.id}
                            to={getProjectUrl(project)}
                            className={`${index === projectsList.length - 1} ? 'last' : ''`}
                          >
                            {!isNilOrError(locale) ? getLocalized(project.attributes.title_multiloc, locale, tenantLocales) : null}
                          </ProjectsListItem>
                        ))}
                      </>
                    )}
                    footer={
                      <>
                        {projectsList.length > 9 &&
                          <ProjectsListFooter to={'/projects'}>
                            <FormattedMessage {...messages.allProjects} />
                          </ProjectsListFooter>
                        }
                      </>
                    }
                  />
                </NavigationDropdown>
              }

              <NavigationItem to="/ideas" activeClassName="active">
                <NavigationItemText>
                  <FormattedMessage {...messages.pageIdeas} />
                </NavigationItemText>
              </NavigationItem>

              <NavigationItem to="/pages/information" activeClassName="active">
                <NavigationItemText>
                  <FormattedMessage {...messages.pageInformation} />
                </NavigationItemText>
              </NavigationItem>
            </NavigationItems>
          </Left>

          <Right>
            {!authUser &&

              <RightItem className="login noLeftMargin">
                <LogInLink
                  id="e2e-login-link"
                  to="/sign-in"
                >
                  <NavigationItemText>
                    <FormattedMessage {...messages.logIn} />
                  </NavigationItemText>
                </LogInLink>
              </RightItem>
            }

            {!authUser &&
              <RightItem onClick={this.trackSignUpLinkClick} className="signup noLeftMargin">
                <SignUpLink
                  to="/sign-up"
                >
                  <NavigationItemText className="sign-up-span">
                    <FormattedMessage {...messages.signUp} />
                  </NavigationItemText>
                </SignUpLink>
              </RightItem>
            }

            {authUser &&
              <RightItem className="notification">
                <NotificationMenu />
              </RightItem>
            }

            {authUser &&
              <RightItem className="usermenu">
                <UserMenu />
              </RightItem>
            }

            {tenantLocales.length > 1 && locale &&
              <RightItem onMouseOver={this.preloadLanguageSelector} className="noLeftMargin">
                <LoadableLanguageSelector className={!authUser ? 'notLoggedIn' : ''} />
              </RightItem>
            }
          </Right>
        </Container>
      </>
    );
  }
}

const Data = adopt<DataProps, InputProps>({
  authUser: <GetAuthUser />,
  tenant: <GetTenant />,
  locale: <GetLocale />,
  projects: <GetProjects pageSize={250} publicationStatuses={['published', 'archived']} sort="new" />
});

const NavbarWithHOCs = withRouter<Props>(injectIntl(Navbar));

export default (inputProps: InputProps) => (
  <Data {...inputProps}>
    {dataProps => <NavbarWithHOCs {...inputProps} {...dataProps} />}
  </Data>
);<|MERGE_RESOLUTION|>--- conflicted
+++ resolved
@@ -3,11 +3,8 @@
 import { get } from 'lodash-es';
 import { adopt } from 'react-adopt';
 import { withRouter, WithRouterProps } from 'react-router';
-<<<<<<< HEAD
 import Loadable from 'react-loadable';
-=======
 import { trackEventByName } from 'utils/analytics';
->>>>>>> c15ac9e0
 
 // components
 import NotificationMenu from './components/NotificationMenu';
@@ -336,32 +333,6 @@
   `}
 `;
 
-<<<<<<< HEAD
-// const StyledLanguageSelector = styled(LanguageSelector)`
-//   padding-left: 40px;
-
-//   &.notLoggedIn {
-//     padding-left: 20px;
-//   }
-// `;
-=======
-const StyledLanguageSelector = styled(LanguageSelector)`
-  padding-left: 36px;
-
-  &.notLoggedIn {
-    padding-left: 20px;
-
-    ${media.smallerThanMinTablet`
-      padding-left: 10px;
-    `}
-  }
-
-  ${media.smallerThanMinTablet`
-    padding-left: 15px;
-  `}
-`;
->>>>>>> c15ac9e0
-
 interface InputProps {}
 
 interface DataProps {
@@ -377,28 +348,32 @@
   projectsDropdownOpened: boolean;
 }
 
-<<<<<<< HEAD
 const LoadableLanguageSelector = Loadable({
   loading: () => null,
   loader: () => import('./components/LanguageSelector'),
   render(loaded, props) {
     const LanguageSelector = loaded.default;
     const StyledLanguageSelector = styled(LanguageSelector)`
-      padding-left: 40px;
+      padding-left: 36px;
 
       &.notLoggedIn {
         padding-left: 20px;
+
+        ${media.smallerThanMinTablet`
+          padding-left: 10px;
+        `}
       }
+
+      ${media.smallerThanMinTablet`
+        padding-left: 15px;
+      `}
     `;
 
     return <StyledLanguageSelector {...props} />;
   }
 });
 
-class Navbar extends PureComponent<Props & WithRouterProps & InjectedIntlProps & ITracks, State> {
-=======
 class Navbar extends PureComponent<Props & WithRouterProps & InjectedIntlProps, State> {
->>>>>>> c15ac9e0
   constructor(props) {
     super(props);
     this.state = {
