--- conflicted
+++ resolved
@@ -244,23 +244,6 @@
     this.subscriptions.forEach(subscription => subscription.unsubscribe());
   }
 
-<<<<<<< HEAD
-=======
-  /*
-  goToAddIdeaPage = (event) => {
-    event.preventDefault();
-
-    eventEmitter.emit<IModalInfo>(namespace, 'goToAddIdeaPage', {
-      type: 'add-idea',
-      id: null,
-      url: `/ideas/new`
-    });
-
-    // browserHistory.push('/ideas/new');
-  }
-  */
-
->>>>>>> 212242fc
   toggleNotificationPanel = () => {
     if (this.state.notificationPanelOpened) {
       this.props.trackClickCloseNotifications();
