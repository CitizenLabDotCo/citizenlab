import * as React from 'react';
import * as _ from 'lodash';
import * as Rx from 'rxjs/Rx';

// libraries
import { withRouter, RouterState, browserHistory, Link } from 'react-router';

// components
import NotificationMenu from './components/NotificationMenu';
import UserMenu from './components/UserMenu';
import MobileNavigation from './components/MobileNavigation';
import Icon from 'components/UI/Icon';
import Button from 'components/UI/Button';

// services
import { authUserStream, signOut } from 'services/auth';
import { currentTenantStream, ITenant } from 'services/tenant';
import { IUser } from 'services/users';

// utils
import { injectTracks } from 'utils/analytics';
import tracks from './tracks';

// i18n
import { media } from 'utils/styleUtils';
import { FormattedMessage, injectIntl, InjectedIntlProps } from 'react-intl';
import messages from './messages';

// style
import { darken } from 'polished';
import styled, { ThemeProvider, css, keyframes } from 'styled-components';

const Container: any = styled.div`
  width: 100%;
  height: ${(props) => props.theme.menuHeight}px;
  display: flex;
  justify-content: space-between;
  z-index: 999;
  position: fixed;
  top: 0;
  background: #fff;
  border-bottom: solid 1px #fff;
  box-shadow: ${(props: any) => props.alwaysShowBorder ? '0px 1px 3px rgba(0, 0, 0, 0.13)' : '0px 1px 3px rgba(0, 0, 0, 0)'};
  -webkit-backface-visibility: hidden;
  backface-visibility: hidden;
  transform: translate3d(0, 0, 0);
  transition: all 150ms ease-out;
  will-change: box-shadow;

  ${(props: any) => props.scrolled && css`
    box-shadow: 0px 1px 3px rgba(0, 0, 0, 0.13);
  `}

  ${media.smallerThanMinTablet`
    box-shadow: 0px 1px 3px rgba(0, 0, 0, 0.13);
  `}

  * {
    user-select: none;
    outline: none;
  }
`;

const Left = styled.div`
  display: flex;
  z-index: 2;
`;

const LogoLink = styled(Link) `
  height: 100%;
  display: flex;
  flex-direction: row;
  align-items: center;
`;

const Logo = styled.div`
  cursor: pointer;
  height: 42px;
  padding: 0px;
  padding-right: 15px;
  padding-left: 30px;
  display: flex;
  flex-direction: row;
  align-items: center;
  justify-content: center;

  img {
    height: 100%;
  }
`;

const NavigationItems = styled.div`
  height: 100%;
  display: flex;
  margin-left: 35px;

  ${media.smallerThanMaxTablet`
    display: none;
  `}
`;

const NavigationItem = styled(Link) `
  height: 100%;
  color: #999;
  font-size: 16px;
  font-weight: 400;
  display: flex;
  align-items: center;
  justify-content: center;
  transition: all 100ms ease;

  &:not(:last-child) {
    padding-right: 40px;
  }

  &.active,
  &:hover {
    color: #000;
  }
`;

const Right = styled.div`
  display: flex;
  z-index: 2;
  align-items: center;
  padding-right: 30px;
`;

const RightItem: any = styled.div`
  display: flex;
  align-items: center;
  justify-content: center;
  height: 100%;
  padding-left: 18px;
  padding-right: 18px;
  outline: none;

  &:last-child {
    padding-right: 0px;
  }

  &.notification {
    padding-left: 10px;
  }

  * {
    outline: none;
  }

  ${media.phone`
    &.addIdea {
      padding: 0px;
    }
  `}

  ${(props: any) => props.hideOnPhone && media.phone`
    display: none;
  `}
`;

const AddIdeaButton = styled(Button)``;

const LoginLink = styled.div`
  color: ${(props) => props.theme.colorMain};
  font-size: 16px;
  font-weight: 400;
  padding: 0;

  &:hover {
    color: ${(props) => darken(0.15, props.theme.colorMain)};
  }
`;

type Props = {};

type Tracks = {
  trackClickOpenNotifications: () => void;
  trackClickCloseNotifications: () => void;
};

type State = {
  authUser: IUser | null;
  currentTenant: ITenant | null;
  currentTenantLogo: string | null;
  notificationPanelOpened: boolean;
  scrolled: boolean;
};

class Navbar extends React.PureComponent<Props & Tracks & InjectedIntlProps & RouterState, State> {
  state: State;
  subscriptions: Rx.Subscription[];

  constructor() {
    super();
    this.state = {
      authUser: null,
      currentTenant: null,
      currentTenantLogo: null,
      notificationPanelOpened: false,
      scrolled: false
    };
    this.subscriptions = [];
  }

  componentWillMount() {
    const authUser$ = authUserStream().observable;
    const currentTenant$ = currentTenantStream().observable;

    this.subscriptions = [
      Rx.Observable.combineLatest(
        authUser$,
        currentTenant$
      ).subscribe(([authUser, currentTenant]) => {
        this.setState({
          authUser,
          currentTenant,
          currentTenantLogo: (currentTenant ? currentTenant.data.attributes.logo.medium + '?' + Date.now() : null)
        });
      })
    ];
  }

  componentDidMount() {
    this.subscriptions.push(
<<<<<<< HEAD
      Rx.Observable.fromEvent(window, 'scroll').sampleTime(20).subscribe((bleh) => {
=======
      Rx.Observable.fromEvent(document, 'scroll').sampleTime(20).subscribe(() => {
>>>>>>> 754cda3b
        this.setState((state) => {
          const scrolled = (window.scrollY > 0);
          return (state.scrolled !== scrolled ? { scrolled } : state);
        });
      })
    );
  }

  componentWillUnmount() {
    this.subscriptions.forEach(subscription => subscription.unsubscribe());
  }

  goToAddIdeaPage = () => {
    browserHistory.push('/ideas/new');
  }

  toggleNotificationPanel = () => {
    if (this.state.notificationPanelOpened) {
      this.props.trackClickCloseNotifications();
    } else {
      this.props.trackClickOpenNotifications();
    }

    this.setState(state => ({ notificationPanelOpened: !state.notificationPanelOpened }));
  }

  closeNotificationPanel = () => {
    // There seem to be some false closing triggers on initializing,
    // so we check whether it's actually open
    if (this.state.notificationPanelOpened) {
      this.props.trackClickCloseNotifications();
    }

    this.setState({ notificationPanelOpened: false });
  }

  render() {
    const { pathname } = this.props.location;
    const { formatMessage } = this.props.intl;
    const { authUser, currentTenant, currentTenantLogo, scrolled } = this.state;
    const alwaysShowBorder = (pathname.startsWith('/ideas/') 
                              || pathname.startsWith('/reset-password')
                              || pathname.startsWith('/admin')
                              || pathname === 'sign-in'
                              || pathname === '/sign-in' 
                              || pathname === 'sign-up' 
                              || pathname === '/sign-up'
                              || pathname === 'password-recovery'
                              || pathname === '/password-recovery');

    return (
      <div>
        <MobileNavigation />
        <Container scrolled={scrolled} alwaysShowBorder={alwaysShowBorder}>
          <Left>
            {currentTenantLogo &&
              <LogoLink to="/">
                <Logo>
                  <img src={currentTenantLogo} alt="logo" />
                </Logo>
              </LogoLink>
            }

            <NavigationItems>
              <NavigationItem to="/" activeClassName="active">
                <FormattedMessage {...messages.pageOverview} />
              </NavigationItem>
              <NavigationItem to="/ideas" activeClassName="active">
                <FormattedMessage {...messages.pageIdeas} />
              </NavigationItem>
              <NavigationItem to="/projects" activeClassName="active">
                <FormattedMessage {...messages.pageProjects} />
              </NavigationItem>
            </NavigationItems>
          </Left>
          <Right>
            <RightItem className="addIdea">
              <AddIdeaButton
                className="e2e-add-idea-button"
                text={formatMessage(messages.startIdea)}
                style="primary"
                size="1"
                padding="10px 16px"
                icon="plus-circle"
                onClick={this.goToAddIdeaPage}
                circularCorners={true}
              />
            </RightItem>

            {authUser &&
              <RightItem hideOnPhone={true} className="notification">
                <NotificationMenu />
              </RightItem>
            }

            {authUser &&
              <RightItem hideOnPhone={true}>
                <UserMenu />
              </RightItem>
            }

            {!authUser &&
              <RightItem hideOnPhone={true}>
                <Link to="/sign-in" id="e2e-login-link">
                  <LoginLink>
                    <FormattedMessage {...messages.login} />
                  </LoginLink>
                </Link>
              </RightItem>
            }
          </Right>
        </Container>
      </div>
    );
  }
}

export default withRouter(injectTracks<Props>({
  trackClickOpenNotifications: tracks.clickOpenNotifications,
  trackClickCloseNotifications: tracks.clickCloseNotifications,
})(injectIntl<Props>(Navbar)));<|MERGE_RESOLUTION|>--- conflicted
+++ resolved
@@ -18,6 +18,7 @@
 import { IUser } from 'services/users';
 
 // utils
+import eventEmitter from 'utils/eventEmitter';
 import { injectTracks } from 'utils/analytics';
 import tracks from './tracks';
 
@@ -29,6 +30,9 @@
 // style
 import { darken } from 'polished';
 import styled, { ThemeProvider, css, keyframes } from 'styled-components';
+
+// typings
+import { IModalInfo } from 'containers/App';
 
 const Container: any = styled.div`
   width: 100%;
@@ -39,7 +43,6 @@
   position: fixed;
   top: 0;
   background: #fff;
-  border-bottom: solid 1px #fff;
   box-shadow: ${(props: any) => props.alwaysShowBorder ? '0px 1px 3px rgba(0, 0, 0, 0.13)' : '0px 1px 3px rgba(0, 0, 0, 0)'};
   -webkit-backface-visibility: hidden;
   backface-visibility: hidden;
@@ -73,20 +76,12 @@
   align-items: center;
 `;
 
-const Logo = styled.div`
-  cursor: pointer;
+const Logo = styled.img`
   height: 42px;
   padding: 0px;
   padding-right: 15px;
   padding-left: 30px;
-  display: flex;
-  flex-direction: row;
-  align-items: center;
-  justify-content: center;
-
-  img {
-    height: 100%;
-  }
+  cursor: pointer;
 `;
 
 const NavigationItems = styled.div`
@@ -157,8 +152,6 @@
     display: none;
   `}
 `;
-
-const AddIdeaButton = styled(Button)``;
 
 const LoginLink = styled.div`
   color: ${(props) => props.theme.colorMain};
@@ -185,6 +178,8 @@
   notificationPanelOpened: boolean;
   scrolled: boolean;
 };
+
+export const namespace = 'containers/Navbar/index';
 
 class Navbar extends React.PureComponent<Props & Tracks & InjectedIntlProps & RouterState, State> {
   state: State;
@@ -222,11 +217,7 @@
 
   componentDidMount() {
     this.subscriptions.push(
-<<<<<<< HEAD
       Rx.Observable.fromEvent(window, 'scroll').sampleTime(20).subscribe((bleh) => {
-=======
-      Rx.Observable.fromEvent(document, 'scroll').sampleTime(20).subscribe(() => {
->>>>>>> 754cda3b
         this.setState((state) => {
           const scrolled = (window.scrollY > 0);
           return (state.scrolled !== scrolled ? { scrolled } : state);
@@ -239,9 +230,19 @@
     this.subscriptions.forEach(subscription => subscription.unsubscribe());
   }
 
-  goToAddIdeaPage = () => {
-    browserHistory.push('/ideas/new');
-  }
+  /*
+  goToAddIdeaPage = (event) => {
+    event.preventDefault();
+
+    eventEmitter.emit<IModalInfo>(namespace, 'goToAddIdeaPage', { 
+      type: 'add-idea',
+      id: null,
+      url: `/ideas/new`
+    });
+
+    // browserHistory.push('/ideas/new');
+  }
+  */
 
   toggleNotificationPanel = () => {
     if (this.state.notificationPanelOpened) {
@@ -270,6 +271,7 @@
     const alwaysShowBorder = (pathname.startsWith('/ideas/') 
                               || pathname.startsWith('/reset-password')
                               || pathname.startsWith('/admin')
+                              || pathname.startsWith('/profile')
                               || pathname === 'sign-in'
                               || pathname === '/sign-in' 
                               || pathname === 'sign-up' 
@@ -284,9 +286,7 @@
           <Left>
             {currentTenantLogo &&
               <LogoLink to="/">
-                <Logo>
-                  <img src={currentTenantLogo} alt="logo" />
-                </Logo>
+                <Logo src={currentTenantLogo} alt="logo" />
               </LogoLink>
             }
 
@@ -302,16 +302,17 @@
               </NavigationItem>
             </NavigationItems>
           </Left>
+
           <Right>
             <RightItem className="addIdea">
-              <AddIdeaButton
+              <Button
                 className="e2e-add-idea-button"
                 text={formatMessage(messages.startIdea)}
                 style="primary"
                 size="1"
                 padding="10px 16px"
                 icon="plus-circle"
-                onClick={this.goToAddIdeaPage}
+                linkTo="/ideas/new"
                 circularCorners={true}
               />
             </RightItem>
