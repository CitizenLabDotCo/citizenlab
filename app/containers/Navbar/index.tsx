// libraries
import React from 'react';
import { get } from 'lodash';
import { adopt } from 'react-adopt';
<<<<<<< HEAD
import { withRouter, WithRouterProps } from 'react-router';
import CSSTransition from 'react-transition-group/CSSTransition';
import clickOutside from 'utils/containers/clickOutside';
=======
import { Link, withRouter, WithRouterProps } from 'react-router';
>>>>>>> ecbd3d82
import { isNilOrError } from 'utils/helperUtils';

// components
import NotificationMenu from './components/NotificationMenu';
import LanguageSelector from './components/LanguageSelector';
import MobileNavigation from './components/MobileNavigation';
import UserMenu from './components/UserMenu';
import IdeaButton from 'components/IdeaButton';
import Icon from 'components/UI/Icon';
<<<<<<< HEAD
import Link from 'utils/cl-router/Link';
=======
import Dropdown from 'components/UI/Dropdown';
>>>>>>> ecbd3d82

// resources
import GetAuthUser, { GetAuthUserChildProps } from 'resources/GetAuthUser';
import GetTenant, { GetTenantChildProps } from 'resources/GetTenant';
import GetLocale, { GetLocaleChildProps } from 'resources/GetLocale';
import GetProjects, { GetProjectsChildProps } from 'resources/GetProjects';

// services
import { updateLocale } from 'services/locale';

// utils
import { trackEvent } from 'utils/analytics';
import tracks from './tracks';
import { getProjectUrl } from 'services/projects';

// i18n
import { FormattedMessage } from 'utils/cl-intl';
import { getLocalized } from 'utils/i18n';
import messages from './messages';
import injectIntl from 'utils/cl-intl/injectIntl';
import { InjectedIntlProps } from 'react-intl';

// style
import styled, { css, } from 'styled-components';
import { darken, rgba, ellipsis } from 'polished';
import { colors, fontSize, media } from 'utils/styleUtils';

const Container = styled.div`
  width: 100%;
  height: ${(props) => props.theme.menuHeight}px;
  display: flex;
  align-items: center;
  justify-content: space-between;
  padding-left: 30px;
  padding-right: 30px;
  position: fixed;
  top: 0;
  background: #fff;
  box-shadow: 0px 1px 1px 0px rgba(0, 0, 0, 0.12);
  z-index: 999;

  * {
    user-select: none;
    outline: none;
  }

  &.citizen {
    ${media.smallerThanMaxTablet`
      position: relative;
      top: auto;
    `}
  }

  ${media.smallerThanMinTablet`
    padding-left: 15px;
    padding-right: 15px;
  `}
`;

const Left = styled.div`
  display: flex;
  align-items: center;
  flex-grow: 1;
`;

const LogoLink = styled(Link) `
  display: flex;
  flex-direction: column;
  align-items: center;
  justify-content: center;
`;

const Logo = styled.img`
  max-height: 42px;
  margin: 0;
  padding: 0px;
  cursor: pointer;

  ${media.smallerThanMinTablet`
    max-width: 180px;
  `}

  ${media.phone`
    max-width: 140px;
  `}

  ${media.largePhone`
    max-width: 120px;
  `}
`;

const NavigationItems = styled.div`
  height: 100%;
  display: flex;
  align-items: center;
  margin-left: 35px;

  ${media.smallerThanMaxTablet`
    display: none;
  `}
`;

const NavigationItem = styled(Link) `
  ${ellipsis('20rem') as any}
  height: 100%;
  color: #999;
  font-size: ${fontSize('large')};
  font-weight: 400;
  display: flex;
  align-items: center;
  justify-content: center;
  transition: all 100ms ease;
  outline: none;

  &:not(:last-child) {
    margin-right: 40px;
  }

  &.active,
  &:hover,
  &:focus {
    color: #000;
  }
`;

const NavigationDropdown = styled.div`
  position: relative;
  margin-right: 40px;
`;

const NavigationDropdownItemIcon = styled(Icon)`
  height: 6px;
  width: 11px;
  fill: inherit;
  margin-left: 4px;
  margin-top: 3px;
`;

const NavigationDropdownItem = styled.button`
  align-items: center;
  color: #999;
  display: flex;
  fill: #999;
  font-size: ${fontSize('large')};
  font-weight: 400;
  transition: all 100ms ease-out;
  cursor: pointer;

  &:hover,
  &:focus {
    color: #000;
    fill: #000;
  }
`;

const ProjectsListItem = styled(Link)`
  color: ${(props) => props.theme.colors.label};
  font-size: ${fontSize('large')};
  font-weight: 400;
  line-height: 22px;
  text-decoration: none;
  padding: 10px;
  margin-right: 5px;
  background: #fff;
  border-radius: 5px;
  color: ${colors.label};
  padding: 10px;
  text-decoration: none;

  &:hover,
  &:focus {
    color: #000;
    text-decoration: none;
    background: #f6f6f6;
  }
`;

const ProjectsListFooter = styled(Link)`
  width: 100%;
  color: ${colors.label};
  font-size: 18px;
  font-weight: 400;
  text-align: center;
  text-decoration: none;
  padding: 15px 15px;
  cursor: pointer;
  background: ${rgba(colors.label, 0.12)};
  border-radius: 5px;
  border-top-left-radius: 0;
  border-top-right-radius: 0;
  transition: all 80ms ease-out;

  &:hover,
  &:focus {
    color: ${darken(0.2, colors.label)};
    background: ${rgba(colors.label, 0.22)};
    text-decoration: none;
  }
`;

const Right = styled.div`
  display: flex;
  align-items: center;
`;

const RightItem: any = styled.div`
  display: flex;
  align-items: center;
  justify-content: center;
  height: 100%;
  padding-left: 30px;
  outline: none;

  * {
    outline: none;
  }

  &.notification {
    ${media.smallerThanMinTablet`
      display: none;
    `}
  }

  &.usermenu {
    ${media.smallPhone`
      display: none;
    `}
  }

  &.addIdea {
    padding-left: 0px;

    ${(props: any) => props.loggedIn && css`
      ${media.smallerThanMinTablet`
        display: flex;
      `}
    `}
  }

  ${media.smallerThanMinTablet`
    padding-left: 15px;
  `}
`;

const StyledIdeaButton = styled(IdeaButton)`
  &:hover {
    .Button {
      border-color: ${darken(0.2, '#e0e0e0')} !important;
    }
  }

  .Button {
    border: solid 2px #e0e0e0 !important;
  }

  .buttonText {
    font-size: 18px !important;
    color: ${(props) => props.theme.colorMain};
  }
`;

const LoginLink = styled(Link)`
  color: ${(props) => props.theme.colors.label};
  font-size: 16px;
  font-weight: 400;
  padding: 0;

  &:hover {
    color: ${(props) => darken(0.2, props.theme.colors.label)};
  }
`;

interface InputProps {}

interface DataProps {
  authUser: GetAuthUserChildProps;
  tenant: GetTenantChildProps;
  locale: GetLocaleChildProps;
  projects: GetProjectsChildProps;
}

interface Props extends InputProps, DataProps {}

interface State {
  notificationPanelOpened: boolean;
  projectsDropdownOpened: boolean;
}

class Navbar extends React.PureComponent<Props & WithRouterProps & InjectedIntlProps, State> {
  constructor(props) {
    super(props);
    this.state = {
      notificationPanelOpened: false,
      projectsDropdownOpened: false
    };
  }

  componentDidUpdate(prevProps: Props & WithRouterProps & InjectedIntlProps) {
    if (prevProps.location !== this.props.location) {
      this.setState({ projectsDropdownOpened: false });
    }
  }

  toggleNotificationPanel = () => {
    if (this.state.notificationPanelOpened) {
      trackEvent(tracks.clickCloseNotifications);
    } else {
      trackEvent(tracks.clickOpenNotifications);
    }

    this.setState(state => ({ notificationPanelOpened: !state.notificationPanelOpened }));
  }

  closeNotificationPanel = () => {
    // There seem to be some false closing triggers on initializing,
    // so we check whether it's actually open
    if (this.state.notificationPanelOpened) {
      trackEvent(tracks.clickCloseNotifications);
    }

    this.setState({ notificationPanelOpened: false });
  }

  handleProjectsDropdownToggle = (event: React.FormEvent<any>) => {
    event.preventDefault();
    event.stopPropagation();
    this.setState(({ projectsDropdownOpened }) => ({ projectsDropdownOpened: !projectsDropdownOpened }));
  }

  handleProjectsDropdownOnClickOutside = (event: MouseEvent | KeyboardEvent) => {
    event.preventDefault();
    event.stopPropagation();
    this.setState({ projectsDropdownOpened: false });
  }

  handleLanguageChange (_event, { value }) {
    updateLocale(value);
  }

  render() {
    const {
      projects,
      location,
      locale,
      authUser,
      tenant,
      intl: { formatMessage }
    } = this.props;
    const { projectsList } = projects;
    const { projectsDropdownOpened } = this.state;
    const isAdminPage = (location && location.pathname.startsWith('/admin'));
    const tenantLocales = !isNilOrError(tenant) ? tenant.attributes.settings.core.locales : [];
    const tenantLogo = !isNilOrError(tenant) ? get(tenant.attributes.logo, 'medium') : null;
    const tenantName = (!isNilOrError(tenant) && !isNilOrError(locale) && getLocalized(tenant.attributes.settings.core.organization_name, locale, tenantLocales));

    return (
      <>
        {!isAdminPage &&
          <MobileNavigation />
        }

        <Container role="banner" className={`${isAdminPage ? 'admin' : 'citizen'} ${'alwaysShowBorder'}`}>
          <Left>
            {tenantLogo &&
              <LogoLink to="/">
                <Logo src={tenantLogo} alt={formatMessage(messages.logoAltText, { tenantName })} />
              </LogoLink>
            }

            <NavigationItems>
              <NavigationItem to="/" activeClassName="active">
                <FormattedMessage {...messages.pageOverview} />
              </NavigationItem>

              {tenantLocales && projectsList && projectsList.length > 0 &&
                <NavigationDropdown>
                  <NavigationDropdownItem aria-haspopup="true" onClick={this.handleProjectsDropdownToggle}>
                    <FormattedMessage {...messages.pageProjects} />
                    <NavigationDropdownItemIcon name="dropdown" />
                  </NavigationDropdownItem>

                  <Dropdown
                    opened={projectsDropdownOpened}
                    content={(
                      <>
                        {projectsList.map((project) => (
                          <ProjectsListItem key={project.id} to={getProjectUrl(project)}>
                            {!isNilOrError(locale) ? getLocalized(project.attributes.title_multiloc, locale, tenantLocales) : null}
                          </ProjectsListItem>
                        ))}
                      </>
                    )}
                    footer={(
                      <ProjectsListFooter to={`/projects`}>
                        <FormattedMessage {...messages.allProjects} />
                      </ProjectsListFooter>
                    )}
                    toggleOpened={this.handleProjectsDropdownToggle}
                  />
                </NavigationDropdown>
              }

              <NavigationItem to="/ideas" activeClassName="active">
                <FormattedMessage {...messages.pageIdeas} />
              </NavigationItem>

              <NavigationItem to="/pages/information" activeClassName="active">
                <FormattedMessage {...messages.pageInformation} />
              </NavigationItem>
            </NavigationItems>
          </Left>

          <Right>
            <RightItem className="addIdea" loggedIn={authUser !== null}>
              <StyledIdeaButton style="secondary-outlined" size="1" />
            </RightItem>

            {!authUser &&
              <RightItem>
                <LoginLink to="/sign-in" id="e2e-login-link">
                  <FormattedMessage {...messages.login} />
                </LoginLink>
              </RightItem>
            }

            {authUser &&
              <RightItem className="notification">
                <NotificationMenu />
              </RightItem>
            }

            {authUser &&
              <RightItem className="usermenu">
                <UserMenu />
              </RightItem>
            }

            {tenantLocales.length > 1 && locale &&
              <RightItem>
                <LanguageSelector localeOptions={tenantLocales} currentLocale={locale} />
              </RightItem>
            }

          </Right>
        </Container>
      </>
    );
  }
}

const Data = adopt<DataProps, InputProps>({
  authUser: <GetAuthUser />,
  tenant: <GetTenant />,
  locale: <GetLocale />,
  projects: <GetProjects pageSize={250} sort="new" />
});

const NavBarWithHoCs = withRouter(injectIntl(Navbar));

export default (inputProps: InputProps) => (
  <Data {...inputProps}>
    {dataProps => <NavBarWithHoCs {...inputProps} {...dataProps} />}
  </Data>
);<|MERGE_RESOLUTION|>--- conflicted
+++ resolved
@@ -2,13 +2,7 @@
 import React from 'react';
 import { get } from 'lodash';
 import { adopt } from 'react-adopt';
-<<<<<<< HEAD
 import { withRouter, WithRouterProps } from 'react-router';
-import CSSTransition from 'react-transition-group/CSSTransition';
-import clickOutside from 'utils/containers/clickOutside';
-=======
-import { Link, withRouter, WithRouterProps } from 'react-router';
->>>>>>> ecbd3d82
 import { isNilOrError } from 'utils/helperUtils';
 
 // components
@@ -18,11 +12,8 @@
 import UserMenu from './components/UserMenu';
 import IdeaButton from 'components/IdeaButton';
 import Icon from 'components/UI/Icon';
-<<<<<<< HEAD
 import Link from 'utils/cl-router/Link';
-=======
 import Dropdown from 'components/UI/Dropdown';
->>>>>>> ecbd3d82
 
 // resources
 import GetAuthUser, { GetAuthUserChildProps } from 'resources/GetAuthUser';
