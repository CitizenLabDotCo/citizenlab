// libraries
import React, { PureComponent } from 'react';
import { get } from 'lodash';
import { adopt } from 'react-adopt';
import { withRouter, WithRouterProps } from 'react-router';

// components
import NotificationMenu from './components/NotificationMenu';
import LanguageSelector from './components/LanguageSelector';
import MobileNavigation from './components/MobileNavigation';
import UserMenu from './components/UserMenu';
import IdeaButton from 'components/IdeaButton';
import Icon from 'components/UI/Icon';
import Link from 'utils/cl-router/Link';
import Dropdown from 'components/UI/Dropdown';

// resources
import GetAuthUser, { GetAuthUserChildProps } from 'resources/GetAuthUser';
import GetTenant, { GetTenantChildProps } from 'resources/GetTenant';
import GetLocale, { GetLocaleChildProps } from 'resources/GetLocale';
import GetProjects, { GetProjectsChildProps } from 'resources/GetProjects';

// services
import { isAdmin } from 'services/permissions/roles';

// utils
import { getProjectUrl } from 'services/projects';
import { isNilOrError } from 'utils/helperUtils';

// i18n
import { FormattedMessage } from 'utils/cl-intl';
import { getLocalized } from 'utils/i18n';
import messages from './messages';
import injectIntl from 'utils/cl-intl/injectIntl';
import { InjectedIntlProps } from 'react-intl';

// style
import styled, { css, } from 'styled-components';
<<<<<<< HEAD
import { darken, ellipsis } from 'polished';
import { colors, media } from 'utils/styleUtils';
=======
import { darken, rgba, ellipsis } from 'polished';
import { colors, media, fontSizes } from 'utils/styleUtils';
>>>>>>> 52e18f84

const Container = styled.div`
  width: 100%;
  height: ${(props) => props.theme.menuHeight}px;
  display: flex;
  align-items: center;
  justify-content: space-between;
  padding-left: 30px;
  padding-right: 30px;
  position: fixed;
  top: 0;
  background: #fff;
  box-shadow: 0px 1px 1px 0px rgba(0, 0, 0, 0.12);
  z-index: 999;

  &.citizen {
    ${media.smallerThanMaxTablet`
      position: relative;
      top: auto;
    `}
  }

  ${media.smallerThanMinTablet`
    padding-left: 15px;
    padding-right: 15px;
  `}
`;

const Left = styled.div`
  display: flex;
  align-items: center;
  flex-grow: 1;
`;

const LogoLink = styled(Link) `
  display: flex;
  flex-direction: column;
  align-items: center;
  justify-content: center;
`;

const Logo = styled.img`
  max-height: 42px;
  margin: 0;
  padding: 0px;
  cursor: pointer;

  ${media.smallerThanMinTablet`
    max-width: 180px;
  `}

  ${media.phone`
    max-width: 140px;
  `}

  ${media.largePhone`
    max-width: 120px;
  `}
`;

const NavigationItems = styled.div`
  height: 76px;
  display: flex;
  align-items: center;
  margin-left: 35px;

  ${media.smallerThanMaxTablet`
    display: none;
  `}
`;

const NavigationDropdownItemIcon = styled(Icon)`
  height: 6px;
  width: 11px;
  fill: inherit;
  margin-left: 4px;
  margin-top: 3px;
`;

const NavigationItem = styled(Link)`
  ${ellipsis('20rem') as any}
  height: 100%;
<<<<<<< HEAD
  color: ${colors.label};
  font-size: 17px;
=======
  color: ${colors.clGrey};
  font-size: ${fontSizes.medium}px;
>>>>>>> 52e18f84
  font-weight: 400;
  display: flex;
  align-items: center;
  justify-content: center;
  transition: all 100ms ease;
  outline: none;

  &:not(:last-child) {
    margin-right: 40px;
  }

  &.active {
    color: ${(props) => props.theme.colorMain};
    border-top: 4px solid transparent;
    border-bottom: 4px solid ${(props) => props.theme.colorMain};
  }

  &:focus,
  &:hover {
    color: ${(props) => props.theme.colorMain};
  }
`;

const NavigationDropdown = styled.div`
  position: relative;
  margin-right: 40px;
`;

const NavigationDropdownItem = styled.button`
  align-items: center;
  height: 76px;
  color: ${colors.label};
  display: flex;
<<<<<<< HEAD
  fill: ${colors.label};
  font-size: 17px;
=======
  fill: ${colors.clGrey};
  font-size: ${fontSizes.medium}px;
>>>>>>> 52e18f84
  font-weight: 400;
  transition: all 100ms ease-out;
  cursor: pointer;
  outline: none;

  &.active {
    border-bottom: 4px solid ${(props) => props.theme.colorMain};
    border-top: 4px solid transparent;
    color: ${(props) => props.theme.colorMain};
    fill: ${(props) => props.theme.colorMain};
  }

  &:hover,
  &:focus {
    color: ${(props) => props.theme.colorMain};
    fill: ${(props) => props.theme.colorMain};
  }
`;

const ProjectsListItem = styled(Link)`
<<<<<<< HEAD
  color: ${colors.label};
  font-size: 17px;
=======
  color: ${colors.clGrey};
  font-size: ${fontSizes.medium}px;
>>>>>>> 52e18f84
  font-weight: 400;
  line-height: 22px;
  text-decoration: none;
  padding: 10px;
  background: #fff;
  border-radius: 5px;
  padding: 10px;
  text-decoration: none;

  &:hover,
  &:focus {
    color: #000;
    background: ${colors.clDropdownHoverBackground};
    text-decoration: none;
  }
`;

const ProjectsListFooter = styled(Link)`
  width: 100%;
<<<<<<< HEAD
  color: #fff;
  font-size: 17px;
=======
  color: ${colors.clGrey};
  font-size: ${fontSizes.medium}px;
>>>>>>> 52e18f84
  font-weight: 400;
  text-align: center;
  text-decoration: none;
  padding: 15px 15px;
  cursor: pointer;
  background: ${(props) => props.theme.colorMain};
  border-radius: 5px;
  border-top-left-radius: 0;
  border-top-right-radius: 0;
  transition: all 80ms ease-out;

  &:hover,
  &:focus {
    color: #fff;
    background: ${(props) => darken(0.15, props.theme.colorMain)};
    text-decoration: none;
  }
`;

const Right = styled.div`
  display: flex;
  align-items: center;
`;

const RightItem: any = styled.div`
  display: flex;
  align-items: center;
  justify-content: center;
  height: 100%;
  padding-left: 30px;

  &.notification {
    ${media.smallerThanMinTablet`
      display: none;
    `}
  }

  &.usermenu {
    ${media.smallPhone`
      display: none;
    `}
  }

  &.addIdea {
    padding-left: 0px;

    ${(props: any) => props.loggedIn && css`
      ${media.smallerThanMinTablet`
        display: flex;
      `}
    `}
  }

  ${media.smallerThanMinTablet`
    padding-left: 15px;
  `}
`;

const StyledIdeaButton = styled(IdeaButton)`
  a,
  button {
    &:hover,
    &:focus {
      border-color: ${darken(0.2, '#e0e0e0')} !important;
    }
  }

  .Button {
    border: solid 2px #e0e0e0 !important;
  }

  .buttonText {
    font-size: ${fontSizes.medium}px !important;
    color: ${(props) => props.theme.colorMain};
  }
`;

const LoginLink = styled(Link)`
<<<<<<< HEAD
  color: ${colors.label};
  font-size: 17px;
=======
  color: ${colors.clGrey};
  font-size: ${fontSizes.medium}px;
>>>>>>> 52e18f84
  font-weight: 400;
  padding: 0;

  &:hover {
    color: ${colors.clGreyHover};
  }
`;

interface InputProps {}

interface DataProps {
  authUser: GetAuthUserChildProps;
  tenant: GetTenantChildProps;
  locale: GetLocaleChildProps;
  projects: GetProjectsChildProps;
}

interface Props extends InputProps, DataProps {}

interface State {
  projectsDropdownOpened: boolean;
}

class Navbar extends PureComponent<Props & WithRouterProps & InjectedIntlProps, State> {
  constructor(props) {
    super(props);
    this.state = {
      projectsDropdownOpened: false
    };
  }

  componentDidUpdate(prevProps: Props & WithRouterProps & InjectedIntlProps) {
    if (prevProps.location !== this.props.location) {
      this.setState({ projectsDropdownOpened: false });
    }
  }

  toggleProjectsDropdown = (event: React.FormEvent<any>) => {
    event.preventDefault();
    this.setState(({ projectsDropdownOpened }) => ({ projectsDropdownOpened: !projectsDropdownOpened }));
  }

  render() {
    const {
      projects,
      location,
      locale,
      authUser,
      tenant,
      intl: { formatMessage }
    } = this.props;
    const { projectsList } = projects;
    const { projectsDropdownOpened } = this.state;
    const isAdminPage = (location && location.pathname.startsWith('/admin'));
    const tenantLocales = !isNilOrError(tenant) ? tenant.attributes.settings.core.locales : [];
    const tenantName = (!isNilOrError(tenant) && !isNilOrError(locale) && getLocalized(tenant.attributes.settings.core.organization_name, locale, tenantLocales));
    let tenantLogo = !isNilOrError(tenant) ? get(tenant.attributes.logo, 'medium') : null;
    tenantLogo = isAdmin(!isNilOrError(authUser) ? { data: authUser } : undefined) && tenantLogo ? `${tenantLogo}?${Date.now()}` : tenantLogo;
    const secondUrlSegment = location.pathname.replace(/^\/+/g, '').split('/')[1];

    return (
      <>
        {!isAdminPage &&
          <MobileNavigation />
        }

        <Container role="banner" className={`${isAdminPage ? 'admin' : 'citizen'} ${'alwaysShowBorder'}`}>
          <Left>
            {tenantLogo &&
              <LogoLink to="/" onlyActiveOnIndex={true}>
                <Logo src={tenantLogo} alt={formatMessage(messages.logoAltText, { tenantName })} />
              </LogoLink>
            }

            <NavigationItems>
              <NavigationItem to="/" activeClassName="active" onlyActiveOnIndex={true}>
                <FormattedMessage {...messages.pageOverview} />
              </NavigationItem>

              {tenantLocales && projectsList && projectsList.length > 0 &&
                <NavigationDropdown>
                  <NavigationDropdownItem
                    className={secondUrlSegment === 'projects' ? 'active' : ''}
                    aria-haspopup="true"
                    onClick={this.toggleProjectsDropdown}
                  >
                    <FormattedMessage {...messages.pageProjects} />
                    <NavigationDropdownItemIcon name="dropdown" />
                  </NavigationDropdownItem>

                  <Dropdown
                    top="62px"
                    opened={projectsDropdownOpened}
                    onClickOutside={this.toggleProjectsDropdown}
                    content={(
                      <>
                        {projectsList.map((project) => (
                          <ProjectsListItem key={project.id} to={getProjectUrl(project)}>
                            {!isNilOrError(locale) ? getLocalized(project.attributes.title_multiloc, locale, tenantLocales) : null}
                          </ProjectsListItem>
                        ))}
                      </>
                    )}
                    footer={(
                      <ProjectsListFooter to={`/projects`}>
                        <FormattedMessage {...messages.allProjects} />
                      </ProjectsListFooter>
                    )}
                  />
                </NavigationDropdown>
              }

              <NavigationItem to="/ideas" activeClassName="active">
                <FormattedMessage {...messages.pageIdeas} />
              </NavigationItem>

              <NavigationItem to="/pages/information" activeClassName="active">
                <FormattedMessage {...messages.pageInformation} />
              </NavigationItem>
            </NavigationItems>
          </Left>

          <Right>
            <RightItem className="addIdea" loggedIn={authUser !== null}>
              <StyledIdeaButton style="secondary-outlined" size="1" />
            </RightItem>

            {!authUser &&
              <RightItem>
                <LoginLink to="/sign-in" id="e2e-login-link">
                  <FormattedMessage {...messages.login} />
                </LoginLink>
              </RightItem>
            }

            {authUser &&
              <RightItem className="notification">
                <NotificationMenu />
              </RightItem>
            }

            {authUser &&
              <RightItem className="usermenu">
                <UserMenu />
              </RightItem>
            }

            {tenantLocales.length > 1 && locale &&
              <RightItem>
                <LanguageSelector localeOptions={tenantLocales} currentLocale={locale} />
              </RightItem>
            }

          </Right>
        </Container>
      </>
    );
  }
}

const Data = adopt<DataProps, InputProps>({
  authUser: <GetAuthUser />,
  tenant: <GetTenant />,
  locale: <GetLocale />,
  projects: <GetProjects pageSize={250} publicationStatuses={['published', 'archived']} sort="new" />
});

const NavBarWithHoCs = withRouter(injectIntl(Navbar));

export default (inputProps: InputProps) => (
  <Data {...inputProps}>
    {dataProps => <NavBarWithHoCs {...inputProps} {...dataProps} />}
  </Data>
);<|MERGE_RESOLUTION|>--- conflicted
+++ resolved
@@ -36,13 +36,8 @@
 
 // style
 import styled, { css, } from 'styled-components';
-<<<<<<< HEAD
 import { darken, ellipsis } from 'polished';
-import { colors, media } from 'utils/styleUtils';
-=======
-import { darken, rgba, ellipsis } from 'polished';
 import { colors, media, fontSizes } from 'utils/styleUtils';
->>>>>>> 52e18f84
 
 const Container = styled.div`
   width: 100%;
@@ -125,13 +120,8 @@
 const NavigationItem = styled(Link)`
   ${ellipsis('20rem') as any}
   height: 100%;
-<<<<<<< HEAD
   color: ${colors.label};
-  font-size: 17px;
-=======
-  color: ${colors.clGrey};
   font-size: ${fontSizes.medium}px;
->>>>>>> 52e18f84
   font-weight: 400;
   display: flex;
   align-items: center;
@@ -165,13 +155,8 @@
   height: 76px;
   color: ${colors.label};
   display: flex;
-<<<<<<< HEAD
   fill: ${colors.label};
-  font-size: 17px;
-=======
-  fill: ${colors.clGrey};
   font-size: ${fontSizes.medium}px;
->>>>>>> 52e18f84
   font-weight: 400;
   transition: all 100ms ease-out;
   cursor: pointer;
@@ -192,13 +177,8 @@
 `;
 
 const ProjectsListItem = styled(Link)`
-<<<<<<< HEAD
   color: ${colors.label};
-  font-size: 17px;
-=======
-  color: ${colors.clGrey};
   font-size: ${fontSizes.medium}px;
->>>>>>> 52e18f84
   font-weight: 400;
   line-height: 22px;
   text-decoration: none;
@@ -218,13 +198,8 @@
 
 const ProjectsListFooter = styled(Link)`
   width: 100%;
-<<<<<<< HEAD
   color: #fff;
-  font-size: 17px;
-=======
-  color: ${colors.clGrey};
   font-size: ${fontSizes.medium}px;
->>>>>>> 52e18f84
   font-weight: 400;
   text-align: center;
   text-decoration: none;
@@ -303,13 +278,8 @@
 `;
 
 const LoginLink = styled(Link)`
-<<<<<<< HEAD
   color: ${colors.label};
-  font-size: 17px;
-=======
-  color: ${colors.clGrey};
   font-size: ${fontSizes.medium}px;
->>>>>>> 52e18f84
   font-weight: 400;
   padding: 0;
 
