--- conflicted
+++ resolved
@@ -1,40 +1,7 @@
 import React from 'react';
 import PropTypes from 'prop-types';
-import { connect } from 'react-redux';
 import { Link } from 'react-router';
 import { Menu } from 'semantic-ui-react';
-<<<<<<< HEAD
-import { createStructuredSelector } from 'reselect';
-import { makeSelectCurrentTenant } from './selectors';
-
-class Sidebar extends React.Component { // eslint-disable-line react/prefer-stateless-function
-  render() {
-    const menu = {
-      background: this.props.tenant.getIn(['attributes', 'settings', 'core', 'style_accent_bg']),
-    };
-
-    return (
-      <Menu style={menu} secondary vertical fluid>
-        <Menu.Item name="Dashboard" as={Link} to="/admin/dashboard" active={this.props.location.pathname === '/admin/dashboard'} />
-        <Menu.Item name="Users" as={Link} to="/admin/users" active={this.props.location.pathname === '/admin/users'} />
-        <Menu.Item name="Ideas" as={Link} to="/admin/ideas" active={this.props.location.pathname === '/admin/ideas'} />
-        <Menu.Item name="Settings" as={Link} to="/admin/settings" active={this.props.location.pathname === '/admin/settings'} />
-      </Menu>
-    );
-  }
-}
-
-Sidebar.propTypes = {
-  location: PropTypes.object.isRequired,
-  tenant: PropTypes.object.isRequired,
-};
-
-const mapStateToProps = createStructuredSelector({
-  tenant: makeSelectCurrentTenant(),
-});
-
-export default connect(mapStateToProps, null)(Sidebar);
-=======
 import { injectIntl, intlShape } from 'react-intl';
 
 import messages from './messages';
@@ -57,5 +24,4 @@
   intl: intlShape.isRequired,
 };
 
-export default injectIntl(Sidebar);
->>>>>>> 020d035b
+export default injectIntl(Sidebar);