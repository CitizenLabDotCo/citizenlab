import React, { PureComponent } from 'react';
import { adopt } from 'react-adopt';
import { Subscription } from 'rxjs';
import { isString } from 'lodash-es';
import { withRouter, WithRouterProps } from 'react-router';
import clHistory from 'utils/cl-router/history';
import { removeLocale } from 'utils/cl-router/updateLocationDescriptor';

// context
import { PreviousPathnameContext } from 'context';

// components
import SignUp from 'components/SignUp';
import SignInUpBanner from 'components/SignInUpBanner';
import SignUpPageMeta from './SignUpPageMeta';

// utils
import eventEmitter from 'utils/eventEmitter';

// analytics
import { trackEventByName } from 'utils/analytics';
import tracks from './tracks';

// i18n
import { FormattedMessage } from 'utils/cl-intl';
import messages from './messages';

// style
import styled from 'styled-components';
import { media, colors } from 'utils/styleUtils';

const Container = styled.div`
  width: 100%;
  margin: 0;
  padding: 0;
  display: flex;
  flex-direction: row;
  align-items: stretch;
  background: ${colors.background};
  position: relative;

  ${media.biggerThanMaxTablet`
    min-height: calc(100vh - ${props => props.theme.menuHeight}px - 1px);
  `}

  ${media.smallerThanMaxTablet`
    min-height: calc(100vh - ${props => props.theme.mobileMenuHeight}px - ${props => props.theme.mobileTopBarHeight}px);
  `}
`;

const Section = styled.div`
  flex: 1;
  display: flex;
  align-items: stretch;
`;

const Left = styled(Section)`
  width: 50vw;
  position: absolute;
  top: 0;
  left: 0;
  bottom: 0;
  display: none;

  ${media.biggerThanMaxTablet`
    display: block;
  `}
`;

const Right = styled(Section)`
  width: 100%;
  display: flex;
  align-items: stretch;

  ${media.biggerThanMaxTablet`
    padding-left: 50vw;
  `}
`;

const RightInner = styled.div`
  width: 100%;
  max-width: 420px;
  margin-left: auto;
  margin-right: auto;
  padding-top: 60px;
  padding-bottom: 60px;
  padding-left: 20px;
  padding-right: 20px;
`;

interface InputProps {}

interface DataProps {
  previousPathName: string | null;
}

interface Props extends InputProps, DataProps { }

interface State {
  goBackToUrl: string;
}

class SignUpPage extends PureComponent<Props & WithRouterProps, State> {
  subscriptions: Subscription[];

  constructor(props) {
    super(props);
    this.state = {
      goBackToUrl: '/'
    };
    this.subscriptions = [];
  }

  static getDerivedStateFromProps(nextProps: Props, _prevState: State) {
    const previousPathName = (nextProps.previousPathName ? removeLocale(nextProps.previousPathName).pathname : null);
    const goBackToUrl = (previousPathName && !(previousPathName.endsWith('/sign-up') || previousPathName.endsWith('/sign-in')) ? previousPathName : '/');
    return { goBackToUrl };
  }

  componentDidMount() {
    this.subscriptions = [
      eventEmitter.observeEvent('signUpFlowGoToSecondStep').subscribe(() => {
        window.scrollTo(0, 0);
      })
    ];
  }

  componentWillUnmount() {
    this.subscriptions.forEach(subscription => subscription.unsubscribe());
  }

  onSignUpCompleted = () => {
    trackEventByName(tracks.successfulSignUp);
    clHistory.push(this.state.goBackToUrl);
  }

  render() {
    const { location } = this.props;
    const isInvitation = location.pathname.replace(/\/$/, '').endsWith('invite');
<<<<<<< HEAD
    const token = (location && location.query && location.query.token && isString(location.query.token)) ? location.query.token : null;
=======
    const token = isString(location.query.token) ? location.query.token : null;
>>>>>>> 65af20a1
    const title = (isInvitation ? <FormattedMessage {...messages.invitationTitle} /> : undefined);

    return (
      <>
        <SignUpPageMeta />
        <Container className="e2e-sign-up-page">
          <Left>
            <SignInUpBanner />
          </Left>
          <Right>
            <RightInner>
              <SignUp
                step1Title={title}
                isInvitation={isInvitation}
                token={token}
                onSignUpCompleted={this.onSignUpCompleted}
              />
            </RightInner>
          </Right>
        </Container>
      </>
    );
  }
}

const SignUpPageWithHoCs = withRouter(SignUpPage);

const Data = adopt<DataProps, InputProps>({
  previousPathName: ({ render }) => <PreviousPathnameContext.Consumer>{render as any}</PreviousPathnameContext.Consumer>
});

export default (inputProps: InputProps) => (
  <Data {...inputProps}>
    {dataProps => <SignUpPageWithHoCs {...inputProps} {...dataProps} />}
  </Data>
);<|MERGE_RESOLUTION|>--- conflicted
+++ resolved
@@ -137,11 +137,7 @@
   render() {
     const { location } = this.props;
     const isInvitation = location.pathname.replace(/\/$/, '').endsWith('invite');
-<<<<<<< HEAD
-    const token = (location && location.query && location.query.token && isString(location.query.token)) ? location.query.token : null;
-=======
     const token = isString(location.query.token) ? location.query.token : null;
->>>>>>> 65af20a1
     const title = (isInvitation ? <FormattedMessage {...messages.invitationTitle} /> : undefined);
 
     return (
