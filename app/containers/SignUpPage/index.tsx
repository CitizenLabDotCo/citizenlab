--- conflicted
+++ resolved
@@ -13,15 +13,12 @@
 // utils
 import eventEmitter from 'utils/eventEmitter';
 
-<<<<<<< HEAD
 // analytics
 import { injectTracks } from 'utils/analytics';
 import tracks from './tracks';
-=======
 // i18n
 import { FormattedMessage } from 'utils/cl-intl';
 import messages from './messages';
->>>>>>> 3ed28340
 
 // style
 import styled from 'styled-components';
@@ -86,11 +83,7 @@
   padding-right: 30px;
 `;
 
-<<<<<<< HEAD
 interface InputProps {}
-=======
-interface InputProps{}
->>>>>>> 3ed28340
 
 interface DataProps {
   authUser: GetAuthUserChildProps;
@@ -104,17 +97,10 @@
 
 interface State {}
 
-<<<<<<< HEAD
 class SignUpPage extends React.PureComponent<Props & ITracks & WithRouterProps, State> {
   subscriptions: Subscription[];
 
   constructor(props: Props & ITracks & WithRouterProps) {
-=======
-class SignUpPage extends React.PureComponent<Props & WithRouterProps, State> {
-  subscriptions: Subscription[];
-
-  constructor(props: Props & WithRouterProps) {
->>>>>>> 3ed28340
     super(props);
     this.state = {};
     this.subscriptions = [];
@@ -164,19 +150,11 @@
   }
 }
 
-<<<<<<< HEAD
 // Add router props and analytics (tracking) to the SignUpPage
 const SignUpPageWithHOCs = withRouter(injectTracks<Props>(tracks)(SignUpPage));
 
 export default (inputProps: InputProps) => (
   <GetAuthUser>
     {authUser => <SignUpPageWithHOCs {...inputProps} authUser={authUser} />}
-=======
-const SignUpPageWithHoCs = withRouter(SignUpPage);
-
-export default (inputProps: InputProps) => (
-  <GetAuthUser>
-    {authUser => <SignUpPageWithHoCs {...inputProps} authUser={authUser} />}
->>>>>>> 3ed28340
   </GetAuthUser>
 );