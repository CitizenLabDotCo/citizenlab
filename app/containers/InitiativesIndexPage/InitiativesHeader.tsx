--- conflicted
+++ resolved
@@ -151,33 +151,6 @@
   `}
 `;
 
-<<<<<<< HEAD
-=======
-const ManualTitle = styled.h2`
-  color: ${({ theme }) => theme.colorText};
-  font-size: ${fontSizes.base}px;
-  font-weight: 600;
-  padding: 0;
-  margin: 0;
-  margin-bottom: 7px;
-`;
-
-const ManualText = styled.div`
-  margin: 30px 0;
-  color: ${colors.label};
-
-  a {
-    color: ${colors.clBlueDark};
-    text-decoration: underline;
-
-    &:hover {
-      color: ${darken(0.15, colors.clBlueDark)};
-      text-decoration: underline;
-    }
-  }
-`;
-
->>>>>>> 202267b0
 export interface InputProps {
   className?: string;
 }
@@ -234,36 +207,9 @@
         <InitiativeInfo>
           <Wrapper>
             <Illustration src={illustrationSrc} alt="" />
-<<<<<<< HEAD
             <InitiativeInfoContent />
           </Wrapper>
         </InitiativeInfo>
-=======
-            <ManualText>
-              <ManualTitle>
-                <FormattedMessage {...messages.explanationTitle} />
-              </ManualTitle>
-              <FormattedMessage
-                {...messages.explanationContent}
-                values={{
-                  constraints: (
-                    <Bold>
-                      <FormattedMessage
-                        {...messages.constraints}
-                        values={{
-                          voteThreshold: get(tenant, 'attributes.settings.initiatives.voting_threshold'),
-                          daysLimit: get(tenant, 'attributes.settings.initiatives.days_limit')
-                        }}
-                      />
-                    </Bold>
-                  ),
-                  link: <Link to="/pages/initiatives"><FormattedMessage {...messages.readMore} /></Link>
-                }}
-              />
-            </ManualText>
-          </ManualContent>
-        </Manual>
->>>>>>> 202267b0
       </Container>
     );
   }
