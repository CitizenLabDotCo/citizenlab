import React from 'react';
import PropTypes from 'prop-types';
import ImmutablePropTypes from 'react-immutable-proptypes';
import { bindActionCreators } from 'redux';
import { createStructuredSelector } from 'reselect';
import styled from 'styled-components';
import { preprocess } from 'utils';
import { lighten } from 'polished';
import { media } from 'utils/styleUtils';
import { makeSelectCurrentTenantImm } from 'utils/tenant/selectors';
import { injectTFunc } from 'utils/containers/t/utils';


import WatchSagas from 'containers/WatchSagas';
import Modal from 'components/UI/Modal';
import IdeasShow from 'containers/IdeasShow';
import { Link } from 'react-router';
import T from 'containers/T';
import ImageHeader, { HeaderTitle, HeaderSubtitle } from 'components/ImageHeader';
import ContentContainer from 'components/ContentContainer';
import IdeaCards from 'components/IdeaCards';
import ProjectCard from 'components/ProjectCard';
import { FormattedMessage } from 'react-intl';


import { loadProjects } from './actions';
import messages from './messages';
import sagas from './sagas';
import { selectLandingPage, makeSelectProjects } from './selectors';
import Footer from './components/footer';


const Container = styled.div`
  display: flex;
  flex-direction: column;
  align-items: center;
`;

const Section = styled.div`
  margin-top: 80px;
  padding-bottom: 30px;
`;

const SectionHeader = styled.div`
  display: flex;
  align-items: flex-end;
  justify-content: space-between;
  padding-bottom: 15px;

  ${media.phone`
    padding-top: 50px;
  `}

  ${media.smallPhone`
    flex-wrap: wrap;
  `}
`;

const SectionTitle = styled.h2`
  flex: 1;
  color: #222222;
  font-size: 35px;
  line-height: 35px;
  font-weight: 600;
  margin: 0;
  margin-right: 20px;
  /* border: solid 1px green; */

  ${media.phone`
    font-size: 23px;
    line-height: 36px;
  `}
`;

const ViewAllButtonText = styled.div`
  color: #000;
`;

const ViewAllButton = styled(Link)`
  align-items: center;
  color: #cacaca;
  cursor: pointer;
  display: flex;
  font-size: 18px;
  font-weight: 300;
  line-height: 16px;
  margin-bottom: 8px;
  margin-right: 7px;
  text-decoration: underline;

  &:hover {
    color: ${lighten(0.1, '#000')};

    ${ViewAllButtonText} {
      color: ${lighten(0.1, '#000')};
    }
  }

  ${media.phone`
    margin-top: 10px;
  `}
`;

const SectionContainer = styled.section`
  margin-top: 10px;
`;

class LandingPage extends React.Component {
  constructor() {
    super();

    this.state = {
      modalOpened: false,
      // pageUrl: null,
      modalUrl: null,
      selectedIdeaId: null,
    };
  }

  componentDidMount() {
    this.props.loadProjects(1, 2);
  }

  openIdea = (id) => () => {
    this.setState({
      modalOpened: true,
      // pageUrl: window.location.href,
      modalUrl: `${window.location.protocol}//${window.location.host}/ideas/${id}`,
      selectedIdeaId: id,
    });
  };

  openProject = (id) => () => {
    console.log(id);
  };

  closeModal = () => {
    this.setState({
      modalOpened: false,
      // pageUrl: null,
      modalUrl: null,
      selectedIdeaId: null,
    });
  }

  render() {
    let projectsList = null;

    const { projects, loadingProjects, loadProjectsError, location } = this.props;
    const { modalOpened, selectedIdeaId } = this.state;

    if (loadingProjects) {
      projectsList = <div>Loading...</div>;
    } else if (loadProjectsError) {
      projectsList = <div>An error occured</div>;
    } else if (projects && projects.size > 0) {
      projectsList = projects.map((project) => (
        <ProjectCard key={project.get('id')} id={project.get('id')} />
      ));
    }

    const { tenant, tFunc } = this.props;
    const tenantName = tenant.getIn(['attributes', 'settings', 'core', 'organization_name']);
    const tenantHeaderBg = tenant.getIn(['attributes', 'header_bg', 'large']);
    const headerSlogan = tenant.getIn(['attributes', 'settings', 'core', 'header_slogan']);


    return (
      <div>
        <WatchSagas sagas={sagas} />

        <Container>

          <ImageHeader image={tenantHeaderBg}>
            <HeaderTitle>
              <FormattedMessage {...messages.titleCity} values={{ name: tFunc(tenantName) }} />
            </HeaderTitle>
            <HeaderSubtitle>
              {headerSlogan ?
                <T value={headerSlogan} />
              :
                <FormattedMessage {...messages.SubTitleCity} values={{ name: tFunc(tenantName) }} />
              }
            </HeaderSubtitle>
          </ImageHeader>

          <ContentContainer>
            <Section>
              <SectionHeader>
                <SectionTitle>
                  <FormattedMessage {...messages.ideasFrom} values={{ name: tFunc(tenantName) }} />
                </SectionTitle>
                <ViewAllButton to="/ideas">
                  <ViewAllButtonText>
                    <FormattedMessage {...messages.viewIdeas} />
                  </ViewAllButtonText>
                </ViewAllButton>
              </SectionHeader>
              <SectionContainer>
                <IdeaCards
                  filter={{ sort: 'trending', 'page[size]': 9 }}
                  loadMoreEnabled={false}
                />
              </SectionContainer>
            </Section>

<<<<<<< HEAD
            <Section>
              <SectionHeader>
                <SectionTitle>
                  <FormattedMessage {...messages.projectsFrom} values={{ name: tFunc(tenantName) }} />
                </SectionTitle>
                <ViewAllButton to="/projects">
                  <ViewAllButtonText>
                    <FormattedMessage {...messages.viewProjects} />
                  </ViewAllButtonText>
                </ViewAllButton>
              </SectionHeader>
              <SectionContainer>
                {projectsList}
              </SectionContainer>
            </Section>
=======
            {projectsList &&
              <Section>
                <SectionHeader>
                  <SectionTitle>
                    <FormattedMessage {...messages.projectsFrom} values={{ name: tFunc(tenantName) }} />
                  </SectionTitle>
                  <ViewAllButton to="/projects">
                    <ViewAllButtonText>
                      <FormattedMessage {...messages.viewProjects} />
                    </ViewAllButtonText>
                    <ViewAllButtonIcon height="100%" viewBox="8.86 6.11 6.279 10.869">
                      <path d="M15.14 11.545L9.705 6.11l-.845.846 4.298 4.306.282.283-.282.283-4.298 4.307.845.844" />
                    </ViewAllButtonIcon>
                  </ViewAllButton>
                </SectionHeader>
                <SectionContainer>
                  {projectsList}
                </SectionContainer>
              </Section>
            }
>>>>>>> 877c520a
          </ContentContainer>

          <Footer />
        </Container>

        <Modal
          opened={modalOpened}
          url={`${window.location.protocol}//${window.location.host}/ideas/${selectedIdeaId}`}
          close={this.closeModal}
        >
          <IdeasShow location={location} id={selectedIdeaId} />
        </Modal>
      </div>
    );
  }
}

LandingPage.propTypes = {
  projects: ImmutablePropTypes.list.isRequired,
  loadingProjects: PropTypes.bool,
  loadProjectsError: PropTypes.bool.isRequired,
  loadProjects: PropTypes.func.isRequired,
  location: PropTypes.object.isRequired,
  tFunc: PropTypes.func.isRequired,
  tenant: ImmutablePropTypes.map.isRequired,
};

const mapStateToProps = createStructuredSelector({
  pageState: selectLandingPage,
  projects: makeSelectProjects(),
  tenant: makeSelectCurrentTenantImm(),
});

const actions = { loadProjects };

const mapDispatchToProps = (dispatch) => bindActionCreators(actions, dispatch);

const mergeProps = (stateProps, dispatchProps, ownProps) => {
  const { pageState, projects, tenant } = stateProps;
  return {
    tenant,
    projects,
    loadingProjects: pageState.get('loadingProjects'),
    loadProjectsError: pageState.get('loadProjectsError'),
    ...dispatchProps,
    ...ownProps,
  };
};

export default injectTFunc(preprocess(mapStateToProps, mapDispatchToProps, mergeProps)(LandingPage));<|MERGE_RESOLUTION|>--- conflicted
+++ resolved
@@ -204,23 +204,6 @@
               </SectionContainer>
             </Section>
 
-<<<<<<< HEAD
-            <Section>
-              <SectionHeader>
-                <SectionTitle>
-                  <FormattedMessage {...messages.projectsFrom} values={{ name: tFunc(tenantName) }} />
-                </SectionTitle>
-                <ViewAllButton to="/projects">
-                  <ViewAllButtonText>
-                    <FormattedMessage {...messages.viewProjects} />
-                  </ViewAllButtonText>
-                </ViewAllButton>
-              </SectionHeader>
-              <SectionContainer>
-                {projectsList}
-              </SectionContainer>
-            </Section>
-=======
             {projectsList &&
               <Section>
                 <SectionHeader>
@@ -231,9 +214,6 @@
                     <ViewAllButtonText>
                       <FormattedMessage {...messages.viewProjects} />
                     </ViewAllButtonText>
-                    <ViewAllButtonIcon height="100%" viewBox="8.86 6.11 6.279 10.869">
-                      <path d="M15.14 11.545L9.705 6.11l-.845.846 4.298 4.306.282.283-.282.283-4.298 4.307.845.844" />
-                    </ViewAllButtonIcon>
                   </ViewAllButton>
                 </SectionHeader>
                 <SectionContainer>
@@ -241,7 +221,6 @@
                 </SectionContainer>
               </Section>
             }
->>>>>>> 877c520a
           </ContentContainer>
 
           <Footer />
