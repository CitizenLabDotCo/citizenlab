import React, { PureComponent } from 'react';
import { adopt } from 'react-adopt';
import { isEmpty } from 'lodash-es';
import clHistory from 'utils/cl-router/history';
import { isNilOrError } from 'utils/helperUtils';

// components
import Button from 'components/UI/Button';
import Icon from 'components/UI/Icon';

// services
import { dismissOnboardingCampaign, IOnboardingCampaignNames } from 'services/onboardingCampaigns';

// resources
import GetLocale, { GetLocaleChildProps } from 'resources/GetLocale';
import GetTenant, { GetTenantChildProps } from 'resources/GetTenant';
import GetAuthUser, { GetAuthUserChildProps } from 'resources/GetAuthUser';
import GetOnboardingCampaigns, { GetOnboardingCampaignsChildProps } from 'resources/GetOnboardingCampaigns';

// utils
import CSSTransition from 'react-transition-group/CSSTransition';

// tracking
import { trackEventByName } from 'utils/analytics';
import tracks from './tracks';

// i18n
import { FormattedMessage } from 'utils/cl-intl';
import messages from './messages';
import T from 'components/T';

// style
import styled, { withTheme } from 'styled-components';
import { media, fontSizes, ScreenReaderOnly } from 'utils/styleUtils';

const contentTimeout = 350;
const contentEasing = 'cubic-bezier(0.19, 1, 0.22, 1)';
const contentDelay = 550;

const Header = styled.div`
  width: 100%;
  height: 190px;
  position: relative;
  display: flex;
  flex-direction: column;

  ${media.smallerThanMinTablet`
    height: 320px;
  `}
`;

const HeaderImageContainer = styled.div`
  position: absolute;
  top: 0;
  bottom: 0;
  left: 0;
  right: 0;
`;

const HeaderImageContainerInner = styled.div`
  width: 100%;
  height: 100%;
  display: flex;
  align-items: center;
  justify-content: center;
  overflow: hidden;
  position: relative;
`;

const HeaderImage = styled.img`
  width: 100%;
  height: auto;

  ${media.smallerThanMaxTablet`
    &.objectFitCoverSupported {
      width: 100%;
      height: 100%;
      object-fit: cover;
    }

    &:not(.objectFitCoverSupported) {
      width: auto;
      height: 100%;
    }
  `}
`;

const HeaderImageOverlay = styled.div`
  background: ${({ theme }) => theme.signedInHeaderOverlayColor || theme.colorMain};
  opacity: ${({ theme }) => theme.signedInHeaderOverlayOpacity};
  position: absolute;
  top: 0;
  bottom: 0;
  left: 0;
  right: 0;
`;

const HeaderContent = styled.div`
  position: absolute;
  top: 0;
  bottom: 0;
  left: 0;
  right: 0;
  display: flex;
  align-items: center;
  justify-content: space-between;
  padding-top: 20px;
  padding-bottom: 20px;
  padding-left: 75px;
  padding-right: 75px;
  overflow: hidden;

  &.content-enter {
    opacity: 0;

    &.content-enter-active {
      opacity: 1;
      transition: all ${contentTimeout}ms ${contentEasing} ${contentDelay}ms;
    }
  }

  &.content-enter-done {
    opacity: 1;
  }

  &.content-exit {
    opacity: 1;
    transition: all ${contentTimeout}ms ${contentEasing};

    &.content-exit-active {
      opacity: 0;
    }
  }

  &.content-exit-done {
    display: none;
  }

  h2 {
    color: #fff;
    font-size: ${fontSizes.xxl}px;
    line-height: 33px;
    font-weight: 400;
  }

  ${media.smallerThanMaxTablet`
    padding-left: 30px;
    padding-right: 30px;
  `}

  ${media.smallerThanMinTablet`
    flex-direction: column;
    align-items: stretch;
    justify-content: center;
    padding-left: 15px;
    padding-right: 15px;
  `}
`;

const HeaderContentCompleteProfile = styled(HeaderContent)``;
const HeaderContentCustomCta = styled(HeaderContent)``;
const HeaderContentDefault = styled(HeaderContent)`
  justify-content: center;

  h2 {
    text-align: center;
  }

  ${media.smallerThanMinTablet`
    align-items: center;
  `}
`;

const Left = styled.div`
  display: flex;
  align-items: center;
  margin-right: 60px;

  ${media.smallerThanMinTablet`
    margin-right: 0;
  `}
`;

const Icons = styled.div`
  display: flex;
  margin-right: 30px;

  ${media.smallerThanMaxTablet`
    display: none;
  `}
`;

const NoAvatarUserIcon: any = styled(Icon)`
  fill: #fff;
  width: 50px;
  height: 50px;
`;

const CompleteProfileIcon = styled(Icon)`
  width: 50px;
  height: 50px;
`;

const Text = styled.div``;

const Right = styled.div`
  flex-shrink: 0;
  display: flex;

  ${media.smallerThanMinTablet`
    flex-direction: column;
    align-items: flex-start;
    justify-content: flex-start;
    margin-top: 30px;
  `}
`;

const SkipButton = styled(Button)`
  margin-right: 10px;

  ${media.smallerThanMinTablet`
    order: 2;
    margin-right: 0px;
  `}
`;

const AcceptButton = styled(Button)`
  ${media.smallerThanMinTablet`
    order: 1;
    margin-bottom: 10px;
  `}
`;

export interface InputProps {
  className?: string;
}

interface DataProps {
  locale: GetLocaleChildProps;
  tenant: GetTenantChildProps;
  authUser: GetAuthUserChildProps;
  onboardingCampaigns: GetOnboardingCampaignsChildProps;
}

interface Props extends InputProps, DataProps {
  theme: any;
}

interface State { }

class SignedInHeader extends PureComponent<Props, State> {
  goToSignUpPage = () => {
    trackEventByName(tracks.clickCreateAccountCTA, { extra: { location: 'signed-in header' } });
    clHistory.push('/sign-up');
  }

  handleSkipButtonClick = (name: IOnboardingCampaignNames) => () => {
    trackEventByName(tracks.clickSkipButton, { extra: { location: 'signed-in header', context: name } });
    dismissOnboardingCampaign(name);
  }

  render() {
    const { locale, tenant, authUser, className, onboardingCampaigns, theme } = this.props;

    if (!isNilOrError(locale) && !isNilOrError(tenant) && !isNilOrError(authUser) && !isNilOrError(onboardingCampaigns)) {
      const tenantHeaderImage = (tenant.attributes.header_bg ? tenant.attributes.header_bg.large : null);
      const defaultMessage = tenant.attributes.settings.core.custom_onboarding_fallback_message;
      const objectFitCoverSupported = (window['CSS'] && CSS.supports('object-fit: cover'));

      // translate header title into a h1 with a fallback
      const headerTitleMultiLoc = tenant.attributes.settings.core.header_title;
      const genericTitle = <FormattedMessage tagName="h1" {...messages.titleCity} />;

      return (
        <Header className={`e2e-signed-in-header ${className}`} id="hook-header">
          <ScreenReaderOnly>
            {headerTitleMultiLoc ? (
              <T as="h1" value={headerTitleMultiLoc}>
                {translatedTitle =>
                   translatedTitle ? <h1>translatedTitle</h1> : genericTitle
                }
              </T>
            ) : genericTitle}
          </ScreenReaderOnly>
          <HeaderImageContainer>
            <HeaderImageContainerInner>
              {tenantHeaderImage && <HeaderImage src={tenantHeaderImage} className={objectFitCoverSupported ? 'objectFitCoverSupported' : ''} />}
              <HeaderImageOverlay />
            </HeaderImageContainerInner>
          </HeaderImageContainer>

          {/* First header state - complete profile */}
          <CSSTransition
            classNames="content"
            in={onboardingCampaigns.name === 'complete_profile'}
            timeout={onboardingCampaigns.name === 'complete_profile' ? contentTimeout + contentDelay : contentTimeout}
            mountOnEnter={true}
            unmountOnExit={true}
            enter={true}
            exit={true}
          >
            <HeaderContentCompleteProfile id="e2e-singed-in-header-complete-profile">
              <Left>
                <Icons>
                  <NoAvatarUserIcon name="noAvatar" ariaHidden />
                  <CompleteProfileIcon name="completeProfile" ariaHidden />
                </Icons>
                <Text>
                  <FormattedMessage {...messages.completeYourProfile} tagName="h2" values={{ firstName: authUser.attributes.first_name }} />
                </Text>
              </Left>

              <Right>
                <SkipButton
                  style="primary-outlined"
                  text={<FormattedMessage {...messages.doItLater} />}
                  onClick={this.handleSkipButtonClick(onboardingCampaigns.name)}
                  borderColor="#fff"
                  textColor="#fff"
                  fontWeight="500"
                  className="e2e-singed-in-header-skip-btn"
                  fontWeight="500"
                />
                <AcceptButton
                  text={<FormattedMessage {...messages.completeProfile} />}
                  linkTo="/profile/edit"
                  style="primary-inverse"
                  textColor={theme.colorMain}
                  textHoverColor={theme.colorMain}
                  fontWeight="500"
                  className="e2e-singed-in-header-accept-btn"
                  fontWeight="500"
                />
              </Right>
            </HeaderContentCompleteProfile>
          </CSSTransition>

          {/* Second header state - custom CTA */}
          <CSSTransition
            classNames="content"
            in={onboardingCampaigns.name === 'custom_cta'}
            timeout={onboardingCampaigns.name === 'custom_cta' ? contentTimeout + contentDelay : contentTimeout}
            mountOnEnter={true}
            unmountOnExit={true}
            enter={true}
            exit={true}
          >
            <HeaderContentCustomCta id="e2e-singed-in-header-custom-cta">
              <Left>
                <Text>
                  <T as="h2" value={onboardingCampaigns.cta_message_multiloc} supportHtml />
                </Text>
              </Left>

              <Right>
                <SkipButton
                  style="primary-outlined"
                  text={<FormattedMessage {...messages.doItLater} />}
                  onClick={this.handleSkipButtonClick(onboardingCampaigns.name)}
                  borderColor="#fff"
                  textColor="#fff"
                  fontWeight="500"
                />
                <AcceptButton
                  text={<T value={onboardingCampaigns.cta_button_multiloc} />}
                  linkTo={onboardingCampaigns.cta_button_link}
                  style="primary-inverse"
                  textColor={theme.colorMain}
<<<<<<< HEAD
                  textHoverColor={theme.colorMain}
=======
>>>>>>> b2e6cf44
                  fontWeight="500"
                />
              </Right>
            </HeaderContentCustomCta>
          </CSSTransition>

          {/* Third header state - default customizable message */}
          <CSSTransition
            classNames="content"
            in={onboardingCampaigns.name === 'default'}
            timeout={onboardingCampaigns.name === 'default' ? contentTimeout + contentDelay : contentTimeout}
            mountOnEnter={true}
            unmountOnExit={true}
            enter={true}
            exit={true}
          >
            <HeaderContentDefault id="e2e-singed-in-header-default-cta">
              {defaultMessage && !isEmpty(defaultMessage)
                ? <T as="p" value={defaultMessage} supportHtml />
                : <FormattedMessage {...messages.defaultSignedInMessage} tagName="h2" values={{ firstName: authUser.attributes.first_name }}/>
              }
            </HeaderContentDefault>
          </CSSTransition>
        </Header>
      );
    }

    return null;
  }
}

const Data = adopt<DataProps, InputProps>({
  locale: <GetLocale />,
  tenant: <GetTenant />,
  authUser: <GetAuthUser />,
  onboardingCampaigns: <GetOnboardingCampaigns />
});

const SignedInHeaderWithHoC = withTheme(SignedInHeader);

export default (inputProps: InputProps) => (
  <Data {...inputProps}>
    {dataProps => <SignedInHeaderWithHoC {...inputProps} {...dataProps} />}
  </Data>
);<|MERGE_RESOLUTION|>--- conflicted
+++ resolved
@@ -319,7 +319,6 @@
                   textColor="#fff"
                   fontWeight="500"
                   className="e2e-singed-in-header-skip-btn"
-                  fontWeight="500"
                 />
                 <AcceptButton
                   text={<FormattedMessage {...messages.completeProfile} />}
@@ -329,7 +328,6 @@
                   textHoverColor={theme.colorMain}
                   fontWeight="500"
                   className="e2e-singed-in-header-accept-btn"
-                  fontWeight="500"
                 />
               </Right>
             </HeaderContentCompleteProfile>
@@ -366,10 +364,7 @@
                   linkTo={onboardingCampaigns.cta_button_link}
                   style="primary-inverse"
                   textColor={theme.colorMain}
-<<<<<<< HEAD
                   textHoverColor={theme.colorMain}
-=======
->>>>>>> b2e6cf44
                   fontWeight="500"
                 />
               </Right>
