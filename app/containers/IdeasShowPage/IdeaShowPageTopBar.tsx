import React, { memo, useCallback, MouseEvent } from 'react';
import clHistory from 'utils/cl-router/history';
import { adopt } from 'react-adopt';
import { get } from 'lodash-es';
import { isNilOrError } from 'utils/helperUtils';

// resources
import GetWindowSize, { GetWindowSizeChildProps } from 'resources/GetWindowSize';
import GetIdea, { GetIdeaChildProps } from 'resources/GetIdea';
import GetProject, { GetProjectChildProps } from 'resources/GetProject';

// components
import VoteControl from 'components/VoteControl';
import Icon from 'components/UI/Icon';

// utils
import eventEmitter from 'utils/eventEmitter';
import { openVerificationModalWithContext } from 'containers/App/verificationModalEvents';

// i18n
import { FormattedMessage } from 'utils/cl-intl';
import messages from './messages';

// styling
import styled from 'styled-components';
import { media, colors, fontSizes, viewportWidths } from 'utils/styleUtils';
import { lighten } from 'polished';

const Container = styled.main`
  height: ${props => props.theme.mobileTopBarHeight}px;
  background: #fff;
  border-bottom: solid 1px ${colors.separation};
`;

const TopBarInner = styled.div`
  height: 100%;
  padding-left: 15px;
  padding-right: 15px;
  position: relative;
  display: flex;
  align-items: center;
  justify-content: space-between;

  ${media.biggerThanMinTablet`
    padding-left: 30px;
    padding-right: 30px;
  `}
`;

const Left = styled.div`
  height: 48px;
  align-items: center;
  display: flex;
`;

const Right = styled.div``;

const GoBackIcon = styled(Icon)`
  height: 22px;
  fill: ${colors.label};
  display: flex;
  align-items: center;
  justify-content: center;
  transition: fill 100ms ease-out;
`;

const GoBackButton = styled.button`
  width: 45px;
  height: 45px;
  display: flex;
  align-items: center;
  justify-content: center;
  padding: 0;
  margin: 0;
  margin-right: 6px;
  margin-left: -2px;
  cursor: pointer;
  background: #fff;
  border-radius: 50%;
  border: solid 1px ${lighten(0.4, colors.label)};
  transition: all 100ms ease-out;

  &:hover {
    border-color: #000;

    ${GoBackIcon} {
      fill: #000;
    }
  }
`;

const GoBackLabel = styled.div`
  color: ${colors.label};
  font-size: ${fontSizes.base}px;
  font-weight: 400;
  transition: fill 100ms ease-out;

  ${media.phone`
    display: none;
  `}
`;

interface InputProps {
  ideaId: string;
  insideModal?: boolean;
  className?: string;
}

interface DataProps {
  windowSize: GetWindowSizeChildProps;
  idea: GetIdeaChildProps;
  project: GetProjectChildProps;
}

interface Props extends InputProps, DataProps {}

<<<<<<< HEAD
const IdeaShowPageTopBar = memo<Props>(({ ideaId, insideModal, className, project, windowSize }) => {
=======
const IdeaShowPageTopBar = memo<Props>(({ ideaId, insideModal, className, project, idea }) => {
>>>>>>> 31260353

  const onGoBack = useCallback((event: MouseEvent<HTMLElement>) => {
    event.preventDefault();

    if (insideModal) {
      eventEmitter.emit('IdeaShowPageTopBar', 'closeIdeaModal', null);
    } else {
      clHistory.push('/');
    }
  }, [insideModal]);

  const onUnauthenticatedVoteClick = useCallback(() => {
    clHistory.push('/sign-in');
  }, []);

  const onDisabledVoteClick = useCallback((disabled_reason: string) => {
    if (disabled_reason === 'not_verified') {
      if (!isNilOrError(project)) {
        const pcType = project.attributes.process_type === 'continuous' ? 'project' : 'phase';
        const pcId = project.relationships?.current_phase?.data?.id || project.id;
        pcId && openVerificationModalWithContext('ActionVote', pcId, pcType, 'voting');
      }
    }
  }, [project]);

<<<<<<< HEAD
  const smallerThanLargeTablet = windowSize ? windowSize <= viewportWidths.largeTablet : false;

  if (smallerThanLargeTablet) {
    return (
      <Container className={className}>
        <TopBarInner>
          <Left>
            <GoBackButton onClick={onGoBack}>
              <GoBackIcon name="arrow-back" />
            </GoBackButton>
            <GoBackLabel>
              <FormattedMessage {...messages.goBack} />
            </GoBackLabel>
          </Left>
          <Right>
            <VoteControl
              ideaId={ideaId}
              unauthenticatedVoteClick={onUnauthenticatedVoteClick}
              disabledVoteClick={onDisabledVoteClick}
              size="1"
            />
          </Right>
        </TopBarInner>
      </Container>
    );
  }

  return null;
=======
  if (isNilOrError(idea)) return null;

  return (
    <Container className={className}>
      <TopBarInner>
        <Left>
          <GoBackButton onClick={onGoBack}>
            <GoBackIcon name="arrow-back" />
          </GoBackButton>
          <GoBackLabel>
            <FormattedMessage {...messages.goBack} />
          </GoBackLabel>
        </Left>
        <Right>
          <VoteControl
            ideaId={ideaId}
            unauthenticatedVoteClick={onUnauthenticatedVoteClick}
            disabledVoteClick={onDisabledVoteClick}
            size="1"
            location="ideaPage"
            showDownvote={idea.attributes.action_descriptor.voting.downvoting_enabled}
          />
        </Right>
      </TopBarInner>
    </Container>
  );
>>>>>>> 31260353
});

const Data = adopt<DataProps, InputProps>({
  windowSize: <GetWindowSize />,
  idea: ({ ideaId, render }) => <GetIdea id={ideaId}>{render}</GetIdea>,
  project: ({ idea, render }) => <GetProject projectId={get(idea, 'relationships.project.data.id')}>{render}</GetProject>
});

export default (inputProps: InputProps) => (
  <Data {...inputProps}>
    {dataProps => <IdeaShowPageTopBar {...inputProps} {...dataProps} />}
  </Data>
);<|MERGE_RESOLUTION|>--- conflicted
+++ resolved
@@ -114,11 +114,7 @@
 
 interface Props extends InputProps, DataProps {}
 
-<<<<<<< HEAD
-const IdeaShowPageTopBar = memo<Props>(({ ideaId, insideModal, className, project, windowSize }) => {
-=======
-const IdeaShowPageTopBar = memo<Props>(({ ideaId, insideModal, className, project, idea }) => {
->>>>>>> 31260353
+const IdeaShowPageTopBar = memo<Props>(({ ideaId, insideModal, className, idea, project, windowSize }) => {
 
   const onGoBack = useCallback((event: MouseEvent<HTMLElement>) => {
     event.preventDefault();
@@ -144,10 +140,9 @@
     }
   }, [project]);
 
-<<<<<<< HEAD
   const smallerThanLargeTablet = windowSize ? windowSize <= viewportWidths.largeTablet : false;
 
-  if (smallerThanLargeTablet) {
+  if (!isNilOrError(idea) && smallerThanLargeTablet) {
     return (
       <Container className={className}>
         <TopBarInner>
@@ -165,6 +160,7 @@
               unauthenticatedVoteClick={onUnauthenticatedVoteClick}
               disabledVoteClick={onDisabledVoteClick}
               size="1"
+              showDownvote={idea.attributes.action_descriptor.voting.downvoting_enabled}
             />
           </Right>
         </TopBarInner>
@@ -173,34 +169,6 @@
   }
 
   return null;
-=======
-  if (isNilOrError(idea)) return null;
-
-  return (
-    <Container className={className}>
-      <TopBarInner>
-        <Left>
-          <GoBackButton onClick={onGoBack}>
-            <GoBackIcon name="arrow-back" />
-          </GoBackButton>
-          <GoBackLabel>
-            <FormattedMessage {...messages.goBack} />
-          </GoBackLabel>
-        </Left>
-        <Right>
-          <VoteControl
-            ideaId={ideaId}
-            unauthenticatedVoteClick={onUnauthenticatedVoteClick}
-            disabledVoteClick={onDisabledVoteClick}
-            size="1"
-            location="ideaPage"
-            showDownvote={idea.attributes.action_descriptor.voting.downvoting_enabled}
-          />
-        </Right>
-      </TopBarInner>
-    </Container>
-  );
->>>>>>> 31260353
 });
 
 const Data = adopt<DataProps, InputProps>({
