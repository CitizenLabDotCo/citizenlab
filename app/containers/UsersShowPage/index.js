--- conflicted
+++ resolved
@@ -14,8 +14,6 @@
 import T from 'containers/T';
 import WatchSagas from 'containers/WatchSagas';
 
-<<<<<<< HEAD
-=======
 import { bindActionCreators } from 'redux';
 import { loadUserRequest } from 'resources/users/actions';
 import { selectResourcesDomain } from '../../utils/resources/selectors';
@@ -23,7 +21,6 @@
 import { LOAD_USER_REQUEST } from 'resources/users/constants';
 import sagas from 'resources/users/sagas';
 
->>>>>>> 1e765107
 // store
 import { connect } from 'react-redux';
 import { createStructuredSelector } from 'reselect';
@@ -73,73 +70,12 @@
   color: #6b6b6b;
 `;
 
-import styled from 'styled-components';
-import { makeSelectLocale } from 'containers/LanguageProvider/selectors';
-import moment from 'moment';
-
-// intl
-import messages from './messages';
-import { FormattedMessage } from 'react-intl';
-
-const InfoContainerStyled = styled.div`
-  width: 100%;
-  margin: auto;
-  min-height: 397.6px;
-  padding-bottom: 51.6px;
-  border-radius: 5px;
-  background-color: #ffffff;
-`;
-
-const FullNameStyled = styled.div`
-  width: 100%;
-  padding-top: 115px;
-  font-family: Calibre !important;
-  font-size: 29px;
-  font-weight: 500;
-  text-align: center;
-  color: #000000;
-`;
-
-const JoinedAtStyled = styled.div`
-  width: 100%;
-  font-family: Calibre !important;
-  margin-top: 10px;
-  font-size: 18px;
-  text-align: center;
-  color: #7e7e7e;
-`;
-
-const BioStyled = styled.div`
-  width: 551px;
-  margin: 23px auto;
-  min-height: 165px;
-  font-family: Calibre !important;
-  font-size: 20px;
-  font-weight: 300;
-  line-height: 1.25;
-  text-align: center;
-  color: #6b6b6b;
-`;
-
 export class UsersShowPage extends React.PureComponent { // eslint-disable-line react/prefer-stateless-function
   componentDidMount() {
     this.props.loadUserRequest(this.props.params.slug);
   }
 
   render() {
-<<<<<<< HEAD
-    const { user, params, className, locale } = this.props;
-
-    const attributes = user.get('attributes');
-    const lastName = attributes.get('last_name');
-    const firstName = attributes.get('last_name');
-    const bio = attributes.get('bio_multiloc');
-    const createdAt = attributes.get('created_at');
-    const avatarURL = attributes.getIn(['avatar', 'medium']);
-
-    return (
-      <div className={className}>
-=======
     const { loadingUser, loadUserError, users, params, className, locale } = this.props;
 
     const user = users && users.get(params.slug);
@@ -154,18 +90,13 @@
     return (
       <div className={className}>
         <WatchSagas sagas={sagas} />
->>>>>>> 1e765107
         <HelmetIntl
           title={messages.helmetTitle}
           description={messages.helmetDescription}
         />
-<<<<<<< HEAD
-        <div
-=======
         {loadingUser && <div><FormattedMessage {...messages.loadingUser} /></div>}
         {loadUserError && <div><FormattedMessage {...messages.loadUserError} /></div>}
         {user && <div
->>>>>>> 1e765107
           style={{
             margin: 'auto',
             width: '80%',
@@ -188,11 +119,7 @@
             }}
             filter={{ author: params.slug }}
           />
-<<<<<<< HEAD
-        </div>
-=======
         </div>}
->>>>>>> 1e765107
       </div>
     );
   }
@@ -201,37 +128,24 @@
 UsersShowPage.propTypes = {
   className: PropTypes.string,
   params: PropTypes.object,
-<<<<<<< HEAD
-  user: PropTypes.object,
-=======
   users: ImmutablePropTypes.map,
   loadUserRequest: PropTypes.func.isRequired,
   loadingUser: PropTypes.bool,
   loadUserError: PropTypes.bool,
->>>>>>> 1e765107
   locale: PropTypes.string.isRequired,
 };
 
 const mapStateToProps = createStructuredSelector({
-<<<<<<< HEAD
-  user: makeSelectCurrentUserImmutable(),
-  locale: makeSelectLocale(),
-=======
   users: selectResourcesDomain('users'),
   locale: makeSelectLocale(),
   loadingUser: (state) => state.getIn(['tempState', LOAD_USER_REQUEST, 'loading']),
   loadUserError: (state) => state.getIn(['tempState', LOAD_USER_REQUEST, 'error']),
->>>>>>> 1e765107
 });
 
 const mapDispatchToProps = (dispatch) => bindActionCreators({ loadUserRequest }, dispatch);
 
 
-<<<<<<< HEAD
-export default styled(connect(mapStateToProps)(UsersShowPage))`
-=======
 export default styled(connect(mapStateToProps, mapDispatchToProps)(UsersShowPage))`
->>>>>>> 1e765107
   background-color: #f2f2f2;
   margin-top: -162px;
   padding-top: 162px;
