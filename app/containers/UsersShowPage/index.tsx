--- conflicted
+++ resolved
@@ -22,7 +22,6 @@
 import styled from 'styled-components';
 import { media, colors, quillEditedContent } from 'utils/styleUtils';
 
-<<<<<<< HEAD
 const Container = styled.div`
   min-height: calc(100vh - ${props => props.theme.menuHeight}px - 1px);
   display: flex;
@@ -38,10 +37,6 @@
 
 const StyledContentContainer = styled(ContentContainer)`
   flex: 1 1 auto;
-=======
-const StyledContentContainer = styled(ContentContainer)`
-  flex: 1;
->>>>>>> 518a1661
   padding-top: 40px;
   padding-bottom: 100px;
   background: ${colors.background};
