// libraries
import React from 'react';
<<<<<<< HEAD
import { shallowWithIntl } from 'utils/testUtils/withIntl';
=======
import { shallow } from 'enzyme';
import { intl } from 'utils/cl-intl';
>>>>>>> d73b5728

// component to test
import { UsersShowPage } from './';

// mock utilities
jest.mock('utils/cl-intl');
jest.mock('services/comments');
jest.mock('services/ideas');
jest.mock('services/users');

const mockScroll = jest.fn();
global.scrollTo = mockScroll;

import { makeUser } from 'services/__mocks__/users';

describe('<UsersShowPage />', () => {
  it('renders correctly by default', () => {
<<<<<<< HEAD
    const wrapper = shallowWithIntl(<UsersShowPage user={makeUser().data} />);
    expect(wrapper).toMatchSnapshot();
  });
  it('renders correctly on the other tab', () => {
    const wrapper = shallowWithIntl(<UsersShowPage user={makeUser().data} />);
=======
    const wrapper = shallow(
      <UsersShowPage intl={intl} user={makeUser().data} />
    );
    expect(wrapper).toMatchSnapshot();
  });
  it('renders correctly on the other tab', () => {
    const wrapper = shallow(
      <UsersShowPage intl={intl} user={makeUser().data} />
    );
>>>>>>> d73b5728
    wrapper.find('WrappedUserNavbar').prop('selectTab')('comments')();
    wrapper.update();
    expect(mockScroll).toHaveBeenCalledWith(0, 0);
    expect(wrapper).toMatchSnapshot();
  });
  it('renders correctly with an erroneous user', () => {
<<<<<<< HEAD
    const wrapper = shallowWithIntl(<UsersShowPage user={new Error()} />);
=======
    const wrapper = shallow(<UsersShowPage intl={intl} user={new Error()} />);
>>>>>>> d73b5728

    expect(wrapper).toMatchSnapshot();
  });
});<|MERGE_RESOLUTION|>--- conflicted
+++ resolved
@@ -1,11 +1,7 @@
 // libraries
 import React from 'react';
-<<<<<<< HEAD
-import { shallowWithIntl } from 'utils/testUtils/withIntl';
-=======
 import { shallow } from 'enzyme';
 import { intl } from 'utils/cl-intl';
->>>>>>> d73b5728
 
 // component to test
 import { UsersShowPage } from './';
@@ -23,13 +19,6 @@
 
 describe('<UsersShowPage />', () => {
   it('renders correctly by default', () => {
-<<<<<<< HEAD
-    const wrapper = shallowWithIntl(<UsersShowPage user={makeUser().data} />);
-    expect(wrapper).toMatchSnapshot();
-  });
-  it('renders correctly on the other tab', () => {
-    const wrapper = shallowWithIntl(<UsersShowPage user={makeUser().data} />);
-=======
     const wrapper = shallow(
       <UsersShowPage intl={intl} user={makeUser().data} />
     );
@@ -39,18 +28,13 @@
     const wrapper = shallow(
       <UsersShowPage intl={intl} user={makeUser().data} />
     );
->>>>>>> d73b5728
     wrapper.find('WrappedUserNavbar').prop('selectTab')('comments')();
     wrapper.update();
     expect(mockScroll).toHaveBeenCalledWith(0, 0);
     expect(wrapper).toMatchSnapshot();
   });
   it('renders correctly with an erroneous user', () => {
-<<<<<<< HEAD
-    const wrapper = shallowWithIntl(<UsersShowPage user={new Error()} />);
-=======
     const wrapper = shallow(<UsersShowPage intl={intl} user={new Error()} />);
->>>>>>> d73b5728
 
     expect(wrapper).toMatchSnapshot();
   });
