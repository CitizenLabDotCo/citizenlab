import * as React from 'react';
import * as Rx from 'rxjs/Rx';
import { size, groupBy, isEmpty } from 'lodash';

// routing
import { browserHistory } from 'react-router';

// components
import Spinner from 'components/UI/Spinner';

// services
import { projectsStream, IProjectData } from 'services/projects';
import { projectImagesStream } from 'services/projectImages';

// components
import ContentContainer from 'components/ContentContainer';
import ProjectCard from './ProjectCard';
import Button from 'components/UI/Button';
import ButtonBar from 'components/ButtonBar';

// i18n
import { FormattedMessage } from 'utils/cl-intl';
import messages from './messages';

// styling
import styled from 'styled-components';
import { media } from 'utils/styleUtils';

const Loading = styled.div`
  width: 100%;
  height: calc(100vh - ${props => props.theme.menuHeight}px - 1px);
  display: flex;
  align-items: center;
  justify-content: center;

  ${media.smallerThanMaxTablet`
    height: calc(100vh - ${props => props.theme.mobileMenuHeight}px - 70px);
  `}
`;

const Container = styled.div`
  min-height: calc(100vh - ${props => props.theme.menuHeight}px - 1px);
  background: #f9f9fa;

  ${media.smallerThanMaxTablet`
    min-height: calc(100vh - ${props => props.theme.mobileMenuHeight}px - 70px);
  `}
`;

const StyledContentContainer = styled(ContentContainer)`
  padding-top: 0px;
  padding-bottom: 140px;

  ${media.smallerThanMaxTablet`
    padding-bottom: 40px;
  `}
`;

const Content = styled.div`
  display: flex;
  flex-direction: column;
`;

const ColumnsContainer = styled.div`
  display: flex;
  flex-direction: row;
  justify-content: space-between;

  ${media.smallerThanMaxTablet`
    flex-direction: column;
    justify-content: flex-start;
  `}
`;

const PageTitle = styled.h1`
  color: #333;
  font-size: 34px;
  line-height: 40px;
  font-weight: 500;
  text-align: center;
  margin: 0;
  padding: 0;
  padding-top: 60px;
  padding-bottom: 40px;

  ${media.smallerThanMaxTablet`
    font-size: 28px;
    line-height: 34px;
    text-align: left;
  `}
`;

const Column = styled.div`
  flex: 0 0 46%;

  &.flex {
    flex: 1 1 100%;
  }
`;

const LeftColumn = Column.extend`
  ${media.smallerThanMaxTablet`
    order: 2;
    margin-bottom: 30px;
  `}
`;

const RightColumn = Column.extend`
  ${media.smallerThanMaxTablet`
    order: 1;
    margin-bottom: 60px;
  `}
`;

const ColumnTitle = styled.h2`
  color: #333;
  font-size: 21px;
  font-weight: 500;
  line-height: 26px;
  margin: 0;
  margin-bottom: 10px;
`;

const ColumnExplanation = styled.div`
  color: #666;
  font-size: 18px;
  line-height: 24px;
  font-weight: 300;
  min-height: 7rem;
`;

const ProjectsList = styled.div``;

const ProjectCardWrapper = styled.div`
  margin-bottom: 20px;

  ${media.smallerThanMaxTablet`
    margin-bottom: 10px;
  `}
`;

const ButtonBarInner = styled.div`
  width: 100%;
  max-width: ${props => props.theme.maxPageWidth}px;
  display: flex;
  align-items: center;

  .Button {
    margin-right: 10px;
  }

  ${media.smallerThanMaxTablet`
    margin-left: 35px;
  `}
`;

const WithoutButtonBar = styled.div`
  ${media.biggerThanMaxTablet`
    display: none;
  `}

  padding-bottom: 20px;
`;

const EmptyStateContainer = styled.div`
  color: #474747;
  font-size: 18px;
  padding: 3rem 0;
`;

type Props = {
  theme: any;
  location: any;
};

type State = {
  projects: IProjectData[] | null;
  selectedProjectId: string | null;
  loaded: boolean;
};

export default class IdeasProjectSelectPage extends React.PureComponent<Props, State> {
  subscriptions: Rx.Subscription[];

  constructor(props: Props) {
    super(props);
    this.state = {
      projects: null,
      selectedProjectId: null,
      loaded: false
    };
    this.subscriptions = [];
  }

  componentDidMount() {
    const projects$ = projectsStream().observable;

    this.subscriptions = [
      projects$.switchMap((projects) => {
        return Rx.Observable.combineLatest(
          projects.data.map(project => projectImagesStream(project.id).observable)
        ).map(() => projects);
      }).subscribe((projects) => {
        this.setState({ projects: projects.data, loaded: true });
      })
    ];
  }

  componentWillUnmount() {
    this.subscriptions.forEach(subscription => subscription.unsubscribe());
  }

  handleProjectClick = (project) => () => {
    this.setState({ selectedProjectId: project.id });
  }

  redirectTo = (projectSlug) => {
    const queryParams = (this.props.location && this.props.location.search) || '';
    browserHistory.push(`/projects/${projectSlug}/ideas/new${queryParams}`);
  }

  handleOnSubmitClick = () => {
    const { projects } = this.state;

    if (projects) {
      const project = projects.find((project) => project.id === this.state.selectedProjectId);

      if (project) {
        this.redirectTo(project.attributes.slug);
      }
    }
  }

  render() {
    const { projects, selectedProjectId, loaded } = this.state;

    if (!loaded) {
      return (
        <Loading>
          <Spinner size="34px" color="#666" />
        </Loading>
      );
    } else {
      const { open_idea_box: openProjects, null: cityProjects } = groupBy(projects, (project) => project.attributes.internal_role);
      const openProject = openProjects && !isEmpty(openProjects) && openProjects[0];
      const noProjects = (!projects || size(projects) === 0);

      return (
        <Container>
          <StyledContentContainer>
            <PageTitle>
              <FormattedMessage {...messages.pageTitle} />
            </PageTitle>

            {noProjects &&
              <EmptyStateContainer>
                <FormattedMessage {...messages.noProjects} />
              </EmptyStateContainer>
            }

<<<<<<< HEAD
            {!noProjects && 
              <Content>
=======
            {!noProjects &&
              <>
>>>>>>> 57137903
                <ColumnsContainer>
                  <LeftColumn className={!openProject ? 'flex' : ''}>
                    <ColumnTitle>
                      <FormattedMessage {...messages.cityProjects} />
                    </ColumnTitle>
                    <ColumnExplanation>
                      <FormattedMessage {...messages.cityProjectsExplanation} />
                    </ColumnExplanation>
                    <ProjectsList>
                      {cityProjects && cityProjects.map((project) => (
                        <ProjectCardWrapper key={project.id}>
                          <ProjectCard
                            onClick={this.handleProjectClick(project)}
                            projectId={project.id}
                            selected={(selectedProjectId === project.id)}
                            className="e2e-project-card"
                          />
                        </ProjectCardWrapper>
                      ))}
                    </ProjectsList>
                  </LeftColumn>
                  {openProject &&
                    <RightColumn className={noProjects ? 'flex' : ''}>
                      <ColumnTitle>
                        <FormattedMessage {...messages.openProject} />
                      </ColumnTitle>
                      <ColumnExplanation>
                        <FormattedMessage {...messages.openProjectExplanation} />
                      </ColumnExplanation>
                      <ProjectsList>
                        <ProjectCardWrapper>
                          <ProjectCard
                            key={openProject.id}
                            onClick={this.handleProjectClick(openProject)}
                            projectId={openProject.id}
                            selected={(selectedProjectId === openProject.id)}
                            className="e2e-project-card e2e-open-project"
                          />
                        </ProjectCardWrapper>
                      </ProjectsList>
                    </RightColumn>
                  }
                </ColumnsContainer>
                <ButtonBar>
                  <ButtonBarInner>
                    <Button
                      className="e2e-submit-project-select-form"
                      size="1"
                      text={<FormattedMessage {...messages.continueButton} />}
                      onClick={this.handleOnSubmitClick}
                      disabled={!selectedProjectId}
                    />
                  </ButtonBarInner>
                </ButtonBar>
                <WithoutButtonBar>
                  <Button
                    className="e2e-submit-project-select-form"
                    size="1"
                    text={<FormattedMessage {...messages.continueButton} />}
                    onClick={this.handleOnSubmitClick}
                    disabled={!selectedProjectId}
                  />
                </WithoutButtonBar>
              </Content>
            }
          </StyledContentContainer>
        </Container>
      );
    }
  }
}<|MERGE_RESOLUTION|>--- conflicted
+++ resolved
@@ -258,13 +258,8 @@
               </EmptyStateContainer>
             }
 
-<<<<<<< HEAD
             {!noProjects && 
               <Content>
-=======
-            {!noProjects &&
-              <>
->>>>>>> 57137903
                 <ColumnsContainer>
                   <LeftColumn className={!openProject ? 'flex' : ''}>
                     <ColumnTitle>
