--- conflicted
+++ resolved
@@ -173,12 +173,8 @@
 class ProjectCard extends PureComponent<Props, State> {
 
   disabledMessage = () => {
-<<<<<<< HEAD
-    const project = this.props.project;
-
-=======
     const { project, authUser } = this.props;
->>>>>>> d040ef9c
+
     if (!isNilOrError(project)) {
       const { enabled, future_enabled: futureEnabled, disabled_reason: disabledReason } = project.relationships.action_descriptor.data.posting;
       if (enabled) {
