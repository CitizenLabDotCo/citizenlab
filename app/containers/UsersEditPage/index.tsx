// Libraries
import React from 'react';
import { isNilOrError } from 'utils/helperUtils';

// router
import clHistory from 'utils/cl-router/history';

<<<<<<< HEAD
// Hooks
import useTenant from 'hooks/useTenant';
import useAuthUser from 'hooks/useAuthUser';

=======
>>>>>>> 599a523f
// i18n
import { FormattedMessage } from 'utils/cl-intl';
import messages from './messages';

// Components
import ProfileForm from './ProfileForm';
import CampaignsConsentForm from './CampaignsConsentForm';
import ProfileDeletion from './ProfileDeletion';
import VerificationStatus from './VerificationStatus';
import UsersEditPageMeta from './UsersEditPageMeta';

// Styles
import styled from 'styled-components';
import { colors } from 'utils/styleUtils';
import { ScreenReaderOnly } from 'utils/accessibility';

// Hooks
import useAreas from 'hooks/useAreas';
import useTenant from 'hooks/useTenant';
import useAuthUser from 'hooks/useAuthUser';

const Container = styled.main`
  width: 100%;
  background-color: ${colors.background};
  display: flex;
  flex-direction: column;
  align-items: center;
  padding-top: 30px;
  padding-bottom: 50px;
  overflow-x: hidden;
`;

// To have two forms with an equal width,
// the forms need to be wrapped with a div.
// https://stackoverflow.com/questions/34993826/flexbox-column-direction-same-width
const Wrapper = styled.div``;

export default () => {
  const tenant = useTenant();
  const authUser = useAuthUser();
  const loaded = tenant !== undefined && authUser !== undefined;

<<<<<<< HEAD
  if (loaded && !authUser) {
    clHistory.push('/');
  }

  if (loaded && !isNilOrError(tenant) && !isNilOrError(authUser)) {
    return (
      <Container id="e2e-user-edit-profile-page">
        <ScreenReaderOnly>
          <FormattedMessage tagName="h1" {...messages.invisibleTitleUserSettings} />
        </ScreenReaderOnly>
        <Wrapper>
          <VerificationStatus />
          <ProfileForm />
          <ProfileDeletion/>
          <CampaignsConsentForm />
        </Wrapper>
      </Container>
    );
  }

  return null;
};
=======
const ProfileEditor = React.memo<Props>(_props => {
  const authUser = useAuthUser();
  const currentTenant = useTenant();
  const areas = useAreas();

  if (authUser === null) {
    clHistory.push('/sign-in');
  }

  if (!isNilOrError(currentTenant) && !isNilOrError(areas) && !isNilOrError(authUser)) {
    return (
      <Container id="e2e-user-edit-profile-page">
        <UsersEditPageMeta user={authUser.data} />
        <ScreenReaderOnly>
          <FormattedMessage tagName="h1" {...messages.invisibleTitleUserSettings} />
        </ScreenReaderOnly>
        <Wrapper>
          <VerificationStatus />
          <ProfileForm
            user={authUser.data}
            areas={areas.data}
            tenant={currentTenant.data}
          />
          <ProfileDeletion/>
          <CampaignsConsentForm />
        </Wrapper>
      </Container>
    );
  }

  return null;
});

export default ProfileEditor;
>>>>>>> 599a523f
<|MERGE_RESOLUTION|>--- conflicted
+++ resolved
@@ -5,13 +5,6 @@
 // router
 import clHistory from 'utils/cl-router/history';
 
-<<<<<<< HEAD
-// Hooks
-import useTenant from 'hooks/useTenant';
-import useAuthUser from 'hooks/useAuthUser';
-
-=======
->>>>>>> 599a523f
 // i18n
 import { FormattedMessage } from 'utils/cl-intl';
 import messages from './messages';
@@ -54,14 +47,14 @@
   const authUser = useAuthUser();
   const loaded = tenant !== undefined && authUser !== undefined;
 
-<<<<<<< HEAD
   if (loaded && !authUser) {
-    clHistory.push('/');
+    clHistory.push('/sign-in');
   }
 
   if (loaded && !isNilOrError(tenant) && !isNilOrError(authUser)) {
     return (
       <Container id="e2e-user-edit-profile-page">
+        <UsersEditPageMeta user={authUser.data} />
         <ScreenReaderOnly>
           <FormattedMessage tagName="h1" {...messages.invisibleTitleUserSettings} />
         </ScreenReaderOnly>
@@ -76,40 +69,4 @@
   }
 
   return null;
-};
-=======
-const ProfileEditor = React.memo<Props>(_props => {
-  const authUser = useAuthUser();
-  const currentTenant = useTenant();
-  const areas = useAreas();
-
-  if (authUser === null) {
-    clHistory.push('/sign-in');
-  }
-
-  if (!isNilOrError(currentTenant) && !isNilOrError(areas) && !isNilOrError(authUser)) {
-    return (
-      <Container id="e2e-user-edit-profile-page">
-        <UsersEditPageMeta user={authUser.data} />
-        <ScreenReaderOnly>
-          <FormattedMessage tagName="h1" {...messages.invisibleTitleUserSettings} />
-        </ScreenReaderOnly>
-        <Wrapper>
-          <VerificationStatus />
-          <ProfileForm
-            user={authUser.data}
-            areas={areas.data}
-            tenant={currentTenant.data}
-          />
-          <ProfileDeletion/>
-          <CampaignsConsentForm />
-        </Wrapper>
-      </Container>
-    );
-  }
-
-  return null;
-});
-
-export default ProfileEditor;
->>>>>>> 599a523f
+};