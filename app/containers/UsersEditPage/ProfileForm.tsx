--- conflicted
+++ resolved
@@ -1,15 +1,13 @@
 import React, { PureComponent } from 'react';
-<<<<<<< HEAD
-import { Subscription, BehaviorSubject } from 'rxjs';
-import { switchMap, map } from 'rxjs/operators';
-import { combineLatest } from 'rxjs/observable/combineLatest';
-import { of } from 'rxjs/observable/of';
-import { isEqual, isEmpty, get } from 'lodash';
-=======
 import { Subscription, BehaviorSubject, combineLatest, of } from 'rxjs';
 import { switchMap, map, distinctUntilChanged, filter } from 'rxjs/operators';
 import { isEqual, isEmpty, get } from 'lodash-es';
->>>>>>> cc4ccd87
+
+// import { Subscription, BehaviorSubject } from 'rxjs';
+// import { switchMap, map } from 'rxjs/operators';
+// import { combineLatest } from 'rxjs/observable/combineLatest';
+// import { of } from 'rxjs/observable/of';
+// import { isEqual, isEmpty, get } from 'lodash';
 
 // services
 import { IAreaData } from 'services/areas';
@@ -88,14 +86,10 @@
   }
 
   componentDidMount() {
-<<<<<<< HEAD
-    const user$ = this.user$.filter(user => user !== null);
-=======
     const user$ = this.user$.pipe(
       filter(user => user !== null),
       distinctUntilChanged((x, y) => isEqual(x, y))
     );
->>>>>>> cc4ccd87
     const locale$ = localeStream().observable;
     const customFieldsSchemaForUsersStream$ = customFieldsSchemaForUsersStream().observable;
 
@@ -246,151 +240,6 @@
     };
 
     return (
-<<<<<<< HEAD
-      <StyledContentContainer>
-        <Grid centered>
-          <Grid.Row>
-            <Grid.Column computer={12} mobile={16}>
-              <div ref={handleContextRef}>
-                <Segment padded="very">
-
-                  <form className="e2e-profile-edit-form">
-                    <SectionTitle><FormattedMessage {...messages.h1} /></SectionTitle>
-                    <SectionSubtitle><FormattedMessage {...messages.h1sub} /></SectionSubtitle>
-
-                    <SectionField>
-                      {/* Wrapping image dropzone with a label for accesibility */}
-                      <label htmlFor="images-dropzone">
-                        <HiddenLabel>
-                          <FormattedMessage {...messages.imageDropzonePlaceholder} />
-                        </HiddenLabel>
-                        <ImagesDropzone
-                          id="images-dropzone"
-                          images={this.state.avatar}
-                          imagePreviewRatio={1}
-                          maxImagePreviewWidth="160px"
-                          acceptedFileTypes="image/jpg, image/jpeg, image/png, image/gif"
-                          maxImageFileSize={5000000}
-                          maxNumberOfImages={1}
-                          onAdd={handleAvatarOnAdd}
-                          onUpdate={handleAvatarOnUpdate}
-                          onRemove={handleAvatarOnRemove}
-                          imageRadius="50%"
-                        />
-                      </label>
-                      <Error apiErrors={errors.avatar} />
-                    </SectionField>
-
-                    <SectionField>
-                      <LabelWithTooltip htmlFor="firstName" translateId="firstName" />
-                      <Input
-                        type="text"
-                        name="first_name"
-                        id="firstName"
-                        value={values.first_name}
-                        onChange={createChangeHandler('first_name')}
-                        onBlur={createBlurHandler('first_name')}
-                      />
-                      <Error apiErrors={errors.first_name} />
-                    </SectionField>
-
-                    <SectionField>
-                      <LabelWithTooltip htmlFor="lastName" translateId="lastName" />
-                      <Input
-                        type="text"
-                        name="last_name"
-                        id="lastName"
-                        value={values.last_name}
-                        onChange={createChangeHandler('last_name')}
-                        onBlur={createBlurHandler('last_name')}
-                      />
-                      <Error apiErrors={errors.last_name} />
-                    </SectionField>
-
-                    <SectionField>
-                      <LabelWithTooltip htmlFor="email" translateId="email" />
-                      <Input
-                        type="email"
-                        name="email"
-                        id="email"
-                        value={values.email}
-                        onChange={createChangeHandler('email')}
-                        onBlur={createBlurHandler('email')}
-                      />
-                      <Error apiErrors={errors.email} />
-                    </SectionField>
-
-                    <SectionField>
-                      <LabelWithTooltip translateId="bio" />
-                      <QuillEditor
-                        id="bio_multiloc"
-                        noImages
-                        limitedTextFormatting
-                        value={values.bio_multiloc ? this.props.localize(values.bio_multiloc) : ''}
-                        placeholder={this.props.intl.formatMessage({ ...messages.bio_placeholder })}
-                        onChange={createChangeHandler('bio_multiloc')}
-                        onBlur={createBlurHandler('bio_multiloc')}
-                      />
-                      <Error apiErrors={errors.bio_multiloc} />
-                    </SectionField>
-
-                    <SectionField>
-                      <LabelWithTooltip htmlFor="password" translateId="password" />
-                      <Input
-                        type="password"
-                        name="password"
-                        id="password"
-                        value={values.password}
-                        onChange={createChangeHandler('password')}
-                        onBlur={createBlurHandler('password')}
-                      />
-                      <Error apiErrors={errors.password} />
-                    </SectionField>
-
-                    {localeOptions && localeOptions.length > 1 &&
-                      <SectionField>
-                        <LabelWithTooltip htmlFor="language" translateId="language" />
-                        <Select
-                          inputId="language"
-                          onChange={createChangeHandler('locale')}
-                          onBlur={createBlurHandler('locale')}
-                          value={values.locale}
-                          options={localeOptions}
-                          clearable={false}
-                        />
-                        <Error apiErrors={errors.locale} />
-                      </SectionField>
-                    }
-                  </form>
-
-                  {hasCustomFields &&
-                    <CustomFieldsForm
-                      formData={this.state.customFieldsFormData}
-                      onChange={handleCustomFieldsFormOnChange}
-                      onSubmit={handleCustomFieldsFormOnSubmit}
-                    />
-                  }
-
-                  <SubmitWrapper
-                    status={getStatus()}
-                    style="primary"
-                    loading={isSubmitting}
-                    onClick={handleOnSubmit}
-                    messages={{
-                      buttonSave: messages.submit,
-                      buttonSuccess: messages.buttonSuccessLabel,
-                      messageSuccess: messages.messageSuccess,
-                      messageError: messages.messageError,
-                    }}
-                  />
-
-                </Segment>
-              </div>
-            </Grid.Column>
-          </Grid.Row>
-        </Grid>
-      </StyledContentContainer>
-=======
       <ProfileSection>
         <form className="e2e-profile-edit-form">
           <SectionTitle><FormattedMessage {...messages.h1} /></SectionTitle>
@@ -492,7 +341,7 @@
               onChange={createChangeHandler('locale')}
               onBlur={createBlurHandler('locale')}
               value={values.locale}
-              options={this.state.localeOptions}
+              options={localeOptions}
               clearable={false}
             />
             <Error apiErrors={errors.locale} />
@@ -520,7 +369,6 @@
           }}
         />
       </ProfileSection>
->>>>>>> cc4ccd87
     );
   }
 
