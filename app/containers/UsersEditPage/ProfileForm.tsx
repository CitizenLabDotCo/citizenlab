// Libraries
import * as React from 'react';
import * as moment from 'moment';
import { Observable } from 'rxjs';
import { isEqual } from 'lodash';

// Services & Utils
import { IAreaData } from 'services/areas';
import { updateUser, IUserData, IUserUpdate, mapUserToDiff } from 'services/users';
import { ITenantData } from 'services/tenant';
import scrollToComponent from 'react-scroll-to-component';
import { withFormik, FormikProps, Form } from 'formik';
import { IOption, ImageFile, API } from 'typings';

// Components
import { Grid, Segment } from 'semantic-ui-react';
import ContentContainer from 'components/ContentContainer';
import LabelWithTooltip from './LabelWithTooltip';
import TextArea from 'components/UI/TextArea';
import Input from 'components/UI/Input';
import Error from 'components/UI/Error';
import Select from 'components/UI/Select';
import ImagesDropzone from 'components/UI/ImagesDropzone';
import { convertUrlToFileObservable } from 'utils/imageTools';
import { Section, SectionTitle, SectionSubtitle, SectionField } from 'components/admin/Section';

// i18n
import { appLocalePairs } from 'i18n';
import messages from './messages';
import { InjectedIntlProps } from 'react-intl';
import { injectIntl, FormattedMessage } from 'utils/cl-intl';
import localize, { injectedLocalized } from 'utils/localize';

// Style
import styled from 'styled-components';
import { color } from 'utils/styleUtils';
import SubmitWrapper from 'components/admin/SubmitWrapper';

const StyledContentContainer = styled(ContentContainer)`
  background: ${color('background')};
  padding-top: 25px;
  padding-bottom: 40px;

  .Select {
    max-width: 500px !important;
  }
`;

// Types
interface InputProps {
  user: IUserData;
  areas: IAreaData[];
  tenant: ITenantData;
}

interface State {
  avatar: ImageFile[] | null;
  contextRef: any | null;
  localeOptions: IOption[];
}

type Props = InputProps & InjectedIntlProps & injectedLocalized & FormikProps<IUserUpdate>;

class ProfileForm extends React.PureComponent<Props, State> {
  localeOptions: IOption[] = [];
  genderOptions: IOption[] = [];
  domicileOptions: IOption[] = [];
  birthYearOptions: IOption[] = [];
  educationOptions: IOption[] = [];

  constructor(props: InputProps) {
    super(props as any);
    this.state = {
      avatar: null,
      contextRef: null,
      localeOptions: []
    };
  }

  componentDidMount() {
    // Get the avatar imageFile
    const avatarUrl = this.props.user.attributes.avatar.medium;
    const avatarFileObservable = this.props.user.attributes.avatar.medium ? convertUrlToFileObservable(avatarUrl) : Observable.of(null);

    avatarFileObservable.first().subscribe((avatar) => {
      if (avatar) {
        this.setState({ avatar: [avatar] });
      }
    });

    // Create options arrays only once, avoid re-calculating them on each render
    this.setState({
      localeOptions: this.props.tenantLocales.map((locale) => ({
        value: locale,
        label: appLocalePairs[locale],
      }))
    });

    this.genderOptions = [
      {
        value: 'male',
        label: this.props.intl.formatMessage({ ...messages.male }),
      },
      {
        value: 'female',
        label: this.props.intl.formatMessage({ ...messages.female }),
      },
      {
        value: 'unspecified',
        label: this.props.intl.formatMessage({ ...messages.unspecified }),
      },
    ];

    this.domicileOptions = this.props.areas.map((area) => ({
      value: area.id,
      label: this.props.localize(area.attributes.title_multiloc),
    }));
    this.domicileOptions.push({
      value: 'outside',
      label: this.props.intl.formatMessage({
        ...messages.outside }
      ),
    });

    for (let i = parseInt(moment().format('YYYY'), 10); i >= 1900; i -= 1) {
      this.birthYearOptions.push({
        value: i,
        label: i.toString(),
      });
    }

    for (let i = 0; i <= 8; i += 1) {
      this.educationOptions.push({
        value: i,
        label: this.props.intl.formatMessage({ ...{ ...messages }[`ISCED11_${i}`] }),
      });
    }
  }

  componentDidUpdate(prevProps: Props) {
    if (!isEqual(this.props.tenantLocales, prevProps.tenantLocales)) {
      this.setState({
        localeOptions: this.props.tenantLocales.map((locale) => ({
          value: locale,
          label: appLocalePairs[locale],
        }))
      });
    }
  }

  getToggleValue = (property) => {
    const { user } = this.props;
    if (!user) {
      return false;
    }
    return user[property];
  }

  createMenuClickHandler = (name: string) => () => {
    this.goToSection(name);
  }

  goToSection = (which) => {
    if (which === 'h1') {
      scrollToComponent(this['section-basics']);
    } else if (which === 'h2') {
      scrollToComponent(this['section-details']);
    } else if (which === 'h3') {
      scrollToComponent(this['section-notifications']);
    }
  }

  createChangeHandler = (fieldName) => value => {
    if (/_multiloc$/.test(fieldName)) {
      this.props.setFieldValue(fieldName, { [this.props.locale]: value });
    } else if (value.value) {
      this.props.setFieldValue(fieldName, value.value);
    } else {
      this.props.setFieldValue(fieldName, value);
    }
  }

  createBlurHandler = (fieldName) => () => {
    // this is going to call setFieldTouched and manually update touched.topcis
    this.props.setFieldTouched(fieldName, true);
  }

  isOptionEnabled = (optionName) => {
    return this.props.tenant.attributes.settings.demographic_fields[optionName];
  }

  handleAvatarOnAdd = (newAvatar: ImageFile) => {
    this.setState(() => ({
      avatar: [newAvatar],
    }));

    this.props.setFieldValue('avatar', newAvatar.base64);
    this.props.setFieldTouched('avatar');
  }

  handleAvatarOnUpdate = (updatedAvatar: ImageFile[]) => {
    const avatar = (updatedAvatar && updatedAvatar.length > 0 ? updatedAvatar : null);
    this.setState({ avatar });
    this.props.setFieldValue('avatar', updatedAvatar[0].base64);
    this.props.setFieldTouched('avatar');
  }

  handleAvatarOnRemove = async () => {
    this.setState(() => ({ avatar: null }));
    this.props.setFieldValue('avatar', null);
    this.props.setFieldTouched('avatar');
  }

  handleContextRef = contextRef => this.setState({ contextRef });

  render() {
    const { intl: { formatMessage }, values, errors, isSubmitting, isValid, dirty, status } = this.props;
    // const { contextRef } = this.state;

    return (
      <StyledContentContainer>
        <Grid centered>
          <Grid.Row>
            {/* <Grid.Column width={4} only="computer">
              <Sticky context={contextRef} offset={100}>
                <Menu fluid vertical text>
                  {['h1', 'h2'].map((key) => (
                    <Menu.Item key={key} name={key} onClick={this.createMenuClickHandler(key)}>
                      <FormattedMessage {...messages[key]} />
                    </Menu.Item>
                  ))}
                </Menu>
              </Sticky>
            </Grid.Column> */}
            <Grid.Column computer={12} mobile={16}>
              <div ref={this.handleContextRef}>
                <Segment padded="very">
                  <Form className="e2e-profile-edit-form" noValidate>
                    {/* BASICS */}
                    <Section ref={(section1) => { this['section-basics'] = section1; }}>
                      <SectionTitle><FormattedMessage {...messages.h1} /></SectionTitle>
                      <SectionSubtitle><FormattedMessage {...messages.h1sub} /></SectionSubtitle>

                      <SectionField>
                        <ImagesDropzone
                          images={this.state.avatar}
                          imagePreviewRatio={1}
                          maxImagePreviewWidth="160px"
                          acceptedFileTypes="image/jpg, image/jpeg, image/png, image/gif"
                          maxImageFileSize={5000000}
                          maxNumberOfImages={1}
                          onAdd={this.handleAvatarOnAdd}
                          onUpdate={this.handleAvatarOnUpdate}
                          onRemove={this.handleAvatarOnRemove}
                          imageRadius="50%"
                        />
                        <Error apiErrors={errors.avatar} />
                      </SectionField>

                      <SectionField>
                        <LabelWithTooltip id="firstName" />
                        <Input
                          type="text"
                          name="first_name"
                          id="firstName"
                        />
                        <Error apiErrors={errors.first_name} />
                      </SectionField>

                      <SectionField>
                        <LabelWithTooltip id="lastName" />
                        <Input
                          type="text"
                          name="last_name"
                          id="lastName"
                        />
                        <Error apiErrors={errors.last_name} />
                      </SectionField>

                      <SectionField>
                        <LabelWithTooltip id="email" />
                        <Input
                          type="email"
                          name="email"
                        />
                        <Error apiErrors={errors.email} />
                      </SectionField>

                      <SectionField>
                        <LabelWithTooltip id="bio" />
                        <TextArea
                          name="bio_multiloc"
                          onChange={this.createChangeHandler('bio_multiloc')}
                          onBlur={this.createBlurHandler('bio_multiloc')}
                          rows={6}
                          placeholder={formatMessage({ ...messages.bio_placeholder })}
                          value={values.bio_multiloc ? this.props.localize(values.bio_multiloc) : ''}
                        />
                        <Error apiErrors={errors.bio_multiloc} />
                      </SectionField>

                      <SectionField>
                        <LabelWithTooltip id="password" />
                        <Input
                          type="password"
                          name="password"
                        />
                        <Error apiErrors={errors.password} />
                      </SectionField>

                      <SectionField>
                        <LabelWithTooltip id="language" />
                        <Select
                          onChange={this.createChangeHandler('locale')}
                          onBlur={this.createBlurHandler('locale')}
                          value={values.locale}
                          options={this.state.localeOptions}
                        />
                        <Error apiErrors={errors.locale} />
                      </SectionField>
                    </Section>

                    {/* DETAILS */}
                    <Section ref={(section2) => { this['section-details'] = section2; }}>
                      <SectionTitle>
                        <FormattedMessage {...messages.h2} />
                      </SectionTitle>
                      <SectionSubtitle>
                        <FormattedMessage {...messages.h2sub} />
                      </SectionSubtitle>

                      {this.isOptionEnabled('gender') &&
                        <SectionField>
                          <LabelWithTooltip id="gender" />
                          <Select
                            placeholder={formatMessage({ ...messages.male })}
                            options={this.genderOptions}
                            onChange={this.createChangeHandler('gender')}
                            value={values.gender}
                          />
                          <Error apiErrors={errors.gender} />
                        </SectionField>
                      }

                      {this.isOptionEnabled('domicile') &&
                        <SectionField>
                          <LabelWithTooltip id="domicile" />
                          <Select
                            placeholder={formatMessage({ ...messages.domicile_placeholder })}
                            options={this.domicileOptions}
                            onChange={this.createChangeHandler('domicile')}
                            value={values.domicile}
                          />
                          <Error apiErrors={errors.domicile} />
                        </SectionField>
                      }
                      {this.isOptionEnabled('birthyear') &&
                        <SectionField>
                          <LabelWithTooltip id="birthdate" />
                          <Select
                            options={this.birthYearOptions}
                            onChange={this.createChangeHandler('birthyear')}
                            value={`${values.birthyear}`}
                          />
                          <Error apiErrors={errors.birthyear} />
                        </SectionField>
                      }

                      {this.isOptionEnabled('education') &&
                        <SectionField>
                          <LabelWithTooltip id="education" />
                          <Select
                            placeholder={formatMessage({ ...messages.education_placeholder })}
                            options={this.educationOptions}
                            onChange={this.createChangeHandler('education')}
                            value={values.education}
                          />
                          <Error apiErrors={errors.education} />
                        </SectionField>
                      }
                    </Section>

                    <SubmitWrapper
                      status={dirty && !isValid ? 'error' : status === 'success' ? 'success' : 'enabled'}
                      style="primary"
                      loading={isSubmitting}
                      messages={{
                        buttonSave: messages.submit,
                        buttonError: messages.buttonErrorLabel,
                        buttonSuccess: messages.buttonSuccessLabel,
                        messageSuccess: messages.messageSuccess,
                        messageError: messages.messageError,
                      }}
                    />
                  </Form>
                </Segment>
              </div>
            </Grid.Column>
          </Grid.Row>
        </Grid>
      </StyledContentContainer>);
  }
}

<<<<<<< HEAD
export default withFormik<InputProps, IUserUpdate, IUserUpdate>({
  handleSubmit: (values, { props, setSubmitting, resetForm, setErrors }) => {
=======
export default withFormik<Props, IUserUpdate, IUserUpdate>({
  handleSubmit: (values, { props, setSubmitting, resetForm, setErrors, setStatus }) => {
    setStatus('');

>>>>>>> a9b64e95
    updateUser(props.user.id, values)
    .then(() => {
      resetForm();
      setStatus('success');
    })
    .catch((errorResponse) => {
      if (errorResponse.json) {
        const apiErrors = (errorResponse as API.ErrorResponse).json.errors;
        setErrors(apiErrors);
        setSubmitting(false);
      }
    });
  },
  mapPropsToValues: (props) => {
    return mapUserToDiff(props.user);
  }
})(injectIntl(localize(ProfileForm)));<|MERGE_RESOLUTION|>--- conflicted
+++ resolved
@@ -402,15 +402,10 @@
   }
 }
 
-<<<<<<< HEAD
-export default withFormik<InputProps, IUserUpdate, IUserUpdate>({
-  handleSubmit: (values, { props, setSubmitting, resetForm, setErrors }) => {
-=======
 export default withFormik<Props, IUserUpdate, IUserUpdate>({
   handleSubmit: (values, { props, setSubmitting, resetForm, setErrors, setStatus }) => {
     setStatus('');
 
->>>>>>> a9b64e95
     updateUser(props.user.id, values)
     .then(() => {
       resetForm();
