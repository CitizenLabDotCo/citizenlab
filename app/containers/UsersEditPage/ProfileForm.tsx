import React, { PureComponent } from 'react';
import { Subscription, BehaviorSubject } from 'rxjs';
import { switchMap, map, distinctUntilChanged } from 'rxjs/operators';
import { combineLatest } from 'rxjs/observable/combineLatest';
import { of } from 'rxjs/observable/of';
import { isEqual, isEmpty, get } from 'lodash';

// services
import { IAreaData } from 'services/areas';
import { updateUser, IUserData/*, IUserUpdate,*/, mapUserToDiff } from 'services/users';
import { ITenantData } from 'services/tenant';
import { localeStream } from 'services/locale';
import { customFieldsSchemaForUsersStream } from 'services/userCustomFields';

// utils
import { Formik } from 'formik';
import eventEmitter from 'utils/eventEmitter';
import { hasCustomFields } from 'utils/customFields';

// components
import { Grid, Segment } from 'semantic-ui-react';
import ContentContainer from 'components/ContentContainer';
import LabelWithTooltip from './LabelWithTooltip';
import Error from 'components/UI/Error';
import ImagesDropzone from 'components/UI/ImagesDropzone';
import { convertUrlToFileObservable } from 'utils/imageTools';
import { SectionTitle, SectionSubtitle, SectionField } from 'components/admin/Section';
import CustomFieldsForm from 'components/CustomFieldsForm';
import Input from 'components/UI/Input';
import Select from 'components/UI/Select';
import QuillEditor from 'components/QuillEditor';

// i18n
import { appLocalePairs } from 'i18n';
import messages from './messages';
import { InjectedIntlProps } from 'react-intl';
import { injectIntl, FormattedMessage } from 'utils/cl-intl';
import localize, { injectedLocalized } from 'utils/localize';

// styling
import styled from 'styled-components';
import { color } from 'utils/styleUtils';
import SubmitWrapper from 'components/admin/SubmitWrapper';
import { hideVisually } from 'polished';

// typings
import { IOption, ImageFile, API } from 'typings';

const StyledContentContainer = styled(ContentContainer)`
  background: ${color('background')};
  padding-top: 25px;
  padding-bottom: 40px;
`;

const HiddenLabel = styled.span`
  ${hideVisually() as any}
`;

// Types
interface InputProps {
  user: IUserData;
  areas: IAreaData[];
  tenant: ITenantData;
}

interface State {
  avatar: ImageFile[] | null;
  hasCustomFields: boolean;
  contextRef: any | null;
  localeOptions: IOption[];
  customFieldsFormData: any;
}

type Props = InputProps & InjectedIntlProps & injectedLocalized;

class ProfileForm extends PureComponent<Props, State> {
  localeOptions: IOption[] = [];
  user$: BehaviorSubject<IUserData>;
  subscriptions: Subscription[];

  constructor(props: InputProps) {
    super(props as any);
    this.state = {
      avatar: null,
      hasCustomFields: false,
      contextRef: null,
      localeOptions: [],
      customFieldsFormData: null
    };
    this.user$ = new BehaviorSubject(null as any);
    this.subscriptions = [];
  }

  componentDidMount() {
    const user$ = this.user$.filter(user => user !== null).pipe(distinctUntilChanged((x, y) => isEqual(x, y)));
    const locale$ = localeStream().observable;
    const customFieldsSchemaForUsersStream$ = customFieldsSchemaForUsersStream().observable;

    this.user$.next(this.props.user);

    this.subscriptions = [
      combineLatest(
        user$,
        locale$,
        customFieldsSchemaForUsersStream$
      ).pipe(switchMap(([user, locale, customFieldsSchema]) => {
        const avatarUrl = get(user, 'attributes.avatar.medium', null) as string | null;
        return (avatarUrl ? convertUrlToFileObservable(avatarUrl) : of(null)).pipe(map(avatar => ({ user, avatar, locale, customFieldsSchema })));
      })).subscribe(({ user, avatar, locale, customFieldsSchema }) => {
        this.setState({
          hasCustomFields: hasCustomFields(customFieldsSchema, locale),
          avatar: (avatar ? [avatar] : null),
          customFieldsFormData: user.attributes.custom_field_values
        });
      })
    ];

    // Create options arrays only once, avoid re-calculating them on each render
    this.setState({
      localeOptions: this.props.tenantLocales.map((locale) => ({
        value: locale,
        label: appLocalePairs[locale],
      }))
    });
  }

  componentDidUpdate(prevProps: Props) {
    if (!isEqual(this.props.user, prevProps.user)) {
      this.user$.next(this.props.user);
    }

    if (!isEqual(this.props.tenantLocales, prevProps.tenantLocales)) {
      this.setState({
        localeOptions: this.props.tenantLocales.map((locale) => ({
          value: locale,
          label: appLocalePairs[locale],
        }))
      });
    }
  }

  componentWillUnmount() {
    this.subscriptions.forEach(subscription => subscription.unsubscribe());
  }

  handleFormikSubmit = (values, formikActions) => {
    let newValues = values;
    const { setSubmitting, resetForm, setErrors, setStatus } = formikActions;

    if (this.state.hasCustomFields) {
      newValues = {
        ...values,
        custom_field_values: this.state.customFieldsFormData
      };
    }

    setStatus('');

    updateUser(this.props.user.id, newValues).then(() => {
      resetForm();
      setStatus('success');
    }).catch((errorResponse) => {
      if (errorResponse.json) {
        const apiErrors = (errorResponse as API.ErrorResponse).json.errors;
        setErrors(apiErrors);
        setSubmitting(false);
      }
    });
  }

  formikRender = ({ values, errors, setFieldValue, setFieldTouched, setStatus, isSubmitting, submitForm, isValid,  status, touched }) => {
    const { hasCustomFields } = this.state;

    const handleContextRef = (contextRef) => {
      this.setState({ contextRef });
    };

    const getStatus = () => {
      let returnValue: 'enabled' | 'disabled' | 'error' | 'success' = 'enabled';

      if (isSubmitting) {
        returnValue = 'disabled';
      } else if (!isEmpty(touched) && !isValid) {
        returnValue = 'error';
      } else if (isEmpty(touched) && status === 'success') {
        returnValue = 'success';
      }

      return returnValue;
    };

    const handleCustomFieldsFormOnChange = (formData) => {
      this.setState({ customFieldsFormData: formData });
      setStatus('enabled');
    };

    const handleCustomFieldsFormOnSubmit = (formData) => {
      this.setState({ customFieldsFormData: formData });
      submitForm();
    };

    const handleOnSubmit = () => {
      if (this.state.hasCustomFields) {
        eventEmitter.emit('ProfileForm', 'customFieldsSubmitEvent', null);
      } else {
        submitForm();
      }
    };

    const createChangeHandler = (fieldName) => value => {
      if (/_multiloc$/.test(fieldName)) {
        setFieldValue(fieldName, { [this.props.locale]: value });
      } else if (value && value.value) {
        setFieldValue(fieldName, value.value);
      } else {
        setFieldValue(fieldName, value);
      }
    };

    const createBlurHandler = (fieldName) => () => {
      setFieldTouched(fieldName, true);
    };

    const handleAvatarOnAdd = (newAvatar: ImageFile) => {
      this.setState(() => ({ avatar: [newAvatar] }));
      setFieldValue('avatar', newAvatar.base64);
      setFieldTouched('avatar');
    };

    const handleAvatarOnUpdate = (updatedAvatar: ImageFile[]) => {
      const avatar = (updatedAvatar && updatedAvatar.length > 0 ? updatedAvatar : null);
      this.setState({ avatar });
      setFieldValue('avatar', updatedAvatar[0].base64);
      setFieldTouched('avatar');
    };

    const handleAvatarOnRemove = async () => {
      this.setState(() => ({ avatar: null }));
      setFieldValue('avatar', null);
      setFieldTouched('avatar');
    };

    return (
      <StyledContentContainer>
        <Grid centered>
          <Grid.Row>
            <Grid.Column computer={12} mobile={16}>
              <div ref={handleContextRef}>
                <Segment padded="very">

                  <form className="e2e-profile-edit-form">
                    <SectionTitle><FormattedMessage {...messages.h1} /></SectionTitle>
                    <SectionSubtitle><FormattedMessage {...messages.h1sub} /></SectionSubtitle>

                    <SectionField>
                      {/* Wrapping image dropzone with a label for accesibility */}
                      <label htmlFor="images-dropzone">
                        <HiddenLabel>
                          <FormattedMessage {...messages.imageDropzonePlaceholder} />
                        </HiddenLabel>
                        <ImagesDropzone
                          id="images-dropzone"
                          images={this.state.avatar}
                          imagePreviewRatio={1}
                          maxImagePreviewWidth="160px"
                          acceptedFileTypes="image/jpg, image/jpeg, image/png, image/gif"
                          maxImageFileSize={5000000}
                          maxNumberOfImages={1}
                          onAdd={handleAvatarOnAdd}
                          onUpdate={handleAvatarOnUpdate}
                          onRemove={handleAvatarOnRemove}
                          imageRadius="50%"
                        />
                      </label>
                      <Error apiErrors={errors.avatar} />
                    </SectionField>

                    <SectionField>
                      <LabelWithTooltip htmlFor="firstName" translateId="firstName" />
                      <Input
                        type="text"
                        name="first_name"
                        id="firstName"
                        value={values.first_name}
                        onChange={createChangeHandler('first_name')}
                        onBlur={createBlurHandler('first_name')}
                      />
                      <Error apiErrors={errors.first_name} />
                    </SectionField>

                    <SectionField>
                      <LabelWithTooltip htmlFor="lastName" translateId="lastName" />
                      <Input
                        type="text"
                        name="last_name"
                        id="lastName"
                        value={values.last_name}
                        onChange={createChangeHandler('last_name')}
                        onBlur={createBlurHandler('last_name')}
                      />
                      <Error apiErrors={errors.last_name} />
                    </SectionField>

                    <SectionField>
                      <LabelWithTooltip htmlFor="email" translateId="email" />
                      <Input
                        type="email"
                        name="email"
                        id="email"
                        value={values.email}
                        onChange={createChangeHandler('email')}
                        onBlur={createBlurHandler('email')}
                      />
                      <Error apiErrors={errors.email} />
                    </SectionField>

                    <SectionField>
<<<<<<< HEAD
                      <LabelWithTooltip htmlFor="bio" translateId="bio" />
                      <TextArea
                        id="bio"
                        name="bio_multiloc"
=======
                      <LabelWithTooltip id="bio" />
                      <QuillEditor
                        id="bio_multiloc"
                        noImages
                        limitedTextFormatting
                        value={values.bio_multiloc ? this.props.localize(values.bio_multiloc) : ''}
                        placeholder={this.props.intl.formatMessage({ ...messages.bio_placeholder })}
>>>>>>> 823372ef
                        onChange={createChangeHandler('bio_multiloc')}
                        onBlur={createBlurHandler('bio_multiloc')}
                      />
                      <Error apiErrors={errors.bio_multiloc} />
                    </SectionField>

                    <SectionField>
                      <LabelWithTooltip htmlFor="password" translateId="password" />
                      <Input
                        type="password"
                        name="password"
                        id="password"
                        value={values.password}
                        onChange={createChangeHandler('password')}
                        onBlur={createBlurHandler('password')}
                      />
                      <Error apiErrors={errors.password} />
                    </SectionField>

                    <SectionField>
                      <LabelWithTooltip translateId="language" />
                      <Select
                        onChange={createChangeHandler('locale')}
                        onBlur={createBlurHandler('locale')}
                        value={values.locale}
                        options={this.state.localeOptions}
                        clearable={false}
                      />
                      <Error apiErrors={errors.locale} />
                    </SectionField>
                  </form>

                  {hasCustomFields &&
                    <CustomFieldsForm
                      formData={this.state.customFieldsFormData}
                      onChange={handleCustomFieldsFormOnChange}
                      onSubmit={handleCustomFieldsFormOnSubmit}
                    />
                  }

                  <SubmitWrapper
                    status={getStatus()}
                    style="primary"
                    loading={isSubmitting}
                    onClick={handleOnSubmit}
                    messages={{
                      buttonSave: messages.submit,
                      buttonSuccess: messages.buttonSuccessLabel,
                      messageSuccess: messages.messageSuccess,
                      messageError: messages.messageError,
                    }}
                  />

                </Segment>
              </div>
            </Grid.Column>
          </Grid.Row>
        </Grid>
      </StyledContentContainer>
    );
  }

  render() {
    return (
      <Formik
        initialValues={mapUserToDiff(this.props.user)}
        onSubmit={this.handleFormikSubmit}
        render={this.formikRender as any}
      />
    );
  }
}

export default injectIntl<InputProps>(localize(ProfileForm));<|MERGE_RESOLUTION|>--- conflicted
+++ resolved
@@ -315,20 +315,13 @@
                     </SectionField>
 
                     <SectionField>
-<<<<<<< HEAD
-                      <LabelWithTooltip htmlFor="bio" translateId="bio" />
-                      <TextArea
-                        id="bio"
-                        name="bio_multiloc"
-=======
-                      <LabelWithTooltip id="bio" />
+                      <LabelWithTooltip translateId="bio" />
                       <QuillEditor
                         id="bio_multiloc"
                         noImages
                         limitedTextFormatting
                         value={values.bio_multiloc ? this.props.localize(values.bio_multiloc) : ''}
                         placeholder={this.props.intl.formatMessage({ ...messages.bio_placeholder })}
->>>>>>> 823372ef
                         onChange={createChangeHandler('bio_multiloc')}
                         onBlur={createBlurHandler('bio_multiloc')}
                       />
