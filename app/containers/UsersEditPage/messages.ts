/*
 * UsersEditPage Messages
 *
 * This contains all the text for the UsersEditPage component.
 */
import { defineMessages } from 'react-intl';

export default defineMessages({
  loading: {
    id: 'app.containers.UsersEditPage.loading',
    defaultMessage: 'Loading...',
  },
  invisibleTitleUserSettings: {
    id: 'app.containers.UsersEditPage.invisibleTitleUserSettings',
    defaultMessage: 'All settings for your account',
  },
  processing: {
    id: 'app.containers.UsersEditPage.processing',
    defaultMessage: 'Sending...',
  },
  buttonSuccessLabel: {
    id: 'app.containers.UsersEditPage.buttonSuccessLabel',
    defaultMessage: 'Success',
  },
  messageError: {
    id: 'app.containers.UsersEditPage.messageError',
    defaultMessage: 'There was an error saving your profile.',
  },
  messageSuccess: {
    id: 'app.containers.UsersEditPage.messageSuccess',
    defaultMessage: 'Your profile has been saved.',
  },
  /*
   * Basic information
  */
  h1: {
    id: 'app.containers.UsersEditPage.h1',
    defaultMessage: 'Basic information',
  },
  h1sub: {
    id: 'app.containers.UsersEditPage.h1sub',
    defaultMessage: 'Edit your basic information related to your account',
  },
  firstNames: {
    id: 'app.containers.UsersEditPage.firstNames',
    defaultMessage: 'First names',
  },
  lastName: {
    id: 'app.containers.UsersEditPage.lastName',
    defaultMessage: 'Last name',
  },
  email: {
    id: 'app.containers.UsersEditPage.email',
    defaultMessage: 'E-mail address',
  },
  password: {
    id: 'app.containers.UsersEditPage.password',
    defaultMessage: 'Password',
  },
  language: {
    id: 'app.containers.UsersEditPage.language',
    defaultMessage: 'Language',
  },
  /*
   * Deletion
   */
  deletionSection: {
    id: 'app.containers.UsersEditPage.deletionSection',
    defaultMessage: 'Delete your profile',
  },
  deletionSubtitle: {
    id: 'app.containers.UsersEditPage.deletionSubtitle',
    defaultMessage: 'This action can not be undone. The content you published on the platform will be anonymized. If you wish to delete all your content, you can contact us at support@citizenlab.co.',
  },
  deleteMyAccount: {
    id: 'app.containers.UsersEditPage.deleteMyAccount',
    defaultMessage: 'Delete my account',
  },
  deleteYourAccount: {
    id: 'app.containers.UsersEditPage.deleteYourAccount',
    defaultMessage: 'Delete your account',
  },
  deleteProfileError: {
    id: 'app.containers.UsersEditPage.deleteProfileError',
    defaultMessage: 'There was an issue deleting your profile, please try again later.',
  },
  logoAltText: {
    id: 'app.containers.UsersEditPage.logoAltText',
    defaultMessage: 'Logo of {tenantName}',
  },
  deleteAccountSubtext: {
    id: 'app.containers.UsersEditPage.deleteAccountSubtext',
    defaultMessage: 'We are sorry to see you go.',
  },
  reasonsToStayListTitle: {
    id: 'app.containers.UsersEditPage.reasonsToStayListTitle',
    defaultMessage: 'Before you go...',
  },
  tooManyEmails: {
    id: 'app.containers.UsersEditPage.tooManyEmails',
    defaultMessage: 'Receiving too many emails? You can manage your email preferences in your profile settings.',
  },
  privacyReasons: {
    id: 'app.containers.UsersEditPage.privacyReasons',
    defaultMessage: 'If you are worried with your privacy, have you read {conditionsLink}?',
  },
  conditionsLinkText: {
    id: 'app.containers.UsersEditPage.conditionsLinkText',
    defaultMessage: 'our conditions',
  },
  contactUs: {
    id: 'app.containers.UsersEditPage.contactUs',
    defaultMessage: 'You can reach out to explain what\'s not going well by clicking {feedbackLink}.',
  },
  feedbackLinkText: {
    id: 'app.containers.UsersEditPage.feedbackLinkText',
    defaultMessage: 'here',
  },
  feedbackLinkUrl: {
    id: 'app.containers.UsersEditPage.feedbackLinkUrl',
    defaultMessage: 'https://citizenlabco.typeform.com/to/z7baRP?source={url}',
  },
  noGoingBack: {
    id: 'app.containers.UsersEditPage.noGoingBack',
    defaultMessage: 'Once you click this button, we will have no way to restore your account.',
  },
  cancel: {
    id: 'app.containers.UsersEditPage.cancel',
    defaultMessage: 'Cancel',
  },
  /*
   * Details
   */
  gender: {
    id: 'app.containers.UsersEditPage.gender',
    defaultMessage: 'Gender',
  },
  bio: {
    id: 'app.containers.UsersEditPage.bio',
    defaultMessage: 'Bio',
  },
  bio_placeholder: {
    id: 'app.containers.UsersEditPage.bio_placeholder',
    defaultMessage: 'Write a short description of yourself',
  },
  domicile: {
    id: 'app.containers.UsersEditPage.domicile',
    defaultMessage: 'Domicile',
  },
  imageDropzonePlaceholder: {
    id: 'app.containers.UsersEditPage.imageDropzonePlaceholder',
    defaultMessage: 'Drop your image here',
  },
  outside: {
    id: 'app.containers.UsersEditPage.outside',
    defaultMessage: `{orgType, select,
      city {Outside of {name}}
      generic {None of these}
    }`,
  },
  submit: {
    id: 'app.containers.UsersEditPage.submit',
    defaultMessage: 'Update profile',
  },
  notificationsTitle: {
    id: 'app.containers.UsersEditPage.notificationsTitle',
    defaultMessage: 'Notifications',
  },
  notificationsSubTitle: {
    id: 'app.containers.UsersEditPage.notificationsSubTitle',
    defaultMessage: 'When do you want us to send you an email to notify you?',
  },
<<<<<<< HEAD
  /*
  * VerificationStatus
  */
  verifyTitle: {
    id: 'app.containers.UsersEditPage.verifyTitle',
    defaultMessage: 'Verify your identity',
  },
  verifyText: {
    id: 'app.containers.UsersEditPage.verifyText',
    defaultMessage: 'and become a verified citizen',
  },
  verifyNow: {
    id: 'app.containers.UsersEditPage.verifyNow',
    defaultMessage: 'Verify now',
  },
  verifiedTitle: {
    id: 'app.containers.UsersEditPage.verifiedTitle',
    defaultMessage: 'Your account has been verified',
  },
  verifiedText: {
    id: 'app.containers.UsersEditPage.verifiedText',
    defaultMessage: 'Your identity has been verified. Your city will be able to base decision on you as part of the community',
  },

=======
  user: {
    id: 'app.containers.UsersEditPage.user',
    defaultMessage: 'When do you want us to send you an email to notify you?',
  },
>>>>>>> 70502625
});<|MERGE_RESOLUTION|>--- conflicted
+++ resolved
@@ -170,7 +170,10 @@
     id: 'app.containers.UsersEditPage.notificationsSubTitle',
     defaultMessage: 'When do you want us to send you an email to notify you?',
   },
-<<<<<<< HEAD
+  user: {
+    id: 'app.containers.UsersEditPage.user',
+    defaultMessage: 'When do you want us to send you an email to notify you?',
+  },
   /*
   * VerificationStatus
   */
@@ -193,12 +196,5 @@
   verifiedText: {
     id: 'app.containers.UsersEditPage.verifiedText',
     defaultMessage: 'Your identity has been verified. Your city will be able to base decision on you as part of the community',
-  },
-
-=======
-  user: {
-    id: 'app.containers.UsersEditPage.user',
-    defaultMessage: 'When do you want us to send you an email to notify you?',
-  },
->>>>>>> 70502625
+  }
 });