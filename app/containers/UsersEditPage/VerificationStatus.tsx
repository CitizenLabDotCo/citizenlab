import React, { memo, useCallback } from 'react';
import { isNilOrError } from 'utils/helperUtils';

// hooks
import useAuthUser from 'hooks/useAuthUser';

// components
import FeatureFlag from 'components/FeatureFlag';
import { FormSection } from 'components/UI/FormComponents';
import Button from 'components/UI/Button';
import { Icon } from 'cl2-component-library';
import Avatar from 'components/Avatar';

// i18n
import { FormattedMessage } from 'utils/cl-intl';
import messages from './messages';

// styling
import styled from 'styled-components';
import { fontSizes, colors, media } from 'utils/styleUtils';
import { darken } from 'polished';

// events
import { openVerificationModal } from 'components/Verification/verificationModalEvents';

const Container = styled(FormSection)`
  display: flex;
  align-items: center;
  justify-content: space-between;
  padding: 30px 40px;

  ${media.smallerThanMaxTablet`
    flex-direction: column;
    align-items: flex-start;
    justify-content: left;
  `}
`;

const AvatarAndShield = styled.div`
  display: flex;
  align-items: center;
  justify-content: center;
`;

const StyledAvatar = styled(Avatar)`
  margin-right: -4px;
  z-index: 2;
`;

const ShieldIcon = styled(Icon)`
  fill: ${colors.label};
  width: 48px;
  height: 53px;
  margin-left: -4px;
`;

const Content = styled.div`
  margin-left: 30px;
  margin-right: 20px;

  ${media.smallerThanMaxTablet`
    text-align: left;
    margin-left: 0px;
    margin-right: 0px;
    margin-top: 20px;
    margin-bottom: 20px;
  `}
`;

const Title = styled.h2`
  font-size: ${fontSizes.xl}px;
  font-weight: 600;
  line-height: 28px;
  padding: 0;
  margin: 0;
`;

const Text = styled.p`
  color: ${colors.text};
  font-size: ${fontSizes.base}px;
  font-weight: 300;
  line-height: normal;
  margin: 0px;
  margin-top: 16px;
`;

const StyledText = styled(Text)`
  margin-top: 10px;
`;

const VerifyButton = styled(Button)``;

const ReverifyButton = styled.button`
  color: ${colors.clBlueDark};
  font-size: ${fontSizes.base}px;
  font-weight: 300;
  line-height: normal;
  white-space: normal;
  text-align: left;
  text-decoration: underline;
  display: inline;
  padding: 0px;
  margin: 0px;
  border: none;
  cursor: pointer;

  &:hover {
    color: ${darken(0.15, colors.clBlueDark)};
    text-decoration: underline;
  }
`;

const VerificationStatus = memo(({ className }: { className?: string }) => {
  const authUser = useAuthUser();

  const onVerify = useCallback(() => {
    openVerificationModal();
  }, []);

  if (isNilOrError(authUser)) return null;

  const authUserIsVerified = authUser.attributes.verified;

  const reverifyButton = (
    <ReverifyButton className="e2e-reverify-user-button" onClick={onVerify}>
      <FormattedMessage {...messages.clickHereToUpdateVerification} />
    </ReverifyButton>
  );

  return (
    <FeatureFlag name="verification">
      <Container
        id="e2e-verification-status"
        className={`${className} e2e${
          authUserIsVerified ? '' : '-not'
        }-verified`}
      >
        {authUserIsVerified ? (
          <>
            <StyledAvatar
<<<<<<< HEAD
              userId={authUser.data.id}
              avatarSize={52}
              addVerificationBadge
=======
              userId={authUser.id}
              size="52px"
              verified
>>>>>>> 5fbc860c
              aria-hidden
            />
            <Content>
              <Title>
                <FormattedMessage {...messages.verifiedIdentityTitle} />
              </Title>
              <Text>
                <FormattedMessage {...messages.verifiedIdentitySubtitle} />
              </Text>
              <Text>
                <FormattedMessage
                  {...messages.updateverification}
                  values={{ reverifyButton }}
                />
              </Text>
            </Content>
          </>
        ) : (
          <>
            <AvatarAndShield aria-hidden>
              <StyledAvatar
<<<<<<< HEAD
                userId={authUser?.data?.id}
                avatarSize={52}
                avatarBgColor="transparent"
                avatarPadding={0}
                avatarBorderThickness={2}
                avatarBorderColor="#fff"
=======
                userId={authUser.id}
                size="52px"
                bgColor="transparent"
                padding="0px"
                borderThickness="2px"
                borderColor="#fff"
>>>>>>> 5fbc860c
              />
              <ShieldIcon name="verify_dark" />
            </AvatarAndShield>
            <Content>
              <Title>
                <FormattedMessage {...messages.becomeVerifiedTitle} />
              </Title>
              <StyledText>
                <FormattedMessage {...messages.becomeVerifiedSubtitle} />
              </StyledText>
            </Content>
            <VerifyButton onClick={onVerify} id="e2e-verify-user-button">
              <FormattedMessage {...messages.verifyNow} />
            </VerifyButton>
          </>
        )}
      </Container>
    </FeatureFlag>
  );
});

export default VerificationStatus;<|MERGE_RESOLUTION|>--- conflicted
+++ resolved
@@ -138,15 +138,9 @@
         {authUserIsVerified ? (
           <>
             <StyledAvatar
-<<<<<<< HEAD
-              userId={authUser.data.id}
+              userId={authUser.id}
               avatarSize={52}
               addVerificationBadge
-=======
-              userId={authUser.id}
-              size="52px"
-              verified
->>>>>>> 5fbc860c
               aria-hidden
             />
             <Content>
@@ -168,21 +162,12 @@
           <>
             <AvatarAndShield aria-hidden>
               <StyledAvatar
-<<<<<<< HEAD
-                userId={authUser?.data?.id}
+                userId={authUser?.id}
                 avatarSize={52}
                 avatarBgColor="transparent"
                 avatarPadding={0}
                 avatarBorderThickness={2}
                 avatarBorderColor="#fff"
-=======
-                userId={authUser.id}
-                size="52px"
-                bgColor="transparent"
-                padding="0px"
-                borderThickness="2px"
-                borderColor="#fff"
->>>>>>> 5fbc860c
               />
               <ShieldIcon name="verify_dark" />
             </AvatarAndShield>
