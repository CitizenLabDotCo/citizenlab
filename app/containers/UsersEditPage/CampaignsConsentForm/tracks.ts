--- conflicted
+++ resolved
@@ -1,9 +1,5 @@
 export default {
-<<<<<<< HEAD
-  clickChangeEmailNotificationSettings: {
-=======
   clickChangeEmailNotificationProfileSettings: {
->>>>>>> 701b82e8
     name: 'Default email notification settings changed',
   },
 };