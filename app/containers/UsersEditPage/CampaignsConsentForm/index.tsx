--- conflicted
+++ resolved
@@ -1,94 +1,3 @@
-<<<<<<< HEAD
-import React, { PureComponent } from 'react';
-import messages from './messages';
-import GetCampaignConsents, { GetCampaignConsentsChildProps } from 'resources/GetCampaignConsents';
-import { IConsentData, updateConsent, IConsent } from 'services/campaignConsents';
-import styled from 'styled-components';
-
-// utils
-import { isNilOrError } from 'utils/helperUtils';
-import { find } from 'lodash-es';
-
-// components
-import SubmitWrapper from 'components/admin/SubmitWrapper';
-import T from 'components/T';
-import Checkbox from 'components/UI/Checkbox';
-
-// analytics
-import { trackEventByName } from 'utils/analytics';
-import tracks from './tracks';
-import { FormSectionTitle, FormSection } from 'components/UI/FormComponents';
-
-const CheckboxContainer = styled.div`
-  margin-bottom: 16px;
-`;
-
-const ConsentList = styled.div`
-  margin-bottom: 40px;
-`;
-
-type InputProps = {};
-
-type DataProps = {
-  consents: GetCampaignConsentsChildProps;
-};
-
-type Props = InputProps & DataProps;
-
-interface State {
-  consentChanges: {};
-  isSaving: boolean;
-  saveButtonStatus: 'enabled' | 'disabled' | 'error' | 'success';
-}
-
-export class CampaignsConsentForm extends PureComponent<Props, State> {
-
-  constructor(props: Props) {
-    super(props as any);
-    this.state = {
-      consentChanges: {},
-      isSaving: false,
-      saveButtonStatus: 'disabled',
-    };
-  }
-
-  handleOnChange = (consent: IConsentData) => () => {
-    const becomesConsented = this.isConsented(consent.id);
-    this.setState(prevState => ({
-      consentChanges: {
-        ...prevState.consentChanges,
-        [consent.id]: !becomesConsented,
-      },
-      saveButtonStatus: 'enabled'
-    }));
-  }
-
-  isConsented = (consentId) => {
-    const { consents } = this.props;
-    if (!isNilOrError(consents)) {
-      const consent = find(consents, { id: consentId }) as IConsentData;
-      if (typeof(this.state.consentChanges[consentId]) === 'undefined') {
-        return (consent && consent.attributes.consented);
-      } else {
-        return this.state.consentChanges[consentId];
-      }
-    }
-    return false;
-  }
-
-  handleOnSubmit = () => {
-    const { consentChanges } = this.state;
-    let consentUpdates: Promise<IConsent>[] = [];
-
-    // analytics
-    trackEventByName(tracks.clickChangeEmailNotificationSettings.name, { extra: { consentChanges } });
-
-    this.setState({ isSaving: true, saveButtonStatus: 'disabled' });
-    if (consentChanges) {
-      consentUpdates = Object.keys(consentChanges).map(consentId => {
-        return updateConsent(consentId, { consented: this.isConsented(consentId) });
-      });
-=======
 import React from 'react';
 import tracks from './tracks';
 import { isNilOrError } from 'utils/helperUtils';
@@ -103,60 +12,6 @@
         consents={consents}
       />
       : null
->>>>>>> 701b82e8
     }
-
-    Promise.all(consentUpdates).then(() => {
-      this.setState({
-        consentChanges: {},
-        isSaving: false,
-        saveButtonStatus: 'success'
-      });
-    }).catch(() => {
-      this.setState({ saveButtonStatus: 'error' });
-    });
-  }
-
-  render() {
-    const { consents } = this.props;
-    const { isSaving, saveButtonStatus } = this.state;
-
-    return (
-      <FormSection>
-        <form action="">
-          <FormSectionTitle message={messages.notificationsTitle} subtitleMessage={messages.notificationsSubTitle} />
-          <ConsentList>
-            {!isNilOrError(consents) && consents.map((consent) => (
-              <CheckboxContainer key={consent.id}>
-                <Checkbox
-                  id={consent.id}
-                  checked={this.isConsented(consent.id)}
-                  onChange={this.handleOnChange(consent)}
-                  label={<T value={consent.attributes.campaign_type_description_multiloc}/>}
-                />
-              </CheckboxContainer>
-            ))}
-          </ConsentList>
-          <SubmitWrapper
-            status={saveButtonStatus}
-            style="primary"
-            loading={isSaving}
-            onClick={this.handleOnSubmit}
-            messages={{
-              buttonSave: messages.submit,
-              buttonSuccess: messages.buttonSuccessLabel,
-              messageSuccess: messages.messageSuccess,
-              messageError: messages.messageError,
-            }}
-          />
-        </form>
-      </FormSection>
-    );
-  }
-}
-
-export default (inputProps) => (
-  <GetCampaignConsents>
-    {(consents) => <CampaignsConsentForm {...inputProps} consents={consents} />}
   </GetCampaignConsents>
 );