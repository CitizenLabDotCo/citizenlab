import React, { PureComponent } from 'react';
import { reportError } from 'utils/loggingUtils';
import { adopt } from 'react-adopt';

// utils
import Link from 'utils/cl-router/Link';
import eventEmitter from 'utils/eventEmitter';

// components
import SendFeedback from 'components/SendFeedback';
import Modal from 'components/UI/Modal';
import ShortFeedbackForm from './ShortFeedbackForm';
import { postProductFeedback } from 'services/productFeedback';
import Button from 'components/UI/Button';
import { Icon } from 'cl2-component-library';

// i18n
import { FormattedMessage } from 'utils/cl-intl';
import messages from './messages';

// tracking
import { trackEventByName } from 'utils/analytics';
import tracks from './tracks';

// services
import { removeUrlLocale } from 'services/locale';
import { LEGAL_PAGES } from 'services/pages';

// resources
import GetLocale, { GetLocaleChildProps } from 'resources/GetLocale';
import GetWindowSize, {
  GetWindowSizeChildProps,
} from 'resources/GetWindowSize';

// style
import styled from 'styled-components';
import { rgba, transparentize } from 'polished';
import { media, colors, fontSizes, viewportWidths } from 'utils/styleUtils';

const Container = styled.footer<{ insideModal?: boolean }>`
  width: 100%;
  display: flex;
  flex-direction: column;
  align-items: stretch;
  position: relative;

  ${media.smallerThanMaxTablet`
    padding-bottom: ${({ insideModal, theme: { mobileMenuHeight } }) =>
      insideModal ? 0 : mobileMenuHeight}px;
  `}
`;

const Inner = styled.div`
  width: 100%;
  min-height: ${(props) => props.theme.footerHeight}px;
  display: flex;
  align-items: center;
  justify-content: space-between;
  padding-left: 28px;
  padding-right: 28px;
<<<<<<< HEAD
  padding-top: 10px;
  padding-bottom: 10px;
  background: #fff;
  border-top: solid 1px #e8e8e8;
=======
  padding-top: 11px;
  padding-bottom: 11px;
  background: ${transparentize(0.1, colors.background)};
  border-top: solid 1px #ccc;
>>>>>>> 8226a9c7

  ${media.smallerThan1280px`
    padding-left: 18px;
    padding-right: 18px;
  `}

  ${media.smallerThanMaxTablet`
    display: flex;
    flex-direction: column;
    justify-content: center;
  `}

  ${media.smallerThanMinTablet`
    padding: 15px 10px;
    border-top: solid 1px ${colors.separation};

    &.showShortFeedback {
      border-top: none;
    }
  `}
`;

const ShortFeedback = styled.div`
<<<<<<< HEAD
=======
  width: 100%;
>>>>>>> 8226a9c7
  display: flex;

  ${media.biggerThanMinTablet`
    position: absolute;
    z-index: 5;
    top: -36px;
    left: 20px;
  `}

  ${media.smallerThanMinTablet`
    border-top: solid 1px ${({ theme }) => rgba(theme.colorText, 0.3)};
    border-bottom: solid 1px ${({ theme }) => rgba(theme.colorText, 0.3)};
  `}
`;

const ShortFeedbackInner = styled.div`
  color: ${({ theme }) => theme.colorText};
  font-size: ${fontSizes.small}px;
  font-weight: 400;
  line-height: normal;
  display: flex;
  align-items: center;
  padding-top: 10px;
  padding-bottom: 10px;
  padding-left: 16px;
  padding-right: 16px;
  background: ${({ theme }) => rgba(theme.colorText, 0.09)};
  border-top-left-radius: 3px;
  border-top-right-radius: 3px;

  ${media.smallerThanMinTablet`
    width: 100%;
    justify-content: center;
    padding-left: 14px;
    padding-right: 14px;
  `}
`;

const ThankYouNote = styled.span`
  font-weight: 400;
`;

const FeedbackQuestion = styled.span`
  margin-right: 15px;
`;

const Buttons = styled.div`
  display: flex;
  align-items: center;
`;

const FeedbackButton = styled.button`
  color: ${({ theme }) => theme.colorText};
  font-weight: 500;
  text-align: left;
  text-transform: uppercase;
  display: flex;
  align-items: center;
  justify-content: center;
  padding: 0;
  margin: 0;
  z-index: 1;
  cursor: pointer;
  appearance: none;

  &.hasLeftMargin {
    margin-left: 14px;
  }

  &:hover {
    text-decoration: underline;
  }
`;

const PagesNav = styled.nav`
  color: ${colors.label};
  font-weight: 400;
  text-align: center;
  overflow: hidden;

  ${media.smallerThanMaxTablet`
    margin-top: 15px;
    margin-bottom: 15px;
  `}
`;

const StyledButton = styled.button`
  color: ${colors.label};
  font-weight: 400;
  font-size: ${fontSizes.small}px;
  line-height: normal;
  text-decoration: none;
  hyphens: auto;
  padding: 0;
  margin: 0;
  border: none;
  cursor: pointer;

  &:hover {
    color: #000;
    text-decoration: underline;
  }
`;

const StyledLink = styled(Link)`
  color: ${colors.label};
  font-weight: 400;
  font-size: ${fontSizes.small}px;
  line-height: 21px;
  text-decoration: none;
  hyphens: auto;
  padding: 0;
  margin: 0;
  border: none;
  cursor: pointer;

  &:hover {
    color: #000;
    text-decoration: underline;
  }
`;

const Bullet = styled.span`
  color: ${colors.label};
  font-weight: 400;
  font-size: ${fontSizes.small}px;
  line-height: 21px;
  margin-left: 10px;
  margin-right: 10px;
`;

const Right = styled.div`
  display: flex;
  align-items: center;

  ${media.smallerThanMaxTablet`
    margin-top: 15px;
    margin-bottom: 15px;
  `}

  ${media.smallerThanMinTablet`
    flex-direction: column;
  `}
`;

const PoweredBy = styled.div`
<<<<<<< HEAD
=======
  color: ${colors.label};
  font-size: ${fontSizes.base}px;
  font-weight: 400;
  text-decoration: none;
>>>>>>> 8226a9c7
  display: flex;
  align-items: center;
  outline: none;
  padding-right: 20px;
  margin-right: 24px;
  border-right: 2px solid ${colors.separation};

  ${media.smallerThan1280px`
    padding-right: 8px;
    margin-right: 13px;
  `}

  ${media.smallerThanMinTablet`
    flex-direction: column;
    padding: 0px;
    margin: 0px;
    margin-bottom: 15px;
    border: none;
  `}
`;

const PoweredByText = styled.span`
<<<<<<< HEAD
  color: ${colors.label};
  font-size: ${fontSizes.base}px;
  font-weight: 300;
  line-height: normal;
=======
  margin-right: 8px;
>>>>>>> 8226a9c7

  ${media.smallerThanMinTablet`
    margin-bottom: 10px;
  `}
`;

const CitizenlabLink = styled.a`
  width: 135px;
  display: flex;
  align-items: center;
  justify-content: center;
  margin-top: 4px;
  cursor: pointer;
`;

const StyledSendFeedback = styled(SendFeedback)`
  ${media.smallerThanMinTablet`
    margin-top: 20px;
  `}
`;

const ShortFeedbackFormModalFooter = styled.div`
  width: 100%;
  display: flex;
`;

const CitizenLabLogo = styled(Icon)`
<<<<<<< HEAD
  height: 28px;
  fill: ${colors.secondaryText};
=======
  fill: ${colors.label};
>>>>>>> 8226a9c7

  &:hover {
    fill: #000;
  }
`;

interface InputProps {
  showShortFeedback?: boolean;
  className?: string;
  insideModal?: boolean;
}

interface DataProps {
  locale: GetLocaleChildProps;
  windowSize: GetWindowSizeChildProps;
}

interface Props extends DataProps, InputProps {}

interface State {
  shortFeedbackButtonClicked: boolean;
  feedbackModalOpen: boolean;
  feedbackSubmitting: boolean;
  feedbackSubmitted: boolean;
}

class PlatformFooter extends PureComponent<Props, State> {
  static defaultProps = {
    showShortFeedback: true,
  };

  constructor(props) {
    super(props);
    this.state = {
      shortFeedbackButtonClicked: false,
      feedbackModalOpen: false,
      feedbackSubmitting: false,
      feedbackSubmitted: false,
    };
  }

  handleFeedbackButtonClick = (answer: 'yes' | 'no') => () => {
    this.setState({
      shortFeedbackButtonClicked: true,
    });

    // tracking
    if (answer === 'yes') {
      trackEventByName(tracks.clickShortFeedbackYes);
      postProductFeedback({
        question: 'found_what_youre_looking_for?',
        page: removeUrlLocale(location.pathname),
        locale: this.props.locale || undefined,
        answer: 'yes',
      }).catch((err) => {
        reportError(err);
      });
    } else if (answer === 'no') {
      trackEventByName(tracks.clickShortFeedbackNo);
      this.openFeedbackModal();
    }
  };

  openFeedbackModal = () => {
    this.setState({ feedbackModalOpen: true });
  };

  closeFeedbackModal = () => {
    this.setState({ feedbackModalOpen: false });
  };

  closeFeedbackModalSuccess = () => {
    this.setState({ feedbackModalOpen: false });
  };

  handleFeedbackOnSubmit = (submitting: boolean) => {
    this.setState({ feedbackSubmitting: submitting });
  };

  handleFeedbackSubmitted = () => {
    this.setState({ feedbackSubmitted: true });
  };

  closeFeedbackModalCancel = () => {
    this.setState({ feedbackModalOpen: false });

    postProductFeedback({
      question: 'found_what_youre_looking_for?',
      page: removeUrlLocale(location.pathname),
      locale: this.props.locale || undefined,
      answer: 'no',
    }).catch((err) => reportError(err));
  };

  shortFeedbackFormOnSubmit = () => {
    eventEmitter.emit('ShortFeedbackFormSubmitEvent');
  };

  openConsentManager = () => {
    eventEmitter.emit('openConsentManager');
  };

  render() {
    const {
      shortFeedbackButtonClicked,
      feedbackModalOpen,
      feedbackSubmitting,
      feedbackSubmitted,
    } = this.state;
    const {
      showShortFeedback,
      className,
      windowSize,
      insideModal,
    } = this.props;
    const smallerThanSmallTablet = windowSize
      ? windowSize <= viewportWidths.smallTablet
      : false;

    return (
      <Container
        insideModal={insideModal}
        id="hook-footer"
        className={className}
      >
        {showShortFeedback && (
          <>
            <ShortFeedback>
              <ShortFeedbackInner>
                {shortFeedbackButtonClicked ? (
                  feedbackModalOpen ? (
                    <ThankYouNote>
                      <FormattedMessage {...messages.moreInfo} />
                    </ThankYouNote>
                  ) : (
                    <ThankYouNote>
                      <FormattedMessage {...messages.thanksForFeedback} />
                    </ThankYouNote>
                  )
                ) : (
                  <>
                    <FeedbackQuestion>
                      <FormattedMessage {...messages.feedbackQuestion} />
                    </FeedbackQuestion>
                    <Buttons>
                      <FeedbackButton
                        onClick={this.handleFeedbackButtonClick('yes')}
                      >
                        <FormattedMessage {...messages.yes} />
                      </FeedbackButton>
                      <FeedbackButton
                        className="hasLeftMargin"
                        onClick={this.handleFeedbackButtonClick('no')}
                      >
                        <FormattedMessage {...messages.no} />
                      </FeedbackButton>
                    </Buttons>
                  </>
                )}
              </ShortFeedbackInner>
            </ShortFeedback>

            <Modal
              width={500}
              opened={feedbackModalOpen}
              close={this.closeFeedbackModalCancel}
              className="e2e-feedback-modal"
              closeOnClickOutside={false}
              header={<FormattedMessage {...messages.feedbackModalTitle} />}
              footer={
                <ShortFeedbackFormModalFooter>
                  {!feedbackSubmitted ? (
                    <Button
                      onClick={this.shortFeedbackFormOnSubmit}
                      processing={feedbackSubmitting}
                    >
                      <FormattedMessage {...messages.submit} />
                    </Button>
                  ) : (
                    <Button
                      buttonStyle="secondary"
                      onClick={this.closeFeedbackModal}
                    >
                      <FormattedMessage {...messages.close} />
                    </Button>
                  )}
                </ShortFeedbackFormModalFooter>
              }
            >
              <ShortFeedbackForm
                closeModal={this.closeFeedbackModalSuccess}
                submitting={this.handleFeedbackOnSubmit}
                successfullySubmitted={this.handleFeedbackSubmitted}
              />
            </Modal>
          </>
        )}

        <Inner className={showShortFeedback ? 'showShortFeedback' : ''}>
          <PagesNav>
            {LEGAL_PAGES
              // to be added back when we do the footer redesign
              .filter((slug) => slug !== 'accessibility-statement')
              .map((slug, index) => (
                <React.Fragment key={slug}>
                  <StyledLink
                    to={`/pages/${slug}`}
                    className={index === 0 ? 'first' : ''}
                  >
                    <FormattedMessage {...messages[slug]} />
                  </StyledLink>
                  <Bullet aria-hidden>•</Bullet>
                </React.Fragment>
              ))}
            <StyledButton onClick={this.openConsentManager}>
              <FormattedMessage {...messages.cookieSettings} />
            </StyledButton>
            <Bullet aria-hidden>•</Bullet>
            <StyledLink to="/site-map">
              <FormattedMessage {...messages.siteMap} />
            </StyledLink>
          </PagesNav>

          <Right>
            <PoweredBy>
              <PoweredByText>
                <FormattedMessage {...messages.poweredBy} />
              </PoweredByText>
              <CitizenlabLink href="https://www.citizenlab.co/">
                <CitizenLabLogo
                  name="citizenlab-footer-logo"
                  title="CitizenLab"
                />
              </CitizenlabLink>
            </PoweredBy>

            <StyledSendFeedback showFeedbackText={smallerThanSmallTablet} />
          </Right>
        </Inner>
      </Container>
    );
  }
}

const Data = adopt<Props>({
  locale: <GetLocale />,
  windowSize: <GetWindowSize />,
});

export default (inputProps: InputProps) => (
  <Data>
    {(dataProps) => <PlatformFooter {...inputProps} {...dataProps} />}
  </Data>
);<|MERGE_RESOLUTION|>--- conflicted
+++ resolved
@@ -38,7 +38,6 @@
 import { media, colors, fontSizes, viewportWidths } from 'utils/styleUtils';
 
 const Container = styled.footer<{ insideModal?: boolean }>`
-  width: 100%;
   display: flex;
   flex-direction: column;
   align-items: stretch;
@@ -51,24 +50,16 @@
 `;
 
 const Inner = styled.div`
-  width: 100%;
   min-height: ${(props) => props.theme.footerHeight}px;
   display: flex;
   align-items: center;
   justify-content: space-between;
   padding-left: 28px;
   padding-right: 28px;
-<<<<<<< HEAD
-  padding-top: 10px;
-  padding-bottom: 10px;
-  background: #fff;
-  border-top: solid 1px #e8e8e8;
-=======
   padding-top: 11px;
   padding-bottom: 11px;
   background: ${transparentize(0.1, colors.background)};
   border-top: solid 1px #ccc;
->>>>>>> 8226a9c7
 
   ${media.smallerThan1280px`
     padding-left: 18px;
@@ -92,10 +83,6 @@
 `;
 
 const ShortFeedback = styled.div`
-<<<<<<< HEAD
-=======
-  width: 100%;
->>>>>>> 8226a9c7
   display: flex;
 
   ${media.biggerThanMinTablet`
@@ -242,13 +229,10 @@
 `;
 
 const PoweredBy = styled.div`
-<<<<<<< HEAD
-=======
   color: ${colors.label};
   font-size: ${fontSizes.base}px;
   font-weight: 400;
   text-decoration: none;
->>>>>>> 8226a9c7
   display: flex;
   align-items: center;
   outline: none;
@@ -271,14 +255,11 @@
 `;
 
 const PoweredByText = styled.span`
-<<<<<<< HEAD
   color: ${colors.label};
   font-size: ${fontSizes.base}px;
   font-weight: 300;
   line-height: normal;
-=======
   margin-right: 8px;
->>>>>>> 8226a9c7
 
   ${media.smallerThanMinTablet`
     margin-bottom: 10px;
@@ -301,17 +282,12 @@
 `;
 
 const ShortFeedbackFormModalFooter = styled.div`
-  width: 100%;
   display: flex;
 `;
 
 const CitizenLabLogo = styled(Icon)`
-<<<<<<< HEAD
   height: 28px;
-  fill: ${colors.secondaryText};
-=======
   fill: ${colors.label};
->>>>>>> 8226a9c7
 
   &:hover {
     fill: #000;
