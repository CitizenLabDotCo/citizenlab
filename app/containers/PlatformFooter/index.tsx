import React, { PureComponent } from 'react';
import { reportError } from 'utils/loggingUtils';
import { adopt } from 'react-adopt';
import { isNilOrError } from 'utils/helperUtils';
<<<<<<< HEAD
=======
import { isEmpty } from 'lodash-es';
>>>>>>> 9c9c88e7

// utils
import Link from 'utils/cl-router/Link';
import eventEmitter from 'utils/eventEmitter';

// components
import SendFeedback from 'components/SendFeedback';
import Modal from 'components/UI/Modal';
import ShortFeedbackForm from './ShortFeedbackForm';
import { postProductFeedback } from 'services/productFeedback';
import Button from 'components/UI/Button';
import { Icon } from 'cl2-component-library';

// i18n
import { FormattedMessage } from 'utils/cl-intl';
import messages from './messages';

// tracking
import { trackEventByName } from 'utils/analytics';
import tracks from './tracks';

// services
import { removeUrlLocale } from 'services/locale';
import { LEGAL_PAGES, TLegalPage } from 'services/pages';

// resources
import GetLocale, { GetLocaleChildProps } from 'resources/GetLocale';
import GetWindowSize, {
  GetWindowSizeChildProps,
} from 'resources/GetWindowSize';
<<<<<<< HEAD
import GetTenant, { GetTenantChildProps } from 'resources/GetTenant';
=======
import GetAppConfiguration, {
  GetAppConfigurationChildProps,
} from 'resources/GetAppConfiguration';
>>>>>>> 9c9c88e7

// style
import styled, { css } from 'styled-components';
import { transparentize } from 'polished';
import {
  media,
  colors,
  fontSizes,
  viewportWidths,
  isRtl,
} from 'utils/styleUtils';
import GetFeatureFlag from 'resources/GetFeatureFlag';

const Container = styled.footer<{ insideModal?: boolean }>`
  display: flex;
  flex-direction: column;
  align-items: stretch;
  position: relative;

  ${media.smallerThanMaxTablet`
    margin-top: 0px;
    padding-bottom: ${({ insideModal, theme: { mobileMenuHeight } }) =>
      insideModal ? 0 : mobileMenuHeight}px;
  `}
`;

const ShortFeedbackContainer = styled.div`
  ${media.biggerThanMaxTablet`
    position: absolute;
    top: -25px;
    left: 25px;
    z-index: 3;

    ${isRtl`
      left: auto;
      right: 25px;
    `}
  `}

  ${media.smallerThanMaxTablet`
    display: flex;
    justify-content: center;
    background: ${colors.background};
    background: ${(props) => transparentize(0.9, props.theme.colorText)};
    border-top: solid 1px #ccc;
  `}
`;

const ShortFeedback = styled.div`
  display: flex;
  align-items: center;

  ${isRtl`
    flex-direction: row-reverse;
  `}

  ${media.smallerThanMaxTablet`
    justify-content: center;
    margin: 0;
    margin-top: 10px;
    margin-bottom: 10px;
  `}
`;

const ThankYouNote = styled.span`
  color: ${({ theme }) => theme.colorText};
  font-size: ${fontSizes.small}px;
  font-weight: 400;
  line-height: normal;
`;

const FeedbackQuestion = styled.span`
  color: ${({ theme }) => theme.colorText};
  font-size: ${fontSizes.small}px;
  font-weight: 400;
  line-height: normal;
  margin-right: 15px;

  ${isRtl`
    margin-right: 0;
    margin-left: 15px;
  `}
`;

const FeedbackButtons = styled.div`
  display: flex;
  align-items: center;
`;

const FeedbackButton = styled.button`
  color: ${({ theme }) => theme.colorText};
  font-size: ${fontSizes.small}px;
  font-weight: 600;
  line-height: normal;
  text-align: left;
  text-transform: uppercase;
  display: flex;
  align-items: center;
  justify-content: center;
  padding: 0;
  margin: 0;
  cursor: pointer;
  appearance: none;

  &.hasLeftMargin {
    margin-left: 14px;
  }

  &:hover {
    text-decoration: underline;
  }
`;

const FooterContainer = styled.div`
  display: flex;
  align-items: center;
  justify-content: space-between;
  padding-left: 28px;
  padding-right: 28px;
  padding-top: 11px;
  padding-bottom: 11px;
  background: #fff;
  border-top: solid 1px #ccc;
  overflow: hidden;

  ${media.smallerThanMaxTablet`
    display: flex;
    flex-direction: column;
    justify-content: center;
    padding: 15px 10px;
    background: #f4f4f4;
  `}
`;

const PagesNav = styled.nav`
  ${media.smallerThanMaxTablet`
    width: 90vw;
    margin-top: 15px;
    margin-bottom: 15px;
  `}
`;

const PagesNavList = styled.ul`
  display: flex;
  flex-wrap: wrap;
  align-items: center;
  list-style: none;
  margin: 0;
  padding: 0;

  ${media.smallerThanMaxTablet`
    flex-wrap: wrap;
    justify-content: center;
  `}

  & li {
    margin-right: 10px;

    &:after {
      color: ${colors.label};
      font-size: ${fontSizes.small}px;
      font-weight: 400;
      content: '•';
      margin-left: 10px;
    }

    &:last-child {
      margin-right: 0px;

      &:after {
        margin-left: 0px;
        content: '';
      }
    }
  }
`;

const PagesNavListItem = styled.li`
  color: ${colors.label};
  font-size: ${fontSizes.small}px;
  line-height: normal;
  font-weight: 400;
  list-style: none;
  margin: 0;
  padding: 0;
`;

const StyledButton = styled.button`
  color: ${colors.label};
  font-size: ${fontSizes.small}px;
  font-weight: 400;
  line-height: normal;
  hyphens: auto;
  padding: 0;
  margin: 0;
  border: none;
  cursor: pointer;

  &:hover {
    color: #000;
    text-decoration: underline;
  }
`;

const linkStyle = css`
  color: ${colors.label};
  font-weight: 400;
  font-size: ${fontSizes.small}px;
  line-height: 21px;
  text-decoration: none;
  hyphens: auto;
  padding: 0;
  margin: 0;
  border: none;
  cursor: pointer;

  &:hover {
    color: #000;
    text-decoration: underline;
  }
`;

const StyledLink = styled(Link)`
  ${linkStyle}
`;

const StyledA = styled.a`
  ${linkStyle}
`;

const Right = styled.div`
  display: flex;
  align-items: center;

  ${media.smallerThanMaxTablet`
    margin-top: 15px;
    margin-bottom: 15px;
  `}

  ${media.smallerThanMinTablet`
    flex-direction: column;
  `}
`;

const PoweredBy = styled.div`
  display: flex;
  align-items: center;
  outline: none;
  padding-right: 20px;
  margin-right: 24px;
  border-right: 2px solid ${colors.separation};

  ${media.smallerThanMinTablet`
    flex-direction: column;
    padding: 0px;
    margin: 0px;
    margin-bottom: 15px;
    border: none;
  `}
`;

const PoweredByText = styled.span`
  color: ${colors.label};
  font-size: ${fontSizes.small}px;
  font-weight: 400;
  line-height: normal;
  margin-right: 8px;

  ${media.smallerThan1280px`
    display: none;
  `}

  ${media.smallerThanMaxTablet`
    display: block;
  `}

  ${media.smallerThanMinTablet`
    margin-bottom: 10px;
  `}
`;

const CitizenlabLink = styled.a`
  width: 130px;
  display: flex;
  align-items: center;
  justify-content: center;
  margin-top: 4px;
  cursor: pointer;
`;

const StyledSendFeedback = styled(SendFeedback)`
  ${media.smallerThanMinTablet`
    margin-top: 20px;
  `}
`;

const ShortFeedbackFormModalFooter = styled.div`
  display: flex;
`;

const CitizenLabLogo = styled(Icon)`
  height: 28px;
  fill: ${colors.label};

  &:hover {
    fill: #000;
  }
`;

interface InputProps {
  showShortFeedback?: boolean;
  className?: string;
  insideModal?: boolean;
}

interface DataProps {
  locale: GetLocaleChildProps;
  windowSize: GetWindowSizeChildProps;
<<<<<<< HEAD
  tenant: GetTenantChildProps;
=======
  appConfiguration: GetAppConfigurationChildProps;
  customizedA11yHrefEnabled: boolean;
>>>>>>> 9c9c88e7
}

interface Props extends DataProps, InputProps {}

interface State {
  shortFeedbackButtonClicked: boolean;
  feedbackModalOpen: boolean;
  feedbackSubmitting: boolean;
  feedbackSubmitted: boolean;
}

class PlatformFooter extends PureComponent<Props, State> {
  static defaultProps = {
    showShortFeedback: true,
  };

  constructor(props) {
    super(props);
    this.state = {
      shortFeedbackButtonClicked: false,
      feedbackModalOpen: false,
      feedbackSubmitting: false,
      feedbackSubmitted: false,
    };
  }

  handleFeedbackButtonClick = (answer: 'yes' | 'no') => () => {
    this.setState({
      shortFeedbackButtonClicked: true,
    });

    // tracking
    if (answer === 'yes') {
      trackEventByName(tracks.clickShortFeedbackYes);
      postProductFeedback({
        question: 'found_what_youre_looking_for?',
        page: removeUrlLocale(location.pathname),
        locale: this.props.locale || undefined,
        answer: 'yes',
      }).catch((err) => {
        reportError(err);
      });
    } else if (answer === 'no') {
      trackEventByName(tracks.clickShortFeedbackNo);
      this.openFeedbackModal();
    }
  };

  openFeedbackModal = () => {
    this.setState({ feedbackModalOpen: true });
  };

  closeFeedbackModal = () => {
    this.setState({ feedbackModalOpen: false });
  };

  closeFeedbackModalSuccess = () => {
    this.setState({ feedbackModalOpen: false });
  };

  handleFeedbackOnSubmit = (submitting: boolean) => {
    this.setState({ feedbackSubmitting: submitting });
  };

  handleFeedbackSubmitted = () => {
    this.setState({ feedbackSubmitted: true });
  };

  closeFeedbackModalCancel = () => {
    this.setState({ feedbackModalOpen: false });

    postProductFeedback({
      question: 'found_what_youre_looking_for?',
      page: removeUrlLocale(location.pathname),
      locale: this.props.locale || undefined,
      answer: 'no',
    }).catch((err) => reportError(err));
  };

  shortFeedbackFormOnSubmit = () => {
    eventEmitter.emit('ShortFeedbackFormSubmitEvent');
  };

  openConsentManager = () => {
    eventEmitter.emit('openConsentManager');
  };

  getHasCustomizedA11yFooterLink = () => {
<<<<<<< HEAD
    const { tenant } = this.props;

    if (!isNilOrError(tenant)) {
      if (
        // Hillerod
        tenant.id === '6964ee76-97bb-4106-8be0-cfba7a027240' ||
        // Linz
        tenant.id === '7413b333-a14a-4a3a-a037-da6ac4caf440'
      ) {
        return true;
      }
    }

    return false;
  };

  getCustomizedA11yHref = () => {
    const { tenant } = this.props;

    if (!isNilOrError(tenant)) {
      if (
        // Hillerod
        tenant.id === '6964ee76-97bb-4106-8be0-cfba7a027240'
      ) {
        return 'https://www.was.digst.dk/hillerod-citizenlab-co-da-DK';
      }

      if (
        // Linz
        tenant.id === '7413b333-a14a-4a3a-a037-da6ac4caf440'
      ) {
        return 'https://res.cloudinary.com/citizenlabco/image/upload/v1611739984/Linz_Web_Content_Accessibility_Guidlines_WCAG_2.1_nduhob.pdf';
      }
    }

    return null;
=======
    const { customizedA11yHrefEnabled, appConfiguration } = this.props;

    return (
      !isNilOrError(appConfiguration) &&
      customizedA11yHrefEnabled &&
      !isEmpty(
        appConfiguration.attributes.settings.custom_accessibility_statement_link
          .url
      )
    );
  };

  getCustomizedA11yHref = () => {
    const { appConfiguration } = this.props;

    if (
      isNilOrError(appConfiguration) ||
      !this.getHasCustomizedA11yFooterLink()
    ) {
      return null;
    }

    return appConfiguration.attributes.settings
      .custom_accessibility_statement_link.url;
>>>>>>> 9c9c88e7
  };

  render() {
    const {
      shortFeedbackButtonClicked,
      feedbackModalOpen,
      feedbackSubmitting,
      feedbackSubmitted,
    } = this.state;
    const {
      showShortFeedback,
      className,
      windowSize,
      insideModal,
    } = this.props;
    const smallerThanSmallTablet = windowSize
      ? windowSize <= viewportWidths.smallTablet
      : false;
    const hasCustomizedA11yFooterLink = this.getHasCustomizedA11yFooterLink();
    const customizedA11yHref = this.getCustomizedA11yHref();

    return (
      <Container
        insideModal={insideModal}
        id="hook-footer"
        className={className}
      >
        {showShortFeedback && (
          <>
            <ShortFeedbackContainer>
              <ShortFeedback>
                {shortFeedbackButtonClicked ? (
                  feedbackModalOpen ? (
                    <ThankYouNote>
                      <FormattedMessage {...messages.moreInfo} />
                    </ThankYouNote>
                  ) : (
                    <ThankYouNote>
                      <FormattedMessage {...messages.thanksForFeedback} />
                    </ThankYouNote>
                  )
                ) : (
                  <>
                    <FeedbackQuestion>
                      <FormattedMessage {...messages.feedbackQuestion} />
                    </FeedbackQuestion>
                    <FeedbackButtons>
                      <FeedbackButton
                        onClick={this.handleFeedbackButtonClick('yes')}
                      >
                        <FormattedMessage {...messages.yes} />
                      </FeedbackButton>
                      <FeedbackButton
                        className="hasLeftMargin"
                        onClick={this.handleFeedbackButtonClick('no')}
                      >
                        <FormattedMessage {...messages.no} />
                      </FeedbackButton>
                    </FeedbackButtons>
                  </>
                )}
              </ShortFeedback>
            </ShortFeedbackContainer>

            <Modal
              width={500}
              opened={feedbackModalOpen}
              close={this.closeFeedbackModalCancel}
              className="e2e-feedback-modal"
              closeOnClickOutside={false}
              header={<FormattedMessage {...messages.feedbackModalTitle} />}
              footer={
                <ShortFeedbackFormModalFooter>
                  {!feedbackSubmitted ? (
                    <Button
                      onClick={this.shortFeedbackFormOnSubmit}
                      processing={feedbackSubmitting}
                    >
                      <FormattedMessage {...messages.submit} />
                    </Button>
                  ) : (
                    <Button
                      buttonStyle="secondary"
                      onClick={this.closeFeedbackModal}
                    >
                      <FormattedMessage {...messages.close} />
                    </Button>
                  )}
                </ShortFeedbackFormModalFooter>
              }
            >
              <ShortFeedbackForm
                closeModal={this.closeFeedbackModalSuccess}
                submitting={this.handleFeedbackOnSubmit}
                successfullySubmitted={this.handleFeedbackSubmitted}
              />
            </Modal>
          </>
        )}

        <FooterContainer
          className={showShortFeedback ? 'showShortFeedback' : ''}
        >
          <PagesNav>
            <PagesNavList>
              {LEGAL_PAGES.map((slug: TLegalPage, index) => {
                return (
                  <React.Fragment key={slug}>
                    <PagesNavListItem>
                      {slug === 'accessibility-statement' &&
                      hasCustomizedA11yFooterLink &&
                      customizedA11yHref ? (
                        <StyledA
                          href={customizedA11yHref}
<<<<<<< HEAD
=======
                          target={hasCustomizedA11yFooterLink && '_blank'}
>>>>>>> 9c9c88e7
                          className={index === 0 ? 'first' : ''}
                        >
                          <FormattedMessage
                            {...messages.accessibilityStatement}
                          />
                        </StyledA>
                      ) : (
                        <StyledLink
                          to={`/pages/${slug}`}
                          className={index === 0 ? 'first' : ''}
                        >
                          <FormattedMessage
                            {...{
                              information: messages.information,
                              'terms-and-conditions':
                                messages.termsAndConditions,
                              'privacy-policy': messages.privacyPolicy,
                              'cookie-policy': messages.cookiePolicy,
                              'accessibility-statement':
                                messages.accessibilityStatement,
                            }[slug]}
                          />
                        </StyledLink>
                      )}
                    </PagesNavListItem>
                  </React.Fragment>
                );
              })}
              <PagesNavListItem>
                <StyledButton onClick={this.openConsentManager}>
                  <FormattedMessage {...messages.cookieSettings} />
                </StyledButton>
              </PagesNavListItem>
              <PagesNavListItem>
                <StyledLink to="/site-map">
                  <FormattedMessage {...messages.siteMap} />
                </StyledLink>
              </PagesNavListItem>
            </PagesNavList>
          </PagesNav>

          <Right>
            <PoweredBy>
              <PoweredByText>
                <FormattedMessage {...messages.poweredBy} />
              </PoweredByText>
              <CitizenlabLink href="https://www.citizenlab.co/" target="_blank">
                <CitizenLabLogo
                  name="citizenlab-footer-logo"
                  title="CitizenLab"
                />
              </CitizenlabLink>
            </PoweredBy>

            <StyledSendFeedback showFeedbackText={smallerThanSmallTablet} />
          </Right>
        </FooterContainer>
      </Container>
    );
  }
}

const Data = adopt<Props>({
  locale: <GetLocale />,
  windowSize: <GetWindowSize />,
<<<<<<< HEAD
  tenant: <GetTenant />,
=======
  appConfiguration: <GetAppConfiguration />,
  customizedA11yHrefEnabled: (
    <GetFeatureFlag name="custom_accessibility_statement_link" />
  ),
>>>>>>> 9c9c88e7
});

export default (inputProps: InputProps) => (
  <Data>
    {(dataProps) => <PlatformFooter {...inputProps} {...dataProps} />}
  </Data>
);<|MERGE_RESOLUTION|>--- conflicted
+++ resolved
@@ -2,10 +2,7 @@
 import { reportError } from 'utils/loggingUtils';
 import { adopt } from 'react-adopt';
 import { isNilOrError } from 'utils/helperUtils';
-<<<<<<< HEAD
-=======
 import { isEmpty } from 'lodash-es';
->>>>>>> 9c9c88e7
 
 // utils
 import Link from 'utils/cl-router/Link';
@@ -36,13 +33,9 @@
 import GetWindowSize, {
   GetWindowSizeChildProps,
 } from 'resources/GetWindowSize';
-<<<<<<< HEAD
-import GetTenant, { GetTenantChildProps } from 'resources/GetTenant';
-=======
 import GetAppConfiguration, {
   GetAppConfigurationChildProps,
 } from 'resources/GetAppConfiguration';
->>>>>>> 9c9c88e7
 
 // style
 import styled, { css } from 'styled-components';
@@ -361,12 +354,8 @@
 interface DataProps {
   locale: GetLocaleChildProps;
   windowSize: GetWindowSizeChildProps;
-<<<<<<< HEAD
-  tenant: GetTenantChildProps;
-=======
   appConfiguration: GetAppConfigurationChildProps;
   customizedA11yHrefEnabled: boolean;
->>>>>>> 9c9c88e7
 }
 
 interface Props extends DataProps, InputProps {}
@@ -455,44 +444,6 @@
   };
 
   getHasCustomizedA11yFooterLink = () => {
-<<<<<<< HEAD
-    const { tenant } = this.props;
-
-    if (!isNilOrError(tenant)) {
-      if (
-        // Hillerod
-        tenant.id === '6964ee76-97bb-4106-8be0-cfba7a027240' ||
-        // Linz
-        tenant.id === '7413b333-a14a-4a3a-a037-da6ac4caf440'
-      ) {
-        return true;
-      }
-    }
-
-    return false;
-  };
-
-  getCustomizedA11yHref = () => {
-    const { tenant } = this.props;
-
-    if (!isNilOrError(tenant)) {
-      if (
-        // Hillerod
-        tenant.id === '6964ee76-97bb-4106-8be0-cfba7a027240'
-      ) {
-        return 'https://www.was.digst.dk/hillerod-citizenlab-co-da-DK';
-      }
-
-      if (
-        // Linz
-        tenant.id === '7413b333-a14a-4a3a-a037-da6ac4caf440'
-      ) {
-        return 'https://res.cloudinary.com/citizenlabco/image/upload/v1611739984/Linz_Web_Content_Accessibility_Guidlines_WCAG_2.1_nduhob.pdf';
-      }
-    }
-
-    return null;
-=======
     const { customizedA11yHrefEnabled, appConfiguration } = this.props;
 
     return (
@@ -517,7 +468,6 @@
 
     return appConfiguration.attributes.settings
       .custom_accessibility_statement_link.url;
->>>>>>> 9c9c88e7
   };
 
   render() {
@@ -632,10 +582,7 @@
                       customizedA11yHref ? (
                         <StyledA
                           href={customizedA11yHref}
-<<<<<<< HEAD
-=======
                           target={hasCustomizedA11yFooterLink && '_blank'}
->>>>>>> 9c9c88e7
                           className={index === 0 ? 'first' : ''}
                         >
                           <FormattedMessage
@@ -701,14 +648,10 @@
 const Data = adopt<Props>({
   locale: <GetLocale />,
   windowSize: <GetWindowSize />,
-<<<<<<< HEAD
-  tenant: <GetTenant />,
-=======
   appConfiguration: <GetAppConfiguration />,
   customizedA11yHrefEnabled: (
     <GetFeatureFlag name="custom_accessibility_statement_link" />
   ),
->>>>>>> 9c9c88e7
 });
 
 export default (inputProps: InputProps) => (
