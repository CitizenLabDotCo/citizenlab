import React, { memo } from 'react';

// intl
import { FormattedMessage } from 'utils/cl-intl';
import messages from './messages';

// components
import { FormSection } from 'components/UI/FormComponents';

// styling
import styled from 'styled-components';
import { colors, fontSizes } from 'utils/styleUtils';
import { Multiloc } from 'typings';
import T from 'components/T';

const Message = styled.div<{ status: 'error' | 'success' | 'loading' }>`
  color: ${colors.clBlueDarker};
  font-size: ${fontSizes.large}px;
`;

interface Props {
  status: 'success' | 'error' | 'loading';
  unsubscribedCampaignMultiloc: Multiloc | null;
}

<<<<<<< HEAD
const InitialUnsubscribeFeedback = ({ status, unsubscribedCampaignMultiloc }: Props) => {
=======
const InitialUnsubscribeFeedback = memo<Props>(({ status }) => {
>>>>>>> 9b49f589
  return (
    <FormSection>
      <Message status={status} aria-live="polite">
        {status === 'success' && unsubscribedCampaignMultiloc ? (
          <FormattedMessage
            {...messages.initialUnsubscribeSuccess}
            values={{ campaignTitle: <T value={unsubscribedCampaignMultiloc} /> }}
          />
        ) : status === 'error' ? (
          <FormattedMessage {...messages.initialUnsubscribeError} />
        ) : status === 'loading' ? (
          <FormattedMessage {...messages.initialUnsubscribeLoading} />
        ) : null}
      </Message>
    </FormSection>
  );
});

export default InitialUnsubscribeFeedback;<|MERGE_RESOLUTION|>--- conflicted
+++ resolved
@@ -23,11 +23,7 @@
   unsubscribedCampaignMultiloc: Multiloc | null;
 }
 
-<<<<<<< HEAD
-const InitialUnsubscribeFeedback = ({ status, unsubscribedCampaignMultiloc }: Props) => {
-=======
-const InitialUnsubscribeFeedback = memo<Props>(({ status }) => {
->>>>>>> 9b49f589
+const InitialUnsubscribeFeedback = memo<Props>(({ status, unsubscribedCampaignMultiloc }) => {
   return (
     <FormSection>
       <Message status={status} aria-live="polite">
