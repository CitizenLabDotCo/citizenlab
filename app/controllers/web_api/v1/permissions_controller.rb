# frozen_string_literal: true

class WebApi::V1::PermissionsController < ApplicationController
<<<<<<< HEAD
  before_action :set_permission, only: [:show, :update]

  def index
    @permissions = policy_scope(Permission)
      .where(permission_scope_id: params[params[:parent_param]])
      .order(created_at: :desc)
=======
  before_action :set_permission, only: %i[show update participation_conditions]

  def index
    @permissions = policy_scope(Permission)
                     .includes([:permission_scope])
                     .where(permission_scope_id: permission_scope_id)
                     .order(created_at: :desc)
>>>>>>> d2584009

    @permissions = @permissions
                     .page(params.dig(:page, :number))
                     .per(params.dig(:page, :size))
    render json: linked_json(@permissions, WebApi::V1::PermissionSerializer, params: fastjson_params)
  end

  def show
    render json: serialize(@permission)
  end

  def update
    @permission.assign_attributes(permission_params)
    authorize @permission
    if @permission.save
<<<<<<< HEAD
      # SideFxPermissionService.new.after_update(@permission, current_user)
      render json: WebApi::V1::PermissionSerializer.new(
        @permission,
        params: fastjson_params
        ).serialized_json, status: :ok
=======
      render json: serialize(@permission), status: :ok
>>>>>>> d2584009
    else
      render json: { errors: @permission.errors.details }, status: :unprocessable_entity
    end
  end

<<<<<<< HEAD
=======
  def participation_conditions
    render json: @permission.participation_conditions, status: :ok
  end

>>>>>>> d2584009
  private

  def serialize(permission)
    WebApi::V1::PermissionSerializer.new(permission, params: fastjson_params).serialized_json
  end

  def set_permission
    @permission = authorize Permission.find_by!(action: permission_action, permission_scope_id: permission_scope_id)
  end

  def permission_scope_id
    params[params[:parent_param]]
  end

  def permission_action
    params[:permission_action]
  end

  def permission_params
    params.require(:permission).permit(:permitted_by, group_ids: [])
  end

  def secure_controller?
    false
  end
end<|MERGE_RESOLUTION|>--- conflicted
+++ resolved
@@ -1,26 +1,16 @@
 # frozen_string_literal: true
 
 class WebApi::V1::PermissionsController < ApplicationController
-<<<<<<< HEAD
-  before_action :set_permission, only: [:show, :update]
+  before_action :set_permission, only: %i[show update]
 
   def index
     @permissions = policy_scope(Permission)
-      .where(permission_scope_id: params[params[:parent_param]])
-      .order(created_at: :desc)
-=======
-  before_action :set_permission, only: %i[show update participation_conditions]
+                   .includes([:permission_scope])
+                   .where(permission_scope_id: permission_scope_id)
+                   .order(created_at: :desc)
+                   .page(params.dig(:page, :number))
+                   .per(params.dig(:page, :size))
 
-  def index
-    @permissions = policy_scope(Permission)
-                     .includes([:permission_scope])
-                     .where(permission_scope_id: permission_scope_id)
-                     .order(created_at: :desc)
->>>>>>> d2584009
-
-    @permissions = @permissions
-                     .page(params.dig(:page, :number))
-                     .per(params.dig(:page, :size))
     render json: linked_json(@permissions, WebApi::V1::PermissionSerializer, params: fastjson_params)
   end
 
@@ -32,27 +22,12 @@
     @permission.assign_attributes(permission_params)
     authorize @permission
     if @permission.save
-<<<<<<< HEAD
-      # SideFxPermissionService.new.after_update(@permission, current_user)
-      render json: WebApi::V1::PermissionSerializer.new(
-        @permission,
-        params: fastjson_params
-        ).serialized_json, status: :ok
-=======
       render json: serialize(@permission), status: :ok
->>>>>>> d2584009
     else
       render json: { errors: @permission.errors.details }, status: :unprocessable_entity
     end
   end
 
-<<<<<<< HEAD
-=======
-  def participation_conditions
-    render json: @permission.participation_conditions, status: :ok
-  end
-
->>>>>>> d2584009
   private
 
   def serialize(permission)
