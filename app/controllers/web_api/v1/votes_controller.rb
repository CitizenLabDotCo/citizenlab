class WebApi::V1::VotesController < ApplicationController
  before_action :set_vote, only: [:show, :destroy]
  before_action :set_votable_type_and_id, only: [:index, :create, :up, :down]

  rescue_from Pundit::NotAuthorizedError, with: :user_not_authorized

  def index
    @votes = policy_scope(Vote, policy_scope_class: @policy_class::Scope)
      .where(votable_type: @votable_type, votable_id: @votable_id)
      .includes(:user)
      .page(params.dig(:page, :number))
      .per(params.dig(:page, :size))

    render json: linked_json(@votes, WebApi::V1::VoteSerializer, params: fastjson_params, include: [:user])
  end

  def show
    render json: WebApi::V1::VoteSerializer.new(
      @vote, 
      params: fastjson_params, 
      include: [:user]
      ).serialized_json
  end

  def create
    @vote = Vote.new(vote_params)
    @vote.votable_type = @votable_type
    @vote.votable_id = @votable_id
    @vote.user ||= current_user
    authorize @vote, policy_class: @policy_class

    SideFxVoteService.new.before_create(@vote, current_user)

    if @vote.save
      SideFxVoteService.new.after_create(@vote, current_user)
      render json: WebApi::V1::VoteSerializer.new(
        @vote, 
        params: fastjson_params
        ).serialized_json, status: :created
    else
      render json: { errors: @vote.errors.details }, status: :unprocessable_entity
    end
  end

  def up
    upsert_vote "up"
  end

  def down
    upsert_vote "down"
  end

  def destroy
    SideFxVoteService.new.before_destroy(@vote, current_user)
    frozen_vote = @vote.destroy
    if frozen_vote
      SideFxVoteService.new.after_destroy(frozen_vote, current_user)
      head :ok
    else
      head 500
    end
  end

  private

  def upsert_vote mode

    @old_vote = Vote.find_by(
      user: current_user, 
      votable_type: @votable_type,
      votable_id: @votable_id
    )

    if @old_vote && @old_vote.mode == mode
      authorize @old_vote, policy_class: @policy_class
      @old_vote.errors.add(:base, "already_#{mode}voted")
      render json: {errors: @old_vote.errors.details}, status: :unprocessable_entity
    else
      Vote.transaction do
        if @old_vote
          old_vote_frozen = @old_vote.destroy
          SideFxVoteService.new.after_destroy(old_vote_frozen, current_user)
        end
        @new_vote = Vote.new(
          user: current_user, 
          votable_type: @votable_type,
          votable_id: @votable_id,
          mode: mode
        )
        authorize @new_vote, policy_class: @policy_class

        SideFxVoteService.new.before_create(@new_vote, current_user)

        if @new_vote.save
          SideFxVoteService.new.after_create(@new_vote, current_user)
          render json: WebApi::V1::VoteSerializer.new(
            @vote, 
            params: fastjson_params
            ).serialized_json, status: :created
        else
          render json: {errors: @new_vote.errors.details}, status: :unprocessable_entity
        end
      end
    end

  end

  def set_votable_type_and_id
    @votable_type = params[:votable]
    @votable_id = params[:"#{@votable_type.underscore}_id"]
    @policy_class = case @votable_type
      when 'Idea' then IdeaVotePolicy
      when 'Comment' then CommentVotePolicy
      when 'Initiative' then InitiativeVotePolicy
      else raise "#{@votable_type} has no voting policy defined"
    end
    raise RuntimeError, "must not be blank" if @votable_type.blank? or @votable_id.blank?
  end

  def derive_policy_class votable
    if votable.kind_of? Idea
      IdeaVotePolicy
    elsif votable.kind_of? Comment
      CommentVotePolicy
    elsif votable.kind_of? Initiative
      InitiativeVotePolicy
    else
      raise "Votable #{votable.class} has no voting policy defined"
    end
  end

  def set_vote
    @vote = Vote.find(params[:id])
    @policy_class = derive_policy_class(@vote.votable)
    authorize @vote, policy_class: @policy_class
  end

  def vote_params
    params.require(:vote).permit(
      :user_id,
      :mode,
    )
  end

  def secure_controller?
    false
  end

  def user_not_authorized exception
    pcs = ParticipationContextService.new
<<<<<<< HEAD
    if exception.record.votable.kind_of? Idea
      reason = pcs.voting_disabled_reason_for_idea exception.record.votable, exception.record.user
      reason ||= pcs.cancelling_votes_disabled_reason(exception.record.votable, exception.record.user)
    elsif exception.record.votable.kind_of?(Initiative) && exception.record.mode == 'down'
      reason = 'downvoting_not_supported'
=======
    reason = if exception.record.votable.kind_of? Idea
      ( 
        pcs.voting_disabled_reason_for_idea(exception.record.votable, exception.record.user) ||
        pcs.cancelling_votes_disabled_reason_for_idea(exception.record.votable, exception.record.user)
      )
>>>>>>> cb39f4ad
    elsif exception.record.votable.kind_of? Comment
      reason = pcs.voting_disabled_reason_for_comment exception.record.votable, exception.record.user
    else
      raise "No voting disabled reasons can be determined for #{exception.record.votable.class} models"
    end
    if reason
      render json: { errors: { base: [{ error: reason }] } }, status: :unauthorized
      return
    end
    render json: { errors: { base: [{ error: 'Unauthorized!' }] } }, status: :unauthorized
  end

end<|MERGE_RESOLUTION|>--- conflicted
+++ resolved
@@ -148,21 +148,15 @@
 
   def user_not_authorized exception
     pcs = ParticipationContextService.new
-<<<<<<< HEAD
-    if exception.record.votable.kind_of? Idea
-      reason = pcs.voting_disabled_reason_for_idea exception.record.votable, exception.record.user
-      reason ||= pcs.cancelling_votes_disabled_reason(exception.record.votable, exception.record.user)
-    elsif exception.record.votable.kind_of?(Initiative) && exception.record.mode == 'down'
-      reason = 'downvoting_not_supported'
-=======
     reason = if exception.record.votable.kind_of? Idea
       ( 
         pcs.voting_disabled_reason_for_idea(exception.record.votable, exception.record.user) ||
         pcs.cancelling_votes_disabled_reason_for_idea(exception.record.votable, exception.record.user)
       )
->>>>>>> cb39f4ad
+    elsif exception.record.votable.kind_of?(Initiative) && exception.record.mode == 'down'
+      'downvoting_not_supported'
     elsif exception.record.votable.kind_of? Comment
-      reason = pcs.voting_disabled_reason_for_comment exception.record.votable, exception.record.user
+      pcs.voting_disabled_reason_for_comment exception.record.votable, exception.record.user
     else
       raise "No voting disabled reasons can be determined for #{exception.record.votable.class} models"
     end
