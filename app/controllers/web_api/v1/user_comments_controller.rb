class WebApi::V1::UserCommentsController < ApplicationController
  skip_after_action :verify_policy_scoped
  

  def index
    # Get the posts the user is allowed to see
    comment_allowed_ideas = IdeaCommentPolicy::Scope.new(current_user, Comment).resolve
      .published
      .where(author_id: params[:user_id])
    comment_allowed_initiatives = InitiativeCommentPolicy::Scope.new(current_user, Comment).resolve
      .published
      .where(author_id: params[:user_id])

    # Apply pagination to the posts, using the union_posts
    # view and ordering by publication date.
    joined_posts = UnionPost.joins('INNER JOIN comments ON comments.post_id = union_posts.id')
    paged_posts = joined_posts.where(comments: {id: comment_allowed_ideas})
      .or(joined_posts.where(comments: {id: comment_allowed_initiatives}))
      .order(published_at: :desc)
      .group('union_posts.id, union_posts.published_at')  # Remove union_post duplicates
      .select('union_posts.id')
      .page(params.dig(:page, :number))
      .per(params.dig(:page, :size))

    # Get the comments, grouped by the corresponding posts
    # page.
    comments = Comment.where(post_id: paged_posts)
      .includes(:post)
      .joins('LEFT OUTER JOIN union_posts ON comments.post_id = union_posts.id')
      .order('union_posts.published_at DESC, union_posts.id DESC, comments.created_at DESC')

<<<<<<< HEAD
    render json: comments, include: ['post'], meta: { total_count: paged_posts.total_count, total_pages: paged_posts.total_pages, current_page: paged_posts.current_page }
=======
    render json: { 
      **WebApi::V1::CommentSerializer.new(@comments, params: fastjson_params, include: [:idea]).serializable_hash,
      links: page_links(@ideas)
    }
>>>>>>> af53e72a
  end


  private

  def secure_controller?
    false
  end

end<|MERGE_RESOLUTION|>--- conflicted
+++ resolved
@@ -29,14 +29,10 @@
       .joins('LEFT OUTER JOIN union_posts ON comments.post_id = union_posts.id')
       .order('union_posts.published_at DESC, union_posts.id DESC, comments.created_at DESC')
 
-<<<<<<< HEAD
-    render json: comments, include: ['post'], meta: { total_count: paged_posts.total_count, total_pages: paged_posts.total_pages, current_page: paged_posts.current_page }
-=======
     render json: { 
-      **WebApi::V1::CommentSerializer.new(@comments, params: fastjson_params, include: [:idea]).serializable_hash,
-      links: page_links(@ideas)
+      **WebApi::V1::CommentSerializer.new(comments, params: fastjson_params, include: [:post]).serializable_hash,
+      links: page_links(paged_posts)
     }
->>>>>>> af53e72a
   end
 
 
