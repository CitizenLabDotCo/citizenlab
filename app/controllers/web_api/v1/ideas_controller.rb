class WebApi::V1::IdeasController < ApplicationController

  before_action :set_idea, only: [:show, :update, :destroy]
  skip_after_action :verify_authorized, only: [:index_xlsx, :index_idea_markers, :filter_counts]
  
  rescue_from Pundit::NotAuthorizedError, with: :user_not_authorized
  
  def index
    @ideas = policy_scope(Idea).includes(:author, :assignee, :topics, :areas, :phases, :idea_images, project: [:phases])
      .left_outer_joins(:idea_status).left_outer_joins(:idea_trending_info)
      .page(params.dig(:page, :number))
      .per(params.dig(:page, :size))

    @ideas = IdeasFilteringService.new.apply_common_index_filters @ideas, params

    if params[:sort].present? && !params[:search].present?
      @ideas = case params[:sort]
        when "new"
          @ideas.order_new
        when "-new"
          @ideas.order_new(:asc)
        when "trending"
          TrendingIdeaService.new.sort_trending @ideas
        when "-trending"
          TrendingIdeaService.new.sort_trending(@ideas).reverse
        when "popular"
          @ideas.order_popular
        when "-popular"
          @ideas.order_popular(:asc)
        when "author_name"
          @ideas.order(author_name: :asc)
        when "-author_name"
          @ideas.order(author_name: :desc)
        when "upvotes_count"
          @ideas.order(upvotes_count: :asc)
        when "-upvotes_count"
          @ideas.order(upvotes_count: :desc)
        when "downvotes_count"
          @ideas.order(downvotes_count: :asc)
        when "-downvotes_count"
          @ideas.order(downvotes_count: :desc)
        when "status"
          @ideas.order_status(:asc)
        when "-status"
          @ideas.order_status(:desc)
        when "baskets_count"
          @ideas.order(baskets_count: :asc)
        when "-baskets_count"
          @ideas.order(baskets_count: :desc)
        when "random"
          @ideas.order_random
        when nil
          @ideas
        else
          raise "Unsupported sort method"
        end
    end

    @idea_ids = @ideas.map(&:id)

    if current_user
      votes = Vote.where(user: current_user, votable_id: @idea_ids, votable_type: 'Idea')
      votes_by_idea_id = votes.map{|vote| [vote.votable_id, vote]}.to_h
      render json: @ideas, include: ['author', 'user_vote', 'idea_images', 'assignee'], vbii: votes_by_idea_id, pcs: ParticipationContextService.new
    else
      render json: @ideas, include: ['author', 'idea_images'], pcs: ParticipationContextService.new
    end

  end

  def index_idea_markers
    @ideas = policy_scope(Idea)
      .page(params.dig(:page, :number))
      .per(params.dig(:page, :size))

    @ideas = IdeasFilteringService.new.apply_common_index_filters @ideas, params
    @ideas = @ideas.with_bounding_box(params[:bounding_box]) if params[:bounding_box].present?

    render json: @ideas, each_serializer: WebApi::V1::PostMarkerSerializer
  end

  def index_xlsx
    I18n.with_locale(current_user&.locale) do
      @ideas = policy_scope(Idea)
        .includes(:author, :topics, :areas, :project, :idea_status)
        .where(publication_status: 'published')
      @ideas = @ideas.where(project_id: params[:project]) if params[:project].present?
      @ideas = @ideas.where(id: params[:ideas]) if params[:ideas].present?
      xlsx = XlsxService.new.generate_ideas_xlsx @ideas
      send_data xlsx, type: 'application/vnd.openxmlformats-officedocument.spreadsheetml.sheet', filename: 'ideas.xlsx'
    end
  end

  def filter_counts
    @ideas = policy_scope(Idea).left_outer_joins(:idea_trending_info)
    @ideas = IdeasFilteringService.new.apply_common_index_filters @ideas, params
    counts = {
      'idea_status_id' => {},
      'area_id' => {},
      'topic_id' => {}
    } 
    @ideas
      .joins('FULL OUTER JOIN ideas_topics ON ideas_topics.idea_id = ideas.id')
      .joins('FULL OUTER JOIN areas_ideas ON areas_ideas.idea_id = ideas.id')
      .select('idea_status_id, areas_ideas.area_id, ideas_topics.topic_id, COUNT(DISTINCT(ideas.id)) as count')
<<<<<<< HEAD
=======
      .reorder(nil)  # Avoids SQL error on GROUP BY when a search string was used
>>>>>>> eee83438
      .group('GROUPING SETS (idea_status_id, areas_ideas.area_id, ideas_topics.topic_id)')
      .each do |record|
        %w(idea_status_id area_id topic_id).each do |attribute|
          id = record.send attribute
          counts[attribute][id] = record.count if id
        end
      end
    counts['total'] = @ideas.count
    render json: counts
  end

  def show
    render json: @idea, include: ['author','topics','areas','user_vote','idea_images'], serializer: WebApi::V1::IdeaSerializer
  end

  def by_slug
    @idea = Idea.find_by!(slug: params[:slug])
    authorize @idea
    show
  end

  # insert
  def create
    service = SideFxIdeaService.new

    @idea = Idea.new(permitted_attributes(Idea))
    @idea.author ||= current_user

    service.before_create(@idea, current_user)

    authorize @idea
    ActiveRecord::Base.transaction do
      if @idea.save
        service.after_create(@idea, current_user)
        render json: @idea.reload, status: :created, include: ['author','topics','areas','phases','user_vote','idea_images']
      else
        render json: { errors: @idea.errors.details }, status: :unprocessable_entity
      end

    end
  end

  # patch
  def update
    service = SideFxIdeaService.new

    params[:idea][:area_ids] ||= [] if params[:idea].has_key?(:area_ids)
    params[:idea][:topic_ids] ||= [] if params[:idea].has_key?(:topic_ids)
    params[:idea][:phase_ids] ||= [] if params[:idea].has_key?(:phase_ids)

    @idea.assign_attributes(permitted_attributes(@idea))
    authorize @idea

    service.before_update(@idea, current_user)
    ActiveRecord::Base.transaction do
      if @idea.save
        authorize @idea
        service.after_update(@idea, current_user)
        render json: @idea.reload, status: :ok, include: ['author','topics','areas','user_vote','idea_images']
      else
        render json: { errors: @idea.errors.details }, status: :unprocessable_entity
      end
    end 
  end

  # delete
  def destroy
    service = SideFxIdeaService.new
    
    service.before_destroy(@idea, current_user)
    idea = @idea.destroy
    if idea.destroyed?
      service.after_destroy(idea, current_user)
      head :ok
    else
      head 500
    end
  end

  private
  # TODO: temp fix to pass tests
  def secure_controller?
    false
  end

  def set_idea
    @idea = Idea.find params[:id]
    authorize @idea
  end

  def user_not_authorized exception
    pcs = ParticipationContextService.new
    if exception.query == "create?"
      reason = pcs.posting_disabled_reason_for_project(exception.record.project, current_user)
      if reason
        render json: { errors: { base: [{ error: reason }] } }, status: :unauthorized
        return
      end
    end
    render json: { errors: { base: [{ error: 'Unauthorized!' }] } }, status: :unauthorized
  end

end<|MERGE_RESOLUTION|>--- conflicted
+++ resolved
@@ -103,10 +103,7 @@
       .joins('FULL OUTER JOIN ideas_topics ON ideas_topics.idea_id = ideas.id')
       .joins('FULL OUTER JOIN areas_ideas ON areas_ideas.idea_id = ideas.id')
       .select('idea_status_id, areas_ideas.area_id, ideas_topics.topic_id, COUNT(DISTINCT(ideas.id)) as count')
-<<<<<<< HEAD
-=======
       .reorder(nil)  # Avoids SQL error on GROUP BY when a search string was used
->>>>>>> eee83438
       .group('GROUPING SETS (idea_status_id, areas_ideas.area_id, ideas_topics.topic_id)')
       .each do |record|
         %w(idea_status_id area_id topic_id).each do |attribute|
