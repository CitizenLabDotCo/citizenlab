--- conflicted
+++ resolved
@@ -12,26 +12,8 @@
 
     trending_idea_service = TrendingIdeaService.new
 
-<<<<<<< HEAD
-    @ideas = @ideas.with_some_topics(params[:topics]) if params[:topics].present?
-    @ideas = @ideas.with_some_areas(params[:areas]) if params[:areas].present?
-    @ideas = @ideas.in_phase(params[:phase]) if params[:phase].present?
-    @ideas = @ideas.where(project_id: params[:project]) if params[:project].present?
-    @ideas = @ideas.where(author_id: params[:author]) if params[:author].present?
-    @ideas = @ideas.where(idea_status_id: params[:idea_status]) if params[:idea_status].present?
-    @ideas = @ideas.search_by_all(params[:search]) if params[:search].present?
-    if params[:publication_status].present?
-      @ideas = @ideas.where(publication_status: params[:publication_status])
-    else
-      @ideas = @ideas.where(publication_status: 'published')
-    end
-    if params[:filter_trending] == 'true'
-      @ideas = trending_idea_service.filter_trending @ideas
-    end
 
-=======
     add_common_index_filters params
->>>>>>> 67be31e3
 
     @ideas = case params[:sort]
       when "new"
@@ -180,6 +162,9 @@
     else
       @ideas = @ideas.where(publication_status: 'published')
     end
+    if params[:filter_trending] == 'true'
+      @ideas = trending_idea_service.filter_trending @ideas
+    end
   end
 
 end