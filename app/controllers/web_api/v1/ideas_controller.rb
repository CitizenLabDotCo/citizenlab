--- conflicted
+++ resolved
@@ -102,23 +102,15 @@
     @ideas
       .joins('FULL OUTER JOIN ideas_topics ON ideas_topics.idea_id = ideas.id')
       .joins('FULL OUTER JOIN areas_ideas ON areas_ideas.idea_id = ideas.id')
-<<<<<<< HEAD
-      .select('idea_status_id, area_id, topic_id, COUNT(DISTINCT(ideas.id)) as count')
-      .group('GROUPING SETS (idea_status_id, area_id, topic_id)')
-=======
       .select('idea_status_id, areas_ideas.area_id, ideas_topics.topic_id, COUNT(DISTINCT(ideas.id)) as count')
       .group('GROUPING SETS (idea_status_id, areas_ideas.area_id, ideas_topics.topic_id)')
->>>>>>> b8e771a8
       .each do |record|
         %w(idea_status_id area_id topic_id).each do |attribute|
           id = record.send attribute
           counts[attribute][id] = record.count if id
         end
       end
-<<<<<<< HEAD
-=======
     counts['total'] = @ideas.count
->>>>>>> b8e771a8
     render json: counts
   end
 
