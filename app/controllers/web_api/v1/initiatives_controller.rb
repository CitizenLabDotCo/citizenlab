--- conflicted
+++ resolved
@@ -84,10 +84,7 @@
       .joins('FULL OUTER JOIN initiatives_topics ON initiatives_topics.initiative_id = initiatives.id')
       .joins('FULL OUTER JOIN areas_initiatives ON areas_initiatives.initiative_id = initiatives.id')
       .select('initiative_status_id, areas_initiatives.area_id, initiatives_topics.topic_id, COUNT(DISTINCT(initiatives.id)) as count')
-<<<<<<< HEAD
-=======
       .reorder(nil)  # Avoids SQL error on GROUP BY when a search string was used
->>>>>>> b4a5c2d5
       .group('GROUPING SETS (initiative_status_id, areas_initiatives.area_id, initiatives_topics.topic_id)')
       .each do |record|
         %w(initiative_status_id area_id topic_id).each do |attribute|
