class WebApi::V1::InitiativesController < ApplicationController
  before_action :set_initiative, only: [:show, :update, :destroy, :allowed_transitions]
  skip_after_action :verify_authorized, only: [:index_xlsx, :index_initiative_markers, :filter_counts]
<<<<<<< HEAD
=======
  
  rescue_from Pundit::NotAuthorizedError, with: :user_not_authorized
  
  def index
    @initiatives = policy_scope(Initiative).includes(:author, :assignee, :topics, :areas)
    search_last_names = !UserDisplayNameService.new(AppConfiguration.instance, current_user).restricted?
    @initiatives = PostsFilteringService.new.apply_common_initiative_index_filters @initiatives, params, search_last_names

    if params[:sort].present? && !params[:search].present?
      @initiatives = case params[:sort]
        when 'new'
          @initiatives.order_new
        when '-new'
          @initiatives.order_new(:asc)
        when "author_name"
         @ideas.order("users.first_name ASC", "users.last_name ASC")
        when "-author_name"
         @ideas.order("users.first_name DESC", "users.last_name DESC")
        when 'upvotes_count'
          @initiatives.order(upvotes_count: :asc)
        when '-upvotes_count'
          @initiatives.order(upvotes_count: :desc)
        when 'status'
          @initiatives.order_status(:asc)
        when '-status'
          @initiatives.order_status(:desc)
        when 'random'
          @initiatives.order_random
        when nil
          @initiatives
        else
          raise 'Unsupported sort method'
        end
    end
>>>>>>> fc07ac21

  rescue_from Pundit::NotAuthorizedError, with: :user_not_authorized

  def index
    @result = InitiativesFinder.find(params, authorize_with: current_user, includes: %i[author assignee topics areas])
    @initiatives = @result.records
    render json: linked_json(@initiatives, WebApi::V1::InitiativeSerializer, serialization_options)
  end

  def index_initiative_markers
<<<<<<< HEAD
    @result = InitiativesFinder.find(params, authorize_with: current_user)
    @initiatives = @result.records
=======
    @initiatives = policy_scope(Initiative)
    search_last_names = !UserDisplayNameService.new(AppConfiguration.instance, current_user).restricted?
    @initiatives = PostsFilteringService.new.apply_common_initiative_index_filters @initiatives, params, search_last_names
    @initiatives = @initiatives.with_bounding_box(params[:bounding_box]) if params[:bounding_box].present?

    @initiatives = @initiatives
      .page(params.dig(:page, :number))
      .per(params.dig(:page, :size))
>>>>>>> fc07ac21
    render json: linked_json(@initiatives, WebApi::V1::PostMarkerSerializer, params: fastjson_params)
  end

  def index_xlsx
    authorize :initiative, :index_xlsx?
    finder_params = params.merge(publication_status: 'published')
    included_associations = %i[author initiative_status topics areas]
    @result = InitiativesFinder.find(finder_params, authorize_with: current_user, includes: included_associations)
    @initiatives = @result.records

    I18n.with_locale(current_user&.locale) do
      xlsx = XlsxService.new.generate_initiatives_xlsx @initiatives, view_private_attributes: Pundit.policy!(current_user, User).view_private_attributes?
      send_data xlsx, type: 'application/vnd.openxmlformats-officedocument.spreadsheetml.sheet', filename: 'initiatives.xlsx'
    end
  end

  def filter_counts
<<<<<<< HEAD
    @result = InitiativesFinder.find(params, authorize_with: current_user)
    @initiatives = @result.records
    @counts = InitiativesCountCalculator.calculate(@initiatives, counts: %i[initiative_status_id area_id topic_id]).counts
    render json: @counts
=======
    @initiatives = policy_scope(Initiative)
    search_last_names = !UserDisplayNameService.new(AppConfiguration.instance, current_user).restricted?
    @initiatives = PostsFilteringService.new.apply_common_initiative_index_filters @initiatives, params, search_last_names
    counts = {
      'initiative_status_id' => {},
      'area_id' => {},
      'topic_id' => {}
    } 
    @initiatives
      .joins('FULL OUTER JOIN initiatives_topics ON initiatives_topics.initiative_id = initiatives.id')
      .joins('FULL OUTER JOIN areas_initiatives ON areas_initiatives.initiative_id = initiatives.id')
      .joins('FULL OUTER JOIN initiative_initiative_statuses ON initiative_initiative_statuses.initiative_id = initiatives.id')
      .select('initiative_initiative_statuses.initiative_status_id, areas_initiatives.area_id, initiatives_topics.topic_id, COUNT(DISTINCT(initiatives.id)) as count')
      .reorder(nil)  # Avoids SQL error on GROUP BY when a search string was used
      .group('GROUPING SETS (initiative_initiative_statuses.initiative_status_id, areas_initiatives.area_id, initiatives_topics.topic_id)')
      .each do |record|
        %w(initiative_status_id area_id topic_id).each do |attribute|
          id = record.send attribute
          counts[attribute][id] = record.count if id
        end
      end
    counts['total'] = @initiatives.count
    render json: counts
>>>>>>> fc07ac21
  end

  def show
    render json: WebApi::V1::InitiativeSerializer.new(
      @initiative,
      params: fastjson_params,
      include: [:author, :topics, :areas, :user_vote, :initiative_images]
      ).serialized_json
  end

  def by_slug
    @initiative = Initiative.find_by!(slug: params[:slug])
    authorize @initiative
    show
  end

  def create
    service = SideFxInitiativeService.new

    @initiative = Initiative.new(permitted_attributes(Initiative))
    @initiative.author ||= current_user

    service.before_create(@initiative, current_user)

    authorize @initiative
    ActiveRecord::Base.transaction do
      if @initiative.save
        service.after_create(@initiative, current_user)
        render json: WebApi::V1::InitiativeSerializer.new(
          @initiative.reload,
          params: fastjson_params,
          include: [:author, :topics, :areas, :user_vote, :initiative_images]
          ).serialized_json, status: :created
      else
        render json: { errors: @initiative.errors.details }, status: :unprocessable_entity
      end

    end
  end

  def update
    service = SideFxInitiativeService.new

    initiative_params = permitted_attributes(@initiative)
    @initiative.assign_attributes(initiative_params)
    if initiative_params.keys.include?('header_bg') && initiative_params['header_bg'] == nil
      # setting the header image attribute to nil will not remove the header image
      @initiative.remove_header_bg!
    end
    authorize @initiative

    service.before_update(@initiative, current_user)

    saved = nil
    ActiveRecord::Base.transaction do
      saved = @initiative.save
      if saved
        authorize @initiative
        service.after_update(@initiative, current_user)
      end
    end

    # Keeping `render` outside of the transaction is better anyway.
    # Additionally, if we wouldn't do it here, we're running into an issue
    # where carrierwave is not storing the actual header_bg file on the
    # filesystem. The root cause it not exactly clear.
    if saved
      render json: WebApi::V1::InitiativeSerializer.new(
        @initiative.reload,
        params: fastjson_params,
        include: [:author, :topics, :areas, :user_vote, :initiative_images]
        ).serialized_json, status: :ok
    else
      render json: { errors: @initiative.errors.details }, status: :unprocessable_entity
    end
  end

  def destroy
    service = SideFxInitiativeService.new

    service.before_destroy(@initiative, current_user)
    initiative = @initiative.destroy
    if initiative.destroyed?
      service.after_destroy(initiative, current_user)
      head :ok
    else
      head 500
    end
  end

  def allowed_transitions
    authorize @initiative
    render json: InitiativeStatusService.new.allowed_transitions(@initiative)
  end

  private

  def secure_controller?
    false
  end

  def set_initiative
    @initiative = Initiative.find params[:id]
    authorize @initiative
  end

  def serialization_options
    votes = current_user.votes.where(votable_id: @initiatives.pluck(:id), votable_type: 'Initiative')
                        .map { |vote| [vote.votable_id, vote] }.to_h
    default_params = fastjson_params(pcs: ParticipationContextService.new)

    if current_user
      { params: default_params.merge(vbii: votes), include: %i[author user_vote initiative_images assignee] }
    else
      { params: default_params, include: %i[author initiative_images] }
    end
  end

  def display_names_restricted?
    UserDisplayNameService.new(Tenant.current, current_user).restricted?
  end
end<|MERGE_RESOLUTION|>--- conflicted
+++ resolved
@@ -1,43 +1,6 @@
 class WebApi::V1::InitiativesController < ApplicationController
   before_action :set_initiative, only: [:show, :update, :destroy, :allowed_transitions]
   skip_after_action :verify_authorized, only: [:index_xlsx, :index_initiative_markers, :filter_counts]
-<<<<<<< HEAD
-=======
-  
-  rescue_from Pundit::NotAuthorizedError, with: :user_not_authorized
-  
-  def index
-    @initiatives = policy_scope(Initiative).includes(:author, :assignee, :topics, :areas)
-    search_last_names = !UserDisplayNameService.new(AppConfiguration.instance, current_user).restricted?
-    @initiatives = PostsFilteringService.new.apply_common_initiative_index_filters @initiatives, params, search_last_names
-
-    if params[:sort].present? && !params[:search].present?
-      @initiatives = case params[:sort]
-        when 'new'
-          @initiatives.order_new
-        when '-new'
-          @initiatives.order_new(:asc)
-        when "author_name"
-         @ideas.order("users.first_name ASC", "users.last_name ASC")
-        when "-author_name"
-         @ideas.order("users.first_name DESC", "users.last_name DESC")
-        when 'upvotes_count'
-          @initiatives.order(upvotes_count: :asc)
-        when '-upvotes_count'
-          @initiatives.order(upvotes_count: :desc)
-        when 'status'
-          @initiatives.order_status(:asc)
-        when '-status'
-          @initiatives.order_status(:desc)
-        when 'random'
-          @initiatives.order_random
-        when nil
-          @initiatives
-        else
-          raise 'Unsupported sort method'
-        end
-    end
->>>>>>> fc07ac21
 
   rescue_from Pundit::NotAuthorizedError, with: :user_not_authorized
 
@@ -47,20 +10,42 @@
     render json: linked_json(@initiatives, WebApi::V1::InitiativeSerializer, serialization_options)
   end
 
+  # def index
+  #   @initiatives = policy_scope(Initiative).includes(:author, :assignee, :topics, :areas)
+  #   search_last_names = !UserDisplayNameService.new(AppConfiguration.instance, current_user).restricted?
+  #   @initiatives = PostsFilteringService.new.apply_common_initiative_index_filters @initiatives, params, search_last_names
+
+  #   if params[:sort].present? && !params[:search].present?
+  #     @initiatives = case params[:sort]
+  #       when 'new'
+  #         @initiatives.order_new
+  #       when '-new'
+  #         @initiatives.order_new(:asc)
+  #       when "author_name"
+  #        @ideas.order("users.first_name ASC", "users.last_name ASC")
+  #       when "-author_name"
+  #        @ideas.order("users.first_name DESC", "users.last_name DESC")
+  #       when 'upvotes_count'
+  #         @initiatives.order(upvotes_count: :asc)
+  #       when '-upvotes_count'
+  #         @initiatives.order(upvotes_count: :desc)
+  #       when 'status'
+  #         @initiatives.order_status(:asc)
+  #       when '-status'
+  #         @initiatives.order_status(:desc)
+  #       when 'random'
+  #         @initiatives.order_random
+  #       when nil
+  #         @initiatives
+  #       else
+  #         raise 'Unsupported sort method'
+  #       end
+  #   end
+  # end
+
   def index_initiative_markers
-<<<<<<< HEAD
     @result = InitiativesFinder.find(params, authorize_with: current_user)
     @initiatives = @result.records
-=======
-    @initiatives = policy_scope(Initiative)
-    search_last_names = !UserDisplayNameService.new(AppConfiguration.instance, current_user).restricted?
-    @initiatives = PostsFilteringService.new.apply_common_initiative_index_filters @initiatives, params, search_last_names
-    @initiatives = @initiatives.with_bounding_box(params[:bounding_box]) if params[:bounding_box].present?
-
-    @initiatives = @initiatives
-      .page(params.dig(:page, :number))
-      .per(params.dig(:page, :size))
->>>>>>> fc07ac21
     render json: linked_json(@initiatives, WebApi::V1::PostMarkerSerializer, params: fastjson_params)
   end
 
@@ -77,13 +62,11 @@
     end
   end
 
+  # @result = InitiativesFinder.find(params, authorize_with: current_user)
+  # @initiatives = @result.records
+  # @counts = InitiativesCountCalculator.calculate(@initiatives, counts: %i[initiative_status_id area_id topic_id]).counts
+  # render json: @counts
   def filter_counts
-<<<<<<< HEAD
-    @result = InitiativesFinder.find(params, authorize_with: current_user)
-    @initiatives = @result.records
-    @counts = InitiativesCountCalculator.calculate(@initiatives, counts: %i[initiative_status_id area_id topic_id]).counts
-    render json: @counts
-=======
     @initiatives = policy_scope(Initiative)
     search_last_names = !UserDisplayNameService.new(AppConfiguration.instance, current_user).restricted?
     @initiatives = PostsFilteringService.new.apply_common_initiative_index_filters @initiatives, params, search_last_names
@@ -91,7 +74,7 @@
       'initiative_status_id' => {},
       'area_id' => {},
       'topic_id' => {}
-    } 
+    }
     @initiatives
       .joins('FULL OUTER JOIN initiatives_topics ON initiatives_topics.initiative_id = initiatives.id')
       .joins('FULL OUTER JOIN areas_initiatives ON areas_initiatives.initiative_id = initiatives.id')
@@ -107,7 +90,6 @@
       end
     counts['total'] = @initiatives.count
     render json: counts
->>>>>>> fc07ac21
   end
 
   def show
