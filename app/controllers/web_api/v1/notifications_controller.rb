class WebApi::V1::NotificationsController < ApplicationController

  # This mapping is needed to serialize a collection (of notifications) of different types.
  MODEL_TO_SERIALIZER = { 
    ::Notifications::AdminRightsReceived             => WebApi::V1::Notifications::AdminRightsReceivedSerializer,
    ::Notifications::CommentDeletedByAdmin           => WebApi::V1::Notifications::CommentDeletedByAdminSerializer,
    ::Notifications::CommentMarkedAsSpam             => WebApi::V1::Notifications::CommentMarkedAsSpamSerializer,
    ::Notifications::CommentOnYourComment            => WebApi::V1::Notifications::CommentOnYourCommentSerializer,
    ::Notifications::CommentOnYourIdea               => WebApi::V1::Notifications::CommentOnYourIdeaSerializer,
    ::Notifications::IdeaAssignedToYou               => WebApi::V1::Notifications::IdeaAssignedToYouSerializer,
    ::Notifications::IdeaMarkedAsSpam                => WebApi::V1::Notifications::IdeaMarkedAsSpamSerializer,
    ::Notifications::InviteAccepted                  => WebApi::V1::Notifications::InviteAcceptedSerializer,
    ::Notifications::MentionInComment                => WebApi::V1::Notifications::MentionInCommentSerializer,
    ::Notifications::NewCommentForAdmin              => WebApi::V1::Notifications::NewCommentForAdminSerializer,
    ::Notifications::NewIdeaForAdmin                 => WebApi::V1::Notifications::NewIdeaForAdminSerializer,
    ::Notifications::OfficialFeedbackOnCommentedIdea => WebApi::V1::Notifications::OfficialFeedbackOnCommentedIdeaSerializer,
    ::Notifications::OfficialFeedbackOnVotedIdea     => WebApi::V1::Notifications::OfficialFeedbackOnVotedIdeaSerializer,
    ::Notifications::OfficialFeedbackOnYourIdea      => WebApi::V1::Notifications::OfficialFeedbackOnYourIdeaSerializer,
    ::Notifications::ProjectModerationRightsReceived => WebApi::V1::Notifications::ProjectModerationRightsReceivedSerializer,
    ::Notifications::ProjectPhaseStarted             => WebApi::V1::Notifications::ProjectPhaseStartedSerializer,
    ::Notifications::ProjectPhaseUpcoming            => WebApi::V1::Notifications::ProjectPhaseUpcomingSerializer,
<<<<<<< HEAD
    ::Notifications::StatusChangeOfYourIdea          => WebApi::V1::Notifications::StatusChangeOfYourIdeaSerializer
=======
    ::Notifications::StatusChangeOfYourIdea          => WebApi::V1::Notifications::StatusChangeOfYourIdeaSerializer,
    ::Notifications::StatusChangeOnCommentedIdea     => WebApi::V1::Notifications::StatusChangeOnCommentedIdeaSerializer,
    ::Notifications::StatusChangeOnVotedIdea         => WebApi::V1::Notifications::StatusChangeOnVotedIdeaSerializer
>>>>>>> aa64a3d2
  }

  before_action :set_notification, only: [:show, :mark_read]
  before_action do
    self.namespace_for_serializer = WebApi::V1::Notifications
  end

  def index
    @notifications = policy_scope(Notification)
      .page(params.dig(:page, :number))
      .per(params.dig(:page, :size))
      .order(created_at: :desc)
      .includes(:recipient,:idea,:project)

    if params[:only_unread]
      @notifications = @notifications.where(read_at: nil)
    end

    render json: linked_json(
      @notifications, 
      WebApi::V1::Notifications::NotificationSerializer, 
      params: fastjson_params,
      serializers: MODEL_TO_SERIALIZER
      )
  end

  def mark_all_read
    authorize Notification
    @notifications = policy_scope(Notification)
      .where(read_at: nil)
    ids = @notifications.map(&:id)

    if @notifications.update_all(read_at: Time.now)
      render json: WebApi::V1::Notifications::NotificationSerializer.new(
        Notification.find(ids), 
        params: fastjson_params,
        serializers: MODEL_TO_SERIALIZER,
        ).serialized_json 
    else
      head 500
    end
  end

  def show
    render json: WebApi::V1::Notifications::NotificationSerializer.new(
      @notification, 
      params: fastjson_params,
      serializers: MODEL_TO_SERIALIZER,
      ).serialized_json
  end

  def mark_read
    if @notification.update(read_at: Time.now)
      render json: WebApi::V1::Notifications::NotificationSerializer.new(
        @notification, 
        params: fastjson_params,
        serializers: MODEL_TO_SERIALIZER,
        ).serialized_json, status: :ok
    else
      head 500
    end
  end

  private

  def set_notification
    @notification = Notification.find(params[:id])
    authorize @notification
  end

  def secure_controller?
    false
  end
end<|MERGE_RESOLUTION|>--- conflicted
+++ resolved
@@ -19,13 +19,9 @@
     ::Notifications::ProjectModerationRightsReceived => WebApi::V1::Notifications::ProjectModerationRightsReceivedSerializer,
     ::Notifications::ProjectPhaseStarted             => WebApi::V1::Notifications::ProjectPhaseStartedSerializer,
     ::Notifications::ProjectPhaseUpcoming            => WebApi::V1::Notifications::ProjectPhaseUpcomingSerializer,
-<<<<<<< HEAD
-    ::Notifications::StatusChangeOfYourIdea          => WebApi::V1::Notifications::StatusChangeOfYourIdeaSerializer
-=======
     ::Notifications::StatusChangeOfYourIdea          => WebApi::V1::Notifications::StatusChangeOfYourIdeaSerializer,
     ::Notifications::StatusChangeOnCommentedIdea     => WebApi::V1::Notifications::StatusChangeOnCommentedIdeaSerializer,
     ::Notifications::StatusChangeOnVotedIdea         => WebApi::V1::Notifications::StatusChangeOnVotedIdeaSerializer
->>>>>>> aa64a3d2
   }
 
   before_action :set_notification, only: [:show, :mark_read]
