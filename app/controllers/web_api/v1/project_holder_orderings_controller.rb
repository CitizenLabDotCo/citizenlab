class WebApi::V1::ProjectHolderOrderingsController < ::ApplicationController
  before_action :set_project_holder_ordering, only: [:reorder]

  def index
    @phos = policy_scope(ProjectHolderOrdering)
      .includes(:project_holder)
      .order(:ordering)

    @phos = @phos
      .page(params.dig(:page, :number))
      .per(params.dig(:page, :size))
    render json: linked_json(
<<<<<<< HEAD
      @phos,
      WebApi::V1::ProjectHolderOrderingSerializer,
=======
      @phos, 
      WebApi::V1::ProjectHolderOrderingSerializer, 
>>>>>>> 1e8b5144
      params: fastjson_params,
      include: [:project_holder]
      )
  end

  def reorder
    if @pho.insert_at(permitted_attributes(@pho)[:ordering])
      SideFxProjectHolderOrderingService.new.after_update(@pho, current_user)
      render json: WebApi::V1::ProjectHolderOrderingSerializer.new(
        @pho,
        params: fastjson_params,
        ).serialized_json, status: :ok
    else
      render json: {errors: @pho.errors.details}, status: :unprocessable_entity
    end
  end


  private

  def secure_controller?
    false
  end

  def set_project_holder_ordering
    @pho = ProjectHolderOrdering.find params[:id]
    authorize @pho
  end

end<|MERGE_RESOLUTION|>--- conflicted
+++ resolved
@@ -10,13 +10,8 @@
       .page(params.dig(:page, :number))
       .per(params.dig(:page, :size))
     render json: linked_json(
-<<<<<<< HEAD
-      @phos,
-      WebApi::V1::ProjectHolderOrderingSerializer,
-=======
       @phos, 
       WebApi::V1::ProjectHolderOrderingSerializer, 
->>>>>>> 1e8b5144
       params: fastjson_params,
       include: [:project_holder]
       )
@@ -26,8 +21,8 @@
     if @pho.insert_at(permitted_attributes(@pho)[:ordering])
       SideFxProjectHolderOrderingService.new.after_update(@pho, current_user)
       render json: WebApi::V1::ProjectHolderOrderingSerializer.new(
-        @pho,
-        params: fastjson_params,
+        @pho, 
+        params: fastjson_params, 
         ).serialized_json, status: :ok
     else
       render json: {errors: @pho.errors.details}, status: :unprocessable_entity
