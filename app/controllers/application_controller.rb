class ApplicationController < ActionController::API
  include Knock::Authenticable
  include Pundit

  before_action :authenticate_user, if: :secure_controller?
  after_action :verify_authorized, except: :index
  after_action :verify_policy_scoped, only: :index

  rescue_from ActiveRecord::RecordNotFound, with: :send_not_found

  rescue_from ActionController::UnpermittedParameters do |pme|
    render json: { error:  { unknown_parameters: pme.params } }, 
      status: :bad_request
  end

  rescue_from Pundit::NotAuthorizedError, with: :render_not_authorized

  rescue_from ClErrors::TransactionError, :with => :transaction_error

  rescue_from Pundit::NotAuthorizedError, with: :user_not_authorized

  # all controllers are secured by default
  def secure_controller?
    true
  end

  def send_success(data=nil, status=200)
    render json: data, status: status
  end

  def send_error(error=nil, status=400)
    render json: error, status: status
  end

  def send_not_found(error=nil)
    if error.nil?
      head 404, "content_type" => 'text/plain'
    else
      render json: error, status: 404
    end
  end

  def send_no_content(status=204)
    head status
  end

  def transaction_error(exception)
    render json: { errors: { base: [{ error: exception.error_key, message: exception.message }] } }, status: exception.code
  end

<<<<<<< HEAD
  def render_not_authorized
    render json: { errors: { base: [{ error: 'Unauthorized!' }] } }, status: :unauthorized
=======
  def user_not_authorized
    head :unauthorized
>>>>>>> 351d50b6
  end
end<|MERGE_RESOLUTION|>--- conflicted
+++ resolved
@@ -12,8 +12,6 @@
     render json: { error:  { unknown_parameters: pme.params } }, 
       status: :bad_request
   end
-
-  rescue_from Pundit::NotAuthorizedError, with: :render_not_authorized
 
   rescue_from ClErrors::TransactionError, :with => :transaction_error
 
@@ -48,12 +46,7 @@
     render json: { errors: { base: [{ error: exception.error_key, message: exception.message }] } }, status: exception.code
   end
 
-<<<<<<< HEAD
-  def render_not_authorized
+  def user_not_authorized
     render json: { errors: { base: [{ error: 'Unauthorized!' }] } }, status: :unauthorized
-=======
-  def user_not_authorized
-    head :unauthorized
->>>>>>> 351d50b6
   end
 end