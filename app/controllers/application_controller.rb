--- conflicted
+++ resolved
@@ -85,11 +85,7 @@
     links = pages.transform_values &method(:build_link)
     links[:self] = build_link collection.current_page
     links[:first] ||= build_link 1
-<<<<<<< HEAD
-    links[:last] ||= build_link collection.total_pages
-=======
     links[:last] ||= build_link [collection.total_pages, 1].max
->>>>>>> aa64a3d2
     [:prev, :next].each do |key|
       links[key] ||= nil
     end
