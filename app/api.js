--- conflicted
+++ resolved
@@ -33,19 +33,14 @@
   });
 }
 
-<<<<<<< HEAD
 export function createIdea(values) {
   return request(`${API_PATH}/ideas`, { idea: values }, {
     method: 'POST',
   });
 }
 
-export function fetchIdeas() {
-  return request(`${API_PATH}/ideas`);
-=======
 export function fetchIdeas(nextPageNumber) {
   return request(`${API_PATH}/ideas${nextPageNumber}`);
->>>>>>> 21742ae5
 }
 
 export function fetchCurrentUser() {
