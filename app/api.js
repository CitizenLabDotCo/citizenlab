--- conflicted
+++ resolved
@@ -39,18 +39,12 @@
   });
 }
 
-<<<<<<< HEAD
 export function fetchIdeas(nextPageNumber, nextPageItemCount, authorId) {
   const queryParameters = {
     'page[number]': nextPageNumber,
     'page[size]': nextPageItemCount,
     author_id: authorId,
   };
-=======
-export function fetchIdeas(queryParameters) {
->>>>>>> 98eeaf09
-  return request(`${API_PATH}/ideas`, null, null, queryParameters);
-}
 
 export function fetchTopics(queryParameters) {
   return request(`${API_PATH}/topics`, null, null, queryParameters);
