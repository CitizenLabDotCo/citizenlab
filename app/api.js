--- conflicted
+++ resolved
@@ -1,6 +1,5 @@
 import request from 'utils/request';
 import { API_PATH } from 'containers/App/constants';
-import { makeSelectCurrentUser } from './utils/auth/selectors';
 
 export function login(email, password) {
   const data = {
@@ -42,15 +41,14 @@
   return request(`${API_PATH}/users/me`);
 }
 
-<<<<<<< HEAD
 export function updateCurrentUser(values) {
   return request(`${API_PATH}/users/${values.userId}`, { user: values }, {
     method: 'PUT',
   });
-=======
+}
+
 export function fetchCurrentTenant() {
   return request(`${API_PATH}/tenants/current`);
->>>>>>> 21742ae5
 }
 
 export default {
