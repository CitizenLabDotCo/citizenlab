/*
 * UsersNewPage Messages
 *
 * This contains all the text for the UsersNewPage component.
 */
import { defineMessages } from 'react-intl';

export default defineMessages({
  // FirstName
  labelFirstName: {
    id: 'app.containers.UserFormInput.labelFirstName',
    defaultMessage: 'First Name',
  },
  placeholderFirstName: {
    id: 'app.containers.UserFormInput.placeholderFirstName',
    defaultMessage: 'Your Name...',
  },
  // Last Name
  labelLastName: {
    id: 'app.containers.UserFormInput.labelLastName',
    defaultMessage: 'Last Name',
  },
  placeholderLastName: {
    id: 'app.containers.UserFormInput.placeholderLastName',
    defaultMessage: 'Your Last Name...',
  },

  // Password
  labelPassword: {
    id: 'app.containers.UserFormInput.labelPassword',
    defaultMessage: 'Password',
  },
  placeholderPassword: {
    id: 'app.containers.UserFormInput.placeholderPassword',
    defaultMessage: 'Your Password...',
  },

  // Email
  labelEmail: {
    id: 'app.containers.UserFormInput.labelEmail',
    defaultMessage: 'Email',
  },
  placeholderEmail: {
    id: 'app.containers.UserFormInput.placeholderEmail',
    defaultMessage: 'Your Email...',
  },

  // Demographics
  placeholderEducation: {
    id: 'app.containers.UserFormInput.placeholderEducation',
    defaultMessage: 'What`s you higher degree',
  },
  labelEducation: {
    id: 'app.containers.UserFormInput.labelEducation',
    defaultMessage: 'Choose one...',
  },

  // Education
  education0: {
    id: 'app.containers.UserFormInput.education0',
    defaultMessage: 'None',
  },
  education1: {
    id: 'app.containers.UserFormInput.education1',
    defaultMessage: 'Primary education',
  },
  education2: {
    id: 'app.containers.UserFormInput.education2',
    defaultMessage: 'Lower secondary education',
  },
  education3: {
    id: 'app.containers.UserFormInput.education3',
    defaultMessage: 'Upper secondary education',
  },
  education4: {
    id: 'app.containers.UserFormInput.education4',
    defaultMessage: 'Post-secondary non-tertiary education',
  },
  education5: {
    id: 'app.containers.UserFormInput.education5',
    defaultMessage: 'Post-secondary non-tertiary education',
  },
  education6: {
    id: 'app.containers.UserFormInput.education6',
    defaultMessage: 'Short-cycle tertiary education',
  },
  education7: {
    id: 'app.containers.UserFormInput.education7',
    defaultMessage: 'Master or equivalent',
  },
  education8: {
    id: 'app.containers.UserFormInput.education8',
    defaultMessage: 'Doctoral or equivalent',
  },
  placeholderBirthYear: {
    id: 'app.containers.UserFormInput.placeholderBirthYear',
    defaultMessage: 'In which Year where you born?',
  },
  labelBirthYear: {
    id: 'app.containers.UserFormInput.labelBirthYear',
    defaultMessage: 'Your Birth Year',
  },
  placeholderDomicile: {
    id: 'app.containers.UserFormInput.placeholderDomicile',
    defaultMessage: 'Where do you Live',
  },
  labelDomicile: {
    id: 'app.containers.UserFormInput.labelDomicile',
    defaultMessage: 'Where do you live',
  },
  domicileOutside: {
    id: 'app.containers.UserFormInput.domicileOutside',
    defaultMessage: 'None of the previous',
  },
  labelGender: {
    id: 'app.containers.UserFormInput.labelGender',
    defaultMessage: 'Gender',
  },
  genderMale: {
    id: 'app.containers.UserFormInput.genderMale',
    defaultMessage: 'Male',
  },
  genderFemale: {
    id: 'app.containers.UserFormInput.genderFemale',
    defaultMessage: 'Female',
  },
  genderUnspecified: {
    id: 'app.containers.UserFormInput.genderUnspecified',
    defaultMessage: 'Unspecified',
  },
  emailErrorInvalid: {
    id: 'app.containers.UserFormInput.emailErrorInvalid',
    defaultMessage: 'Please add your Email',
  },
  emailErrorTaken: {
    id: 'app.containers.UserFormInput.emailErrorTaken',
    defaultMessage: 'This mail is already in use',
  },
  emailErrorBlank: {
    id: 'app.containers.UserFormInput.emailErrorBlank',
    defaultMessage: 'Please enter your Email',
  },
  firstNameErrorBlank: {
    id: 'app.containers.UserFormInput.firstNameErrorBlank',
    defaultMessage: 'Please add your first name',
  },
  lastNameErrorBlank: {
    id: 'app.containers.UserFormInput.lastNameErrorBlank',
    defaultMessage: 'Please add your last name',
  },
  passwordErrorBlank: {
    id: 'app.containers.UserFormInput.passwordErrorBlank',
    defaultMessage: 'Please add your password',
  },
  passwordErrorTooShort: {
    id: 'app.containers.UserFormInput.passwordErrorTooShort',
    defaultMessage: 'Password too short, at least 5 characters',
  },
<<<<<<< HEAD

  // Title
  labelTitle: {
    id: 'app.containers.resouce.labelTitle',
    defaultMessage: 'Title',
  },

  // Description
  labelDescription: {
    id: 'app.containers.resouce.labelDescription',
    defaultMessage: 'Description',
  },

=======
  // Intl
  placeholderLocale: {
    id: 'app.containers.UserFormInput.placeholderLocale',
    defaultMessage: 'Your language',
  },
  labelLocale: {
    id: 'app.containers.UserFormInput.labelLocale',
    defaultMessage: 'Choose one...',
  },
>>>>>>> a97a2250
});<|MERGE_RESOLUTION|>--- conflicted
+++ resolved
@@ -156,7 +156,6 @@
     id: 'app.containers.UserFormInput.passwordErrorTooShort',
     defaultMessage: 'Password too short, at least 5 characters',
   },
-<<<<<<< HEAD
 
   // Title
   labelTitle: {
@@ -170,7 +169,6 @@
     defaultMessage: 'Description',
   },
 
-=======
   // Intl
   placeholderLocale: {
     id: 'app.containers.UserFormInput.placeholderLocale',
@@ -180,5 +178,4 @@
     id: 'app.containers.UserFormInput.labelLocale',
     defaultMessage: 'Choose one...',
   },
->>>>>>> a97a2250
 });