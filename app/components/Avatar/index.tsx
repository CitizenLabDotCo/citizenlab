--- conflicted
+++ resolved
@@ -135,10 +135,7 @@
     ...props
   }: Props & InjectedIntlProps) => {
     const user = useUser({ userId });
-<<<<<<< HEAD
-=======
-
->>>>>>> 08d3966d
+
     if (!isNilOrError(user)) {
       const { slug, avatar, verified } = user.attributes;
       const profileLink = `/profile/${slug}`;
@@ -159,12 +156,6 @@
       const borderColor = props.borderColor || 'transparent';
       const bgColor = props.bgColor || 'transparent';
 
-<<<<<<< HEAD
-      const avatarComponentMainContent = getAvatarComponentMainContent();
-      function getAvatarComponentMainContent() {
-        if (avatarSrc) {
-          return (
-=======
       if (!avatarSrc && hideIfNoAvatar) {
         return null;
       }
@@ -172,7 +163,6 @@
       const AvatarComponent = (
         <Container aria-hidden className={className} size={containerSize}>
           {avatarSrc && (
->>>>>>> 08d3966d
             <AvatarImage
               className={`avatarImage ${
                 hasHoverEffect ? 'hasHoverEffect' : ''
@@ -188,15 +178,9 @@
               bgColor={bgColor}
               padding={padding}
             />
-<<<<<<< HEAD
-          );
-        } else if (!hideIfNoAvatar) {
-          return (
-=======
           )}
 
           {!avatarSrc && !hideIfNoAvatar && (
->>>>>>> 08d3966d
             <AvatarIcon
               className={`avatarIcon ${hasHoverEffect ? 'hasHoverEffect' : ''}`}
               name="user"
@@ -211,14 +195,8 @@
               bgColor={bgColor}
               padding={padding}
             />
-          );
-        } else {
-          return null;
-        }
-      }
-      const AvatarComponent = (
-        <Container aria-hidden className={className} size={containerSize}>
-          {avatarComponentMainContent}
+          )}
+
           {moderator && (
             <BadgeIcon
               name="clShield"
