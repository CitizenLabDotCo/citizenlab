import React, { PureComponent, FormEvent } from 'react';
import { isFunction } from 'lodash-es';
import { adopt } from 'react-adopt';
import { isNilOrError } from 'utils/helperUtils';

// components
import Icon from 'components/UI/Icon';
import FeatureFlag from 'components/FeatureFlag';

// resources
import GetUser, { GetUserChildProps } from 'resources/GetUser';

// i18n
<<<<<<< HEAD
import { FormattedMessage, injectIntl } from 'utils/cl-intl';
=======
import injectIntl from 'utils/cl-intl/injectIntl';
>>>>>>> b2e6cf44
import { InjectedIntlProps } from 'react-intl';

// styles
import { lighten } from 'polished';
import styled from 'styled-components';
import { colors } from 'utils/styleUtils';

export const AvatarImage = styled.img<{ size: string }>`
  width: ${({ size }) => size};
  height: ${({ size }) => size};
  border-radius: 50%;
  background: #fff;
  transition: all 100ms ease-out;
`;

const AvatarIcon = styled(Icon)<{ size: string, fillColor: string | undefined }>`
  flex: 0 0 ${({ size }) => size};
  width: ${({ size }) => size};
  height: ${({ size }) => size};
  ${({ fillColor }) => fillColor ? `fill: ${fillColor};` : ''};
  transition: all 100ms ease-out;
`;

 export const Container = styled.div<{
   size: string,
   bgColor: string | undefined,
   borderColor: string | undefined,
   borderThickness: string | undefined,
   borderHoverColor: string | undefined,
   fillHoverColor: string | undefined
  }>`
  flex: 0 0 ${({ size }) => size};
  width: ${({ size }) => size};
  height: ${({ size }) => size};
  cursor: inherit;
  color: #000;
  display: flex;
  align-items: center;
  justify-content: center;
  border-radius: 50%;
  transition: all 100ms ease-out;
  background: transparent;
  position: relative;
  ${({ bgColor }) => bgColor ? `background: ${bgColor};` : ''}
  ${({ borderThickness, borderColor }) => borderColor ? `border: solid ${borderThickness || '1px'} borderColor;` : ''}

  &.hasHoverEffect {
    cursor: pointer;

    &:hover {
      ${({ borderHoverColor }) => borderHoverColor ? `border-color: ${borderHoverColor};` : ''};

      ${AvatarIcon} {
        ${({ fillHoverColor }) => fillHoverColor ? `fill: ${fillHoverColor};` : ''};
      }
    }
  }
`;

const ModeratorBadgeContainer = styled.div<{ size: number, bgColor: string | undefined }>`
  flex: 0 0 ${({ size }) => size / 2}px;
  width: ${({ size }) => size / 2}px;
  height: ${({ size }) => size / 2}px;
  display: flex;
  align-items: center;
  justify-content: center;
  position: absolute;
  right: ${({ size }) => size / 20}px;
  bottom: ${({ size }) => size / 20}px;
  border-radius: 50%;
  ${({ bgColor }) => bgColor ? `background: ${bgColor};` : ''};
  padding-top: 2px;
`;

const ModeratorBadgeIcon = styled(Icon)<{ size: number}>`
  color: ${colors.clRedError};
  fill: ${colors.clRedError};
  height: ${({ size }) => (size / 2) - 5}px;
`;

const VerifiedBadgeContainer = styled.div<{ size: number, bgColor: string | undefined }>`
  flex: 0 0 ${({ size }) => size / 2.3}px;
  width: ${({ size }) => size / 2.3}px;
  height: ${({ size }) => size / 2.3}px;
  display: flex;
  align-items: center;
  justify-content: center;
  position: absolute;
  right: 0;
  bottom: 0;
  border-radius: 50%;
  ${({ bgColor }) => bgColor ? `background: ${bgColor};` : ''};
`;

const VerifiedBadgeIcon = styled(Icon)<{ bgColor: string | undefined, size: number }>`
  color: ${colors.clGreen};
  fill: ${colors.clGreen};
  ${({ bgColor }) => bgColor ? `stroke: ${bgColor};` : ''};
  height: 100%;
`;

interface InputProps {
  userId: string | null;
  size: string;
  onClick?: (event: FormEvent) => void;
  hasHoverEffect?: boolean;
  hideIfNoAvatar?: boolean | undefined;
  padding?: string;
  fillColor?: string;
  fillHoverColor?: string;
  borderThickness?: string;
  borderColor?: string;
  borderHoverColor?: string;
  bgColor?: string;
  className?: string;
  moderator?: boolean | null;
  verified?: boolean | null;
}

interface DataProps {
  user: GetUserChildProps;
}

interface Props extends InputProps, DataProps { }

interface State { }

class Avatar extends PureComponent<Props & InjectedIntlProps, State> {
  static defaultProps = {
    hasHoverEffect: false,
    padding: '3px',
    fillColor: lighten(0.2, colors.label),
    fillHoverColor: colors.label,
    borderThickness: '1px',
    borderColor: 'transparent',
    borderHoverColor: colors.label,
    bgColor: '#fff'
  };

  handleOnClick = (event: FormEvent) => {
    if (this.props.onClick) {
      this.props.onClick(event);
    }
  }

  render() {
    let { hasHoverEffect } = this.props;
    const { hideIfNoAvatar, user, size, onClick, padding, fillColor, fillHoverColor, borderThickness, borderColor, borderHoverColor, bgColor, moderator, className, verified } = this.props;

    if (!isNilOrError(user) && hideIfNoAvatar !== true) {
      hasHoverEffect = (isFunction(onClick) || hasHoverEffect);
      const imageSize = (parseInt(size, 10) > 160 ? 'large' : 'medium');
      const avatarSrc = user.attributes.avatar && user.attributes.avatar[imageSize];
<<<<<<< HEAD
      const userName = getUserName(user);
      const containerSize = `${parseInt(size, 10) + (parseInt(padding as string, 10) * 2) + (parseInt(borderThickness as string, 10) * 2)}px`;
=======
      const containerSize =  `${parseInt(size, 10) + (parseInt(padding as string, 10) * 2) + (parseInt(borderThickness as string, 10) * 2)}px`;
>>>>>>> b2e6cf44
      const numberSize = parseInt(size, 10);

      return (
        <Container
          className={`${className} ${hasHoverEffect ? 'hasHoverEffect' : ''}`}
          onClick={this.handleOnClick}
          size={containerSize}
          borderThickness={borderThickness}
          borderColor={borderColor}
          borderHoverColor={moderator ? colors.clRedError : borderHoverColor}
          fillHoverColor={fillHoverColor}
          bgColor={bgColor}
        >
          {avatarSrc ? (
            <AvatarImage
              className={`avatarImage ${hasHoverEffect ? 'hasHoverEffect' : ''}`}
              src={avatarSrc}
              alt=""
              size={size}
            />
          ) : (
            <AvatarIcon
              className={`avatarIcon ${hasHoverEffect ? 'hasHoverEffect' : ''}`}
              name="user"
              ariaHidden
              size={size}
              fillColor={fillColor}
            />
          )}
          {moderator && (
            <ModeratorBadgeContainer size={numberSize} bgColor={bgColor}>
              <ModeratorBadgeIcon name="clLogo" size={numberSize} />
            </ModeratorBadgeContainer>
          )}
          {user.attributes.is_verified && verified && (
            <FeatureFlag name="verification">
              <VerifiedBadgeContainer size={numberSize} bgColor={bgColor}>
                <VerifiedBadgeIcon name="checkmark-full" size={numberSize} bgColor={bgColor} />
              </VerifiedBadgeContainer>
            </FeatureFlag>
          )}
        </Container>
      );
    }

    return null;
  }
}

const Data = adopt<DataProps, InputProps>({
  user: ({ userId, render }) => <GetUser id={userId}>{render}</GetUser>
});

const AvatarWithHoc = injectIntl<Props>(Avatar);

const WrappedAvatar = (inputProps: InputProps) => (
  <Data {...inputProps}>
    {dataProps => <AvatarWithHoc {...inputProps} {...dataProps} />}
  </Data>
);

export default WrappedAvatar;<|MERGE_RESOLUTION|>--- conflicted
+++ resolved
@@ -11,11 +11,7 @@
 import GetUser, { GetUserChildProps } from 'resources/GetUser';
 
 // i18n
-<<<<<<< HEAD
-import { FormattedMessage, injectIntl } from 'utils/cl-intl';
-=======
 import injectIntl from 'utils/cl-intl/injectIntl';
->>>>>>> b2e6cf44
 import { InjectedIntlProps } from 'react-intl';
 
 // styles
@@ -169,12 +165,7 @@
       hasHoverEffect = (isFunction(onClick) || hasHoverEffect);
       const imageSize = (parseInt(size, 10) > 160 ? 'large' : 'medium');
       const avatarSrc = user.attributes.avatar && user.attributes.avatar[imageSize];
-<<<<<<< HEAD
-      const userName = getUserName(user);
-      const containerSize = `${parseInt(size, 10) + (parseInt(padding as string, 10) * 2) + (parseInt(borderThickness as string, 10) * 2)}px`;
-=======
       const containerSize =  `${parseInt(size, 10) + (parseInt(padding as string, 10) * 2) + (parseInt(borderThickness as string, 10) * 2)}px`;
->>>>>>> b2e6cf44
       const numberSize = parseInt(size, 10);
 
       return (
