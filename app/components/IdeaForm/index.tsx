import React, { PureComponent } from 'react';
import { Subscription, combineLatest, of, Observable } from 'rxjs';
import { map, switchMap } from 'rxjs/operators';
import { withRouter, WithRouterProps } from 'react-router';
import shallowCompare from 'utils/shallowCompare';
import { adopt } from 'react-adopt';

// libraries
import scrollToComponent from 'react-scroll-to-component';
import bowser from 'bowser';

// components
import { Input, LocationInput } from 'cl2-component-library';
import QuillEditor from 'components/UI/QuillEditor';
import ImagesDropzone from 'components/UI/ImagesDropzone';
import Error from 'components/UI/Error';
import HasPermission from 'components/HasPermission';
import FileUploader from 'components/UI/FileUploader';
import {
  FormSection,
  FormSectionTitle,
  FormLabel,
} from 'components/UI/FormComponents';

// services
import { localeStream } from 'services/locale';
import { currentTenantStream, ITenant } from 'services/tenant';
import { ITopicData } from 'services/topics';
import { projectByIdStream, IProject, IProjectData } from 'services/projects';
import { phasesStream, IPhaseData } from 'services/phases';
import {
  ideaCustomFieldsSchemasStream,
  IIdeaCustomFieldsSchemas,
  CustomFieldCodes,
} from 'services/ideaCustomFields';

// resources
import GetFeatureFlag, {
  GetFeatureFlagChildProps,
} from 'resources/GetFeatureFlag';
import GetTopics, { GetTopicsChildProps } from 'resources/GetTopics';

// utils
import eventEmitter from 'utils/eventEmitter';
import { pastPresentOrFuture } from 'utils/dateUtils';
import { isNilOrError } from 'utils/helperUtils';

// i18n
import { InjectedIntlProps } from 'react-intl';
import { injectIntl } from 'utils/cl-intl';
import messages from './messages';

// typings
import { IOption, UploadFile, Locale } from 'typings';

// style
import styled from 'styled-components';
import TopicsPicker from 'components/UI/TopicsPicker';
import { FormLabelWithIcon } from 'components/UI/FormComponents/WithIcons';
import { media } from 'utils/styleUtils';

const Form = styled.form`
  width: 100%;
  display: 'flex';
  flex-direction: column;
  align-items: center;
`;

const StyledFormSection = styled(FormSection)`
  max-width: 100%;

  ${media.smallerThanMinTablet`
    padding-left: 25px;
    padding-right: 25px;
  `}

  ${media.largePhone`
    padding-left: 18px;
    padding-right: 18px;
  `}
`;

const FormElement = styled.div`
  width: 100%;
  margin-bottom: 40px;
`;

export interface IIdeaFormOutput {
  title: string;
  description: string;
  selectedTopics: string[];
  address: string;
  budget: number | null;
  imageFile: UploadFile[];
  ideaFiles: UploadFile[];
  ideaFilesToRemove: UploadFile[];
}

interface InputProps {
  projectId: string;
  title: string | null;
  description: string | null;
  selectedTopics: string[];
  budget: number | null;
  address: string;
  imageFile: UploadFile[];
  onSubmit: (arg: IIdeaFormOutput) => void;
  remoteIdeaFiles?: UploadFile[] | null;
}

interface DataProps {
  pbEnabled: GetFeatureFlagChildProps;
  topics: GetTopicsChildProps;
}

interface Props extends InputProps, DataProps {}

interface State {
  locale: Locale | null;
  tenant: ITenant | null;
  pbContext: IProjectData | IPhaseData | null;
  projects: IOption[] | null;
  title: string;
  titleError: string | null;
  description: string;
  descriptionError: string | null;
  selectedTopics: string[];
  topicsError: string | null;
  locationError: string | null;
  imageError: string | null;
  attachmentsError: string | null;
  budget: number | null;
  budgetError: string | null;
  address: string;
  imageFile: UploadFile[];
  ideaFiles: UploadFile[];
  ideaFilesToRemove: UploadFile[];
  ideaCustomFieldsSchemas: IIdeaCustomFieldsSchemas | null;
}

class IdeaForm extends PureComponent<
  Props & InjectedIntlProps & WithRouterProps,
  State
> {
  subscriptions: Subscription[];
  titleInputElement: HTMLInputElement | null;
  descriptionElement: HTMLDivElement | null;

  constructor(props) {
    super(props);
    this.state = {
      locale: null,
      tenant: null,
      pbContext: null,
      projects: null,
      title: '',
      titleError: null,
      description: '',
      descriptionError: null,
      selectedTopics: [],
      topicsError: null,
      address: '',
      imageFile: [],
      budget: null,
      budgetError: null,
      ideaFiles: [],
      ideaFilesToRemove: [],
      ideaCustomFieldsSchemas: null,
      locationError: null,
      imageError: null,
      attachmentsError: null,
    };
    this.subscriptions = [];
    this.titleInputElement = null;
    this.descriptionElement = null;
  }

  componentDidMount() {
    const { projectId } = this.props;
    const locale$ = localeStream().observable;
    const tenant$ = currentTenantStream().observable;
    const project$: Observable<IProject | null> = projectByIdStream(projectId)
      .observable;
    const ideaCustomFieldsSchemas$ = ideaCustomFieldsSchemasStream(
      projectId as string
    ).observable;
    const pbContext$: Observable<
      IProjectData | IPhaseData | null
    > = project$.pipe(
      switchMap((project) => {
        if (project) {
          if (project.data.attributes.participation_method === 'budgeting') {
            return of(project.data);
          }

          if (project.data.attributes.process_type === 'timeline') {
            return phasesStream(project.data.id).observable.pipe(
              map((phases) => {
                const pbPhase = phases.data.find(
                  (phase) =>
                    phase.attributes.participation_method === 'budgeting'
                );
                return pbPhase || null;
              })
            );
          }
        }

        return of(null) as Observable<any>;
      })
    );

    this.mapPropsToState();

    this.subscriptions = [
      combineLatest(locale$, tenant$).subscribe(([locale, tenant]) => {
        this.setState({
          locale,
          tenant,
        });
      }),

      pbContext$.subscribe((pbContext) => this.setState({ pbContext })),

      ideaCustomFieldsSchemas$.subscribe((ideaCustomFieldsSchemas) =>
        this.setState({ ideaCustomFieldsSchemas })
      ),

      eventEmitter
        .observeEvent('IdeaFormSubmitEvent')
        .subscribe(this.handleOnSubmit),
    ];
  }

  componentDidUpdate(prevProps: Props) {
    if (!shallowCompare(prevProps, this.props)) {
      this.mapPropsToState();
    }
  }

  componentWillUnmount() {
    this.subscriptions.forEach((subscription) => subscription.unsubscribe());
  }

  mapPropsToState = () => {
    const {
      title,
      description,
      selectedTopics,
      address,
      budget,
      imageFile,
      remoteIdeaFiles,
    } = this.props;
    const ideaFiles = Array.isArray(remoteIdeaFiles) ? remoteIdeaFiles : [];

    this.setState({
      selectedTopics,
      budget,
      imageFile,
      ideaFiles,
      address,
      title: title || '',
      description: description || '',
    });
  };

  handleTitleOnChange = (title: string) => {
    this.setState({
      title,
      titleError: null,
    });
  };

  handleDescriptionOnChange = async (description: string) => {
    const isDescriptionEmpty = !description || description === '';

    this.setState(({ descriptionError }) => ({
      description,
      descriptionError: isDescriptionEmpty ? descriptionError : null,
    }));
  };

  handleTopicsOnChange = (selectedTopics: string[]) => {
    this.setState({ selectedTopics });
  };

  handleLocationOnChange = (address: string) => {
    this.setState({ address });
  };

  handleUploadOnAdd = (imageFile: UploadFile[]) => {
    this.setState({
      imageFile: [imageFile[0]],
    });
  };

  handleUploadOnRemove = () => {
    this.setState({
      imageFile: [],
    });
  };

  handleBudgetOnChange = (budget: string) => {
    this.setState({
      budget: Number(budget),
      budgetError: null,
    });
  };

  handleTitleInputSetRef = (element: HTMLInputElement) => {
    this.titleInputElement = element;
  };

  handleDescriptionSetRef = (element: HTMLDivElement) => {
    this.descriptionElement = element;
  };

  validateTitle = (title: string | null) => {
    if (!title) {
      return this.props.intl.formatMessage(messages.titleEmptyError);
    } else if (title && title.length < 10) {
      return this.props.intl.formatMessage(messages.titleLengthError);
    }

    return null;
  };

  validateDescription = (description: string | null) => {
    if (!description) {
      return this.props.intl.formatMessage(messages.descriptionEmptyError);
    } else if (description && description.length < 30) {
      return this.props.intl.formatMessage(messages.descriptionLengthError);
    }

    return null;
  };

  validateTopics = (selectedTopics: string[]) => {
    const { ideaCustomFieldsSchemas, locale } = this.state;

    if (!isNilOrError(ideaCustomFieldsSchemas) && !isNilOrError(locale)) {
      const topicsRequired = this.isFieldRequired(
        'topic_ids',
        ideaCustomFieldsSchemas,
        locale
      );

      if (topicsRequired && selectedTopics.length === 0) {
        return this.props.intl.formatMessage(messages.noTopicsError);
      }
    }

    return null;
  };

  validateLocation = (address: string) => {
    const { ideaCustomFieldsSchemas, locale } = this.state;

    if (!isNilOrError(ideaCustomFieldsSchemas) && !isNilOrError(locale)) {
      const locationRequired = this.isFieldRequired(
        'location',
        ideaCustomFieldsSchemas,
        locale
      );

      if (locationRequired && !address) {
        return this.props.intl.formatMessage(messages.noLocationError);
      }
    }

    return null;
  };

  validateImage = (imageFiles: UploadFile[]) => {
    const { ideaCustomFieldsSchemas, locale } = this.state;

    if (!isNilOrError(ideaCustomFieldsSchemas) && !isNilOrError(locale)) {
      const imagesRequired = this.isFieldRequired(
        'images',
        ideaCustomFieldsSchemas,
        locale
      );

      if (imagesRequired && imageFiles.length === 0) {
        return this.props.intl.formatMessage(messages.noImageError);
      }
    }

    return null;
  };

  validateAttachments = (ideaFiles: UploadFile[]) => {
    const { ideaCustomFieldsSchemas, locale } = this.state;

    if (!isNilOrError(ideaCustomFieldsSchemas) && !isNilOrError(locale)) {
      const attachmentsRequired = this.isFieldRequired(
        'attachments',
        ideaCustomFieldsSchemas,
        locale
      );

      if (attachmentsRequired && ideaFiles.length === 0) {
        return this.props.intl.formatMessage(messages.noAttachmentsError);
      }
    }

    return null;
  };

  validate = (
    title: string | null,
    description: string | null,
    budget: number | null,
    selectedTopics: string[],
    address: string,
    imageFiles: UploadFile[],
    ideaFiles: UploadFile[]
  ) => {
    const { pbContext } = this.state;
    const titleError = this.validateTitle(title);
    const descriptionError = this.validateDescription(description);
    const topicsError = this.validateTopics(selectedTopics);
    const locationError = this.validateLocation(address);
    const imageError = this.validateImage(imageFiles);
    const attachmentsError = this.validateAttachments(ideaFiles);
<<<<<<< HEAD
    const pbMaxBudget = (pbContext && pbContext.attributes.max_budget ? pbContext.attributes.max_budget : null);
    let budgetError: string | null = null;

    if (pbContext) {
      if (budget === null && (pbContext.type === 'project' || (pbContext.type === 'phase' && pastPresentOrFuture([(pbContext as IPhaseData).attributes.start_at, (pbContext as IPhaseData).attributes.end_at]) === 'present'))) {
        budgetError = this.props.intl.formatMessage(messages.noBudgetError);
=======
    const pbMaxBudget =
      pbContext && pbContext.attributes.max_budget
        ? pbContext.attributes.max_budget
        : null;
    let budgetError: JSX.Element | null = null;

    if (pbContext) {
      if (
        budget === null &&
        (pbContext.type === 'project' ||
          (pbContext.type === 'phase' &&
            pastPresentOrFuture([
              (pbContext as IPhaseData).attributes.start_at,
              (pbContext as IPhaseData).attributes.end_at,
            ]) === 'present'))
      ) {
        budgetError = <FormattedMessage {...messages.noBudgetError} />;
>>>>>>> 31b691b0
      } else if (budget === 0) {
        budgetError = this.props.intl.formatMessage(messages.budgetIsZeroError);
      } else if (pbMaxBudget && budget && budget > pbMaxBudget) {
        budgetError = this.props.intl.formatMessage(messages.budgetIsTooBig);
      }
    }

    this.setState({
      titleError,
      descriptionError,
      budgetError,
      topicsError,
      locationError,
      imageError,
      attachmentsError,
    });

    // scroll to erroneous title/description fields
    if (titleError && this.titleInputElement) {
      scrollToComponent(this.titleInputElement, {
        align: 'top',
        offset: -240,
        duration: 300,
      });
      setTimeout(
        () => this.titleInputElement && this.titleInputElement.focus(),
        300
      );
    } else if (descriptionError && this.descriptionElement) {
      scrollToComponent(this.descriptionElement, {
        align: 'top',
        offset: -200,
        duration: 300,
      });
      setTimeout(
        () => this.descriptionElement && this.descriptionElement.focus(),
        300
      );
    }

    const hasError =
      !titleError &&
      !descriptionError &&
      !budgetError &&
      !topicsError &&
      !locationError &&
      !imageError &&
      !attachmentsError;

    return hasError;
  };

  handleIdeaFileOnAdd = (ideaFileToAdd: UploadFile) => {
    this.setState(({ ideaFiles }) => ({
      ideaFiles: [...ideaFiles, ideaFileToAdd],
    }));
  };

  handleIdeaFileOnRemove = (ideaFileToRemove: UploadFile) => {
    this.setState(({ ideaFiles, ideaFilesToRemove }) => ({
      ideaFiles: ideaFiles.filter(
        (ideaFile) => ideaFile.base64 !== ideaFileToRemove.base64
      ),
      ideaFilesToRemove: [...ideaFilesToRemove, ideaFileToRemove],
    }));
  };

  handleOnSubmit = () => {
    const {
      title,
      description,
      selectedTopics,
      address,
      budget,
      imageFile,
      ideaFiles,
      ideaFilesToRemove,
    } = this.state;
    const formIsValid = this.validate(
      title,
      description,
      budget,
      selectedTopics,
      address,
      imageFile,
      ideaFiles
    );

    if (formIsValid) {
      const output: IIdeaFormOutput = {
        title,
        selectedTopics,
        address,
        imageFile,
        budget,
        description,
        ideaFiles,
        ideaFilesToRemove,
      };

      this.props.onSubmit(output);
    }
  };

  isFieldRequired = (
    fieldCode: CustomFieldCodes,
    ideaCustomFieldsSchemas: IIdeaCustomFieldsSchemas,
    locale: Locale
  ) => {
    return ideaCustomFieldsSchemas.json_schema_multiloc[
      locale
    ].required.includes(fieldCode);
  };

  isFieldEnabled = (
    fieldCode: CustomFieldCodes,
    ideaCustomFieldsSchemas: IIdeaCustomFieldsSchemas,
    locale: Locale
  ) => {
    return (
      ideaCustomFieldsSchemas.ui_schema_multiloc[locale][fieldCode][
        'ui:widget'
      ] !== 'hidden'
    );
  };

  render() {
    const className = this.props['className'];
    const { projectId, pbEnabled, topics } = this.props;
    const { formatMessage } = this.props.intl;
    const {
      locale,
      tenant,
      pbContext,
      title,
      description,
      selectedTopics,
      address,
      budget,
      imageFile,
      titleError,
      descriptionError,
      budgetError,
      ideaFiles,
      ideaCustomFieldsSchemas,
      topicsError,
      locationError,
      imageError,
      attachmentsError,
    } = this.state;
    const tenantCurrency = tenant
      ? tenant.data.attributes.settings.core.currency
      : '';

    if (
      !isNilOrError(ideaCustomFieldsSchemas) &&
      !isNilOrError(locale) &&
      !isNilOrError(topics)
    ) {
      const topicsEnabled = this.isFieldEnabled(
        'topic_ids',
        ideaCustomFieldsSchemas,
        locale
      );
      const locationEnabled = this.isFieldEnabled(
        'location',
        ideaCustomFieldsSchemas,
        locale
      );
      const attachmentsEnabled = this.isFieldEnabled(
        'attachments',
        ideaCustomFieldsSchemas,
        locale
      );
      const showPBBudget = pbContext && pbEnabled;
      const showTopics = topicsEnabled && topics && topics.length > 0;
      const showLocation = locationEnabled;
      const filteredTopics = topics.filter(
        (topic) => !isNilOrError(topic)
      ) as ITopicData[];

      return (
        <Form id="idea-form" className={className}>
          <StyledFormSection>
            <FormSectionTitle message={messages.formGeneralSectionTitle} />
            <FormElement id="e2e-idea-title-input">
              <FormLabel
                htmlFor="title"
                labelMessage={messages.title}
                optional={
                  !this.isFieldRequired(
                    'title',
                    ideaCustomFieldsSchemas,
                    locale
                  )
                }
                subtext={
                  ideaCustomFieldsSchemas?.json_schema_multiloc?.[locale || '']
                    ?.properties?.title?.description
                }
              />
              <Input
                id="title"
                type="text"
                value={title}
                error={titleError}
                onChange={this.handleTitleOnChange}
                setRef={this.handleTitleInputSetRef}
                autoFocus={!bowser.mobile}
                maxCharCount={80}
                autocomplete="off"
              />
            </FormElement>

            <FormElement id="e2e-idea-description-input">
              <FormLabel
                id="editor-label"
                htmlFor="editor"
                labelMessage={messages.descriptionTitle}
                optional={
                  !this.isFieldRequired('body', ideaCustomFieldsSchemas, locale)
                }
                subtext={
                  ideaCustomFieldsSchemas?.json_schema_multiloc?.[locale || '']
                    ?.properties?.body?.description
                }
              />
              <QuillEditor
                id="editor"
                noImages={true}
                value={description}
                onChange={this.handleDescriptionOnChange}
                setRef={this.handleDescriptionSetRef}
                hasError={descriptionError !== null}
              />
              {descriptionError && <Error text={descriptionError} />}
            </FormElement>
          </StyledFormSection>

          {(showPBBudget || showTopics || showLocation) && (
            <StyledFormSection>
              <FormSectionTitle message={messages.formDetailsSectionTitle} />
              {showPBBudget && (
                <HasPermission
                  item="idea"
                  action="assignBudget"
                  context={{ projectId }}
                >
                  <FormElement>
                    <FormLabelWithIcon
                      labelMessage={messages.budgetLabel}
                      labelMessageValues={{
                        currency: tenantCurrency,
                        maxBudget: pbContext?.attributes.max_budget,
                      }}
                      htmlFor="budget"
                      iconName="admin"
                      iconAriaHidden
                    />
                    <Input
                      id="budget"
                      error={budgetError}
                      value={String(budget)}
                      type="number"
                      onChange={this.handleBudgetOnChange}
                    />
                  </FormElement>
                </HasPermission>
              )}

              {showTopics && (
                <FormElement>
                  <FormLabel
                    htmlFor="topics"
                    labelMessage={messages.topicsTitle}
                    optional={
                      !this.isFieldRequired(
                        'topic_ids',
                        ideaCustomFieldsSchemas,
                        locale
                      )
                    }
                    subtext={
                      ideaCustomFieldsSchemas?.json_schema_multiloc?.[
                        locale || ''
                      ]?.properties?.topic_ids?.description
                    }
                  />
                  <TopicsPicker
                    selectedTopicIds={selectedTopics}
                    onChange={this.handleTopicsOnChange}
                    availableTopics={filteredTopics}
                  />
                  {topicsError && (
                    <Error id="e2e-new-idea-topics-error" text={topicsError} />
                  )}
                </FormElement>
              )}

              {showLocation && (
                <FormElement>
                  <FormLabel
                    labelMessage={messages.locationTitle}
                    optional={
                      !this.isFieldRequired(
                        'location',
                        ideaCustomFieldsSchemas,
                        locale
                      )
                    }
                    subtext={
                      ideaCustomFieldsSchemas?.json_schema_multiloc?.[
                        locale || ''
                      ]?.properties?.location?.description
                    }
                  >
                    <LocationInput
                      className="e2e-idea-form-location-input-field"
                      value={address}
                      placeholder={formatMessage(messages.locationPlaceholder)}
                      onChange={this.handleLocationOnChange}
                    />
                  </FormLabel>
                  {locationError && <Error text={locationError} />}
                </FormElement>
              )}
            </StyledFormSection>
          )}

          <StyledFormSection>
            <FormSectionTitle message={messages.fileAttachmentsTitle} />
            <FormElement id="e2e-idea-image-upload">
              <FormLabel
                htmlFor="idea-image-dropzone"
                labelMessage={messages.imageUploadTitle}
                optional={
                  !this.isFieldRequired(
                    'images',
                    ideaCustomFieldsSchemas,
                    locale
                  )
                }
                subtext={
                  ideaCustomFieldsSchemas?.json_schema_multiloc?.[locale || '']
                    ?.properties?.images?.description
                }
              />
              <ImagesDropzone
                id="idea-image-dropzone"
                images={imageFile}
                imagePreviewRatio={135 / 298}
                acceptedFileTypes="image/jpg, image/jpeg, image/png, image/gif"
                maxImageFileSize={5000000}
                maxNumberOfImages={1}
                onAdd={this.handleUploadOnAdd}
                onRemove={this.handleUploadOnRemove}
              />
              {imageError && <Error text={imageError} />}
            </FormElement>

            {attachmentsEnabled && (
              <FormElement id="e2e-idea-file-upload">
                <FormLabel
                  labelMessage={messages.otherFilesTitle}
                  optional={
                    !this.isFieldRequired(
                      'attachments',
                      ideaCustomFieldsSchemas,
                      locale
                    )
                  }
                  subtext={
                    ideaCustomFieldsSchemas?.json_schema_multiloc?.[
                      locale || ''
                    ]?.properties?.attachments?.description
                  }
                >
                  <FileUploader
                    onFileAdd={this.handleIdeaFileOnAdd}
                    onFileRemove={this.handleIdeaFileOnRemove}
                    files={ideaFiles}
                  />
                </FormLabel>
                {attachmentsError && <Error text={attachmentsError} />}
              </FormElement>
            )}
          </StyledFormSection>
        </Form>
      );
    }

    return null;
  }
}

const Data = adopt<DataProps, InputProps>({
  pbEnabled: <GetFeatureFlag name="participatory_budgeting" />,
  topics: ({ projectId, render }) => {
    return <GetTopics projectId={projectId}>{render}</GetTopics>;
  },
});

const IdeaFormWitHOCs = withRouter<Props>(injectIntl(IdeaForm));

export default (inputProps: InputProps) => (
  <Data {...inputProps}>
    {(dataProps) => <IdeaFormWitHOCs {...dataProps} {...inputProps} />}
  </Data>
);<|MERGE_RESOLUTION|>--- conflicted
+++ resolved
@@ -19,7 +19,7 @@
 import {
   FormSection,
   FormSectionTitle,
-  FormLabel,
+  FormLabel
 } from 'components/UI/FormComponents';
 
 // services
@@ -31,12 +31,12 @@
 import {
   ideaCustomFieldsSchemasStream,
   IIdeaCustomFieldsSchemas,
-  CustomFieldCodes,
+  CustomFieldCodes
 } from 'services/ideaCustomFields';
 
 // resources
 import GetFeatureFlag, {
-  GetFeatureFlagChildProps,
+  GetFeatureFlagChildProps
 } from 'resources/GetFeatureFlag';
 import GetTopics, { GetTopicsChildProps } from 'resources/GetTopics';
 
@@ -168,7 +168,7 @@
       ideaCustomFieldsSchemas: null,
       locationError: null,
       imageError: null,
-      attachmentsError: null,
+      attachmentsError: null
     };
     this.subscriptions = [];
     this.titleInputElement = null;
@@ -187,7 +187,7 @@
     const pbContext$: Observable<
       IProjectData | IPhaseData | null
     > = project$.pipe(
-      switchMap((project) => {
+      switchMap(project => {
         if (project) {
           if (project.data.attributes.participation_method === 'budgeting') {
             return of(project.data);
@@ -195,10 +195,9 @@
 
           if (project.data.attributes.process_type === 'timeline') {
             return phasesStream(project.data.id).observable.pipe(
-              map((phases) => {
+              map(phases => {
                 const pbPhase = phases.data.find(
-                  (phase) =>
-                    phase.attributes.participation_method === 'budgeting'
+                  phase => phase.attributes.participation_method === 'budgeting'
                 );
                 return pbPhase || null;
               })
@@ -216,19 +215,19 @@
       combineLatest(locale$, tenant$).subscribe(([locale, tenant]) => {
         this.setState({
           locale,
-          tenant,
+          tenant
         });
       }),
 
-      pbContext$.subscribe((pbContext) => this.setState({ pbContext })),
-
-      ideaCustomFieldsSchemas$.subscribe((ideaCustomFieldsSchemas) =>
+      pbContext$.subscribe(pbContext => this.setState({ pbContext })),
+
+      ideaCustomFieldsSchemas$.subscribe(ideaCustomFieldsSchemas =>
         this.setState({ ideaCustomFieldsSchemas })
       ),
 
       eventEmitter
         .observeEvent('IdeaFormSubmitEvent')
-        .subscribe(this.handleOnSubmit),
+        .subscribe(this.handleOnSubmit)
     ];
   }
 
@@ -239,7 +238,7 @@
   }
 
   componentWillUnmount() {
-    this.subscriptions.forEach((subscription) => subscription.unsubscribe());
+    this.subscriptions.forEach(subscription => subscription.unsubscribe());
   }
 
   mapPropsToState = () => {
@@ -250,7 +249,7 @@
       address,
       budget,
       imageFile,
-      remoteIdeaFiles,
+      remoteIdeaFiles
     } = this.props;
     const ideaFiles = Array.isArray(remoteIdeaFiles) ? remoteIdeaFiles : [];
 
@@ -261,14 +260,14 @@
       ideaFiles,
       address,
       title: title || '',
-      description: description || '',
+      description: description || ''
     });
   };
 
   handleTitleOnChange = (title: string) => {
     this.setState({
       title,
-      titleError: null,
+      titleError: null
     });
   };
 
@@ -277,7 +276,7 @@
 
     this.setState(({ descriptionError }) => ({
       description,
-      descriptionError: isDescriptionEmpty ? descriptionError : null,
+      descriptionError: isDescriptionEmpty ? descriptionError : null
     }));
   };
 
@@ -291,20 +290,20 @@
 
   handleUploadOnAdd = (imageFile: UploadFile[]) => {
     this.setState({
-      imageFile: [imageFile[0]],
+      imageFile: [imageFile[0]]
     });
   };
 
   handleUploadOnRemove = () => {
     this.setState({
-      imageFile: [],
+      imageFile: []
     });
   };
 
   handleBudgetOnChange = (budget: string) => {
     this.setState({
       budget: Number(budget),
-      budgetError: null,
+      budgetError: null
     });
   };
 
@@ -424,19 +423,11 @@
     const locationError = this.validateLocation(address);
     const imageError = this.validateImage(imageFiles);
     const attachmentsError = this.validateAttachments(ideaFiles);
-<<<<<<< HEAD
-    const pbMaxBudget = (pbContext && pbContext.attributes.max_budget ? pbContext.attributes.max_budget : null);
-    let budgetError: string | null = null;
-
-    if (pbContext) {
-      if (budget === null && (pbContext.type === 'project' || (pbContext.type === 'phase' && pastPresentOrFuture([(pbContext as IPhaseData).attributes.start_at, (pbContext as IPhaseData).attributes.end_at]) === 'present'))) {
-        budgetError = this.props.intl.formatMessage(messages.noBudgetError);
-=======
     const pbMaxBudget =
       pbContext && pbContext.attributes.max_budget
         ? pbContext.attributes.max_budget
         : null;
-    let budgetError: JSX.Element | null = null;
+    let budgetError: string | null = null;
 
     if (pbContext) {
       if (
@@ -445,11 +436,10 @@
           (pbContext.type === 'phase' &&
             pastPresentOrFuture([
               (pbContext as IPhaseData).attributes.start_at,
-              (pbContext as IPhaseData).attributes.end_at,
+              (pbContext as IPhaseData).attributes.end_at
             ]) === 'present'))
       ) {
-        budgetError = <FormattedMessage {...messages.noBudgetError} />;
->>>>>>> 31b691b0
+        budgetError = this.props.intl.formatMessage(messages.noBudgetError);
       } else if (budget === 0) {
         budgetError = this.props.intl.formatMessage(messages.budgetIsZeroError);
       } else if (pbMaxBudget && budget && budget > pbMaxBudget) {
@@ -464,7 +454,7 @@
       topicsError,
       locationError,
       imageError,
-      attachmentsError,
+      attachmentsError
     });
 
     // scroll to erroneous title/description fields
@@ -472,7 +462,7 @@
       scrollToComponent(this.titleInputElement, {
         align: 'top',
         offset: -240,
-        duration: 300,
+        duration: 300
       });
       setTimeout(
         () => this.titleInputElement && this.titleInputElement.focus(),
@@ -482,7 +472,7 @@
       scrollToComponent(this.descriptionElement, {
         align: 'top',
         offset: -200,
-        duration: 300,
+        duration: 300
       });
       setTimeout(
         () => this.descriptionElement && this.descriptionElement.focus(),
@@ -504,16 +494,16 @@
 
   handleIdeaFileOnAdd = (ideaFileToAdd: UploadFile) => {
     this.setState(({ ideaFiles }) => ({
-      ideaFiles: [...ideaFiles, ideaFileToAdd],
+      ideaFiles: [...ideaFiles, ideaFileToAdd]
     }));
   };
 
   handleIdeaFileOnRemove = (ideaFileToRemove: UploadFile) => {
     this.setState(({ ideaFiles, ideaFilesToRemove }) => ({
       ideaFiles: ideaFiles.filter(
-        (ideaFile) => ideaFile.base64 !== ideaFileToRemove.base64
+        ideaFile => ideaFile.base64 !== ideaFileToRemove.base64
       ),
-      ideaFilesToRemove: [...ideaFilesToRemove, ideaFileToRemove],
+      ideaFilesToRemove: [...ideaFilesToRemove, ideaFileToRemove]
     }));
   };
 
@@ -526,7 +516,7 @@
       budget,
       imageFile,
       ideaFiles,
-      ideaFilesToRemove,
+      ideaFilesToRemove
     } = this.state;
     const formIsValid = this.validate(
       title,
@@ -547,7 +537,7 @@
         budget,
         description,
         ideaFiles,
-        ideaFilesToRemove,
+        ideaFilesToRemove
       };
 
       this.props.onSubmit(output);
@@ -598,7 +588,7 @@
       topicsError,
       locationError,
       imageError,
-      attachmentsError,
+      attachmentsError
     } = this.state;
     const tenantCurrency = tenant
       ? tenant.data.attributes.settings.core.currency
@@ -628,7 +618,7 @@
       const showTopics = topicsEnabled && topics && topics.length > 0;
       const showLocation = locationEnabled;
       const filteredTopics = topics.filter(
-        (topic) => !isNilOrError(topic)
+        topic => !isNilOrError(topic)
       ) as ITopicData[];
 
       return (
@@ -703,7 +693,7 @@
                       labelMessage={messages.budgetLabel}
                       labelMessageValues={{
                         currency: tenantCurrency,
-                        maxBudget: pbContext?.attributes.max_budget,
+                        maxBudget: pbContext?.attributes.max_budget
                       }}
                       htmlFor="budget"
                       iconName="admin"
@@ -849,13 +839,13 @@
   pbEnabled: <GetFeatureFlag name="participatory_budgeting" />,
   topics: ({ projectId, render }) => {
     return <GetTopics projectId={projectId}>{render}</GetTopics>;
-  },
+  }
 });
 
 const IdeaFormWitHOCs = withRouter<Props>(injectIntl(IdeaForm));
 
 export default (inputProps: InputProps) => (
   <Data {...inputProps}>
-    {(dataProps) => <IdeaFormWitHOCs {...dataProps} {...inputProps} />}
+    {dataProps => <IdeaFormWitHOCs {...dataProps} {...inputProps} />}
   </Data>
 );