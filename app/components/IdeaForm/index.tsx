--- conflicted
+++ resolved
@@ -50,11 +50,7 @@
 import { InjectedIntlProps } from 'react-intl';
 import { injectIntl } from 'utils/cl-intl';
 import messages from './messages';
-<<<<<<< HEAD
-import { projectInputTermMessages } from 'utils/i18n';
-=======
 import { inputTypeMessages } from 'utils/i18n';
->>>>>>> 0b38502c
 
 // typings
 import { IOption, UploadFile, Locale } from 'typings';
@@ -690,14 +686,8 @@
         <Form id="idea-form" className={className}>
           <StyledFormSection>
             <FormSectionTitle
-<<<<<<< HEAD
-              message={projectInputTermMessages(projectInputTerm, {
+              message={inputTermMessages(projectInputTerm, {
                 idea: messages.formGeneralSectionTitle,
-=======
-              message={inputTypeMessages(projectInputType, {
-                idea: messages.ideaFormGeneralSectionTitle,
-                contribution: messages.contributionFormGeneralSectionTitle,
->>>>>>> 0b38502c
               })}
             />
             <FormElement id="e2e-idea-title-input">
