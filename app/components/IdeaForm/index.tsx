--- conflicted
+++ resolved
@@ -11,6 +11,7 @@
 
 // components
 import Input from 'components/UI/Input';
+import Label from 'components/UI/Label';
 import LocationInput from 'components/UI/LocationInput';
 import QuillEditor from 'components/UI/QuillEditor';
 import ImagesDropzone from 'components/UI/ImagesDropzone';
@@ -490,16 +491,6 @@
           </FeatureFlag>
         )}
 
-<<<<<<< HEAD
-        <FormElement id="e2e-idea-file-upload">
-          <FormLabel labelMessage={messages.fileUploadLabel}/>
-          <FileUploader
-            onFileAdd={this.handleIdeaFileOnAdd}
-            onFileRemove={this.handleIdeaFileOnRemove}
-            files={ideaFiles}
-          />
-        </FormElement>
-=======
         {isFileUploadSupported() &&
           <FormElement id="e2e-idea-file-upload">
             <Label>
@@ -512,7 +503,6 @@
             />
           </FormElement>
         }
->>>>>>> bb9ed8eb
       </Form>
     );
   }
