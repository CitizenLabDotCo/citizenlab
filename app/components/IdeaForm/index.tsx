import React, { PureComponent } from 'react';
import { Subscription, combineLatest, of, Observable } from 'rxjs';
import { map, switchMap } from 'rxjs/operators';
import { withRouter, WithRouterProps } from 'react-router';
import shallowCompare from 'utils/shallowCompare';
import { adopt } from 'react-adopt';

// libraries
import scrollToComponent from 'react-scroll-to-component';
import bowser from 'bowser';

// components
import { Input, LocationInput } from 'cl2-component-library';
import QuillEditor from 'components/UI/QuillEditor';
import ImagesDropzone from 'components/UI/ImagesDropzone';
import Error from 'components/UI/Error';
import HasPermission from 'components/HasPermission';
import FileUploader from 'components/UI/FileUploader';
import {
  FormSection,
  FormSectionTitle,
  FormLabel,
} from 'components/UI/FormComponents';

// services
import { localeStream } from 'services/locale';
import { currentTenantStream, ITenant } from 'services/tenant';
import { ITopicData } from 'services/topics';
import { projectByIdStream, IProject, IProjectData } from 'services/projects';
import { phasesStream, IPhaseData } from 'services/phases';
import {
  ideaCustomFieldsSchemasStream,
  IIdeaCustomFieldsSchemas,
  CustomFieldCodes,
} from 'services/ideaCustomFields';

// resources
import GetFeatureFlag, {
  GetFeatureFlagChildProps,
} from 'resources/GetFeatureFlag';
import GetTopics, { GetTopicsChildProps } from 'resources/GetTopics';
import GetProject, { GetProjectChildProps } from 'resources/GetProject';

// utils
import eventEmitter from 'utils/eventEmitter';
import { pastPresentOrFuture } from 'utils/dateUtils';
import { isNilOrError } from 'utils/helperUtils';

// i18n
import { InjectedIntlProps } from 'react-intl';
import { injectIntl } from 'utils/cl-intl';
import messages from './messages';
import { inputTermMessages } from 'utils/i18n';

// typings
import { IOption, UploadFile, Locale } from 'typings';

// style
import styled from 'styled-components';
import TopicsPicker from 'components/UI/TopicsPicker';
import { FormLabelWithIcon } from 'components/UI/FormComponents/WithIcons';
import { media } from 'utils/styleUtils';

const Form = styled.form`
  width: 100%;
  display: 'flex';
  flex-direction: column;
  align-items: center;
`;

const StyledFormSection = styled(FormSection)`
  max-width: 100%;

  ${media.smallerThanMinTablet`
    padding-left: 25px;
    padding-right: 25px;
  `}

  ${media.largePhone`
    padding-left: 18px;
    padding-right: 18px;
  `}
`;

const FormElement = styled.div`
  width: 100%;
  margin-bottom: 40px;
`;

export interface IIdeaFormOutput {
  title: string;
  description: string;
  selectedTopics: string[];
  address: string;
  budget: number | null;
  proposedBudget: number | null;
  imageFile: UploadFile[];
  ideaFiles: UploadFile[];
  ideaFilesToRemove: UploadFile[];
}

interface InputProps {
  projectId: string;
  title: string | null;
  description: string | null;
  selectedTopics: string[];
  budget: number | null;
  proposedBudget: number | null;
  address: string;
  imageFile: UploadFile[];
  onSubmit: (arg: IIdeaFormOutput) => void;
  remoteIdeaFiles?: UploadFile[] | null;
}

interface DataProps {
  pbEnabled: GetFeatureFlagChildProps;
  topics: GetTopicsChildProps;
  project: GetProjectChildProps;
}

interface Props extends InputProps, DataProps {}

interface State {
  locale: Locale | null;
  tenant: ITenant | null;
  pbContext: IProjectData | IPhaseData | null;
  projects: IOption[] | null;
  title: string;
  titleError: string | null;
  description: string;
  descriptionError: string | null;
  selectedTopics: string[];
  topicsError: string | null;
  locationError: string | null;
  imageError: string | null;
  attachmentsError: string | null;
  budget: number | null;
  budgetError: string | null;
  proposedBudget: number | null;
  proposedBudgetError: string | null;
  address: string;
  imageFile: UploadFile[];
  ideaFiles: UploadFile[];
  ideaFilesToRemove: UploadFile[];
  ideaCustomFieldsSchemas: IIdeaCustomFieldsSchemas | null;
}

class IdeaForm extends PureComponent<
  Props & InjectedIntlProps & WithRouterProps,
  State
> {
  subscriptions: Subscription[];
  titleInputElement: HTMLInputElement | null;
  descriptionElement: HTMLDivElement | null;

  constructor(props) {
    super(props);
    this.state = {
      locale: null,
      tenant: null,
      pbContext: null,
      projects: null,
      title: '',
      titleError: null,
      description: '',
      descriptionError: null,
      selectedTopics: [],
      topicsError: null,
      address: '',
      imageFile: [],
      budget: null,
      budgetError: null,
      proposedBudget: null,
      proposedBudgetError: null,
      ideaFiles: [],
      ideaFilesToRemove: [],
      ideaCustomFieldsSchemas: null,
      locationError: null,
      imageError: null,
      attachmentsError: null,
    };
    this.subscriptions = [];
    this.titleInputElement = null;
    this.descriptionElement = null;
  }

  componentDidMount() {
    const { projectId } = this.props;
    const locale$ = localeStream().observable;
    const tenant$ = currentTenantStream().observable;
    const project$: Observable<IProject | null> = projectByIdStream(projectId)
      .observable;
    const ideaCustomFieldsSchemas$ = ideaCustomFieldsSchemasStream(
      projectId as string
    ).observable;
    const pbContext$: Observable<
      IProjectData | IPhaseData | null
    > = project$.pipe(
      switchMap((project) => {
        if (project) {
          if (project.data.attributes.participation_method === 'budgeting') {
            return of(project.data);
          }

          if (project.data.attributes.process_type === 'timeline') {
            return phasesStream(project.data.id).observable.pipe(
              map((phases) => {
                const pbPhase = phases.data.find(
                  (phase) =>
                    phase.attributes.participation_method === 'budgeting'
                );
                return pbPhase || null;
              })
            );
          }
        }

        return of(null) as Observable<any>;
      })
    );

    this.mapPropsToState();

    this.subscriptions = [
      combineLatest(locale$, tenant$).subscribe(([locale, tenant]) => {
        this.setState({
          locale,
          tenant,
        });
      }),

      pbContext$.subscribe((pbContext) => this.setState({ pbContext })),

      ideaCustomFieldsSchemas$.subscribe((ideaCustomFieldsSchemas) =>
        this.setState({ ideaCustomFieldsSchemas })
      ),

      eventEmitter
        .observeEvent('IdeaFormSubmitEvent')
        .subscribe(this.handleOnSubmit),
    ];
  }

  componentDidUpdate(prevProps: Props) {
    if (!shallowCompare(prevProps, this.props)) {
      this.mapPropsToState();
    }
  }

  componentWillUnmount() {
    this.subscriptions.forEach((subscription) => subscription.unsubscribe());
  }

  mapPropsToState = () => {
    const {
      title,
      description,
      selectedTopics,
      address,
      budget,
      proposedBudget,
      imageFile,
      remoteIdeaFiles,
    } = this.props;
    const ideaFiles = Array.isArray(remoteIdeaFiles) ? remoteIdeaFiles : [];

    this.setState({
      selectedTopics,
      budget,
      proposedBudget,
      imageFile,
      ideaFiles,
      address,
      title: title || '',
      description: description || '',
    });
  };

  handleTitleOnChange = (title: string) => {
    this.setState({
      title,
      titleError: null,
    });
  };

  handleDescriptionOnChange = async (description: string) => {
    const isDescriptionEmpty = !description || description === '';

    this.setState(({ descriptionError }) => ({
      description,
      descriptionError: isDescriptionEmpty ? descriptionError : null,
    }));
  };

  handleTopicsOnChange = (selectedTopics: string[]) => {
    this.setState({ selectedTopics });
  };

  handleLocationOnChange = (address: string) => {
    this.setState({ address });
  };

  handleUploadOnAdd = (imageFile: UploadFile[]) => {
    this.setState({
      imageFile: [imageFile[0]],
    });
  };

  handleUploadOnRemove = () => {
    this.setState({
      imageFile: [],
    });
  };

  handleBudgetOnChange = (budget: string) => {
    this.setState({
      budget: budget === '' ? null : Number(budget),
      budgetError: null,
    });
  };

  handleproposedBudgetOnChange = (proposedBudget: string) => {
    this.setState({
      proposedBudget: proposedBudget === '' ? null : Number(proposedBudget),
      proposedBudgetError: null,
    });
  };

  handleTitleInputSetRef = (element: HTMLInputElement) => {
    this.titleInputElement = element;
  };

  handleDescriptionSetRef = (element: HTMLDivElement) => {
    this.descriptionElement = element;
  };

  validateTitle = (title: string | null) => {
    if (!title) {
      return this.props.intl.formatMessage(messages.titleEmptyError);
    } else if (title && title.length < 10) {
      return this.props.intl.formatMessage(messages.titleLengthError);
    }

    return null;
  };

  validateDescription = (description: string | null) => {
    if (!description) {
      return this.props.intl.formatMessage(messages.descriptionEmptyError);
    } else if (description && description.length < 30) {
      return this.props.intl.formatMessage(messages.descriptionLengthError);
    }

    return null;
  };

  validateTopics = (selectedTopics: string[]) => {
    const { ideaCustomFieldsSchemas, locale } = this.state;

    if (!isNilOrError(ideaCustomFieldsSchemas) && !isNilOrError(locale)) {
      const topicsRequired = this.isFieldRequired(
        'topic_ids',
        ideaCustomFieldsSchemas,
        locale
      );

      if (topicsRequired && selectedTopics.length === 0) {
        return this.props.intl.formatMessage(messages.noTopicsError);
      }
    }

    return null;
  };

  validateLocation = (address: string) => {
    const { ideaCustomFieldsSchemas, locale } = this.state;

    if (!isNilOrError(ideaCustomFieldsSchemas) && !isNilOrError(locale)) {
      const locationRequired = this.isFieldRequired(
        'location',
        ideaCustomFieldsSchemas,
        locale
      );

      if (locationRequired && !address) {
        return this.props.intl.formatMessage(messages.noLocationError);
      }
    }

    return null;
  };

  validateImage = (imageFiles: UploadFile[]) => {
    const { ideaCustomFieldsSchemas, locale } = this.state;

    if (!isNilOrError(ideaCustomFieldsSchemas) && !isNilOrError(locale)) {
      const imagesRequired = this.isFieldRequired(
        'images',
        ideaCustomFieldsSchemas,
        locale
      );

      if (imagesRequired && imageFiles.length === 0) {
        return this.props.intl.formatMessage(messages.noImageError);
      }
    }

    return null;
  };

  validateAttachments = (ideaFiles: UploadFile[]) => {
    const { ideaCustomFieldsSchemas, locale } = this.state;

    if (!isNilOrError(ideaCustomFieldsSchemas) && !isNilOrError(locale)) {
      const attachmentsRequired = this.isFieldRequired(
        'attachments',
        ideaCustomFieldsSchemas,
        locale
      );

      if (attachmentsRequired && ideaFiles.length === 0) {
        return this.props.intl.formatMessage(messages.noAttachmentsError);
      }
    }

    return null;
  };

  validateproposedBudget = (proposedBudget: number | null) => {
    const { ideaCustomFieldsSchemas, locale } = this.state;

    if (!isNilOrError(ideaCustomFieldsSchemas) && !isNilOrError(locale)) {
      const proposedBudgetRequired = this.isFieldRequired(
        'proposed_budget',
        ideaCustomFieldsSchemas,
        locale
      );

      if (proposedBudgetRequired && proposedBudget === null) {
        return this.props.intl.formatMessage(messages.noproposedBudgetError);
      }
    }

    return null;
  };

  validate = (
    title: string | null,
    description: string | null,
    budget: number | null,
    proposedBudget: number | null,
    selectedTopics: string[],
    address: string,
    imageFiles: UploadFile[],
    ideaFiles: UploadFile[]
  ) => {
    const { pbContext } = this.state;
    const titleError = this.validateTitle(title);
    const descriptionError = this.validateDescription(description);
    const topicsError = this.validateTopics(selectedTopics);
    const locationError = this.validateLocation(address);
    const imageError = this.validateImage(imageFiles);
    const attachmentsError = this.validateAttachments(ideaFiles);
    const proposedBudgetError = this.validateproposedBudget(proposedBudget);
    const pbMaxBudget =
      pbContext && pbContext.attributes.max_budget
        ? pbContext.attributes.max_budget
        : null;
    let budgetError: string | null = null;

    if (pbContext) {
      if (
        budget === null &&
        (pbContext.type === 'project' ||
          (pbContext.type === 'phase' &&
            pastPresentOrFuture([
              (pbContext as IPhaseData).attributes.start_at,
              (pbContext as IPhaseData).attributes.end_at,
            ]) === 'present'))
      ) {
        budgetError = this.props.intl.formatMessage(messages.noBudgetError);
      } else if (budget === 0) {
        budgetError = this.props.intl.formatMessage(messages.budgetIsZeroError);
      } else if (pbMaxBudget && budget && budget > pbMaxBudget) {
        budgetError = this.props.intl.formatMessage(messages.budgetIsTooBig);
      }
    }

    this.setState({
      titleError,
      descriptionError,
      budgetError,
      proposedBudgetError,
      topicsError,
      locationError,
      imageError,
      attachmentsError,
    });

    // scroll to erroneous title/description fields
    if (titleError && this.titleInputElement) {
      scrollToComponent(this.titleInputElement, {
        align: 'top',
        offset: -240,
        duration: 300,
      });
      setTimeout(
        () => this.titleInputElement && this.titleInputElement.focus(),
        300
      );
    } else if (descriptionError && this.descriptionElement) {
      scrollToComponent(this.descriptionElement, {
        align: 'top',
        offset: -200,
        duration: 300,
      });
      setTimeout(
        () => this.descriptionElement && this.descriptionElement.focus(),
        300
      );
    }

    const hasError =
      !titleError &&
      !descriptionError &&
      !budgetError &&
      !proposedBudgetError &&
      !topicsError &&
      !locationError &&
      !imageError &&
      !attachmentsError;

    return hasError;
  };

  handleIdeaFileOnAdd = (ideaFileToAdd: UploadFile) => {
    this.setState(({ ideaFiles }) => ({
      ideaFiles: [...ideaFiles, ideaFileToAdd],
    }));
  };

  handleIdeaFileOnRemove = (ideaFileToRemove: UploadFile) => {
    this.setState(({ ideaFiles, ideaFilesToRemove }) => ({
      ideaFiles: ideaFiles.filter(
        (ideaFile) => ideaFile.base64 !== ideaFileToRemove.base64
      ),
      ideaFilesToRemove: [...ideaFilesToRemove, ideaFileToRemove],
    }));
  };

  handleOnSubmit = () => {
    const {
      title,
      description,
      selectedTopics,
      address,
      budget,
      proposedBudget,
      imageFile,
      ideaFiles,
      ideaFilesToRemove,
    } = this.state;
    const formIsValid = this.validate(
      title,
      description,
      budget,
      proposedBudget,
      selectedTopics,
      address,
      imageFile,
      ideaFiles
    );

    if (formIsValid) {
      const output: IIdeaFormOutput = {
        title,
        selectedTopics,
        address,
        imageFile,
        budget,
        proposedBudget,
        description,
        ideaFiles,
        ideaFilesToRemove,
      };

      this.props.onSubmit(output);
    }
  };

  isFieldRequired = (
    fieldCode: CustomFieldCodes,
    ideaCustomFieldsSchemas: IIdeaCustomFieldsSchemas,
    locale: Locale
  ) => {
    return ideaCustomFieldsSchemas.json_schema_multiloc[
      locale
    ].required.includes(fieldCode);
  };

  isFieldEnabled = (
    fieldCode: CustomFieldCodes,
    ideaCustomFieldsSchemas: IIdeaCustomFieldsSchemas,
    locale: Locale
  ) => {
    return (
      ideaCustomFieldsSchemas.json_schema_multiloc?.[locale]?.properties?.[
        fieldCode
      ] &&
      ideaCustomFieldsSchemas.ui_schema_multiloc?.[locale]?.[fieldCode]?.[
        'ui:widget'
      ] !== 'hidden'
    );
  };

  render() {
    const className = this.props['className'];
    const { projectId, pbEnabled, topics, project } = this.props;
    const { formatMessage } = this.props.intl;
    const {
      locale,
      tenant,
      pbContext,
      title,
      description,
      selectedTopics,
      address,
      budget,
      proposedBudget,
      imageFile,
      titleError,
      descriptionError,
      budgetError,
      proposedBudgetError,
      ideaFiles,
      ideaCustomFieldsSchemas,
      topicsError,
      locationError,
      imageError,
      attachmentsError,
    } = this.state;

    const mapsLoaded = window.googleMaps;

    const tenantCurrency = tenant
      ? tenant.data.attributes.settings.core.currency
      : '';

    if (
      !isNilOrError(ideaCustomFieldsSchemas) &&
      !isNilOrError(locale) &&
      !isNilOrError(topics) &&
      !isNilOrError(project)
    ) {
      const topicsEnabled = this.isFieldEnabled(
        'topic_ids',
        ideaCustomFieldsSchemas,
        locale
      );
      const locationEnabled = this.isFieldEnabled(
        'location',
        ideaCustomFieldsSchemas,
        locale
      );
      const attachmentsEnabled = this.isFieldEnabled(
        'attachments',
        ideaCustomFieldsSchemas,
        locale
      );
      const proposedBudgetEnabled = this.isFieldEnabled(
        'proposed_budget',
        ideaCustomFieldsSchemas,
        locale
      );
      const showPBBudget = pbContext && pbEnabled;
      const showTopics = topicsEnabled && topics && topics.length > 0;
      const showLocation = locationEnabled;
      const showproposedBudget = proposedBudgetEnabled;
      const filteredTopics = topics.filter(
        (topic) => !isNilOrError(topic)
      ) as ITopicData[];

      const projectInputTerm = project.attributes.input_term;

      return (
        <Form id="idea-form" className={className}>
          <StyledFormSection>
            <FormSectionTitle
<<<<<<< HEAD
              message={inputTermMessages(projectInputTerm, {
                idea: messages.formGeneralSectionTitle,
=======
              message={inputTermMessages(projectInputType, {
                idea: messages.ideaFormGeneralSectionTitle,
                contribution: messages.contributionFormGeneralSectionTitle,
>>>>>>> 2adce59c
              })}
            />
            <FormElement id="e2e-idea-title-input">
              <FormLabel
                htmlFor="title"
                labelMessage={messages.title}
                optional={
                  !this.isFieldRequired(
                    'title',
                    ideaCustomFieldsSchemas,
                    locale
                  )
                }
                subtext={
                  ideaCustomFieldsSchemas?.json_schema_multiloc?.[locale || '']
                    ?.properties?.title?.description
                }
                subtextSupportsHtml={true}
              />
              <Input
                id="title"
                type="text"
                value={title}
                error={titleError}
                onChange={this.handleTitleOnChange}
                setRef={this.handleTitleInputSetRef}
                autoFocus={!bowser.mobile}
                maxCharCount={80}
                autocomplete="off"
              />
            </FormElement>

            <FormElement id="e2e-idea-description-input">
              <FormLabel
                id="editor-label"
                htmlFor="editor"
                labelMessage={messages.descriptionTitle}
                optional={
                  !this.isFieldRequired('body', ideaCustomFieldsSchemas, locale)
                }
                subtext={
                  ideaCustomFieldsSchemas?.json_schema_multiloc?.[locale || '']
                    ?.properties?.body?.description
                }
                subtextSupportsHtml={true}
              />
              <QuillEditor
                id="editor"
                value={description}
                onChange={this.handleDescriptionOnChange}
                setRef={this.handleDescriptionSetRef}
                hasError={descriptionError !== null}
                withCTAButton
              />
              {descriptionError && <Error text={descriptionError} />}
            </FormElement>
          </StyledFormSection>

          {(showPBBudget || showTopics || showLocation) && (
            <StyledFormSection>
              <FormSectionTitle message={messages.formDetailsSectionTitle} />
              {showPBBudget && (
                <HasPermission
                  item="idea"
                  action="assignBudget"
                  context={{ projectId }}
                >
                  <FormElement>
                    <FormLabelWithIcon
                      labelMessage={messages.budgetLabel}
                      labelMessageValues={{
                        currency: tenantCurrency,
                        maxBudget: pbContext?.attributes.max_budget,
                      }}
                      htmlFor="budget"
                      iconName="admin"
                      iconAriaHidden
                    />
                    <Input
                      id="budget"
                      error={budgetError}
                      value={budget !== null ? String(budget) : ''}
                      type="number"
                      onChange={this.handleBudgetOnChange}
                    />
                  </FormElement>
                </HasPermission>
              )}

              {showproposedBudget && (
                <FormElement>
                  <FormLabel
                    htmlFor="estimated-budget"
                    labelMessage={messages.proposedBudgetLabel}
                    labelMessageValues={{
                      currency: tenantCurrency,
                    }}
                    optional={
                      !this.isFieldRequired(
                        'proposed_budget',
                        ideaCustomFieldsSchemas,
                        locale
                      )
                    }
                    subtext={
                      ideaCustomFieldsSchemas?.json_schema_multiloc?.[
                        locale || ''
                      ]?.properties?.proposed_budget?.description
                    }
                    subtextSupportsHtml={true}
                  />
                  <Input
                    id="estimated-budget"
                    error={proposedBudgetError}
                    value={
                      proposedBudget !== null ? String(proposedBudget) : ''
                    }
                    type="number"
                    min="0"
                    onChange={this.handleproposedBudgetOnChange}
                  />
                </FormElement>
              )}

              {showTopics && (
                <FormElement>
                  <FormLabel
                    htmlFor="topics"
                    labelMessage={messages.topicsTitle}
                    optional={
                      !this.isFieldRequired(
                        'topic_ids',
                        ideaCustomFieldsSchemas,
                        locale
                      )
                    }
                    subtext={
                      ideaCustomFieldsSchemas?.json_schema_multiloc?.[
                        locale || ''
                      ]?.properties?.topic_ids?.description
                    }
                    subtextSupportsHtml={true}
                  />
                  <TopicsPicker
                    selectedTopicIds={selectedTopics}
                    onChange={this.handleTopicsOnChange}
                    availableTopics={filteredTopics}
                  />
                  {topicsError && (
                    <Error id="e2e-new-idea-topics-error" text={topicsError} />
                  )}
                </FormElement>
              )}

              {showLocation && mapsLoaded && (
                <FormElement>
                  <FormLabel
                    labelMessage={messages.locationTitle}
                    optional={
                      !this.isFieldRequired(
                        'location',
                        ideaCustomFieldsSchemas,
                        locale
                      )
                    }
                    subtext={
                      ideaCustomFieldsSchemas?.json_schema_multiloc?.[
                        locale || ''
                      ]?.properties?.location?.description
                    }
                    subtextSupportsHtml={true}
                  >
                    <LocationInput
                      className="e2e-idea-form-location-input-field"
                      value={address}
                      placeholder={formatMessage(messages.locationPlaceholder)}
                      onChange={this.handleLocationOnChange}
                    />
                  </FormLabel>
                  {locationError && <Error text={locationError} />}
                </FormElement>
              )}
            </StyledFormSection>
          )}

          <StyledFormSection>
            <FormSectionTitle message={messages.fileAttachmentsTitle} />
            <FormElement id="e2e-idea-image-upload">
              <FormLabel
                htmlFor="idea-image-dropzone"
                labelMessage={messages.imageUploadTitle}
                optional={
                  !this.isFieldRequired(
                    'images',
                    ideaCustomFieldsSchemas,
                    locale
                  )
                }
                subtext={
                  ideaCustomFieldsSchemas?.json_schema_multiloc?.[locale || '']
                    ?.properties?.images?.description
                }
                subtextSupportsHtml={true}
              />
              <ImagesDropzone
                id="idea-image-dropzone"
                images={imageFile}
                imagePreviewRatio={135 / 298}
                acceptedFileTypes="image/jpg, image/jpeg, image/png, image/gif"
                maxImageFileSize={5000000}
                maxNumberOfImages={1}
                onAdd={this.handleUploadOnAdd}
                onRemove={this.handleUploadOnRemove}
              />
              {imageError && <Error text={imageError} />}
            </FormElement>

            {attachmentsEnabled && (
              <FormElement id="e2e-idea-file-upload">
                <FormLabel
                  labelMessage={messages.otherFilesTitle}
                  optional={
                    !this.isFieldRequired(
                      'attachments',
                      ideaCustomFieldsSchemas,
                      locale
                    )
                  }
                  subtext={
                    ideaCustomFieldsSchemas?.json_schema_multiloc?.[
                      locale || ''
                    ]?.properties?.attachments?.description
                  }
                  subtextSupportsHtml={true}
                >
                  <FileUploader
                    onFileAdd={this.handleIdeaFileOnAdd}
                    onFileRemove={this.handleIdeaFileOnRemove}
                    files={ideaFiles}
                  />
                </FormLabel>
                {attachmentsError && <Error text={attachmentsError} />}
              </FormElement>
            )}
          </StyledFormSection>
        </Form>
      );
    }

    return null;
  }
}

const Data = adopt<DataProps, InputProps>({
  pbEnabled: <GetFeatureFlag name="participatory_budgeting" />,
  project: ({ projectId }) => <GetProject projectId={projectId} />,
  topics: ({ projectId, render }) => {
    return <GetTopics projectId={projectId}>{render}</GetTopics>;
  },
});

const IdeaFormWitHOCs = withRouter<Props>(injectIntl(IdeaForm));

export default (inputProps: InputProps) => (
  <Data {...inputProps}>
    {(dataProps) => <IdeaFormWitHOCs {...dataProps} {...inputProps} />}
  </Data>
);<|MERGE_RESOLUTION|>--- conflicted
+++ resolved
@@ -686,14 +686,8 @@
         <Form id="idea-form" className={className}>
           <StyledFormSection>
             <FormSectionTitle
-<<<<<<< HEAD
               message={inputTermMessages(projectInputTerm, {
                 idea: messages.formGeneralSectionTitle,
-=======
-              message={inputTermMessages(projectInputType, {
-                idea: messages.ideaFormGeneralSectionTitle,
-                contribution: messages.contributionFormGeneralSectionTitle,
->>>>>>> 2adce59c
               })}
             />
             <FormElement id="e2e-idea-title-input">
