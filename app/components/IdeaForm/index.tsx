--- conflicted
+++ resolved
@@ -595,25 +595,11 @@
             />
           </FormElement>
 
-<<<<<<< HEAD
-          <FormElement id="e2e-idea-file-upload">
-            <FormLabel
-              labelMessage={messages.attachmentsTitle}
-              optionality="optional"
-              subtext={ideaCustomFieldsSchemas?.json_schema_multiloc?.[locale || '']?.properties?.attachments?.description}
-            >
-              <FileUploader
-                onFileAdd={this.handleIdeaFileOnAdd}
-                onFileRemove={this.handleIdeaFileOnRemove}
-                files={ideaFiles}
-              />
-            </FormLabel>
-          </FormElement>
-=======
           {attachmentsEnabled &&
             <FormElement id="e2e-idea-file-upload">
               <FormLabel
-                labelMessage={messages.fileUploadLabel}
+                labelMessage={messages.attachmentsTitle}
+                optionality="optional"
                 subtext={ideaCustomFieldsSchemas?.json_schema_multiloc?.[locale || '']?.properties?.attachments?.description}
               >
                 <FileUploader
@@ -624,7 +610,6 @@
               </FormLabel>
             </FormElement>
           }
->>>>>>> df007fc1
         </StyledFormSection>
       </Form>
     );
