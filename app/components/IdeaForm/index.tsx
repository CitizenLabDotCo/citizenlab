import React, { PureComponent } from 'react';
import { Subscription, combineLatest, of, Observable } from 'rxjs';
import { map, switchMap } from 'rxjs/operators';
import { withRouter, WithRouterProps } from 'react-router';
import shallowCompare from 'utils/shallowCompare';
import { adopt } from 'react-adopt';

// libraries
import scrollToComponent from 'react-scroll-to-component';
import bowser from 'bowser';

// components
import { Input, LocationInput } from 'cl2-component-library';
import QuillEditor from 'components/UI/QuillEditor';
import ImagesDropzone from 'components/UI/ImagesDropzone';
import Error from 'components/UI/Error';
import HasPermission from 'components/HasPermission';
import FileUploader from 'components/UI/FileUploader';
import {
  FormSection,
  FormSectionTitle,
  FormLabel,
} from 'components/UI/FormComponents';

// services
import { localeStream } from 'services/locale';
import { currentTenantStream, ITenant } from 'services/tenant';
import { ITopicData } from 'services/topics';
import { projectByIdStream, IProject, IProjectData } from 'services/projects';
import { phasesStream, IPhaseData } from 'services/phases';
import {
  ideaCustomFieldsSchemasStream,
  IIdeaCustomFieldsSchemas,
  CustomFieldCodes,
} from 'services/ideaCustomFields';

// resources
import GetFeatureFlag, {
  GetFeatureFlagChildProps,
} from 'resources/GetFeatureFlag';
import GetTopics, { GetTopicsChildProps } from 'resources/GetTopics';
import GetProject, { GetProjectChildProps } from 'resources/GetProject';

// utils
import eventEmitter from 'utils/eventEmitter';
import { pastPresentOrFuture } from 'utils/dateUtils';
import { isNilOrError } from 'utils/helperUtils';

// i18n
import { InjectedIntlProps } from 'react-intl';
import { injectIntl } from 'utils/cl-intl';
import messages from './messages';
import { inputTermMessages } from 'utils/i18n';

// typings
import { IOption, UploadFile, Locale } from 'typings';

// style
import styled from 'styled-components';
import TopicsPicker from 'components/UI/TopicsPicker';
import { FormLabelWithIcon } from 'components/UI/FormComponents/WithIcons';
import { media } from 'utils/styleUtils';

const Form = styled.form`
  width: 100%;
  display: 'flex';
  flex-direction: column;
  align-items: center;
`;

const StyledFormSection = styled(FormSection)`
  max-width: 100%;

  ${media.smallerThanMinTablet`
    padding-left: 25px;
    padding-right: 25px;
  `}

  ${media.largePhone`
    padding-left: 18px;
    padding-right: 18px;
  `}
`;

const FormElement = styled.div`
  width: 100%;
  margin-bottom: 40px;
`;

export interface IIdeaFormOutput {
  title: string;
  description: string;
  selectedTopics: string[];
  address: string;
  budget: number | null;
  proposedBudget: number | null;
  imageFile: UploadFile[];
  ideaFiles: UploadFile[];
  ideaFilesToRemove: UploadFile[];
}

interface InputProps {
  projectId: string;
  title: string | null;
  description: string | null;
  selectedTopics: string[];
  budget: number | null;
  proposedBudget: number | null;
  address: string;
  imageFile: UploadFile[];
  onSubmit: (arg: IIdeaFormOutput) => void;
  remoteIdeaFiles?: UploadFile[] | null;
}

interface DataProps {
  pbEnabled: GetFeatureFlagChildProps;
  topics: GetTopicsChildProps;
  project: GetProjectChildProps;
}

interface Props extends InputProps, DataProps {}

interface State {
  locale: Locale | null;
  tenant: ITenant | null;
  pbContext: IProjectData | IPhaseData | null;
  projects: IOption[] | null;
  title: string;
  titleError: string | null;
  description: string;
  descriptionError: string | null;
  selectedTopics: string[];
  topicsError: string | null;
  locationError: string | null;
  imageError: string | null;
  attachmentsError: string | null;
  budget: number | null;
  budgetError: string | null;
  proposedBudget: number | null;
  proposedBudgetError: string | null;
  address: string;
  imageFile: UploadFile[];
  ideaFiles: UploadFile[];
  ideaFilesToRemove: UploadFile[];
  ideaCustomFieldsSchemas: IIdeaCustomFieldsSchemas | null;
}

class IdeaForm extends PureComponent<
  Props & InjectedIntlProps & WithRouterProps,
  State
> {
  subscriptions: Subscription[];
  titleInputElement: HTMLInputElement | null;
  descriptionElement: HTMLDivElement | null;

  constructor(props) {
    super(props);
    this.state = {
      locale: null,
      tenant: null,
      pbContext: null,
      projects: null,
      title: '',
      titleError: null,
      description: '',
      descriptionError: null,
      selectedTopics: [],
      topicsError: null,
      address: '',
      imageFile: [],
      budget: null,
      budgetError: null,
      proposedBudget: null,
      proposedBudgetError: null,
      ideaFiles: [],
      ideaFilesToRemove: [],
      ideaCustomFieldsSchemas: null,
      locationError: null,
      imageError: null,
      attachmentsError: null,
    };
    this.subscriptions = [];
    this.titleInputElement = null;
    this.descriptionElement = null;
  }

  componentDidMount() {
    const { projectId } = this.props;
    const locale$ = localeStream().observable;
    const tenant$ = currentTenantStream().observable;
    const project$: Observable<IProject | null> = projectByIdStream(projectId)
      .observable;
    const ideaCustomFieldsSchemas$ = ideaCustomFieldsSchemasStream(
      projectId as string
    ).observable;
    const pbContext$: Observable<
      IProjectData | IPhaseData | null
    > = project$.pipe(
      switchMap((project) => {
        if (project) {
          if (project.data.attributes.participation_method === 'budgeting') {
            return of(project.data);
          }

          if (project.data.attributes.process_type === 'timeline') {
            return phasesStream(project.data.id).observable.pipe(
              map((phases) => {
                const pbPhase = phases.data.find(
                  (phase) =>
                    phase.attributes.participation_method === 'budgeting'
                );
                return pbPhase || null;
              })
            );
          }
        }

        return of(null) as Observable<any>;
      })
    );

    this.mapPropsToState();

    this.subscriptions = [
      combineLatest(locale$, tenant$).subscribe(([locale, tenant]) => {
        this.setState({
          locale,
          tenant,
        });
      }),

      pbContext$.subscribe((pbContext) => this.setState({ pbContext })),

      ideaCustomFieldsSchemas$.subscribe((ideaCustomFieldsSchemas) =>
        this.setState({ ideaCustomFieldsSchemas })
      ),

      eventEmitter
        .observeEvent('IdeaFormSubmitEvent')
        .subscribe(this.handleOnSubmit),
    ];
  }

  componentDidUpdate(prevProps: Props) {
    if (!shallowCompare(prevProps, this.props)) {
      this.mapPropsToState();
    }
  }

  componentWillUnmount() {
    this.subscriptions.forEach((subscription) => subscription.unsubscribe());
  }

  mapPropsToState = () => {
    const {
      title,
      description,
      selectedTopics,
      address,
      budget,
      proposedBudget,
      imageFile,
      remoteIdeaFiles,
    } = this.props;
    const ideaFiles = Array.isArray(remoteIdeaFiles) ? remoteIdeaFiles : [];

    this.setState({
      selectedTopics,
      budget,
      proposedBudget,
      imageFile,
      ideaFiles,
      address,
      title: title || '',
      description: description || '',
    });
  };

  handleTitleOnChange = (title: string) => {
    this.setState({
      title,
      titleError: null,
    });
  };

  handleDescriptionOnChange = async (description: string) => {
    const isDescriptionEmpty = !description || description === '';

    this.setState(({ descriptionError }) => ({
      description,
      descriptionError: isDescriptionEmpty ? descriptionError : null,
    }));
  };

  handleTopicsOnChange = (selectedTopics: string[]) => {
    this.setState({ selectedTopics });
  };

  handleLocationOnChange = (address: string) => {
    this.setState({ address });
  };

  handleUploadOnAdd = (imageFile: UploadFile[]) => {
    this.setState({
      imageFile: [imageFile[0]],
    });
  };

  handleUploadOnRemove = () => {
    this.setState({
      imageFile: [],
    });
  };

  handleBudgetOnChange = (budget: string) => {
    this.setState({
      budget: budget === '' ? null : Number(budget),
      budgetError: null,
    });
  };

  handleproposedBudgetOnChange = (proposedBudget: string) => {
    this.setState({
      proposedBudget: proposedBudget === '' ? null : Number(proposedBudget),
      proposedBudgetError: null,
    });
  };

  handleTitleInputSetRef = (element: HTMLInputElement) => {
    this.titleInputElement = element;
  };

  handleDescriptionSetRef = (element: HTMLDivElement) => {
    this.descriptionElement = element;
  };

  validateTitle = (title: string | null) => {
    if (!title) {
      return this.props.intl.formatMessage(messages.titleEmptyError);
    } else if (title && title.length < 10) {
      return this.props.intl.formatMessage(messages.titleLengthError);
    }

    return null;
  };

  validateDescription = (description: string | null) => {
    if (!description) {
      return this.props.intl.formatMessage(messages.descriptionEmptyError);
    } else if (description && description.length < 30) {
      return this.props.intl.formatMessage(messages.descriptionLengthError);
    }

    return null;
  };

  validateTopics = (selectedTopics: string[]) => {
    const { ideaCustomFieldsSchemas, locale } = this.state;

    if (!isNilOrError(ideaCustomFieldsSchemas) && !isNilOrError(locale)) {
      const topicsRequired = this.isFieldRequired(
        'topic_ids',
        ideaCustomFieldsSchemas,
        locale
      );

      if (topicsRequired && selectedTopics.length === 0) {
        return this.props.intl.formatMessage(messages.noTopicsError);
      }
    }

    return null;
  };

  validateLocation = (address: string) => {
    const { ideaCustomFieldsSchemas, locale } = this.state;

    if (!isNilOrError(ideaCustomFieldsSchemas) && !isNilOrError(locale)) {
      const locationRequired = this.isFieldRequired(
        'location',
        ideaCustomFieldsSchemas,
        locale
      );

      if (locationRequired && !address) {
        return this.props.intl.formatMessage(messages.noLocationError);
      }
    }

    return null;
  };

  validateImage = (imageFiles: UploadFile[]) => {
    const { ideaCustomFieldsSchemas, locale } = this.state;

    if (!isNilOrError(ideaCustomFieldsSchemas) && !isNilOrError(locale)) {
      const imagesRequired = this.isFieldRequired(
        'images',
        ideaCustomFieldsSchemas,
        locale
      );

      if (imagesRequired && imageFiles.length === 0) {
        return this.props.intl.formatMessage(messages.noImageError);
      }
    }

    return null;
  };

  validateAttachments = (ideaFiles: UploadFile[]) => {
    const { ideaCustomFieldsSchemas, locale } = this.state;

    if (!isNilOrError(ideaCustomFieldsSchemas) && !isNilOrError(locale)) {
      const attachmentsRequired = this.isFieldRequired(
        'attachments',
        ideaCustomFieldsSchemas,
        locale
      );

      if (attachmentsRequired && ideaFiles.length === 0) {
        return this.props.intl.formatMessage(messages.noAttachmentsError);
      }
    }

    return null;
  };

  validateproposedBudget = (proposedBudget: number | null) => {
    const { ideaCustomFieldsSchemas, locale } = this.state;

    if (!isNilOrError(ideaCustomFieldsSchemas) && !isNilOrError(locale)) {
      const proposedBudgetRequired = this.isFieldRequired(
        'proposed_budget',
        ideaCustomFieldsSchemas,
        locale
      );

      if (proposedBudgetRequired && proposedBudget === null) {
        return this.props.intl.formatMessage(messages.noproposedBudgetError);
      }
    }

    return null;
  };

  validate = (
    title: string | null,
    description: string | null,
    budget: number | null,
    proposedBudget: number | null,
    selectedTopics: string[],
    address: string,
    imageFiles: UploadFile[],
    ideaFiles: UploadFile[]
  ) => {
    const { pbContext } = this.state;
    const titleError = this.validateTitle(title);
    const descriptionError = this.validateDescription(description);
    const topicsError = this.validateTopics(selectedTopics);
    const locationError = this.validateLocation(address);
    const imageError = this.validateImage(imageFiles);
    const attachmentsError = this.validateAttachments(ideaFiles);
    const proposedBudgetError = this.validateproposedBudget(proposedBudget);
    const pbMaxBudget =
      pbContext && pbContext.attributes.max_budget
        ? pbContext.attributes.max_budget
        : null;
    let budgetError: string | null = null;

    if (pbContext) {
      if (
        budget === null &&
        (pbContext.type === 'project' ||
          (pbContext.type === 'phase' &&
            pastPresentOrFuture([
              (pbContext as IPhaseData).attributes.start_at,
              (pbContext as IPhaseData).attributes.end_at,
            ]) === 'present'))
      ) {
        budgetError = this.props.intl.formatMessage(messages.noBudgetError);
      } else if (budget === 0) {
        budgetError = this.props.intl.formatMessage(messages.budgetIsZeroError);
      } else if (pbMaxBudget && budget && budget > pbMaxBudget) {
        budgetError = this.props.intl.formatMessage(messages.budgetIsTooBig);
      }
    }

    this.setState({
      titleError,
      descriptionError,
      budgetError,
      proposedBudgetError,
      topicsError,
      locationError,
      imageError,
      attachmentsError,
    });

    // scroll to erroneous title/description fields
    if (titleError && this.titleInputElement) {
      scrollToComponent(this.titleInputElement, {
        align: 'top',
        offset: -240,
        duration: 300,
      });
      setTimeout(
        () => this.titleInputElement && this.titleInputElement.focus(),
        300
      );
    } else if (descriptionError && this.descriptionElement) {
      scrollToComponent(this.descriptionElement, {
        align: 'top',
        offset: -200,
        duration: 300,
      });
      setTimeout(
        () => this.descriptionElement && this.descriptionElement.focus(),
        300
      );
    }

    const hasError =
      !titleError &&
      !descriptionError &&
      !budgetError &&
      !proposedBudgetError &&
      !topicsError &&
      !locationError &&
      !imageError &&
      !attachmentsError;

    return hasError;
  };

  handleIdeaFileOnAdd = (ideaFileToAdd: UploadFile) => {
    this.setState(({ ideaFiles }) => ({
      ideaFiles: [...ideaFiles, ideaFileToAdd],
    }));
  };

  handleIdeaFileOnRemove = (ideaFileToRemove: UploadFile) => {
    this.setState(({ ideaFiles, ideaFilesToRemove }) => ({
      ideaFiles: ideaFiles.filter(
        (ideaFile) => ideaFile.base64 !== ideaFileToRemove.base64
      ),
      ideaFilesToRemove: [...ideaFilesToRemove, ideaFileToRemove],
    }));
  };

  handleOnSubmit = () => {
    const {
      title,
      description,
      selectedTopics,
      address,
      budget,
      proposedBudget,
      imageFile,
      ideaFiles,
      ideaFilesToRemove,
    } = this.state;
    const formIsValid = this.validate(
      title,
      description,
      budget,
      proposedBudget,
      selectedTopics,
      address,
      imageFile,
      ideaFiles
    );

    if (formIsValid) {
      const output: IIdeaFormOutput = {
        title,
        selectedTopics,
        address,
        imageFile,
        budget,
        proposedBudget,
        description,
        ideaFiles,
        ideaFilesToRemove,
      };

      this.props.onSubmit(output);
    }
  };

  isFieldRequired = (
    fieldCode: CustomFieldCodes,
    ideaCustomFieldsSchemas: IIdeaCustomFieldsSchemas,
    locale: Locale
  ) => {
    return ideaCustomFieldsSchemas.json_schema_multiloc[
      locale
    ].required.includes(fieldCode);
  };

  isFieldEnabled = (
    fieldCode: CustomFieldCodes,
    ideaCustomFieldsSchemas: IIdeaCustomFieldsSchemas,
    locale: Locale
  ) => {
    return (
      ideaCustomFieldsSchemas.json_schema_multiloc?.[locale]?.properties?.[
        fieldCode
      ] &&
      ideaCustomFieldsSchemas.ui_schema_multiloc?.[locale]?.[fieldCode]?.[
        'ui:widget'
      ] !== 'hidden'
    );
  };

  render() {
    const className = this.props['className'];
    const { projectId, pbEnabled, topics, project } = this.props;
    const { formatMessage } = this.props.intl;
    const {
      locale,
      tenant,
      pbContext,
      title,
      description,
      selectedTopics,
      address,
      budget,
      proposedBudget,
      imageFile,
      titleError,
      descriptionError,
      budgetError,
      proposedBudgetError,
      ideaFiles,
      ideaCustomFieldsSchemas,
      topicsError,
      locationError,
      imageError,
      attachmentsError,
    } = this.state;

    const mapsLoaded = window.googleMaps;

    const tenantCurrency = tenant
      ? tenant.data.attributes.settings.core.currency
      : '';

    if (
      !isNilOrError(ideaCustomFieldsSchemas) &&
      !isNilOrError(locale) &&
      !isNilOrError(topics) &&
      !isNilOrError(project)
    ) {
      const topicsEnabled = this.isFieldEnabled(
        'topic_ids',
        ideaCustomFieldsSchemas,
        locale
      );
      const locationEnabled = this.isFieldEnabled(
        'location',
        ideaCustomFieldsSchemas,
        locale
      );
      const attachmentsEnabled = this.isFieldEnabled(
        'attachments',
        ideaCustomFieldsSchemas,
        locale
      );
      const proposedBudgetEnabled = this.isFieldEnabled(
        'proposed_budget',
        ideaCustomFieldsSchemas,
        locale
      );
      const showPBBudget = pbContext && pbEnabled;
      const showTopics = topicsEnabled && topics && topics.length > 0;
      const showLocation = locationEnabled;
      const showproposedBudget = proposedBudgetEnabled;
      const filteredTopics = topics.filter(
        (topic) => !isNilOrError(topic)
      ) as ITopicData[];

      const projectInputTerm = project.attributes.input_term;

      return (
        <Form id="idea-form" className={className}>
          <StyledFormSection>
            <FormSectionTitle
<<<<<<< HEAD
              message={inputTermMessages(projectInputTerm, {
                idea: messages.formGeneralSectionTitle,
=======
              message={inputTermMessages(projectInputType, {
                idea: messages.ideaFormGeneralSectionTitle,
                contribution: messages.contributionFormGeneralSectionTitle,
>>>>>>> 2cf3c218
              })}
            />
            <FormElement id="e2e-idea-title-input">
              <FormLabel
                htmlFor="title"
                labelMessage={messages.title}
                optional={
                  !this.isFieldRequired(
                    'title',
                    ideaCustomFieldsSchemas,
                    locale
                  )
                }
                subtext={
                  ideaCustomFieldsSchemas?.json_schema_multiloc?.[locale || '']
                    ?.properties?.title?.description
                }
                subtextSupportsHtml={true}
              />
              <Input
                id="title"
                type="text"
                value={title}
                error={titleError}
                onChange={this.handleTitleOnChange}
                setRef={this.handleTitleInputSetRef}
                autoFocus={!bowser.mobile}
                maxCharCount={80}
                autocomplete="off"
              />
            </FormElement>

            <FormElement id="e2e-idea-description-input">
              <FormLabel
                id="editor-label"
                htmlFor="editor"
                labelMessage={messages.descriptionTitle}
                optional={
                  !this.isFieldRequired('body', ideaCustomFieldsSchemas, locale)
                }
                subtext={
                  ideaCustomFieldsSchemas?.json_schema_multiloc?.[locale || '']
                    ?.properties?.body?.description
                }
                subtextSupportsHtml={true}
              />
              <QuillEditor
                id="editor"
                value={description}
                onChange={this.handleDescriptionOnChange}
                setRef={this.handleDescriptionSetRef}
                hasError={descriptionError !== null}
                withCTAButton
              />
              {descriptionError && <Error text={descriptionError} />}
            </FormElement>
          </StyledFormSection>

          {(showPBBudget || showTopics || showLocation) && (
            <StyledFormSection>
              <FormSectionTitle message={messages.formDetailsSectionTitle} />
              {showPBBudget && (
                <HasPermission
                  item="idea"
                  action="assignBudget"
                  context={{ projectId }}
                >
                  <FormElement>
                    <FormLabelWithIcon
                      labelMessage={messages.budgetLabel}
                      labelMessageValues={{
                        currency: tenantCurrency,
                        maxBudget: pbContext?.attributes.max_budget,
                      }}
                      htmlFor="budget"
                      iconName="admin"
                      iconAriaHidden
                    />
                    <Input
                      id="budget"
                      error={budgetError}
                      value={budget !== null ? String(budget) : ''}
                      type="number"
                      onChange={this.handleBudgetOnChange}
                    />
                  </FormElement>
                </HasPermission>
              )}

              {showproposedBudget && (
                <FormElement>
                  <FormLabel
                    htmlFor="estimated-budget"
                    labelMessage={messages.proposedBudgetLabel}
                    labelMessageValues={{
                      currency: tenantCurrency,
                    }}
                    optional={
                      !this.isFieldRequired(
                        'proposed_budget',
                        ideaCustomFieldsSchemas,
                        locale
                      )
                    }
                    subtext={
                      ideaCustomFieldsSchemas?.json_schema_multiloc?.[
                        locale || ''
                      ]?.properties?.proposed_budget?.description
                    }
                    subtextSupportsHtml={true}
                  />
                  <Input
                    id="estimated-budget"
                    error={proposedBudgetError}
                    value={
                      proposedBudget !== null ? String(proposedBudget) : ''
                    }
                    type="number"
                    min="0"
                    onChange={this.handleproposedBudgetOnChange}
                  />
                </FormElement>
              )}

              {showTopics && (
                <FormElement>
                  <FormLabel
                    htmlFor="topics"
                    labelMessage={messages.topicsTitle}
                    optional={
                      !this.isFieldRequired(
                        'topic_ids',
                        ideaCustomFieldsSchemas,
                        locale
                      )
                    }
                    subtext={
                      ideaCustomFieldsSchemas?.json_schema_multiloc?.[
                        locale || ''
                      ]?.properties?.topic_ids?.description
                    }
                    subtextSupportsHtml={true}
                  />
                  <TopicsPicker
                    selectedTopicIds={selectedTopics}
                    onChange={this.handleTopicsOnChange}
                    availableTopics={filteredTopics}
                  />
                  {topicsError && (
                    <Error id="e2e-new-idea-topics-error" text={topicsError} />
                  )}
                </FormElement>
              )}

              {showLocation && mapsLoaded && (
                <FormElement>
                  <FormLabel
                    labelMessage={messages.locationTitle}
                    optional={
                      !this.isFieldRequired(
                        'location',
                        ideaCustomFieldsSchemas,
                        locale
                      )
                    }
                    subtext={
                      ideaCustomFieldsSchemas?.json_schema_multiloc?.[
                        locale || ''
                      ]?.properties?.location?.description
                    }
                    subtextSupportsHtml={true}
                  >
                    <LocationInput
                      className="e2e-idea-form-location-input-field"
                      value={address}
                      placeholder={formatMessage(messages.locationPlaceholder)}
                      onChange={this.handleLocationOnChange}
                    />
                  </FormLabel>
                  {locationError && <Error text={locationError} />}
                </FormElement>
              )}
            </StyledFormSection>
          )}

          <StyledFormSection>
            <FormSectionTitle message={messages.fileAttachmentsTitle} />
            <FormElement id="e2e-idea-image-upload">
              <FormLabel
                htmlFor="idea-image-dropzone"
                labelMessage={messages.imageUploadTitle}
                optional={
                  !this.isFieldRequired(
                    'images',
                    ideaCustomFieldsSchemas,
                    locale
                  )
                }
                subtext={
                  ideaCustomFieldsSchemas?.json_schema_multiloc?.[locale || '']
                    ?.properties?.images?.description
                }
                subtextSupportsHtml={true}
              />
              <ImagesDropzone
                id="idea-image-dropzone"
                images={imageFile}
                imagePreviewRatio={135 / 298}
                acceptedFileTypes="image/jpg, image/jpeg, image/png, image/gif"
                maxImageFileSize={5000000}
                maxNumberOfImages={1}
                onAdd={this.handleUploadOnAdd}
                onRemove={this.handleUploadOnRemove}
              />
              {imageError && <Error text={imageError} />}
            </FormElement>

            {attachmentsEnabled && (
              <FormElement id="e2e-idea-file-upload">
                <FormLabel
                  labelMessage={messages.otherFilesTitle}
                  optional={
                    !this.isFieldRequired(
                      'attachments',
                      ideaCustomFieldsSchemas,
                      locale
                    )
                  }
                  subtext={
                    ideaCustomFieldsSchemas?.json_schema_multiloc?.[
                      locale || ''
                    ]?.properties?.attachments?.description
                  }
                  subtextSupportsHtml={true}
                >
                  <FileUploader
                    onFileAdd={this.handleIdeaFileOnAdd}
                    onFileRemove={this.handleIdeaFileOnRemove}
                    files={ideaFiles}
                  />
                </FormLabel>
                {attachmentsError && <Error text={attachmentsError} />}
              </FormElement>
            )}
          </StyledFormSection>
        </Form>
      );
    }

    return null;
  }
}

const Data = adopt<DataProps, InputProps>({
  pbEnabled: <GetFeatureFlag name="participatory_budgeting" />,
  project: ({ projectId }) => <GetProject projectId={projectId} />,
  topics: ({ projectId, render }) => {
    return <GetTopics projectId={projectId}>{render}</GetTopics>;
  },
});

const IdeaFormWitHOCs = withRouter<Props>(injectIntl(IdeaForm));

export default (inputProps: InputProps) => (
  <Data {...inputProps}>
    {(dataProps) => <IdeaFormWitHOCs {...dataProps} {...inputProps} />}
  </Data>
);<|MERGE_RESOLUTION|>--- conflicted
+++ resolved
@@ -686,14 +686,8 @@
         <Form id="idea-form" className={className}>
           <StyledFormSection>
             <FormSectionTitle
-<<<<<<< HEAD
               message={inputTermMessages(projectInputTerm, {
                 idea: messages.formGeneralSectionTitle,
-=======
-              message={inputTermMessages(projectInputType, {
-                idea: messages.ideaFormGeneralSectionTitle,
-                contribution: messages.contributionFormGeneralSectionTitle,
->>>>>>> 2cf3c218
               })}
             />
             <FormElement id="e2e-idea-title-input">
