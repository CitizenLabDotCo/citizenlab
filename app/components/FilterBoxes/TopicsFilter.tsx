import React, { memo, useCallback, MouseEvent } from 'react';
import { isError, includes } from 'lodash-es';
import { isNilOrError } from 'utils/helperUtils';

// i18n
import { FormattedMessage } from 'utils/cl-intl';
import messages from './messages';

// styling
import { ScreenReaderOnly } from 'utils/a11y';
import { fontSizes, colors, defaultCardStyle } from 'utils/styleUtils';

// components
import T from 'components/T';

// styling
import styled from 'styled-components';
import { darken } from 'polished';
import { Header, Title } from './styles';

// typings
import { ITopicData } from 'services/topics';

// intl
import injectLocalize, { InjectedLocalized } from 'utils/localize';

const Container = styled.div`
  width: 100%;
  display: flex;
  flex-direction: column;
  align-items: stretch;
  padding: 20px;
  padding-top: 25px;
<<<<<<< HEAD
  ${defaultCardStyle};
=======
  background: #fff;
  border-radius: ${(props: any) => props.theme.borderRadius};
  box-shadow: 0px 2px 2px -1px rgba(152, 162, 179, 0.3),
    0px 1px 5px -2px rgba(152, 162, 179, 0.3);
>>>>>>> 31b691b0
`;

const Topics = styled.div``;

const Topic = styled.button`
  color: ${colors.label};
  font-size: ${fontSizes.small}px;
  font-weight: 400;
  line-height: normal;
  display: inline-block;
  padding-left: 14px;
  padding-right: 14px;
  padding-top: 8px;
  padding-bottom: 8px;
  margin: 0px;
  margin-right: 6px;
  margin-bottom: 8px;
  cursor: pointer;
  user-select: none;
  border: solid 1px ${colors.separationDark};
  border-radius: ${(props: any) => props.theme.borderRadius};
  transition: all 80ms ease-out;

  &:not(.selected) {
    &:hover {
      color: ${({ theme }) => theme.colorSecondary};
      border-color: ${({ theme }) => theme.colorSecondary};
    }
  }

  &.selected {
    color: #fff;
    background: ${({ theme }) => theme.colorSecondary};
    border-color: ${({ theme }) => theme.colorSecondary};

    &:hover {
      background: ${({ theme }) => darken(0.15, theme.colorSecondary)};
      border-color: ${({ theme }) => darken(0.15, theme.colorSecondary)};
    }
  }
`;

interface Props {
  topics: ITopicData[];
  selectedTopicIds: string[] | null | undefined;
  onChange: (arg: string[] | null) => void;
  className?: string;
}

const TopicsFilter = memo<Props & InjectedLocalized>(
  ({ topics, selectedTopicIds, onChange, className, localize }) => {
    const handleOnClick = useCallback(
      (event: MouseEvent<HTMLElement>) => {
        const topicId = event.currentTarget.dataset.id as string;
        let output: string[] = [];

        if (selectedTopicIds && includes(selectedTopicIds, topicId)) {
          output = selectedTopicIds.filter(
            (selectedTopicId) => selectedTopicId !== topicId
          );
        } else {
          output = [...(selectedTopicIds || []), topicId];
        }

        onChange(output.length > 0 ? output : null);
      },
      [selectedTopicIds]
    );

    const removeFocus = useCallback((event: MouseEvent<HTMLElement>) => {
      event.preventDefault();
    }, []);

    if (!isNilOrError(topics) && topics.length > 0) {
      const selectedTopics = topics.filter((topic) =>
        includes(selectedTopicIds, topic.id)
      );
      const numberOfSelectedTopics = selectedTopics.length;
      const selectedTopicNames = selectedTopics
        .map((topic) => {
          return (
            !isNilOrError(topic) && localize(topic.attributes.title_multiloc)
          );
        })
        .join(', ');

      return (
        <Container className={className}>
          <Header>
            <Title>
              <FormattedMessage {...messages.topicsTitle} />
            </Title>
          </Header>

          <Topics className="e2e-topics-filters">
            {topics
              .filter((topic) => !isError(topic))
              .map((topic: ITopicData) => (
                <Topic
                  key={topic.id}
                  data-id={topic.id}
                  onMouseDown={removeFocus}
                  onClick={handleOnClick}
                  className={`e2e-topic ${
                    includes(selectedTopicIds, topic.id) ? 'selected' : ''
                  }`}
                >
                  <T value={topic.attributes.title_multiloc} />
                </Topic>
              ))}
          </Topics>
          <ScreenReaderOnly aria-live="polite">
            {/* Pronounces numbers of selected topics + selected topic names */}
            <FormattedMessage
              {...messages.a11y_selectedTopicFilters}
              values={{ numberOfSelectedTopics, selectedTopicNames }}
            />
          </ScreenReaderOnly>
        </Container>
      );
    }

    return null;
  }
);

export default injectLocalize(TopicsFilter);<|MERGE_RESOLUTION|>--- conflicted
+++ resolved
@@ -31,14 +31,7 @@
   align-items: stretch;
   padding: 20px;
   padding-top: 25px;
-<<<<<<< HEAD
   ${defaultCardStyle};
-=======
-  background: #fff;
-  border-radius: ${(props: any) => props.theme.borderRadius};
-  box-shadow: 0px 2px 2px -1px rgba(152, 162, 179, 0.3),
-    0px 1px 5px -2px rgba(152, 162, 179, 0.3);
->>>>>>> 31b691b0
 `;
 
 const Topics = styled.div``;
