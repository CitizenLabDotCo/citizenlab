--- conflicted
+++ resolved
@@ -54,11 +54,6 @@
 
 export default (inputProps: InputProps) => (
   <GetTenant>
-<<<<<<< HEAD
-    {(tenant) => <ResolveTextVariablesWithHOCS {...inputProps} tenant={tenant} />}
-</GetTenant>
-=======
     {tenant => <ResolveTextVariablesWithHOCS {...inputProps} tenant={tenant} />}
   </GetTenant>
->>>>>>> 42f51941
 );