--- conflicted
+++ resolved
@@ -57,11 +57,7 @@
     onSignUpInCompleted,
     className,
   }) => {
-<<<<<<< HEAD
-    const tenant = useTenant();
-=======
     const tenant = useAppConfiguration();
->>>>>>> 08d3966d
     const { windowHeight } = useWindowSize();
 
     const [selectedFlow, setSelectedFlow] = useState(metaData.flow || 'signup');
