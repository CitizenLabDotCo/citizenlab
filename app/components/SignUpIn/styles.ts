--- conflicted
+++ resolved
@@ -1,11 +1,6 @@
 import styled, { css } from 'styled-components';
-<<<<<<< HEAD
-import { colors, fontSizes, boxShadowOutline, media } from 'utils/styleUtils';
 import { HeaderContainer, HeaderTitle, ModalContentContainer } from 'components/UI/Modal';
-=======
 import { colors, fontSizes, defaultOutline, media } from 'utils/styleUtils';
-import { HeaderContainer, HeaderTitle, ModalContent } from 'components/UI/Modal';
->>>>>>> 8954f09b
 
 export const Options = styled.div`
   display: flex;
