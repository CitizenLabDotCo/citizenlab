--- conflicted
+++ resolved
@@ -16,19 +16,7 @@
   StyledModalContentContainer,
 } from 'components/SignUpIn/styles';
 import ReactResizeDetector from 'react-resize-detector';
-<<<<<<< HEAD
 import Outlet from 'components/Outlet';
-=======
-
-// resources
-import GetAuthUser, { GetAuthUserChildProps } from 'resources/GetAuthUser';
-import GetAppConfiguration, {
-  GetAppConfigurationChildProps,
-} from 'resources/GetAppConfiguration';
-import GetUserCustomFieldsSchema, {
-  GetUserCustomFieldsSchemaChildProps,
-} from 'resources/GetUserCustomFieldsSchema';
->>>>>>> 1f5959c4
 
 // utils
 import { isNilOrError } from 'utils/helperUtils';
@@ -54,11 +42,12 @@
 // typings
 import { ISignUpInMetaData } from 'components/SignUpIn';
 import { Multiloc } from 'typings';
-import useTenant from 'hooks/useTenant';
 import useAuthUser from 'hooks/useAuthUser';
 
 import { IUserData } from 'services/users';
-import { ITenantData } from 'services/tenant';
+
+import useAppConfiguration from 'hooks/useAppConfiguration';
+import { IAppConfigurationData } from 'services/appConfiguration';
 
 const Container = styled.div`
   width: 100%;
@@ -82,7 +71,9 @@
 export type TSignUpStepConfigurationObject = {
   position: number;
   stepName?: string;
-  helperText?: (tenant: ITenantData | undefined) => Multiloc | null | undefined;
+  helperText?: (
+    tenant: IAppConfigurationData | undefined
+  ) => Multiloc | null | undefined;
   onCompleted?: () => void;
   onSkipped?: () => void;
   onError?: () => void;
@@ -104,17 +95,7 @@
   className?: string;
 }
 
-<<<<<<< HEAD
 interface Props extends InputProps {
-=======
-interface DataProps {
-  authUser: GetAuthUserChildProps;
-  tenant: GetAppConfigurationChildProps;
-  customFieldsSchema: GetUserCustomFieldsSchemaChildProps;
-}
-
-interface Props extends InputProps, DataProps {
->>>>>>> 1f5959c4
   theme: any;
 }
 
@@ -129,7 +110,7 @@
     windowHeight,
   }) => {
     const authUser = useAuthUser();
-    const tenant = useTenant();
+    const tenant = useAppConfiguration();
 
     const modalContentRef = useRef<HTMLDivElement>(null);
 
@@ -411,17 +392,7 @@
       </Container>
     );
   }
-<<<<<<< HEAD
 );
-=======
-}
-
-const Data = adopt<DataProps, InputProps>({
-  authUser: <GetAuthUser />,
-  tenant: <GetAppConfiguration />,
-  customFieldsSchema: <GetUserCustomFieldsSchema />,
-});
->>>>>>> 1f5959c4
 
 const SignUpWithHoC = injectIntl(withTheme(SignUp));
 
