import React, { FC, memo, useEffect, useMemo, useRef, useState } from 'react';
import { indexOf } from 'lodash-es';
import { API_PATH } from 'containers/App/constants';
import request from 'utils/request';

// components
import AuthProviders, { AuthProvider } from 'components/SignUpIn/AuthProviders';
import PasswordSignup from 'components/SignUpIn/SignUp/PasswordSignup';
import VerificationSteps from 'components/Verification/VerificationSteps';
import Success from 'components/SignUpIn/SignUp/Success';
import Error from 'components/UI/Error';
import QuillEditedContent from 'components/UI/QuillEditedContent';
import {
  StyledHeaderContainer,
  StyledHeaderTitle,
  StyledModalContentContainer,
} from 'components/SignUpIn/styles';
<<<<<<< HEAD
import ReactResizeDetector from 'react-resize-detector';
import Outlet from 'components/Outlet';
=======
import ReactResizeDetector from 'react-resize-detector/build/withPolyfill';

// resources
import GetAuthUser, { GetAuthUserChildProps } from 'resources/GetAuthUser';
import GetAppConfiguration, {
  GetAppConfigurationChildProps,
} from 'resources/GetAppConfiguration';
import GetUserCustomFieldsSchema, {
  GetUserCustomFieldsSchemaChildProps,
} from 'resources/GetUserCustomFieldsSchema';
>>>>>>> 2b342856

// utils
import { isNilOrError } from 'utils/helperUtils';
import { handleOnSSOClick } from 'services/singleSignOn';

// events
import { signUpActiveStepChange } from 'components/SignUpIn/events';

// i18n
import { injectIntl, FormattedMessage } from 'utils/cl-intl';
import { InjectedIntlProps } from 'react-intl';
import T from 'components/T';
import messages from './messages';

// analytics
import { trackEventByName } from 'utils/analytics';
import tracks from 'components/SignUpIn/tracks';

// style
import styled, { withTheme } from 'styled-components';
import { HeaderSubtitle } from 'components/UI/Modal';

// typings
import { ISignUpInMetaData } from 'components/SignUpIn';
import { Multiloc } from 'typings';
import useAuthUser from 'hooks/useAuthUser';

import { IUserData } from 'services/users';

import useAppConfiguration from 'hooks/useAppConfiguration';
import { IAppConfigurationData } from 'services/appConfiguration';

const Container = styled.div`
  width: 100%;
  display: flex;
  flex-direction: column;
`;

const SignUpHelperText = styled(QuillEditedContent)`
  padding-bottom: 25px;
`;

export interface TSignUpStepsMap {
  'auth-providers': 'auth-providers';
  'password-signup': 'password-signup';
  verification: 'verification';
  success: 'success';
}

export type TSignUpSteps = TSignUpStepsMap[keyof TSignUpStepsMap];

export type TSignUpStepConfigurationObject = {
  position: number;
  stepName?: string;
  helperText?: (
    tenant: IAppConfigurationData | undefined
  ) => Multiloc | null | undefined;
  onCompleted?: () => void;
  onSkipped?: () => void;
  onError?: () => void;
  onSelected?: (data: unknown) => void;
  isEnabled: (metaData: ISignUpInMetaData) => boolean;
  isActive: (authUser: IUserData | undefined) => boolean;
};

export type TSignUpStepConfiguration = {
  [key in TSignUpSteps]?: TSignUpStepConfigurationObject;
};

export interface InputProps {
  metaData: ISignUpInMetaData;
  windowHeight: number;
  customHeader?: JSX.Element;
  onSignUpCompleted: () => void;
  onGoToSignIn: () => void;
  className?: string;
}

interface Props extends InputProps {
  theme: any;
}

const SignUp: FC<Props & InjectedIntlProps> = memo(
  ({
    intl: { formatMessage },
    metaData,
    onSignUpCompleted,
    onGoToSignIn,
    className,
    theme,
    windowHeight,
  }) => {
    const authUser = useAuthUser();
    const tenant = useAppConfiguration();

    const modalContentRef = useRef<HTMLDivElement>(null);

    const [configuration, setConfiguration] = useState<
      TSignUpStepConfiguration
    >({
      'auth-providers': {
        position: 1,
        stepName: formatMessage(messages.createYourAccount),
        helperText: (tenant) =>
          tenant?.attributes?.settings?.core?.signup_helper_text,
        onSelected: (selectedAuthProvider: AuthProvider) => {
          if (selectedAuthProvider === 'email') {
            goToNextStep();
          } else {
            handleOnSSOClick(selectedAuthProvider, metaData);
          }
        },
        isEnabled: (metaData) => !metaData?.isInvitation,
        isActive: (authUser) => !authUser,
      },
      'password-signup': {
        position: 2,
        stepName: formatMessage(messages.createYourAccount),
        helperText: (tenant) =>
          tenant?.attributes?.settings?.core?.signup_helper_text,
        isEnabled: () => true,
        isActive: (authUser) => !authUser,
      },
      verification: {
        position: 3,
        stepName: formatMessage(messages.verifyYourIdentity),
        onSkipped: () => trackEventByName(tracks.signUpVerificationStepSkipped),
        onError: () => trackEventByName(tracks.signUpVerificationStepFailed),
        onCompleted: () =>
          trackEventByName(tracks.signUpVerificationStepCompleted),
        isEnabled: (metaData) => !!metaData?.verification,
        isActive: (authUser) => !authUser?.attributes?.verified,
      },
      success: {
        position: 5,
        isEnabled: (metaData) => !!metaData?.inModal,
        isActive: (authUser) =>
          !!authUser?.attributes?.registration_completed_at,
      },
    });

    const enabledSteps = useMemo<TSignUpSteps[]>(
      () =>
        Object.entries(configuration)
          .reduce(
            (
              acc,
              [key, configuration]: [
                TSignUpSteps,
                TSignUpStepConfigurationObject
              ]
            ) => {
              if (!configuration.isEnabled(metaData)) return acc;
              return [...acc, { id: key, position: configuration.position }];
            },
            []
          )
          .sort((a, b) => a.position - b.position)
          .map(({ id }) => id),
      [configuration, metaData]
    );

    const [error, setError] = useState<string>();
    const [activeStep, setActiveStep] = useState<TSignUpSteps>(enabledSteps[0]);
    const [headerHeight, setHeaderHeight] = useState<string>('100px');

    const activeStepConfiguration = useMemo<
      TSignUpStepConfigurationObject | undefined
    >(() => configuration?.[activeStep], [activeStep, configuration]);

    const getNextStep = () => {
      const step = enabledSteps[indexOf(enabledSteps, activeStep) + 1];
      if (!step) return undefined;
      const isActive = configuration?.[step]?.isActive?.(
        !isNilOrError(authUser) ? authUser : undefined
      );
      return isActive ? step : undefined;
    };

    const goToNextStep = () => {
      if (modalContentRef?.current) {
        modalContentRef.current.scrollTop = 0;
      }

      const nextStep = getNextStep();
      if (!nextStep) {
        handleFlowCompleted();
        return;
      }
      setActiveStep(nextStep);
    };

    const onResize = (_width, height) =>
      setHeaderHeight(`${Math.round(height) + 2}px`);

    const handleStepCompleted = () => {
      configuration?.[activeStep]?.onCompleted?.();
      goToNextStep();
    };

    const handleStepSkipped = () => {
      configuration?.[activeStep]?.onSkipped?.();
      goToNextStep();
    };

<<<<<<< HEAD
    const handleStepError = () => {
      configuration?.[activeStep]?.onError?.();
      setError(formatMessage(messages.somethingWentWrongText));
    };
=======
  goToNextStep = () => {
    const { activeStep } = this.state;
    const { authUser, metaData } = this.props;
    const hasVerificationStep = metaData?.verification;

    if (this.modalContentRef) {
      this.modalContentRef.scrollTop = 0;
    }

    if (activeStep === 'auth-providers') {
      this.setState({ activeStep: 'password-signup' });
    } else if (
      activeStep === 'password-signup' &&
      !isNilOrError(authUser) &&
      !authUser.attributes.verified &&
      hasVerificationStep
    ) {
      this.setState({ activeStep: 'verification' });
    } else if (
      !isNilOrError(authUser) &&
      !authUser.attributes.registration_completed_at
    ) {
      this.setState({ activeStep: 'custom-fields' });
    } else if (
      !isNilOrError(authUser) &&
      authUser.attributes.registration_completed_at &&
      this.props.metaData.inModal
    ) {
      this.setState({ activeStep: 'success' });
    } else {
      this.onSignUpCompleted();
    }
  };

  handleOnAuthProviderSelected = (selectedAuthProvider: AuthProvider) => {
    if (selectedAuthProvider === 'email') {
      this.goToNextStep();
    } else {
      handleOnSSOClick(selectedAuthProvider, this.props.metaData);
    }
  };

  handleGoToSignInFlow = () => {
    this.props.onGoToSignIn();
  };

  handleGoBackToSignUpOptions = () => {
    this.setState({ activeStep: 'auth-providers' });
  };

  handlePasswordSignupCompleted = (userId: string) => {
    this.setState({ userId });
    this.goToNextStep();
  };

  handleVerificationCompleted = () => {
    trackEventByName(tracks.signUpVerificationStepCompleted);
    this.goToNextStep();
  };

  handleVerificationSkipped = () => {
    trackEventByName(tracks.signUpVerificationStepSkipped);
    this.goToNextStep();
  };

  handleVerificationError = () => {
    trackEventByName(tracks.signUpVerificationStepFailed);
    this.setState({
      error: this.props.intl.formatMessage(messages.somethingWentWrongText),
    });
  };

  handleCustomFieldsCompleted = () => {
    this.goToNextStep();
  };

  handleSuccessOnClose = () => {
    this.onSignUpCompleted();
  };

  onSignUpCompleted = () => {
    trackEventByName(tracks.signUpFlowCompleted);
    this.props.onSignUpCompleted();
  };

  goToSignIn = () => {
    clHistory.push('/sign-in');
  };

  onResize = (_width: number | undefined, height: number | undefined) => {
    if (height) {
      this.setState({ headerHeight: `${Math.round(height) + 2}px` });
    }
  };

  setRef = (element: HTMLDivElement) => {
    this.modalContentRef = element;
  };

  render() {
    const { activeStep, error, steps, headerHeight } = this.state;
    const {
      tenant,
      metaData,
      windowHeight,
      customHeader,
      className,
      intl: { formatMessage },
    } = this.props;
    let helperText: Multiloc | null | undefined | Error = null;
    let stepName: string | null = null;

    if (activeStep) {
      const totalStepsCount = steps.length;
      const activeStepNumber =
        indexOf(steps, activeStep) > -1 ? indexOf(steps, activeStep) + 1 : 1;

      if (activeStep === 'auth-providers' || activeStep === 'password-signup') {
        stepName = formatMessage(messages.createYourAccount);
        helperText = isNilOrError(tenant)
          ? null
          : tenant.attributes.settings.core.signup_helper_text;
      } else if (activeStep === 'verification') {
        stepName = formatMessage(messages.verifyYourIdentity);
      } else if (activeStep === 'custom-fields') {
        stepName = formatMessage(messages.completeYourProfile);
        helperText = isNilOrError(tenant)
          ? null
          : tenant.attributes.settings.core.custom_fields_signup_helper_text;
      }
>>>>>>> 2b342856

    const handleSelectedInStep = (data: unknown) => {
      configuration?.[activeStep]?.onSelected?.(data);
    };

    const handleFlowCompleted = () => {
      trackEventByName(tracks.signUpFlowCompleted);
      onSignUpCompleted();
    };

    const handleOnOutletData = ({ key, configuration }) =>
      setConfiguration((oldConfiguration) => ({
        ...oldConfiguration,
        [key]: configuration,
      }));

    const handleGoBack = () => setActiveStep('auth-providers');

    useEffect(() => {
      trackEventByName(tracks.signUpFlowEntered);

      if (metaData?.token) {
        request(
          `${API_PATH}/users/by_invite/${metaData.token}`,
          null,
          { method: 'GET' },
          null
        ).catch(() => {
          setError(formatMessage(messages.invitationError));
        });
      }
      return () => {
        trackEventByName(tracks.signUpFlowExited);
        signUpActiveStepChange(undefined);
      };
    }, []);

    useEffect(() => signUpActiveStepChange(activeStep), [activeStep]);
    useEffect(() => {
      if (metaData?.error) {
        setError(formatMessage(messages.somethingWentWrongText));
      }
    }, [metaData?.error]);

    const helpText = activeStepConfiguration?.helperText?.(
      !isNilOrError(tenant) ? tenant.data : undefined
    );
    const stepName = activeStepConfiguration?.stepName ?? '';

    const [activeStepNumber, totalStepsCount] = useMemo(() => {
      // base the steps on the stepName (grouping)
      const uniqueSteps = [
        ...new Set(
          enabledSteps
            .map((step: TSignUpSteps) => configuration?.[step]?.stepName)
            .filter((v) => v !== undefined)
        ),
      ];
      return [
        indexOf(uniqueSteps, activeStepConfiguration?.stepName) > -1
          ? indexOf(uniqueSteps, activeStepConfiguration?.stepName) + 1
          : 1,
        uniqueSteps.length,
      ];
    }, [configuration, enabledSteps, activeStep, activeStepConfiguration]);

    return (
      <Container id="e2e-sign-up-container" className={className ?? ''}>
        {activeStep !== 'success' && (
          <div>
            <ReactResizeDetector handleWidth handleHeight onResize={onResize}>
              <div>
                <StyledHeaderContainer inModal={!!metaData.inModal}>
                  <StyledHeaderTitle inModal={!!metaData.inModal}>
                    <FormattedMessage {...messages.signUp2} />
                  </StyledHeaderTitle>

                  {!error && stepName && (
                    <HeaderSubtitle>
                      {totalStepsCount > 1 ? (
                        <FormattedMessage
                          {...messages.headerSubtitle}
                          values={{
                            activeStepNumber,
                            stepName,
                            totalStepsCount,
                          }}
                        />
                      ) : (
                        stepName
                      )}
                    </HeaderSubtitle>
                  )}
                </StyledHeaderContainer>
              </div>
            </ReactResizeDetector>
          </div>
        )}

        <StyledModalContentContainer
          inModal={!!metaData.inModal}
          windowHeight={`${windowHeight}px`}
          headerHeight={headerHeight}
          ref={modalContentRef}
        >
          {error ? (
            <Error text={error} animate={false} marginBottom="30px" />
          ) : (
            <>
              {helpText && (
                <SignUpHelperText
                  textColor={theme.colorText}
                  fontSize="base"
                  fontWeight={300}
                >
                  <T value={helpText} supportHtml />
                </SignUpHelperText>
              )}

              {activeStep === 'auth-providers' && (
                <AuthProviders
                  metaData={metaData}
                  onAuthProviderSelected={handleSelectedInStep}
                  goToOtherFlow={onGoToSignIn}
                />
              )}

              {activeStep === 'password-signup' && (
                <PasswordSignup
                  metaData={metaData}
                  hasNextStep={enabledSteps.length > 1}
                  onCompleted={handleStepCompleted}
                  onGoToSignIn={onGoToSignIn}
                  onGoBack={handleGoBack}
                />
              )}

              {activeStep === 'verification' && (
                <VerificationSteps
                  context={metaData?.verificationContext || null}
                  initialActiveStep="method-selection"
                  inModal={!!metaData.inModal}
                  showHeader={false}
                  skippable={true}
                  onCompleted={handleStepCompleted}
                  onSkipped={handleStepSkipped}
                  onError={handleStepError}
                />
              )}

              <Outlet
                id="app.components.SignUpIn.SignUp.step"
                step={activeStep}
                onData={handleOnOutletData}
                onCompleted={handleStepCompleted}
              />

              {activeStep === 'success' && (
                <Success onClose={handleFlowCompleted} />
              )}
            </>
          )}
        </StyledModalContentContainer>
      </Container>
    );
  }
);

const SignUpWithHoC = injectIntl(withTheme(SignUp));

export default SignUpWithHoC;<|MERGE_RESOLUTION|>--- conflicted
+++ resolved
@@ -15,21 +15,8 @@
   StyledHeaderTitle,
   StyledModalContentContainer,
 } from 'components/SignUpIn/styles';
-<<<<<<< HEAD
-import ReactResizeDetector from 'react-resize-detector';
 import Outlet from 'components/Outlet';
-=======
 import ReactResizeDetector from 'react-resize-detector/build/withPolyfill';
-
-// resources
-import GetAuthUser, { GetAuthUserChildProps } from 'resources/GetAuthUser';
-import GetAppConfiguration, {
-  GetAppConfigurationChildProps,
-} from 'resources/GetAppConfiguration';
-import GetUserCustomFieldsSchema, {
-  GetUserCustomFieldsSchemaChildProps,
-} from 'resources/GetUserCustomFieldsSchema';
->>>>>>> 2b342856
 
 // utils
 import { isNilOrError } from 'utils/helperUtils';
@@ -235,143 +222,10 @@
       goToNextStep();
     };
 
-<<<<<<< HEAD
     const handleStepError = () => {
       configuration?.[activeStep]?.onError?.();
       setError(formatMessage(messages.somethingWentWrongText));
     };
-=======
-  goToNextStep = () => {
-    const { activeStep } = this.state;
-    const { authUser, metaData } = this.props;
-    const hasVerificationStep = metaData?.verification;
-
-    if (this.modalContentRef) {
-      this.modalContentRef.scrollTop = 0;
-    }
-
-    if (activeStep === 'auth-providers') {
-      this.setState({ activeStep: 'password-signup' });
-    } else if (
-      activeStep === 'password-signup' &&
-      !isNilOrError(authUser) &&
-      !authUser.attributes.verified &&
-      hasVerificationStep
-    ) {
-      this.setState({ activeStep: 'verification' });
-    } else if (
-      !isNilOrError(authUser) &&
-      !authUser.attributes.registration_completed_at
-    ) {
-      this.setState({ activeStep: 'custom-fields' });
-    } else if (
-      !isNilOrError(authUser) &&
-      authUser.attributes.registration_completed_at &&
-      this.props.metaData.inModal
-    ) {
-      this.setState({ activeStep: 'success' });
-    } else {
-      this.onSignUpCompleted();
-    }
-  };
-
-  handleOnAuthProviderSelected = (selectedAuthProvider: AuthProvider) => {
-    if (selectedAuthProvider === 'email') {
-      this.goToNextStep();
-    } else {
-      handleOnSSOClick(selectedAuthProvider, this.props.metaData);
-    }
-  };
-
-  handleGoToSignInFlow = () => {
-    this.props.onGoToSignIn();
-  };
-
-  handleGoBackToSignUpOptions = () => {
-    this.setState({ activeStep: 'auth-providers' });
-  };
-
-  handlePasswordSignupCompleted = (userId: string) => {
-    this.setState({ userId });
-    this.goToNextStep();
-  };
-
-  handleVerificationCompleted = () => {
-    trackEventByName(tracks.signUpVerificationStepCompleted);
-    this.goToNextStep();
-  };
-
-  handleVerificationSkipped = () => {
-    trackEventByName(tracks.signUpVerificationStepSkipped);
-    this.goToNextStep();
-  };
-
-  handleVerificationError = () => {
-    trackEventByName(tracks.signUpVerificationStepFailed);
-    this.setState({
-      error: this.props.intl.formatMessage(messages.somethingWentWrongText),
-    });
-  };
-
-  handleCustomFieldsCompleted = () => {
-    this.goToNextStep();
-  };
-
-  handleSuccessOnClose = () => {
-    this.onSignUpCompleted();
-  };
-
-  onSignUpCompleted = () => {
-    trackEventByName(tracks.signUpFlowCompleted);
-    this.props.onSignUpCompleted();
-  };
-
-  goToSignIn = () => {
-    clHistory.push('/sign-in');
-  };
-
-  onResize = (_width: number | undefined, height: number | undefined) => {
-    if (height) {
-      this.setState({ headerHeight: `${Math.round(height) + 2}px` });
-    }
-  };
-
-  setRef = (element: HTMLDivElement) => {
-    this.modalContentRef = element;
-  };
-
-  render() {
-    const { activeStep, error, steps, headerHeight } = this.state;
-    const {
-      tenant,
-      metaData,
-      windowHeight,
-      customHeader,
-      className,
-      intl: { formatMessage },
-    } = this.props;
-    let helperText: Multiloc | null | undefined | Error = null;
-    let stepName: string | null = null;
-
-    if (activeStep) {
-      const totalStepsCount = steps.length;
-      const activeStepNumber =
-        indexOf(steps, activeStep) > -1 ? indexOf(steps, activeStep) + 1 : 1;
-
-      if (activeStep === 'auth-providers' || activeStep === 'password-signup') {
-        stepName = formatMessage(messages.createYourAccount);
-        helperText = isNilOrError(tenant)
-          ? null
-          : tenant.attributes.settings.core.signup_helper_text;
-      } else if (activeStep === 'verification') {
-        stepName = formatMessage(messages.verifyYourIdentity);
-      } else if (activeStep === 'custom-fields') {
-        stepName = formatMessage(messages.completeYourProfile);
-        helperText = isNilOrError(tenant)
-          ? null
-          : tenant.attributes.settings.core.custom_fields_signup_helper_text;
-      }
->>>>>>> 2b342856
 
     const handleSelectedInStep = (data: unknown) => {
       configuration?.[activeStep]?.onSelected?.(data);
