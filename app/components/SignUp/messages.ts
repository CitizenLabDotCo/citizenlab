import { defineMessages } from 'react-intl';

export default defineMessages({
  step1Title: {
    id: 'app.containers.SignUp.step1Title',
    defaultMessage: 'Create an account',
  },
  step2Title: {
    id: 'app.containers.SignUp.step2Title',
    defaultMessage: 'Complete your profile',
  },
  tokenLabel: {
    id: 'app.containers.SignUp.tokenLabel',
    defaultMessage: 'Invitation code',
  },
  tokenPlaceholder: {
    id: 'app.containers.SignUp.tokenPlaceholder',
    defaultMessage: 'Enter your invitation code',
  },
  noTokenError: {
    id: 'app.containers.SignUp.noTokenError',
    defaultMessage: 'Please enter your invitation code',
  },
  tokenNotFoundError: {
    id: 'app.containers.SignUp.tokenNotFoundError',
    defaultMessage: 'The invitation code could not be found',
  },
  tokenAlreadyAcceptedError: {
    id: 'app.containers.SignUp.tokenAlreadyAcceptedError',
    defaultMessage: 'The invitation has already been redeemed',
  },
  firstNamesLabel: {
    id: 'app.containers.SignUp.firstNamesLabel',
    defaultMessage: 'First names',
  },
  firstNamesPlaceholder: {
    id: 'app.containers.SignUp.firstNamesPlaceholder',
    defaultMessage: 'Enter your first names',
  },
  noFirstNameError: {
    id: 'app.containers.SignUp.noFirstNameError',
    defaultMessage: 'Your first name cannot be empty',
  },
  lastNameLabel: {
    id: 'app.containers.SignUp.lastNameLabel',
    defaultMessage: 'Last name',
  },
  lastNamePlaceholder: {
    id: 'app.containers.SignUp.lastNamePlaceholder',
    defaultMessage: 'Enter your last name',
  },
  noLastNameError: {
    id: 'app.containers.SignUp.noLastNameError',
    defaultMessage: 'Your last name cannot be empty',
  },
  emailLabel: {
    id: 'app.containers.SignUp.emailLabel',
    defaultMessage: 'Email',
  },
  emailPlaceholder: {
    id: 'app.containers.SignUp.emailPlaceholder',
    defaultMessage: 'Enter your email address',
  },
  noEmailError: {
    id: 'app.containers.SignUp.noEmailError',
    defaultMessage: 'Your email address cannot be empty',
  },
  noValidEmailError: {
    id: 'app.containers.SignUp.noValidEmailError',
    defaultMessage: 'Please enter a valid email address',
  },
  passwordLabel: {
    id: 'app.containers.SignUp.passwordLabel',
    defaultMessage: 'Password',
  },
  passwordPlaceholder: {
    id: 'app.containers.SignUp.passwordPlaceholder',
    defaultMessage: 'Enter a password',
  },
  noPasswordError: {
    id: 'app.containers.SignUp.noPasswordError',
    defaultMessage: 'Your password cannot be empty',
  },
  noValidPasswordError: {
    id: 'app.containers.SignUp.noValidPasswordError',
    defaultMessage: 'The password must be at least 8 characters long',
  },

  noValidLocaleError: {
    id: 'app.containers.SignUp.noValidLocaleError',
    defaultMessage: 'Language not supported',
  },
  continue: {
    id: 'app.containers.SignUp.continue',
    defaultMessage: 'Continue',
  },
  signUp: {
    id: 'app.containers.SignUp.signUp',
    defaultMessage: 'Sign up',
  },
  redeem: {
    id: 'app.containers.SignUp.redeem',
    defaultMessage: 'Redeem',
  },
  submit: {
    id: 'app.containers.SignUp.submit',
    defaultMessage: 'Complete your profile',
  },
  skip: {
    id: 'app.containers.SignUp.skip',
    defaultMessage: 'Skip this step',
  },
  unknownError: {
    id: 'app.containers.SignUp.unknownError',
    defaultMessage: 'Something went wrong. Please try again later.',
  },
  orSignUpWith: {
    id: 'app.containers.SignUp.orSignUpWith',
    defaultMessage: 'Or sign up with',
  },
  alreadyHaveAnAccount: {
    id: 'app.containers.SignUp.alreadyHaveAnAccount',
    defaultMessage: 'Already have an account?',
  },
  logIn: {
    id: 'app.containers.SignUp.logIn',
    defaultMessage: 'Log in',
  },
  tacApproval: {
    id: 'app.containers.SignUp.tacApproval',
    defaultMessage: 'Check here to confirm that you have read and agree to our {tacLink}',
  },
  privacyApproval: {
    id: 'app.containers.SignUp.privacyApproval',
<<<<<<< HEAD
    defaultMessage: 'Check here to confirm that you have read and agree to our {cookieLink} and {ppLink}',
=======
    defaultMessage: 'Check here to confirm that you have read and agree to our {ppLink}',
>>>>>>> da7f21b5
  },
  emailApproval: {
    id: 'app.containers.SignUp.emailApproval',
    defaultMessage: 'Check here to confirm that you agree receiving emails from this platform. You can select which emails you wish to receive from your user settings.',
  },
  acceptTermsAndConditions: {
    id: 'app.containers.SignUp.acceptTermsAndConditions',
    defaultMessage: 'Accept our {tacLink} to sign up via {loginMechanismName}',
  },
  termsAndConditions: {
    id: 'app.containers.SignUp.termsAndConditions',
    defaultMessage: 'terms and conditions',
  },
  emailConsentError: {
    id: 'app.containers.SignUp.emailConsentError',
    defaultMessage: 'You have to accept receiving emails for your account management.',
  },
  privacyPolicy: {
    id: 'app.containers.SignUp.privacyPolicy',
    defaultMessage: 'privacy policy',
  },
  cookiePolicy: {
    id: 'app.containers.SignUp.cookiePolicy',
    defaultMessage: 'cookie policy',
  },
  tacError: {
    id: 'app.containers.SignUp.tacError',
    defaultMessage: 'Please accept the terms and conditions',
  },
  privacyError: {
    id: 'app.containers.SignUp.privacyError',
    defaultMessage: 'Please accept the privacy policy',
  },
  signUpButtonAltText: {
    id: 'app.containers.SignUp.signUpButtonAltText',
    defaultMessage: 'Sign up with {loginMechanismName}',
  },
  whatIsFranceConnect: {
    id: 'app.containers.SignUp.whatIsFranceConnect',
    defaultMessage: 'What is France Connect?',
  },
  defaultSignUpHelper: {
    id: 'app.containers.SignUp.defaultSignUpHelper',
    defaultMessage: 'Tell us who you are and we’ll tell you how you can participate.',
  },
  emailInvitationTokenInvalid: {
    id: 'app.containers.SignUp.emailInvitationTokenInvalid',
    defaultMessage: 'Your invitation has expired. You can still create an account on the {signUpPageLink}. ',
  },
  signUpPage: {
    id: 'app.containers.SignUp.signUpPage',
    defaultMessage: 'sign up page',
  },
});<|MERGE_RESOLUTION|>--- conflicted
+++ resolved
@@ -132,11 +132,7 @@
   },
   privacyApproval: {
     id: 'app.containers.SignUp.privacyApproval',
-<<<<<<< HEAD
-    defaultMessage: 'Check here to confirm that you have read and agree to our {cookieLink} and {ppLink}',
-=======
     defaultMessage: 'Check here to confirm that you have read and agree to our {ppLink}',
->>>>>>> da7f21b5
   },
   emailApproval: {
     id: 'app.containers.SignUp.emailApproval',
@@ -157,10 +153,6 @@
   privacyPolicy: {
     id: 'app.containers.SignUp.privacyPolicy',
     defaultMessage: 'privacy policy',
-  },
-  cookiePolicy: {
-    id: 'app.containers.SignUp.cookiePolicy',
-    defaultMessage: 'cookie policy',
   },
   tacError: {
     id: 'app.containers.SignUp.tacError',
