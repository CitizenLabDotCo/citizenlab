--- conflicted
+++ resolved
@@ -364,10 +364,7 @@
                   placeholder={formatMessage(messages.tokenPlaceholder)}
                   error={tokenError}
                   onChange={this.handleTokenOnChange}
-<<<<<<< HEAD
-=======
                   onGreyBackground
->>>>>>> da7f21b5
                 />
               </FormElement>
             }
@@ -383,13 +380,8 @@
                 onChange={this.handleFirstNameOnChange}
                 setRef={this.handleFirstNameInputSetRef}
                 autocomplete="given-name"
-<<<<<<< HEAD
-              />
-
-=======
                 onGreyBackground
               />
->>>>>>> da7f21b5
               <Error fieldName={'first_name'} apiErrors={get(apiErrors, 'json.errors.first_name')} />
             </FormElement>
 
@@ -403,13 +395,8 @@
                 error={lastNameError}
                 onChange={this.handleLastNameOnChange}
                 autocomplete="family-name"
-<<<<<<< HEAD
-              />
-
-=======
                 onGreyBackground
               />
->>>>>>> da7f21b5
               <Error fieldName={'last_name'} apiErrors={get(apiErrors, 'json.errors.last_name')} />
             </FormElement>
 
@@ -423,13 +410,8 @@
                 error={emailError}
                 onChange={this.handleEmailOnChange}
                 autocomplete="email"
-<<<<<<< HEAD
-              />
-
-=======
                 onGreyBackground
               />
->>>>>>> da7f21b5
               <Error fieldName={'email'} apiErrors={get(apiErrors, 'json.errors.email')} />
             </FormElement>
 
@@ -443,13 +425,8 @@
                 error={passwordError}
                 onChange={this.handlePasswordOnChange}
                 autocomplete="new-password"
-<<<<<<< HEAD
-              />
-
-=======
                 onGreyBackground
               />
->>>>>>> da7f21b5
               <Error fieldName={'password'} apiErrors={get(apiErrors, 'json.errors.password')} />
             </FormElement>
 
@@ -480,10 +457,6 @@
                     <FormattedMessage
                       {...messages.privacyApproval}
                       values={{
-<<<<<<< HEAD
-                        cookieLink: <Link target="_blank" to="/pages/cookie-policy"><FormattedMessage {...messages.cookiePolicy} /></Link>,
-=======
->>>>>>> da7f21b5
                         ppLink: <Link target="_blank" to="/pages/privacy-policy"><FormattedMessage {...messages.privacyPolicy} /></Link>,
                       }}
                     />
