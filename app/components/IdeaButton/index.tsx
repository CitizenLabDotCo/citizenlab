--- conflicted
+++ resolved
@@ -72,15 +72,7 @@
   projectId?: string | undefined;
   phaseId?: string | undefined;
   className?: string;
-<<<<<<< HEAD
-=======
-  fullHeight?: boolean;
-  bgColor?: string;
-  textColor?: string;
-  fontWeight?: string;
-  padding?: string;
   smallViewportTooltipPosition?: IPosition;
->>>>>>> 7869266f
 }
 
 interface Props extends InputProps, DataProps { }
@@ -161,7 +153,6 @@
               onClick: this.onNewIdea
             }}
             smallViewportPosition={smallViewportTooltipPosition}
-            withPin
           />
         </Container>
       );
