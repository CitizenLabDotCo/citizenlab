--- conflicted
+++ resolved
@@ -51,72 +51,9 @@
   size?: '1' | '2' | '3' | '4';
   fullWidth?: boolean;
   padding?: string;
-<<<<<<< HEAD
-};
-
-type State = {
-  project?: IProjectData | undefined;
-  phase?: IPhaseData | undefined;
-};
-
-class IdeaButton extends PureComponent<Props & InjectedIntlProps, State> {
-  projectId$: BehaviorSubject<string | undefined>;
-  phaseId$: BehaviorSubject<string | undefined>;
-  subscriptions: Subscription[];
-
-  constructor(props) {
-    super(props);
-    this.state = {
-      project: undefined,
-      phase: undefined
-    };
-    this.projectId$ = new BehaviorSubject(undefined);
-    this.phaseId$ = new BehaviorSubject(undefined);
-    this.subscriptions = [];
-  }
-
-  componentDidMount() {
-    const projectId$ = this.projectId$.pipe(distinctUntilChanged());
-    const phaseId$ = this.phaseId$.pipe(distinctUntilChanged());
-
-    this.projectId$.next(this.props.projectId);
-    this.phaseId$.next(this.props.phaseId);
-
-    this.subscriptions = [
-      combineLatest(
-        projectId$,
-        phaseId$
-      ).pipe(
-        switchMap(([projectId, phaseId]) => {
-          const phase$: Observable<IPhase | undefined> = (phaseId ? phaseStream(phaseId).observable : of(undefined));
-
-          return phase$.pipe(
-            map((phase) => ({
-              phase,
-              projectId: (phase ? phase.data.relationships.project.data.id : projectId)
-            })),
-            switchMap(({ projectId, phase }) => {
-              const project$: Observable<IProject | undefined> = (projectId ? projectByIdStream(projectId).observable : of(undefined));
-
-              return project$.pipe(
-                map(project => ({ project, phase }))
-              );
-            })
-          );
-        })
-      ).subscribe(({ project, phase }) => {
-        this.setState({
-          project: (project ? project.data : undefined),
-          phase: (phase ? phase.data : undefined)
-        });
-      })
-    ];
-  }
-=======
 }
 
 interface Props extends InputProps, DataProps {}
->>>>>>> 5dbf25c0
 
 class IdeaButton extends PureComponent<Props & InjectedIntlProps> {
 
@@ -148,18 +85,6 @@
       fullWidth = (fullWidth || false);
 
       return (
-<<<<<<< HEAD
-        <Button
-          className={this.props['className']}
-          linkTo={(project ? `/projects/${project.attributes.slug}/ideas/new` : '/ideas/new')}
-          style={style}
-          size={size}
-          padding={padding}
-          text={startAnIdeaText}
-          disabled={!enabled}
-          fullWidth={fullWidth}
-        />
-=======
         <Tooltip
           enabled={!enabled && !!disabledReason}
           content={disabledReason ?
@@ -178,16 +103,15 @@
         >
           <Button
             className={this.props['className']}
-            linkTo={(isNilOrError(project) ? '/ideas/new' : `/projects/${project.attributes.slug}/ideas/new`)}
+            linkTo={(!isNilOrError(project) ? `/projects/${project.attributes.slug}/ideas/new` : '/ideas/new')}
             style={style}
             size={size}
             padding={padding}
             text={startAnIdeaText}
-            circularCorners={false}
             disabled={!enabled}
+            fullWidth={fullWidth}
           />
         </Tooltip>
->>>>>>> 5dbf25c0
       );
     }
 
@@ -198,9 +122,9 @@
 const IdeaButtonWithHOCs = injectIntl<Props>(IdeaButton);
 
 const Data = adopt<DataProps, InputProps>({
+  authUser: <GetAuthUser />,
   project: ({ projectId, render, }) => <GetProject id={projectId}>{render}</GetProject>,
   phase: ({ phaseId, render }) => <GetPhase id={phaseId}>{render}</GetPhase>,
-  authUser: <GetAuthUser />
 });
 
 export default (inputProps: InputProps) => (
