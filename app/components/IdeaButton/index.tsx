--- conflicted
+++ resolved
@@ -124,11 +124,7 @@
       const numberHeight = parseInt(height as any, 10);
 
       return (
-<<<<<<< HEAD
-        <Container className={`${className} ${fullHeight ? 'bannerStyle' : ''} e2e-idea-button`}>
-=======
-        <Container className={className}>
->>>>>>> 066f05d7
+        <Container className={`${className} e2e-idea-button`}>
           <Tooltip
             enabled={!enabled && !!disabledReason}
             content={
