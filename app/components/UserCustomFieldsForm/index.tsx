import React, { PureComponent } from 'react';
import { adopt } from 'react-adopt';
import { Subscription } from 'rxjs';
import moment from 'moment';
import {
  isBoolean,
  forOwn,
  get,
  uniq,
  isNil,
  isEmpty,
  isString,
} from 'lodash-es';
import { isNilOrError } from 'utils/helperUtils';

// libraries
import Form, { FieldProps } from 'react-jsonschema-form';

// services
import GetUserCustomFieldsSchema, {
  GetUserCustomFieldsSchemaChildProps,
} from 'resources/GetUserCustomFieldsSchema';

// components
import { FormLabelValue } from 'components/UI/FormComponents';
import TextArea from 'components/UI/TextArea';
<<<<<<< HEAD
import { Input, IconTooltip } from 'cl2-component-library';
import DateInput from 'components/UI/DateInput';
import { Select } from 'cl2-component-library';
=======
import { Input, IconTooltip, DateInput } from 'cl2-component-library';
import Select from 'components/UI/Select';
>>>>>>> 6e3c538b
import MultipleSelect from 'components/UI/MultipleSelect';
import Checkbox from 'components/UI/Checkbox';
import { SectionField } from 'components/admin/Section';
import Error from 'components/UI/Error';

// utils
import eventEmitter from 'utils/eventEmitter';

// i18n
import { InjectedIntlProps } from 'react-intl';
import { injectIntl, FormattedMessage } from 'utils/cl-intl';
import messages from './messages';

// styling
import styled from 'styled-components';

// typings
import { IOption } from 'typings';

const Container = styled.div``;

const StyledSectionField = styled(SectionField)`
  margin-bottom: 30px;
`;

const StyledFormLabelValue = styled(FormLabelValue)`
  display: block;
  margin-bottom: 10px;
`;

const InvisibleSubmitButton = styled.button`
  visibility: hidden;
`;

const InputContainer = styled.div`
  display: flex;
  flex-direction: row;
`;

const StyledIconTooltip = styled(IconTooltip)`
  margin-left: 5px;
`;

const StyledSelect = styled(Select)`
  flex-grow: 1;
`;

const StyledTextArea = styled(TextArea)`
  flex-grow: 1;
`;

const StyledMultipleSelect = styled(MultipleSelect)`
  flex-grow: 1;
`;

const StyledDateInput = styled(DateInput)`
  flex-grow: 1;
`;

export interface InputProps {
  formData?: object;
  onSubmit?: (arg: any) => void;
  onChange?: (arg: any) => void;
  id?: string;
  className?: string;
}

interface DataProps {
  userCustomFieldsSchema: GetUserCustomFieldsSchemaChildProps;
}

interface Props extends InputProps, DataProps {}

class UserCustomFieldsForm extends PureComponent<Props & InjectedIntlProps> {
  submitbuttonElement: HTMLButtonElement | null;
  subscriptions: Subscription[];

  constructor(props) {
    super(props);
    this.submitbuttonElement = null;
    this.subscriptions = [];
  }

  componentDidMount() {
    this.subscriptions = [
      eventEmitter.observeEvent('customFieldsSubmitEvent').subscribe(() => {
        if (this.submitbuttonElement) {
          this.submitbuttonElement.click();
        }
      }),
    ];
  }

  componentWillUnmount() {
    this.subscriptions.forEach((subscription) => subscription.unsubscribe());
  }

  setButtonRef = (element: HTMLButtonElement) => {
    if (element) {
      this.submitbuttonElement = element;
    }
  };

  handleOnChange = ({ formData }) => {
    if (this.props.onChange) {
      const sanitizedFormData = {};

      forOwn(formData, (value, key) => {
        sanitizedFormData[key] = value === null ? undefined : value;
      });

      this.props.onChange(sanitizedFormData);
    }
  };

  handleOnSubmit = ({ formData }) => {
    if (this.props.onSubmit) {
      const sanitizedFormData = {};

      forOwn(formData, (value, key) => {
        sanitizedFormData[key] = value === null ? undefined : value;
      });

      this.props.onSubmit(sanitizedFormData);
    }
  };

  handleOnError = (_errors) => {
    // empty
  };

  validate = (formData, errors) => {
    const { userCustomFieldsSchema } = this.props;

    if (!isNilOrError(userCustomFieldsSchema)) {
      const { schema, uiSchema } = userCustomFieldsSchema;
      const requiredFieldNames = get(schema, 'required', []);
      const disabledFieldNames = get(uiSchema, 'ui:disabled', []);
      const fieldNames = get(schema, 'properties', null) as object;
      const requiredErrorMessage = this.props.intl.formatMessage(
        messages.requiredError
      );
      const mustBeANumberMessage = this.props.intl.formatMessage(
        messages.mustBeANumber
      );

      errors['__errors'] = [];

      forOwn(fieldNames, (_value, fieldName) => {
        errors[fieldName]['__errors'] = [];
      });

      requiredFieldNames
        .filter((requiredFieldName) => {
          return (
            disabledFieldNames.includes(requiredFieldName) ||
            isNil(formData[requiredFieldName]) ||
            (!isBoolean(formData[requiredFieldName]) &&
              !Number.isInteger(formData[requiredFieldName]) &&
              isEmpty(formData[requiredFieldName])) ||
            (isBoolean(formData[requiredFieldName]) &&
              formData[requiredFieldName] === false)
          );
        })
        .forEach((requiredFieldName) => {
          errors[requiredFieldName].addError(requiredErrorMessage);
        });

      if (!isNilOrError(schema)) {
        Object.keys(fieldNames)
          .filter((fieldName) => {
            return (
              !isNil(formData[fieldName]) &&
              schema.properties[fieldName].type === 'number' &&
              !Number.isInteger(formData[fieldName])
            );
          })
          .forEach((numberFieldWithError) => {
            errors[numberFieldWithError].addError(mustBeANumberMessage);
          });
      }
      return errors;
    }
  };

  CustomInput = (props: FieldProps) => {
    const onChange = (value) => props.onChange(value);

    return (
      <InputContainer>
        <Input
          type="text"
          value={props.value}
          onChange={onChange}
          key={props.id}
          id={props.id}
          disabled={props.disabled}
        />
        {props.options.verificationLocked && (
          <StyledIconTooltip
            content={<FormattedMessage {...messages.blockedVerified} />}
            icon="lock"
          />
        )}
      </InputContainer>
    );
  };

  CustomTextarea = (props: FieldProps) => {
    const onChange = (value) => props.onChange(value);

    return (
      <InputContainer>
        <StyledTextArea
          onChange={onChange}
          rows={6}
          value={props.value}
          key={props.id}
          id={props.id}
          disabled={props.disabled}
        />
        {props.options.verificationLocked && (
          <StyledIconTooltip
            content={<FormattedMessage {...messages.blockedVerified} />}
            icon="lock"
          />
        )}
      </InputContainer>
    );
  };

  CustomSelect = (props: FieldProps) => {
    if (props.schema.type === 'string' || props.schema.type === 'number') {
      const selectedOption: IOption | null = props.value
        ? {
            value: props.value,
            label: get(
              props.options.enumOptions.find(
                (enumOption) => enumOption.value === props.value
              ),
              'label',
              null
            ),
          }
        : null;

      const onChange = (selectedOption: IOption) => {
        props.onChange(selectedOption ? selectedOption.value : null);
      };

      return (
        <InputContainer>
          <StyledSelect
            value={selectedOption}
            options={props.options.enumOptions}
            onChange={onChange}
            key={props.id}
            id={props.id}
            disabled={props.disabled}
            aria-label={props.label}
            canBeEmpty={true}
          />
          {props.options.verificationLocked && (
            <StyledIconTooltip
              content={<FormattedMessage {...messages.blockedVerified} />}
              icon="lock"
            />
          )}
        </InputContainer>
      );
    }

    if (props.schema.type === 'array') {
      const selectedOptions: IOption[] | null =
        props.value && props.value.length > 0
          ? props.value.map((value) => ({
              value,
              label: get(
                props.options.enumOptions.find(
                  (enumOption) => enumOption.value === value
                ),
                'label',
                null
              ),
            }))
          : null;

      const onChange = (selectedOptions: IOption[]) => {
        props.onChange(
          selectedOptions
            ? selectedOptions.map((selectedOption) => selectedOption.value)
            : null
        );
      };

      return (
        <InputContainer>
          <StyledMultipleSelect
            value={selectedOptions}
            options={props.options.enumOptions}
            onChange={onChange}
            inputId={props.id}
            disabled={props.disabled}
            aria-label={props.label}
          />
          {props.options.verificationLocked && (
            <StyledIconTooltip
              content={<FormattedMessage {...messages.blockedVerified} />}
              icon="lock"
            />
          )}
        </InputContainer>
      );
    }

    return null;
  };

  CustomCheckbox = (props: FieldProps) => {
    const onChange = () =>
      props.onChange(isBoolean(props.value) ? !props.value : true);
    const { title } = props.schema;
    const id = props.id;

    if (isString(id)) {
      return (
        <>
          {title && (
            <StyledFormLabelValue noSpace htmlFor={id} labelValue={title} />
          )}
          <InputContainer>
            <Checkbox
              checked={isBoolean(props.value) ? props.value : false}
              onChange={onChange}
              label={props.schema.description || null}
              disabled={props.disabled}
            />
            {props.options.verificationLocked && (
              <StyledIconTooltip
                content={<FormattedMessage {...messages.blockedVerified} />}
                icon="lock"
              />
            )}
          </InputContainer>
        </>
      );
    }

    return null;
  };

  CustomDate = (props: FieldProps) => {
    const onChange = (value: moment.Moment | null) =>
      props.onChange(value ? value.format('YYYY-MM-DD') : null);

    return (
      <InputContainer>
        <StyledDateInput
          value={props.value ? moment(props.value, 'YYYY-MM-DD') : null}
          onChange={onChange}
          disabled={props.disabled}
        />
        {props.options.verificationLocked && (
          <StyledIconTooltip
            content={<FormattedMessage {...messages.blockedVerified} />}
            icon="lock"
          />
        )}
      </InputContainer>
    );
  };

  CustomFieldTemplate = (props: FieldProps) => {
    const { id, label, description, rawErrors, children, required } = props;
    const errors: any = uniq(rawErrors);

    if (props.hidden !== true) {
      const safeDescription =
        description &&
        get(description, 'props.description') &&
        description.props.description.length > 0;
      const descriptionJSX = safeDescription && (
        <div
          dangerouslySetInnerHTML={{ __html: description.props.description }}
        />
      );

      return (
        <StyledSectionField>
          {props.schema.type !== 'boolean' &&
            renderLabel(id, label, required, descriptionJSX)}

          {children}

          {errors &&
            errors.length > 0 &&
            errors.map((value, index) => {
              return <Error key={index} marginTop="10px" text={value} />;
            })}
        </StyledSectionField>
      );
    }

    return null;
  };

  ObjectFieldTemplate: any = (props: FieldProps) => {
    return (
      <>
        {props.properties.map((element, index) => (
          <div key={index}>{element.content}</div>
        ))}
      </>
    );
  };

  transformErrors = (errors) => {
    return errors
      .filter((error) => {
        return error.name === 'required';
      })
      .map((error) => ({
        ...error,
        message: this.props.intl.formatMessage(messages.requiredError),
      }));
  };

  render() {
    const { userCustomFieldsSchema, className } = this.props;

    if (!isNilOrError(userCustomFieldsSchema)) {
      const { schema, uiSchema } = userCustomFieldsSchema;
      const { id } = this.props;
      const widgets: any = {
        TextWidget: this.CustomInput,
        TextareaWidget: this.CustomTextarea,
        SelectWidget: this.CustomSelect,
        CheckboxWidget: this.CustomCheckbox,
        DateWidget: this.CustomDate,
      };

      return (
        <Container id={id || ''} className={className || ''}>
          {schema && uiSchema && (
            <Form
              schema={schema}
              uiSchema={uiSchema}
              formData={this.props.formData}
              widgets={widgets}
              FieldTemplate={this.CustomFieldTemplate as any}
              ObjectFieldTemplate={this.ObjectFieldTemplate}
              transformErrors={this.transformErrors}
              noHtml5Validate={true}
              liveValidate={false}
              showErrorList={false}
              validate={this.validate}
              onChange={this.handleOnChange}
              onSubmit={this.handleOnSubmit}
              onError={this.handleOnError}
            >
              <InvisibleSubmitButton ref={this.setButtonRef} />
            </Form>
          )}
        </Container>
      );
    }

    return null;
  }
}

function renderLabel(id, label, required, descriptionJSX) {
  if (label && label.length > 0) {
    return (
      <FormLabelValue
        htmlFor={id}
        labelValue={label}
        optional={!required}
        subtextValue={descriptionJSX}
      />
    );
  }
  return;
}

const Data = adopt<DataProps, InputProps>({
  userCustomFieldsSchema: <GetUserCustomFieldsSchema />,
});

const UserCustomFieldsFormWithHoc = injectIntl<Props>(UserCustomFieldsForm);

export default (inputProps: InputProps) => (
  <Data {...inputProps}>
    {(dataprops) => (
      <UserCustomFieldsFormWithHoc {...inputProps} {...dataprops} />
    )}
  </Data>
);<|MERGE_RESOLUTION|>--- conflicted
+++ resolved
@@ -24,14 +24,8 @@
 // components
 import { FormLabelValue } from 'components/UI/FormComponents';
 import TextArea from 'components/UI/TextArea';
-<<<<<<< HEAD
-import { Input, IconTooltip } from 'cl2-component-library';
+import { Input, IconTooltip, Select } from 'cl2-component-library';
 import DateInput from 'components/UI/DateInput';
-import { Select } from 'cl2-component-library';
-=======
-import { Input, IconTooltip, DateInput } from 'cl2-component-library';
-import Select from 'components/UI/Select';
->>>>>>> 6e3c538b
 import MultipleSelect from 'components/UI/MultipleSelect';
 import Checkbox from 'components/UI/Checkbox';
 import { SectionField } from 'components/admin/Section';
