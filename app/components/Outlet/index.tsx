import React, { memo, useContext } from 'react';
import { OutletsPropertyMap, OutletId } from 'utils/moduleUtils';
import { OutletsContext } from 'containers/OutletsProvider';

type CustomPropsMap = {
  [P in keyof OutletsPropertyMap]: { id: P } & OutletsPropertyMap[P];
};

type CustomOutletProps = CustomPropsMap[keyof CustomPropsMap];
<<<<<<< HEAD
type children = (
  renderProps: JSX.Element | JSX.Element[]
) => JSX.Element | null;
type InputProps = {
  children?: children;
=======
export type OutletRenderProps = (
  renderProps: JSX.Element | JSX.Element[]
) => JSX.Element | null;
type Children = OutletRenderProps;
type InputProps = {
  children?: Children;
>>>>>>> 13e570d7
};

function useOutlet(identifier: OutletId) {
  const outlets = useContext(OutletsContext);
  return outlets[identifier];
}

type Props = InputProps & CustomOutletProps;

const Outlet = memo(({ children, id, ...props }: Props) => {
  const outletComponents = useOutlet(id);

  if (outletComponents) {
    const componentsToRender = outletComponents.map((Component, index) => (
      <Component key={`${id}_${index}`} {...props} />
    ));

    if (children) {
      return children(componentsToRender);
    } else {
      return <>{componentsToRender}</>;
    }
  }

  return null;
});

export default Outlet;<|MERGE_RESOLUTION|>--- conflicted
+++ resolved
@@ -7,20 +7,12 @@
 };
 
 type CustomOutletProps = CustomPropsMap[keyof CustomPropsMap];
-<<<<<<< HEAD
-type children = (
-  renderProps: JSX.Element | JSX.Element[]
-) => JSX.Element | null;
-type InputProps = {
-  children?: children;
-=======
 export type OutletRenderProps = (
   renderProps: JSX.Element | JSX.Element[]
 ) => JSX.Element | null;
 type Children = OutletRenderProps;
 type InputProps = {
   children?: Children;
->>>>>>> 13e570d7
 };
 
 function useOutlet(identifier: OutletId) {
