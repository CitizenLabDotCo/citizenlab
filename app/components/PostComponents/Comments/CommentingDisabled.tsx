--- conflicted
+++ resolved
@@ -86,14 +86,9 @@
             <FormattedMessage
               {...messageDescriptor}
               values={{
-<<<<<<< HEAD
-                signInLink: <StyledLink to="/sign-in"><FormattedMessage {...messages.signInLinkText} /></StyledLink>,
-                signUpLink: <StyledLink to="/sign-up"><FormattedMessage {...messages.signUpLinkText} /></StyledLink>,
-                verificationLink: <StyledButton style="text" padding="0" onClick={this.onVerify}><FormattedMessage {...messages.verificationLinkText} /></StyledButton>,
-=======
+                signUpLink: <Link to="/sign-up"><FormattedMessage {...messages.signUpLinkText} /></Link>,
                 signInLink: <Link to="/sign-in"><FormattedMessage {...messages.signInLinkText} /></Link>,
                 verificationLink: <button onMouseDown={this.removeFocus} onClick={this.onVerify}><FormattedMessage {...messages.verificationLinkText} /></button>,
->>>>>>> 614c323b
                 projectName: projectTitle && <T value={projectTitle} />
               }}
             />
