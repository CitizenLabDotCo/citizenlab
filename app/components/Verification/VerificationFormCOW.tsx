--- conflicted
+++ resolved
@@ -19,7 +19,7 @@
   Footer,
   SubmitButton,
   CancelButton,
-  HelpImage,
+  HelpImage
 } from './styles';
 
 // hooks
@@ -44,163 +44,15 @@
   className?: string;
 }
 
-<<<<<<< HEAD
-const VerificationFormCOW = memo<Props & InjectedIntlProps>(({ onCancel, onVerified, showHeader, inModal, className, intl }) => {
-
-  const authUser = useAuthUser();
-
-  const [run, setRun] = useState('');
-  const [idSerial, setIdSerial] = useState('');
-  const [runError, setRunError] = useState<string | null>(null);
-  const [idError, setIdError] = useState<string | null>(null);
-  const [formError, setFormError] = useState<string | null>(null);
-  const [showHelp, setShowHelp] = useState(false);
-  const [processing, setProcessing] = useState(false);
-
-  const onRunChange = useCallback((run: string) => {
-    setRunError(null);
-    setRun(run);
-  }, []);
-
-  const onIdSerialChange = useCallback((idSerial: string) => {
-    setIdError(null);
-    setIdSerial(idSerial);
-  }, []);
-
-  const onSubmit = useCallback(async (event: React.FormEvent<HTMLButtonElement>) => {
-    event.preventDefault();
-
-    const { formatMessage } = intl;
-    let hasEmptyFields = false;
-
-    // first reset the errors
-    setRunError(null);
-    setIdError(null);
-    setFormError(null);
-
-    if (isEmpty(run)) {
-      setRunError(formatMessage(messages.emptyFieldError));
-      hasEmptyFields = true;
-    }
-
-    if (isEmpty(idSerial)) {
-      setIdError(formatMessage(messages.emptyFieldError));
-      hasEmptyFields = true;
-    }
-
-    if (!hasEmptyFields && !processing) {
-      try {
-        setProcessing(true);
-
-        await verifyCOW(run, idSerial);
-
-        const endpointsToRefetch = [`${API_PATH}/users/me`, `${API_PATH}/projects`];
-        const partialEndpointsToRefetch = [`${API_PATH}/projects/`, `${API_PATH}/ideas/`];
-
-        if (!isNilOrError(authUser)) {
-          endpointsToRefetch.push(`${API_PATH}/users/${authUser.data.id}`);
-        }
-
-        await streams.fetchAllWith({
-          apiEndpoint: endpointsToRefetch,
-          partialApiEndpoint: partialEndpointsToRefetch
-        });
-
-        setProcessing(false);
-
-        onVerified();
-      } catch (error) {
-        setProcessing(false);
-
-        if (get(error, 'json.errors.base[0].error') === 'taken') {
-          setFormError(formatMessage(messages.takenFormError));
-        } else if (get(error, 'json.errors.base[0].error') === 'no_match') {
-          setFormError(formatMessage(messages.noMatchFormError));
-        } else if (get(error, 'json.errors.base[0].error') === 'not_entitled') {
-          setFormError(formatMessage(messages.notEntitledFormError));
-        } else if (get(error, 'json.errors.run[0].error') === 'invalid') {
-          setRunError(formatMessage(messages.invalidRunError));
-        } else if (get(error, 'json.errors.id_serial[0].error') === 'invalid') {
-          setIdError(formatMessage(messages.invalidIdSerialError));
-        } else {
-          reportError(error);
-          setFormError(formatMessage(messages.somethingWentWrongError));
-        }
-      }
-    }
-
-  }, [run, idSerial, processing, intl]);
-
-  const onCancelButtonClicked = useCallback(() => {
-    onCancel();
-  }, [onCancel]);
-
-  const onToggleHelpButtonClick = useCallback(() => {
-    setShowHelp(showHelp => !showHelp);
-  }, []);
-
-  return (
-    <FormContainer className={className} inModal={inModal}>
-      {showHeader &&
-        <Title>
-          <strong><FormattedMessage {...messages.verifyYourIdentity} /></strong>
-        </Title>
-      }
-
-      <Form inModal={inModal}>
-        <FormField>
-          <StyledLabel htmlFor="run">
-            <LabelTextContainer>
-              <span>RUN</span>
-              <IconTooltip maxTooltipWidth={200} content="Ingrese su número de RUT, con puntos y guión. Ej: 11.222.333-4" />
-            </LabelTextContainer>
-            <Input
-              id="run"
-              type="text"
-              placeholder="xx.xxx.xxx-x"
-              onChange={onRunChange}
-              value={run}
-              error={runError}
-            />
-          </StyledLabel>
-        </FormField>
-
-        <FormField>
-          <StyledLabel htmlFor="id-serial">
-            <LabelTextContainer>
-              <span>Número de Documento</span>
-              <IconTooltip maxTooltipWidth={200} content="Ingrese el número de documento que se encuentra al frente de las cédulas y atrás en las cédulas antiguas. Ej: 111.222.333 en las cédulas nuevas o A012345678 en las cédulas antiguas." />
-            </LabelTextContainer>
-            <Input
-              id="id-serial"
-              type="text"
-              onChange={onIdSerialChange}
-              value={idSerial}
-              error={idError}
-            />
-          </StyledLabel>
-
-          <Collapse
-            opened={showHelp}
-            onToggle={onToggleHelpButtonClick}
-            label={intl.formatMessage(messages.showCOWHelp)}
-          >
-            <HelpImage src={helpImage} alt="help" />
-          </Collapse>
-        </FormField>
-
-        {formError &&
-          <Error text={formError} />
-=======
-const VerificationFormCOW = memo<Props>(
-  ({ onCancel, onVerified, showHeader, inModal, className }) => {
+const VerificationFormCOW = memo<Props & InjectedIntlProps>(
+  ({ onCancel, onVerified, showHeader, inModal, className, intl }) => {
     const authUser = useAuthUser();
 
     const [run, setRun] = useState('');
     const [idSerial, setIdSerial] = useState('');
-    const [runError, setRunError] = useState<JSX.Element | null>(null);
-    const [idError, setIdError] = useState<JSX.Element | null>(null);
-    const [formError, setFormError] = useState<JSX.Element | null>(null);
+    const [runError, setRunError] = useState<string | null>(null);
+    const [idError, setIdError] = useState<string | null>(null);
+    const [formError, setFormError] = useState<string | null>(null);
     const [showHelp, setShowHelp] = useState(false);
     const [processing, setProcessing] = useState(false);
 
@@ -217,6 +69,8 @@
     const onSubmit = useCallback(
       async (event: React.FormEvent<HTMLButtonElement>) => {
         event.preventDefault();
+
+        const { formatMessage } = intl;
         let hasEmptyFields = false;
 
         // first reset the errors
@@ -225,14 +79,13 @@
         setFormError(null);
 
         if (isEmpty(run)) {
-          setRunError(<FormattedMessage {...messages.emptyFieldError} />);
+          setRunError(formatMessage(messages.emptyFieldError));
           hasEmptyFields = true;
         }
 
         if (isEmpty(idSerial)) {
-          setIdError(<FormattedMessage {...messages.emptyFieldError} />);
+          setIdError(formatMessage(messages.emptyFieldError));
           hasEmptyFields = true;
->>>>>>> b11c23d9
         }
 
         if (!hasEmptyFields && !processing) {
@@ -243,11 +96,11 @@
 
             const endpointsToRefetch = [
               `${API_PATH}/users/me`,
-              `${API_PATH}/projects`,
+              `${API_PATH}/projects`
             ];
             const partialEndpointsToRefetch = [
               `${API_PATH}/projects/`,
-              `${API_PATH}/ideas/`,
+              `${API_PATH}/ideas/`
             ];
 
             if (!isNilOrError(authUser)) {
@@ -256,7 +109,7 @@
 
             await streams.fetchAllWith({
               apiEndpoint: endpointsToRefetch,
-              partialApiEndpoint: partialEndpointsToRefetch,
+              partialApiEndpoint: partialEndpointsToRefetch
             });
 
             setProcessing(false);
@@ -266,33 +119,27 @@
             setProcessing(false);
 
             if (get(error, 'json.errors.base[0].error') === 'taken') {
-              setFormError(<FormattedMessage {...messages.takenFormError} />);
+              setFormError(formatMessage(messages.takenFormError));
             } else if (get(error, 'json.errors.base[0].error') === 'no_match') {
-              setFormError(<FormattedMessage {...messages.noMatchFormError} />);
+              setFormError(formatMessage(messages.noMatchFormError));
             } else if (
               get(error, 'json.errors.base[0].error') === 'not_entitled'
             ) {
-              setFormError(
-                <FormattedMessage {...messages.notEntitledFormError} />
-              );
+              setFormError(formatMessage(messages.notEntitledFormError));
             } else if (get(error, 'json.errors.run[0].error') === 'invalid') {
-              setRunError(<FormattedMessage {...messages.invalidRunError} />);
+              setRunError(formatMessage(messages.invalidRunError));
             } else if (
               get(error, 'json.errors.id_serial[0].error') === 'invalid'
             ) {
-              setIdError(
-                <FormattedMessage {...messages.invalidIdSerialError} />
-              );
+              setIdError(formatMessage(messages.invalidIdSerialError));
             } else {
               reportError(error);
-              setFormError(
-                <FormattedMessage {...messages.somethingWentWrongError} />
-              );
+              setFormError(formatMessage(messages.somethingWentWrongError));
             }
           }
         }
       },
-      [run, idSerial, processing]
+      [run, idSerial, processing, intl]
     );
 
     const onCancelButtonClicked = useCallback(() => {
@@ -300,7 +147,7 @@
     }, [onCancel]);
 
     const onToggleHelpButtonClick = useCallback(() => {
-      setShowHelp((showHelp) => !showHelp);
+      setShowHelp(showHelp => !showHelp);
     }, []);
 
     return (
@@ -355,7 +202,7 @@
             <Collapse
               opened={showHelp}
               onToggle={onToggleHelpButtonClick}
-              label={<FormattedMessage {...messages.showCOWHelp} />}
+              label={intl.formatMessage(messages.showCOWHelp)}
             >
               <HelpImage src={helpImage} alt="help" />
             </Collapse>
