import React, { memo, useCallback } from 'react';
import { isNilOrError } from 'utils/helperUtils';

// i18n
import { FormattedMessage } from 'utils/cl-intl';
import messages from './messages';

// components
import Avatar from 'components/Avatar';
import Button from 'components/UI/Button';
import { Title } from './styles';

// hooks
import useAuthUser from 'hooks/useAuthUser';

// style
import styled from 'styled-components';
import { fontSizes, colors } from 'utils/styleUtils';

// svg
import illustration from './illustration.svg';

const Container = styled.div`
  width: 100%;
  display: flex;
  flex-direction: column;
  align-items: center;
  padding-bottom: 30px;
`;

const ImageAvatarContainer = styled.div`
  position: relative;
  margin-bottom: 30px;
`;

const StyledAvatar = styled(Avatar)`
  position: absolute;
  bottom: 0;
  left: calc(50% - 48px);
`;

const Subtitle = styled.h2`
  width: 100%;
  max-width: 500px;
  color: ${colors.text};
  font-size: ${fontSizes.medium}px;
  line-height: normal;
  font-weight: 300;
  text-align: center;
  margin: 0;
  padding: 0;
`;

const ButtonWrapper = styled.div`
  width: 100%;
  display: flex;
  justify-content: center;
  margin-top: 30px;
`;

interface Props {
  onClose: () => void;
  className?: string;
}

export default memo<Props>(({ onClose, className }) => {
  const authUser = useAuthUser();

  const handleOnClose = useCallback(() => {
    onClose();
  }, [onClose]);

  if (!isNilOrError(authUser)) {
    return (
      <Container id="e2e-verification-success" className={className}>
        <ImageAvatarContainer aria-hidden>
          <img src={illustration} alt="" role="presentation" />
<<<<<<< HEAD
          <StyledAvatar
            userId={authUser.data.id}
            avatarSize={96}
            addVerificationBadge
          />
=======
          <StyledAvatar userId={authUser.id} size="96px" verified />
>>>>>>> 5fbc860c
        </ImageAvatarContainer>
        <Title className="e2e-user-verified-success-modal-content">
          <strong>
            <FormattedMessage {...messages.userVerifiedTitle} />
          </strong>
        </Title>
        <Subtitle>
          <FormattedMessage {...messages.userVerifiedSubtitle} />
        </Subtitle>
        <ButtonWrapper>
          <Button onClick={handleOnClose}>
            <FormattedMessage {...messages.close} />
          </Button>
        </ButtonWrapper>
      </Container>
    );
  }

  return null;
});<|MERGE_RESOLUTION|>--- conflicted
+++ resolved
@@ -75,15 +75,11 @@
       <Container id="e2e-verification-success" className={className}>
         <ImageAvatarContainer aria-hidden>
           <img src={illustration} alt="" role="presentation" />
-<<<<<<< HEAD
           <StyledAvatar
-            userId={authUser.data.id}
+            userId={authUser.id}
             avatarSize={96}
             addVerificationBadge
           />
-=======
-          <StyledAvatar userId={authUser.id} size="96px" verified />
->>>>>>> 5fbc860c
         </ImageAvatarContainer>
         <Title className="e2e-user-verified-success-modal-content">
           <strong>
