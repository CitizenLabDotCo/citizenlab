--- conflicted
+++ resolved
@@ -13,6 +13,10 @@
 // styling
 import styled, { useTheme } from 'styled-components';
 import { viewportWidths } from 'utils/styleUtils';
+
+// i18n
+import { FormattedMessage } from 'utils/cl-intl';
+import messages from './messages';
 
 const Container = styled.div``;
 
@@ -39,36 +43,9 @@
       ? windowSize.windowWidth <= viewportWidths.smallTablet
       : false;
 
-<<<<<<< HEAD
     const loadMore = () => {
       setLoadMoreButtonClicked(true);
     };
-=======
-    return (
-      <Container id={`e2e-${postType}-description`} className={className}>
-        <QuillEditedContent
-          textColor={theme.colorText}
-          fontSize={smallerThanSmallTablet ? 'base' : 'large'}
-        >
-          <div aria-live="polite">
-            {translateButtonClicked && locale ? (
-              <GetMachineTranslation
-                attributeName="body_multiloc"
-                localeTo={locale}
-                id={postId}
-                context={postType}
-              >
-                {(translation) => {
-                  if (!isNilOrError(translation)) {
-                    return (
-                      <span
-                        dangerouslySetInnerHTML={{
-                          __html: translation.attributes.translation,
-                        }}
-                      />
-                    );
-                  }
->>>>>>> 0c5f7be7
 
     if (locale) {
       const translation = useTranslation({
@@ -111,7 +88,7 @@
             </QuillEditedContent>
             {showLoadMoreButton && (
               <LoadMoreTextButton buttonStyle="text" onClick={loadMore}>
-                Load more...
+                <FormattedMessage {...messages.loadMore} />
               </LoadMoreTextButton>
             )}
           </Container>
