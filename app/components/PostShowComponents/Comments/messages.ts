--- conflicted
+++ resolved
@@ -197,7 +197,6 @@
     id: 'app.containers.Comments.deleteReason_irrelevant',
     defaultMessage: 'This does not belong here',
   },
-<<<<<<< HEAD
   a11y_commentPosted: {
     id: 'app.containers.Comments.a11y_commentPosted',
     defaultMessage: 'Comment posted',
@@ -205,7 +204,6 @@
   a11y_commentDeleted: {
     id: 'app.containers.Comments.a11y_commentDeleted',
     defaultMessage: 'Comment deleted',
-=======
   a11y_upvoteCount: {
     id: 'app.containers.Comments.a11y_upvoteCount',
     defaultMessage: '{upvoteCount, plural, =0 {no upvotes} one {1 upvote} other {# upvotes}}',
@@ -213,6 +211,5 @@
   a11y_undoUpvote: {
     id: 'app.containers.Comments.a11y_undoUpvote',
     defaultMessage: 'Undo upvote',
->>>>>>> 9c558b33
   },
 });