// Libraries
import React, { PureComponent, FormEvent } from 'react';
import { BehaviorSubject, Subscription, combineLatest } from 'rxjs';
import { map, switchMap } from 'rxjs/operators';
import { get } from 'lodash-es';

// i18n
import { FormattedMessage } from 'utils/cl-intl';
import messages from './messages';
import injectIntl from 'utils/cl-intl/injectIntl';
import { InjectedIntlProps } from 'react-intl';

// Services
import { ICommentData, markForDeletion } from 'services/comments';
import { hasPermission } from 'services/permissions';

// Components
import MoreActionsMenu, { IAction } from 'components/UI/MoreActionsMenu';
import Modal from 'components/UI/Modal';
import SpamReportForm from 'containers/SpamReport';
import Button from 'components/UI/Button';
import HasPermission from 'components/HasPermission';
import CommentsAdminDeletionModal from './CommentsAdminDeletionModal';

// events
import { deleteCommentModalClosed, commentDeleted } from './events';

// Styling
import styled from 'styled-components';

const ButtonsWrapper = styled.div`
  display: flex;
  align-items: center;
  justify-content: flex-start;
  margin-top: 10px;
  width: 100%;
  display: flex;
  flex-wrap: wrap;
  padding: 30px;
`;

const CancelButton = styled(Button)`
  margin-right: 10px;
  margin-top: 5px;
  margin-bottom: 5px;
`;

const AcceptButton = styled(Button)`
  margin-top: 5px;
  margin-bottom: 5px;
`;

// Typing
export interface Props {
  projectId?: string | null;
  comment: ICommentData;
  onCommentEdit: () => void;
  className?: string;
  ariaLabel?: string;
}

export interface State {
  modalVisible_spam: boolean;
  modalVisible_delete: boolean;
  loading_deleteComment: boolean;
  actions: IAction[] | null;
}

class CommentsMoreActions extends PureComponent<
  Props & InjectedIntlProps,
  State
> {
  private comment$: BehaviorSubject<ICommentData>;
  private subscriptions: Subscription[];

  constructor(props) {
    super(props);
    this.state = {
      modalVisible_spam: false,
      modalVisible_delete: false,
      loading_deleteComment: false,
      actions: null,
    };
  }

  componentDidMount() {
    const { projectId, onCommentEdit, comment } = this.props;

    this.comment$ = new BehaviorSubject(comment);

    this.subscriptions = [
      this.comment$
        .pipe(
          switchMap((comment) => {
            return combineLatest([
              hasPermission({
                item: comment,
                action: 'markAsSpam',
                context: { projectId },
              }),
              hasPermission({
                item: comment,
                action: 'delete',
                context: { projectId },
              }),
              hasPermission({
                item: comment,
                action: 'edit',
                context: { projectId },
              }),
            ]);
          }),
          map(([canReport, canDelete, canEdit]) => {
            const actions: IAction[] = [];

            // Actions based on permissions
<<<<<<< HEAD
            if (canReport)
=======
            if (canReport) {
>>>>>>> 7bcf9eac
              actions.push({
                label: <FormattedMessage {...messages.reportAsSpam} />,
                handler: this.openSpamModal,
              });
<<<<<<< HEAD
            if (canDelete)
=======
            }
            if (canDelete) {
>>>>>>> 7bcf9eac
              actions.push({
                label: <FormattedMessage {...messages.deleteComment} />,
                handler: this.openDeleteModal,
              });
<<<<<<< HEAD
            if (canEdit)
=======
            }
            if (canEdit) {
>>>>>>> 7bcf9eac
              actions.push({
                label: <FormattedMessage {...messages.editComment} />,
                handler: onCommentEdit,
              });
<<<<<<< HEAD
=======
            }
>>>>>>> 7bcf9eac

            return actions;
          })
        )
        .subscribe((actions) => {
          this.setState({ actions });
        }),
    ];
  }

  componentDidUpdate(prevProps: Props) {
    if (prevProps.comment !== this.props.comment) {
      this.comment$.next(this.props.comment);
    }
  }

  componentWillUnmount() {
    this.subscriptions.forEach((subscription) => subscription.unsubscribe());
  }

  openDeleteModal = () => {
    this.setState({ modalVisible_delete: true });
  };

  closeDeleteModal = (event?: FormEvent) => {
    event && event.preventDefault();
    this.setState({ modalVisible_delete: false });
    deleteCommentModalClosed();
  };

  deleteComment = async (reason) => {
    const { projectId, comment } = this.props;
    const commentId = comment.id;
    const authorId = get(comment, 'relationships.author.data.id', undefined);
    const reasonObj = get(reason, 'reason_code') ? reason : undefined;
    this.setState({ loading_deleteComment: true });
    await markForDeletion(commentId, authorId, projectId, reasonObj);
    deleteCommentModalClosed();
    commentDeleted();
  };

  openSpamModal = () => {
    this.setState({ modalVisible_spam: true });
  };

  closeSpamModal = () => {
    this.setState({ modalVisible_spam: false });
  };

  render() {
    const { projectId, ariaLabel, comment, className } = this.props;
    const {
      actions,
      modalVisible_delete,
      loading_deleteComment,
      modalVisible_spam,
    } = this.state;

    if (!comment || !actions) {
      return null;
    }

    return (
      <>
        <MoreActionsMenu
          ariaLabel={ariaLabel}
          className={className}
          actions={actions}
        />

        <Modal
          opened={modalVisible_delete}
          close={this.closeDeleteModal}
          className="e2e-comment-deletion-modal"
          header={<FormattedMessage {...messages.confirmCommentDeletion} />}
        >
          <HasPermission
            item={comment}
            action="justifyDeletion"
            context={{ projectId }}
          >
            {/* Justification required for the deletion */}
            <CommentsAdminDeletionModal
              onCloseDeleteModal={this.closeDeleteModal}
              onDeleteComment={this.deleteComment}
            />

            {/* No justification required */}
            <HasPermission.No>
              <ButtonsWrapper>
                <CancelButton
                  buttonStyle="secondary"
                  onClick={this.closeDeleteModal}
                >
                  <FormattedMessage {...messages.commentDeletionCancelButton} />
                </CancelButton>
                <AcceptButton
                  buttonStyle="primary"
                  processing={loading_deleteComment}
                  className="e2e-confirm-deletion"
                  onClick={this.deleteComment}
                >
                  <FormattedMessage
                    {...messages.commentDeletionConfirmButton}
                  />
                </AcceptButton>
              </ButtonsWrapper>
            </HasPermission.No>
          </HasPermission>
        </Modal>

        <Modal
          opened={modalVisible_spam}
          close={this.closeSpamModal}
          header={<FormattedMessage {...messages.reportAsSpamModalTitle} />}
        >
          <SpamReportForm resourceId={comment.id} resourceType="comments" />
        </Modal>
      </>
    );
  }
}

export default injectIntl(CommentsMoreActions);<|MERGE_RESOLUTION|>--- conflicted
+++ resolved
@@ -114,39 +114,24 @@
             const actions: IAction[] = [];
 
             // Actions based on permissions
-<<<<<<< HEAD
-            if (canReport)
-=======
             if (canReport) {
->>>>>>> 7bcf9eac
               actions.push({
                 label: <FormattedMessage {...messages.reportAsSpam} />,
                 handler: this.openSpamModal,
               });
-<<<<<<< HEAD
-            if (canDelete)
-=======
             }
             if (canDelete) {
->>>>>>> 7bcf9eac
               actions.push({
                 label: <FormattedMessage {...messages.deleteComment} />,
                 handler: this.openDeleteModal,
               });
-<<<<<<< HEAD
-            if (canEdit)
-=======
             }
             if (canEdit) {
->>>>>>> 7bcf9eac
               actions.push({
                 label: <FormattedMessage {...messages.editComment} />,
                 handler: onCommentEdit,
               });
-<<<<<<< HEAD
-=======
             }
->>>>>>> 7bcf9eac
 
             return actions;
           })
