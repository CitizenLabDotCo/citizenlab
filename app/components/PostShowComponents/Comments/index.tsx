// libraries
import React, { memo, useState, useCallback } from 'react';
import { get, isUndefined } from 'lodash-es';
import { adopt } from 'react-adopt';
import Observer from '@researchgate/react-intersection-observer';

// resources
import GetPost, { GetPostChildProps } from 'resources/GetPost';
import GetProject, { GetProjectChildProps } from 'resources/GetProject';
import GetComments, { GetCommentsChildProps } from 'resources/GetComments';

// utils
import { isNilOrError } from 'utils/helperUtils';

// components
import ParentCommentForm from './ParentCommentForm';
import Comments from './Comments';
import CommentingDisabled from './CommentingDisabled';
import CommentSorting from './CommentSorting';

// i18n
import { FormattedMessage } from 'utils/cl-intl';
import messages from './messages';

// style
import styled from 'styled-components';
import { colors, fontSizes, media } from 'utils/styleUtils';

// typings
import { CommentsSort } from 'services/comments';
import { IdeaCommentingDisabledReason } from 'services/ideas';

// analytics
import { trackEventByName } from 'utils/analytics';
import tracks from './tracks';

const Container = styled.div``;

const StyledParentCommentForm = styled(ParentCommentForm)`
  margin-bottom: 40px;
`;

const Header = styled.div`
  display: flex;
  align-items: center;
  justify-content: space-between;
  margin-bottom: 30px;
`;

<<<<<<< HEAD
const Title = styled.h2`
=======
const Title = styled.h1`
>>>>>>> 0c5f7be7
  font-size: ${fontSizes.xxxl}px;
  font-weight: 500;
  line-height: 40px;
  color: ${(props: any) => props.theme.colorText};
  margin-bottom: 0;
<<<<<<< HEAD
=======

  ${media.smallerThanMaxTablet`
    font-size: ${fontSizes.xxl}px;
  `}
>>>>>>> 0c5f7be7
`;

const CommentCount = styled.span``;

const StyledCommentSorting = styled(CommentSorting)`
  display: flex;
  justify-content: flex-end;
<<<<<<< HEAD
  margin-bottom: 15px;

  ${media.smallerThanMinTablet`
    justify-content: flex-start;
    margin-bottom: 15px;
=======

  ${media.smallerThanMinTablet`
    justify-content: flex-start;
>>>>>>> 0c5f7be7
  `}
`;

const LoadMore = styled.div`
  width: 100%;
  height: 0px;
`;

const LoadingMore = styled.div`
  width: 100%;
  display: flex;
  align-items: center;
  justify-content: center;
  margin-bottom: 30px;
`;

const LoadingMoreMessage = styled.div`
  color: ${colors.label};
  font-size: ${fontSizes.medium}px;
  font-weight: 400;
`;

export interface InputProps {
  postId: string;
  postType: 'idea' | 'initiative';
  className?: string;
}

interface DataProps {
  post: GetPostChildProps;
  comments: GetCommentsChildProps;
  project: GetProjectChildProps;
}

interface Props extends InputProps, DataProps {}

const CommentsSection = memo<Props>(
  ({ postId, postType, post, comments, project, className }) => {
    const [sortOrder, setSortOrder] = useState<CommentsSort>('-new');
    const [posting, setPosting] = useState(false);
    const {
      commentsList,
      hasMore,
      onLoadMore,
      loadingInital,
      loadingMore,
      onChangeSort,
    } = comments;

    const handleSortOrderChange = useCallback((sortOrder: CommentsSort) => {
      trackEventByName(tracks.clickCommentsSortOrder);
      onChangeSort(sortOrder);
      setSortOrder(sortOrder);
    }, []);

    const handleIntersection = useCallback(
      (event: IntersectionObserverEntry, unobserve: () => void) => {
        if (event.isIntersecting) {
          onLoadMore();
          unobserve();
        }
      },
      []
    );

    const handleCommentPosting = useCallback((isPosting: boolean) => {
      setPosting(isPosting);
    }, []);

    if (
      !isNilOrError(post) &&
      !isNilOrError(commentsList) &&
      !isUndefined(project)
    ) {
      const commentingEnabled = get(
        post,
        'attributes.action_descriptor.commenting.enabled',
        true
      ) as boolean;
      const commentingDisabledReason = get(
        post,
        'attributes.action_descriptor.commenting.disabled_reason',
        null
      ) as IdeaCommentingDisabledReason | null;
      const phaseId = isNilOrError(project)
        ? undefined
        : project.relationships?.current_phase?.data?.id;
<<<<<<< HEAD
      const commentCount = commentsList.length;
=======
      const commentCount = post.attributes.comments_count;
>>>>>>> 0c5f7be7

      return (
        <Container className={className || ''}>
          <CommentingDisabled
            commentingEnabled={commentingEnabled}
            commentingDisabledReason={commentingDisabledReason}
            projectId={get(post, 'relationships.project.data.id')}
            phaseId={phaseId}
            postId={postId}
            postType={postType}
          />

          <Header>
<<<<<<< HEAD
            <Title id="comments-main-title">
=======
            <Title>
>>>>>>> 0c5f7be7
              <FormattedMessage {...messages.invisibleTitleComments} />{' '}
              {commentCount > 0 && (
                <CommentCount>({commentCount})</CommentCount>
              )}
            </Title>
            <StyledCommentSorting
              onChange={handleSortOrderChange}
              selectedValue={[sortOrder]}
            />
          </Header>

          <StyledParentCommentForm
            postId={postId}
            postType={postType}
            postingComment={handleCommentPosting}
          />

          <Comments
            postId={postId}
            postType={postType}
            allComments={commentsList}
            loading={loadingInital}
          />

          {hasMore && !loadingMore && (
            <Observer onChange={handleIntersection} rootMargin="3000px">
              <LoadMore />
            </Observer>
          )}

          {loadingMore && !posting && (
            <LoadingMore>
              <LoadingMoreMessage>
                <FormattedMessage {...messages.loadingMoreComments} />
              </LoadingMoreMessage>
            </LoadingMore>
          )}
        </Container>
      );
    }

    return null;
  }
);

const Data = adopt<DataProps, InputProps>({
  post: ({ postId, postType, render }) => (
    <GetPost id={postId} type={postType}>
      {render}
    </GetPost>
  ),
  comments: ({ postId, postType, render }) => (
    <GetComments postId={postId} postType={postType}>
      {render}
    </GetComments>
  ),
  project: ({ post, render }) => (
    <GetProject projectId={get(post, 'relationships.project.data.id')}>
      {render}
    </GetProject>
  ),
});

export default memo<InputProps>((inputProps: InputProps) => (
  <Data {...inputProps}>
    {(dataProps) => <CommentsSection {...inputProps} {...dataProps} />}
  </Data>
));<|MERGE_RESOLUTION|>--- conflicted
+++ resolved
@@ -47,23 +47,16 @@
   margin-bottom: 30px;
 `;
 
-<<<<<<< HEAD
-const Title = styled.h2`
-=======
 const Title = styled.h1`
->>>>>>> 0c5f7be7
   font-size: ${fontSizes.xxxl}px;
   font-weight: 500;
   line-height: 40px;
   color: ${(props: any) => props.theme.colorText};
   margin-bottom: 0;
-<<<<<<< HEAD
-=======
 
   ${media.smallerThanMaxTablet`
     font-size: ${fontSizes.xxl}px;
   `}
->>>>>>> 0c5f7be7
 `;
 
 const CommentCount = styled.span``;
@@ -71,17 +64,9 @@
 const StyledCommentSorting = styled(CommentSorting)`
   display: flex;
   justify-content: flex-end;
-<<<<<<< HEAD
-  margin-bottom: 15px;
 
   ${media.smallerThanMinTablet`
     justify-content: flex-start;
-    margin-bottom: 15px;
-=======
-
-  ${media.smallerThanMinTablet`
-    justify-content: flex-start;
->>>>>>> 0c5f7be7
   `}
 `;
 
@@ -169,11 +154,7 @@
       const phaseId = isNilOrError(project)
         ? undefined
         : project.relationships?.current_phase?.data?.id;
-<<<<<<< HEAD
-      const commentCount = commentsList.length;
-=======
       const commentCount = post.attributes.comments_count;
->>>>>>> 0c5f7be7
 
       return (
         <Container className={className || ''}>
@@ -187,11 +168,7 @@
           />
 
           <Header>
-<<<<<<< HEAD
             <Title id="comments-main-title">
-=======
-            <Title>
->>>>>>> 0c5f7be7
               <FormattedMessage {...messages.invisibleTitleComments} />{' '}
               {commentCount > 0 && (
                 <CommentCount>({commentCount})</CommentCount>
