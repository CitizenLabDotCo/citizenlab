// libraries
import React, { memo, useState, useCallback } from 'react';
import { get, isUndefined } from 'lodash-es';
import { adopt } from 'react-adopt';
import Observer from '@researchgate/react-intersection-observer';

// resources
import GetPost, { GetPostChildProps } from 'resources/GetPost';
import GetProject, { GetProjectChildProps } from 'resources/GetProject';
import GetComments, { GetCommentsChildProps } from 'resources/GetComments';

// utils
import { isNilOrError } from 'utils/helperUtils';

// components
import ParentCommentForm from './ParentCommentForm';
import Comments from './Comments';
import CommentingDisabled from './CommentingDisabled';
import CommentSorting from './CommentSorting';

// i18n
import { FormattedMessage } from 'utils/cl-intl';
import messages from './messages';

// style
import styled from 'styled-components';
import { colors, fontSizes, media } from 'utils/styleUtils';

// typings
import { CommentsSort } from 'services/comments';
import { IdeaCommentingDisabledReason } from 'services/ideas';
import CommentingInitiativeDisabled from './CommentingInitiativeDisabled';

// analytics
import { trackEventByName } from 'utils/analytics';
import tracks from './tracks';

const Container = styled.div``;

const StyledParentCommentForm = styled(ParentCommentForm)`
  margin-bottom: 40px;
`;

const Header = styled.div`
  display: flex;
  align-items: center;
  justify-content: space-between;
  margin-bottom: 30px;
`;

const Title = styled.h1`
  font-size: ${fontSizes.xxxl}px;
  font-weight: 500;
  line-height: 40px;
  color: ${(props: any) => props.theme.colorText};
  margin-bottom: 0;

  ${media.smallerThanMaxTablet`
    font-size: ${fontSizes.xxl}px;
  `}
`;

const CommentCount = styled.span``;

const StyledCommentSorting = styled(CommentSorting)`
  display: flex;
  justify-content: flex-end;

  ${media.smallerThanMinTablet`
    justify-content: flex-start;
  `}
`;

const LoadMore = styled.div`
  width: 100%;
  height: 0px;
`;

const LoadingMore = styled.div`
  width: 100%;
  display: flex;
  align-items: center;
  justify-content: center;
  margin-bottom: 30px;
`;

const LoadingMoreMessage = styled.div`
  color: ${colors.label};
  font-size: ${fontSizes.medium}px;
  font-weight: 400;
`;

export interface InputProps {
  postId: string;
  postType: 'idea' | 'initiative';
  className?: string;
}

interface DataProps {
  post: GetPostChildProps;
  comments: GetCommentsChildProps;
  project: GetProjectChildProps;
}

interface Props extends InputProps, DataProps {}

const CommentsSection = memo<Props>(
  ({ postId, postType, post, comments, project, className }) => {
    const [sortOrder, setSortOrder] = useState<CommentsSort>('-new');
    const [posting, setPosting] = useState(false);
    const {
      commentsList,
      hasMore,
      onLoadMore,
      loadingInital,
      loadingMore,
      onChangeSort,
    } = comments;

    const handleSortOrderChange = useCallback((sortOrder: CommentsSort) => {
      trackEventByName(tracks.clickCommentsSortOrder);
      onChangeSort(sortOrder);
      setSortOrder(sortOrder);
    }, []);

    const handleIntersection = useCallback(
      (event: IntersectionObserverEntry, unobserve: () => void) => {
        if (event.isIntersecting) {
          onLoadMore();
          unobserve();
        }
      },
      []
    );

    const handleCommentPosting = useCallback((isPosting: boolean) => {
      setPosting(isPosting);
    }, []);

    if (
      !isNilOrError(post) &&
      !isNilOrError(commentsList) &&
      !isUndefined(project)
    ) {
      const commentingEnabled = get(
        post,
        'attributes.action_descriptor.commenting_idea.enabled',
        true
      ) as boolean;
      const commentingDisabledReason = get(
        post,
        'attributes.action_descriptor.commenting_idea.disabled_reason',
        null
      ) as IdeaCommentingDisabledReason | null;
      const phaseId = isNilOrError(project)
        ? undefined
        : project.relationships?.current_phase?.data?.id;
      const commentCount = post.attributes.comments_count;

      return (
        <Container className={className || ''}>
<<<<<<< HEAD
          <Header>
            <Title id="comments-main-title">
              <FormattedMessage {...messages.invisibleTitleComments} />{' '}
              {commentCount > 0 && (
                <CommentCount>({commentCount})</CommentCount>
=======
          <ScreenReaderOnly>
            <FormattedMessage
              tagName="h2"
              {...messages.invisibleTitleComments}
            />
          </ScreenReaderOnly>

          {loaded && !isNilOrError(commentsList) ? (
            <>
              {/*
              Show warning messages when there are no comments and you're logged in as an admin.
              Otherwise the comment section would be empty (because admins don't see the parent comment box), which might look weird or confusing
            */}
              {isEmpty(commentsList) && userIsAdmin && (
                <StyledWarning>
                  <FormattedMessage {...messages.noComments} />
                </StyledWarning>
              )}

              {postType === 'idea' ? (
                <CommentingDisabled
                  commentingEnabled={commentingEnabled}
                  commentingDisabledReason={commentingDisabledReason}
                  projectId={get(post, 'relationships.project.data.id')}
                  phaseId={phaseId}
                  postId={postId}
                  postType={postType}
                />
              ) : (
                <CommentingInitiativeDisabled />
              )}

              <Comments
                postId={postId}
                postType={postType}
                comments={commentsList}
                sortOrder={sortOrder}
                loading={loadingInital}
                onSortOrderChange={handleSortOrderChange}
              />

              {hasMore && !loadingMore && (
                <Observer onChange={handleIntersection} rootMargin="3000px">
                  <LoadMore />
                </Observer>
              )}

              {loadingMore && !posting && (
                <LoadingMore>
                  <LoadingMoreMessage>
                    <FormattedMessage {...messages.loadingMoreComments} />
                  </LoadingMoreMessage>
                </LoadingMore>
>>>>>>> 02c32cec
              )}
            </Title>
            <StyledCommentSorting
              onChange={handleSortOrderChange}
              selectedValue={[sortOrder]}
            />
          </Header>

          <CommentingDisabled
            commentingEnabled={commentingEnabled}
            commentingDisabledReason={commentingDisabledReason}
            projectId={get(post, 'relationships.project.data.id')}
            phaseId={phaseId}
            postId={postId}
            postType={postType}
          />

          <StyledParentCommentForm
            postId={postId}
            postType={postType}
            postingComment={handleCommentPosting}
          />

          <Comments
            postId={postId}
            postType={postType}
            allComments={commentsList}
            loading={loadingInital}
          />

          {hasMore && !loadingMore && (
            <Observer onChange={handleIntersection} rootMargin="3000px">
              <LoadMore />
            </Observer>
          )}

          {loadingMore && !posting && (
            <LoadingMore>
              <LoadingMoreMessage>
                <FormattedMessage {...messages.loadingMoreComments} />
              </LoadingMoreMessage>
            </LoadingMore>
          )}
        </Container>
      );
    }

    return null;
  }
);

const Data = adopt<DataProps, InputProps>({
  post: ({ postId, postType, render }) => (
    <GetPost id={postId} type={postType}>
      {render}
    </GetPost>
  ),
  comments: ({ postId, postType, render }) => (
    <GetComments postId={postId} postType={postType}>
      {render}
    </GetComments>
  ),
  project: ({ post, render }) => (
    <GetProject projectId={get(post, 'relationships.project.data.id')}>
      {render}
    </GetProject>
  ),
});

export default memo<InputProps>((inputProps: InputProps) => (
  <Data {...inputProps}>
    {(dataProps) => <CommentsSection {...inputProps} {...dataProps} />}
  </Data>
));<|MERGE_RESOLUTION|>--- conflicted
+++ resolved
@@ -159,67 +159,11 @@
 
       return (
         <Container className={className || ''}>
-<<<<<<< HEAD
           <Header>
             <Title id="comments-main-title">
               <FormattedMessage {...messages.invisibleTitleComments} />{' '}
               {commentCount > 0 && (
                 <CommentCount>({commentCount})</CommentCount>
-=======
-          <ScreenReaderOnly>
-            <FormattedMessage
-              tagName="h2"
-              {...messages.invisibleTitleComments}
-            />
-          </ScreenReaderOnly>
-
-          {loaded && !isNilOrError(commentsList) ? (
-            <>
-              {/*
-              Show warning messages when there are no comments and you're logged in as an admin.
-              Otherwise the comment section would be empty (because admins don't see the parent comment box), which might look weird or confusing
-            */}
-              {isEmpty(commentsList) && userIsAdmin && (
-                <StyledWarning>
-                  <FormattedMessage {...messages.noComments} />
-                </StyledWarning>
-              )}
-
-              {postType === 'idea' ? (
-                <CommentingDisabled
-                  commentingEnabled={commentingEnabled}
-                  commentingDisabledReason={commentingDisabledReason}
-                  projectId={get(post, 'relationships.project.data.id')}
-                  phaseId={phaseId}
-                  postId={postId}
-                  postType={postType}
-                />
-              ) : (
-                <CommentingInitiativeDisabled />
-              )}
-
-              <Comments
-                postId={postId}
-                postType={postType}
-                comments={commentsList}
-                sortOrder={sortOrder}
-                loading={loadingInital}
-                onSortOrderChange={handleSortOrderChange}
-              />
-
-              {hasMore && !loadingMore && (
-                <Observer onChange={handleIntersection} rootMargin="3000px">
-                  <LoadMore />
-                </Observer>
-              )}
-
-              {loadingMore && !posting && (
-                <LoadingMore>
-                  <LoadingMoreMessage>
-                    <FormattedMessage {...messages.loadingMoreComments} />
-                  </LoadingMoreMessage>
-                </LoadingMore>
->>>>>>> 02c32cec
               )}
             </Title>
             <StyledCommentSorting
@@ -228,14 +172,18 @@
             />
           </Header>
 
-          <CommentingDisabled
-            commentingEnabled={commentingEnabled}
-            commentingDisabledReason={commentingDisabledReason}
-            projectId={get(post, 'relationships.project.data.id')}
-            phaseId={phaseId}
-            postId={postId}
-            postType={postType}
-          />
+          {postType === 'idea' ? (
+            <CommentingDisabled
+              commentingEnabled={commentingEnabled}
+              commentingDisabledReason={commentingDisabledReason}
+              projectId={get(post, 'relationships.project.data.id')}
+              phaseId={phaseId}
+              postId={postId}
+              postType={postType}
+            />
+          ) : (
+            <CommentingInitiativeDisabled />
+          )}
 
           <StyledParentCommentForm
             postId={postId}
