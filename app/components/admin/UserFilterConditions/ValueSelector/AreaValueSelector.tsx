--- conflicted
+++ resolved
@@ -3,15 +3,8 @@
 import { IOption } from 'typings';
 import GetAreas, { GetAreasChildProps } from 'resources/GetAreas';
 import Select from 'components/UI/Select';
-<<<<<<< HEAD
-
-import { injectTFunc } from 'components/T/utils';
-import { isNilOrError } from 'utils/helperUtils';
-
-=======
 import localize, { injectedLocalized } from 'utils/localize';
 import { isNilOrError } from 'utils/helperUtils';
->>>>>>> 39cd854a
 
 type Props = {
   rule: TRule;
@@ -26,15 +19,10 @@
 class AreaValueSelector extends React.PureComponent<Props & injectedLocalized, State> {
 
   generateOptions = (): IOption[] => {
-<<<<<<< HEAD
-    if (!isNilOrError(this.props.areas)) {
-      return this.props.areas.map((area) => (
-=======
     const { areas, localize } = this.props;
 
     if (!isNilOrError(areas)) {
       return areas.map((area) => (
->>>>>>> 39cd854a
         {
           value: area.id,
           label: localize(area.attributes.title_multiloc),
