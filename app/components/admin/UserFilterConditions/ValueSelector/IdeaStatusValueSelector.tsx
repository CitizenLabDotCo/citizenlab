import React from 'react';
import { IOption } from 'typings';
<<<<<<< HEAD
import GetIdeaStatuses, { GetIdeaStatusesChildProps } from 'resources/GetIdeaStatuses';
import { Select } from 'cl2-component-library';
=======
import GetIdeaStatuses, {
  GetIdeaStatusesChildProps,
} from 'resources/GetIdeaStatuses';
import Select from 'components/UI/Select';
>>>>>>> 44d7b7bd
import localize, { InjectedLocalized } from 'utils/localize';
import { isNilOrError } from 'utils/helperUtils';

type Props = {
  value: string;
  onChange: (string) => void;
  ideaStatuses: GetIdeaStatusesChildProps;
};

type State = {};

class IdeaStatusValueSelector extends React.PureComponent<
  Props & InjectedLocalized,
  State
> {
  generateOptions = (): IOption[] => {
    const { ideaStatuses, localize } = this.props;

    if (!isNilOrError(ideaStatuses)) {
      return ideaStatuses.map((ideaStatus) => {
        return {
          value: ideaStatus.id,
          label: localize(ideaStatus.attributes.title_multiloc),
        };
      });
    } else {
      return [];
    }
  };

  handleOnChange = (option: IOption) => {
    this.props.onChange(option.value);
  };

  render() {
    const { value } = this.props;

    return (
      <Select
        value={value}
        options={this.generateOptions()}
        onChange={this.handleOnChange}
      />
    );
  }
}

const IdeaStatusValueSelectorWithHOC = localize(IdeaStatusValueSelector);

export default (inputProps) => (
  <GetIdeaStatuses>
    {(ideaStatuses) => (
      <IdeaStatusValueSelectorWithHOC
        {...inputProps}
        ideaStatuses={ideaStatuses}
      />
    )}
  </GetIdeaStatuses>
);<|MERGE_RESOLUTION|>--- conflicted
+++ resolved
@@ -1,14 +1,9 @@
 import React from 'react';
 import { IOption } from 'typings';
-<<<<<<< HEAD
-import GetIdeaStatuses, { GetIdeaStatusesChildProps } from 'resources/GetIdeaStatuses';
-import { Select } from 'cl2-component-library';
-=======
 import GetIdeaStatuses, {
   GetIdeaStatusesChildProps,
 } from 'resources/GetIdeaStatuses';
-import Select from 'components/UI/Select';
->>>>>>> 44d7b7bd
+import { Select } from 'cl2-component-library';
 import localize, { InjectedLocalized } from 'utils/localize';
 import { isNilOrError } from 'utils/helperUtils';
 
