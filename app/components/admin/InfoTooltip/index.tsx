--- conflicted
+++ resolved
@@ -28,17 +28,13 @@
   iconColor?: string;
 }
 
-<<<<<<< HEAD
 const Container = styled.div`
   width: 18px;
   height: 18px;
   margin-top: 3px;
 `;
 
-const StyledIcon = styled(Icon)`
-=======
 const StyledIcon = styled(Icon)<({ color?: string })>`
->>>>>>> 9e2b9ef5
   height: 16px;
   width: 16px;
   cursor: pointer;
@@ -75,7 +71,6 @@
   const pxSize = getPxSize(size);
 
   return (
-<<<<<<< HEAD
     <Container className={className}>
       <Tooltip
         enabled
@@ -92,25 +87,6 @@
         {children || <StyledIcon name="info3" />}
       </Tooltip >
     </Container>
-=======
-    <Tooltip
-      enabled
-      content={(
-        <TooltipWrapper pxSize={pxSize}>
-          <FormattedMessage {...passthroughProps} />
-        </TooltipWrapper>
-      )}
-      offset={offset || 20}
-      position={position}
-      className={className}
-      openDelay={openDelay}
-    >
-      {children
-        ? children
-        : <StyledIcon name="info3" color={iconColor}/>
-      }
-    </Tooltip >
->>>>>>> 9e2b9ef5
   );
 };
 
