import React, { PureComponent } from 'react';
import { adopt } from 'react-adopt';
import { memoize } from 'lodash-es';

import { isNilOrError } from 'utils/helperUtils';

// import Select from 'components/UI/Select';
import { Dropdown } from 'semantic-ui-react';

import GetUsers, { GetUsersChildProps } from 'resources/GetUsers';
import GetAuthUser, { GetAuthUserChildProps } from 'resources/GetAuthUser';

import { injectIntl } from 'utils/cl-intl';
import { InjectedIntlProps } from 'react-intl';
import messages from '../../messages';

import { trackEventByName } from 'utils/analytics';
import tracks from '../../tracks';
import { ManagerType } from '../..';

interface DataProps {
  prospectAssignees: GetUsersChildProps;
  authUser: GetAuthUserChildProps;
}

interface InputProps {
  handleAssigneeFilterChange: (value: string) => void;
  projectId?: string | null;
  assignee?: string | null;
  type: ManagerType;
}

interface Props extends InputProps, DataProps { }

interface State { }

export class AssigneeFilter extends PureComponent<Props & InjectedIntlProps, State> {
  componentDidMount() {
    const { authUser, handleAssigneeFilterChange } = this.props;
    !isNilOrError(authUser) && handleAssigneeFilterChange(authUser.id);
  }

  getAssigneeOptions = memoize(
    (prospectAssignees, authUser) => {
      const { intl: { formatMessage } } = this.props;
      let assigneeOptions = [] as { value: string, text: string, id?: string, className?: string }[];

      if (!isNilOrError(prospectAssignees.usersList) && !isNilOrError(authUser)) {
        const dynamicOptions = prospectAssignees.usersList.filter(assignee => assignee.id !== authUser.id)
          .map(assignee => ({
            value: assignee.id,
            text: formatMessage(messages.assignedTo, {
              assigneeName: `${assignee.attributes.first_name} ${assignee.attributes.last_name}`
            }),
            className: 'e2e-assignee-filter-other-user'
          }));

        // Order of assignee filter options:
        // All ideas > Assigned to me > Unassigned > Assigned to X (other admins/mods)
        assigneeOptions = [
<<<<<<< HEAD
          { value: 'all', text: formatMessage(messages.anyAssignment), id: 'e2e-assignee-filter-all-ideas' },
=======
          { value: 'all', text: formatMessage(messages.anyAssignment), id: 'e2e-assignee-filter-all-posts' },
>>>>>>> f802d777
          { value: authUser.id, text: formatMessage(messages.assignedToMe), id: 'e2e-assignee-filter-assigned-to-user' },
          { value: 'unassigned', text: formatMessage(messages.noOne), id: 'e2e-assignee-filter-unassigned' },
          ...dynamicOptions
        ];
      }
      return assigneeOptions;
    }
  );

  onAssigneeChange = (_event, assigneeOption) => {
    const realFiterParam = assigneeOption.value === 'all' ? undefined : assigneeOption.value;
    trackEventByName(tracks.assigneeFilterUsed, {
      assignee: realFiterParam,
      adminAtWork: this.props.authUser && this.props.authUser.id
    });
    this.props.handleAssigneeFilterChange(realFiterParam);
  }

  render() {
    const { assignee, prospectAssignees, authUser } = this.props;

    return (
      <Dropdown
        id="e2e-select-assignee-filter"
        options={this.getAssigneeOptions(prospectAssignees, authUser)}
        onChange={this.onAssigneeChange}
        value={assignee || 'all'}
        search
        selection
      />
    );
  }
}

const Data = adopt<DataProps, InputProps>({
  prospectAssignees: ({ type, projectId, render }) => type === 'ProjectIdeas' && projectId
    ? <GetUsers canModerateProject={projectId} pageSize={250}>{render}</GetUsers>
    : type === 'AllIdeas' ? <GetUsers canModerate pageSize={250}>{render}</GetUsers>
      : <GetUsers canAdmin pageSize={250}>{render}</GetUsers>,
  authUser: <GetAuthUser />
});

const AssigneeFilterWithHocs = injectIntl<Props>(AssigneeFilter);

export default (inputProps: InputProps) => (
  <Data {...inputProps}>
    {dataProps => <AssigneeFilterWithHocs {...inputProps} {...dataProps} />}
  </Data>
);<|MERGE_RESOLUTION|>--- conflicted
+++ resolved
@@ -58,11 +58,7 @@
         // Order of assignee filter options:
         // All ideas > Assigned to me > Unassigned > Assigned to X (other admins/mods)
         assigneeOptions = [
-<<<<<<< HEAD
-          { value: 'all', text: formatMessage(messages.anyAssignment), id: 'e2e-assignee-filter-all-ideas' },
-=======
           { value: 'all', text: formatMessage(messages.anyAssignment), id: 'e2e-assignee-filter-all-posts' },
->>>>>>> f802d777
           { value: authUser.id, text: formatMessage(messages.assignedToMe), id: 'e2e-assignee-filter-assigned-to-user' },
           { value: 'unassigned', text: formatMessage(messages.noOne), id: 'e2e-assignee-filter-unassigned' },
           ...dynamicOptions
