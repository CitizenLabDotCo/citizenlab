--- conflicted
+++ resolved
@@ -6,7 +6,9 @@
 import { IOfficialFeedbackData } from 'services/officialFeedback';
 
 // resources
-import GetTenantLocales, { GetTenantLocalesChildProps } from 'resources/GetTenantLocales';
+import GetTenantLocales, {
+  GetTenantLocalesChildProps
+} from 'resources/GetTenantLocales';
 
 // intl
 import { FormattedMessage, injectIntl } from 'utils/cl-intl';
@@ -70,7 +72,7 @@
   tenantLocales: GetTenantLocalesChildProps;
 }
 
-interface Props extends DataProps, InputProps { }
+interface Props extends DataProps, InputProps {}
 
 interface State {
   selectedLocale: Locale;
@@ -80,7 +82,7 @@
   constructor(props: Props & InjectedIntlProps) {
     super(props);
     this.state = {
-      selectedLocale: props.intl.locale as Locale,
+      selectedLocale: props.intl.locale as Locale
     };
   }
 
@@ -89,7 +91,7 @@
       latestOfficialFeedback,
       mode,
       onChangeMode,
-      intl: { formatMessage },
+      intl: { formatMessage }
     } = this.props;
 
     if (!latestOfficialFeedback) return null;
@@ -133,7 +135,7 @@
     if (locale && this.props.onChangeBody) {
       this.props.onChangeBody({
         ...this.props.newOfficialFeedback.body_multiloc,
-        [locale]: value,
+        [locale]: value
       });
     }
   };
@@ -142,20 +144,17 @@
     if (locale && this.props.onChangeAuthor) {
       this.props.onChangeAuthor({
         ...this.props.newOfficialFeedback.author_multiloc,
-        [locale]: value,
+        [locale]: value
       });
     }
   };
 
   renderFeedbackForm = () => {
-<<<<<<< HEAD
-    const { intl: { formatMessage }, newOfficialFeedback, tenantLocales } = this.props;
-=======
     const {
       intl: { formatMessage },
       newOfficialFeedback,
+      tenantLocales
     } = this.props;
->>>>>>> b11c23d9
     const { selectedLocale } = this.state;
 
     if (!isNilOrError(tenantLocales)) {
@@ -180,7 +179,6 @@
             onChange={this.handleBodyOnChange}
           />
 
-<<<<<<< HEAD
           <StyledInput
             type="text"
             value={newOfficialFeedback?.author_multiloc?.[selectedLocale] || ''}
@@ -194,20 +192,7 @@
     }
 
     return null;
-  }
-=======
-        <StyledInput
-          type="text"
-          value={newOfficialFeedback?.author_multiloc?.[selectedLocale] || ''}
-          locale={selectedLocale}
-          placeholder={formatMessage(messages.feedbackAuthorPlaceholder)}
-          ariaLabel={formatMessage(messages.officialUpdateAuthor)}
-          onChange={this.handleAuthorOnChange}
-        />
-      </StyledSection>
-    );
-  };
->>>>>>> b11c23d9
+  };
 
   render() {
     const {
@@ -216,7 +201,7 @@
       submit,
       loading,
       error,
-      valid,
+      valid
     } = this.props;
 
     return (
@@ -243,7 +228,7 @@
 const StatusChangeFormWithHoC = injectIntl(StatusChangeForm);
 
 const Data = adopt<DataProps, InputProps>({
-  tenantLocales: <GetTenantLocales />,
+  tenantLocales: <GetTenantLocales />
 });
 
 const StatusChangeFormWithData = (inputProps: InputProps) => (
