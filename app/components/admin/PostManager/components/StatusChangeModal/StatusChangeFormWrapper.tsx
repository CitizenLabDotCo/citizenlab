--- conflicted
+++ resolved
@@ -202,14 +202,9 @@
       isNilOrError(initiative) ||
       isNilOrError(newStatus) ||
       officialFeedbacks.officialFeedbacksList === undefined
-<<<<<<< HEAD
-    )
-      return null;
-=======
     ) {
       return null;
     }
->>>>>>> 96ecf917
 
     return (
       <Container>
