--- conflicted
+++ resolved
@@ -202,14 +202,9 @@
       isNilOrError(initiative) ||
       isNilOrError(newStatus) ||
       officialFeedbacks.officialFeedbacksList === undefined
-<<<<<<< HEAD
-    )
-      return null;
-=======
     ) {
       return null;
     }
->>>>>>> 7bcf9eac
 
     return (
       <Container>
