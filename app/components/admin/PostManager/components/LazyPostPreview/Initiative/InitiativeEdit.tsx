import React from 'react';

// libraries
import { adopt } from 'react-adopt';

// resources
import GetLocale, { GetLocaleChildProps } from 'resources/GetLocale';
import GetInitiative, {
  GetInitiativeChildProps,
} from 'resources/GetInitiative';
import GetInitiativeImages, {
  GetInitiativeImagesChildProps,
} from 'resources/GetInitiativeImages';
import GetResourceFileObjects, {
  GetResourceFileObjectsChildProps,
} from 'resources/GetResourceFileObjects';
import GetTopics, { GetTopicsChildProps } from 'resources/GetTopics';

// utils
import { isNilOrError } from 'utils/helperUtils';
import { isError } from 'util';

// components
import InitiativesEditFormWrapper from 'containers/InitiativesEditPage/InitiativesEditFormWrapper';
import Button from 'components/UI/Button';
import FormLocaleSwitcher from 'components/admin/FormLocaleSwitcher';
import { Content, Top, Container } from '../PostPreview';

// i18n
import { FormattedMessage } from 'utils/cl-intl';
import messages from '../messages';
import { colors } from 'utils/styleUtils';

// typings
import { Locale } from 'typings';
import { ITopicData } from 'services/topics';

export interface InputProps {
  initiativeId: string;
  goBack: () => void;
}

interface DataProps {
  initiative: GetInitiativeChildProps;
  initiativeImages: GetInitiativeImagesChildProps;
  locale: GetLocaleChildProps;
  initiativeFiles: GetResourceFileObjectsChildProps;
  topics: GetTopicsChildProps;
}

interface Props extends DataProps, InputProps {}

interface State {
  selectedLocale: GetLocaleChildProps;
}

export class InitiativesEditPage extends React.PureComponent<Props, State> {
  constructor(props: Props) {
    super(props as Props);
    this.state = {
      selectedLocale: props.locale,
    };
  }

  componentDidUpdate(prevProps: Props) {
    const { locale } = this.props;
    if (!this.state.selectedLocale && locale !== prevProps.locale) {
      this.setState({ selectedLocale: locale });
    }
  }

  onLocaleChange = (locale: Locale) => {
    this.setState({ selectedLocale: locale });
  };

  render() {
    const {
      locale,
      initiative,
      initiativeImages,
      goBack,
      initiativeFiles,
      topics,
    } = this.props;
    const { selectedLocale } = this.state;

    if (
      isNilOrError(locale) ||
      !selectedLocale ||
      isNilOrError(initiative) ||
      initiativeImages === undefined ||
      initiativeFiles === undefined ||
      isError(initiativeFiles) ||
      isNilOrError(topics)
<<<<<<< HEAD
    )
      return null;
=======
    ) {
      return null;
    }
>>>>>>> 7bcf9eac
    const initiativeTopics = topics.filter(
      (topic) => !isNilOrError(topic)
    ) as ITopicData[];

    return (
      <Container>
        <Top>
          <Button
            icon="arrow-back"
            buttonStyle="text"
            textColor={colors.adminTextColor}
            onClick={goBack}
          >
            <FormattedMessage {...messages.cancelEdit} />
          </Button>
          <FormLocaleSwitcher
            onLocaleChange={this.onLocaleChange}
            selectedLocale={selectedLocale}
            values={{}}
          />
        </Top>
        <Content>
          <InitiativesEditFormWrapper
            locale={selectedLocale}
            initiative={initiative}
            initiativeImage={
              isNilOrError(initiativeImages) || initiativeImages.length === 0
                ? null
                : initiativeImages[0]
            }
            onPublished={goBack}
            initiativeFiles={initiativeFiles}
            topics={initiativeTopics}
          />
        </Content>
      </Container>
    );
  }
}

const Data = adopt<DataProps, InputProps>({
  locale: <GetLocale />,
  topics: <GetTopics exclude_code={'custom'} />,
  initiative: ({ initiativeId, render }) => (
    <GetInitiative id={initiativeId}>{render}</GetInitiative>
  ),
  initiativeImages: ({ initiativeId, render }) => (
    <GetInitiativeImages initiativeId={initiativeId}>
      {render}
    </GetInitiativeImages>
  ),
  initiativeFiles: ({ initiativeId, render }) => (
    <GetResourceFileObjects resourceId={initiativeId} resourceType="initiative">
      {render}
    </GetResourceFileObjects>
  ),
});

export default (inputProps: InputProps) => (
  <Data {...inputProps}>
    {(dataProps) => <InitiativesEditPage {...dataProps} {...inputProps} />}
  </Data>
);<|MERGE_RESOLUTION|>--- conflicted
+++ resolved
@@ -92,14 +92,9 @@
       initiativeFiles === undefined ||
       isError(initiativeFiles) ||
       isNilOrError(topics)
-<<<<<<< HEAD
-    )
-      return null;
-=======
     ) {
       return null;
     }
->>>>>>> 7bcf9eac
     const initiativeTopics = topics.filter(
       (topic) => !isNilOrError(topic)
     ) as ITopicData[];
