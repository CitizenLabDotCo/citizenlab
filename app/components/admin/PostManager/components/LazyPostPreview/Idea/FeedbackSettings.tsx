--- conflicted
+++ resolved
@@ -18,13 +18,7 @@
 import styled from 'styled-components';
 
 // components
-<<<<<<< HEAD
-import Label from 'components/UI/Label';
-import { Select } from 'cl2-component-library';
-=======
-import { Label } from 'cl2-component-library';
-import Select from 'components/UI/Select';
->>>>>>> 1dac8e98
+import { Select, Label } from 'cl2-component-library';
 
 // services
 import { updateIdea } from 'services/ideas';
