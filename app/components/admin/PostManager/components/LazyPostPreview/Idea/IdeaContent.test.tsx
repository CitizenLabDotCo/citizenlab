import React from 'react';
import { shallow } from 'enzyme';
import { localizeProps } from 'utils/testUtils/localizeProps';
import { getDummyIntlObject } from 'utils/testUtils/mockedIntl';
import { getIdea } from 'services/__mocks__/ideas';

jest.mock('containers/IdeasShow/IdeaAuthor', () => 'IdeaAuthor');
jest.mock('components/PostShowComponents/Title', () => 'Title');
jest.mock('components/PostShowComponents/Body', () => 'Body');
jest.mock('components/PostShowComponents/DropdownMap', () => 'DropdownMap');
jest.mock(
  'components/PostShowComponents/OfficialFeedback',
  () => 'OfficialFeedback'
);
jest.mock('components/PostShowComponents/Comments', () => 'Comments');
jest.mock('components/UI/FileAttachments', () => 'FileAttachments');
jest.mock('components/UI/Button', () => 'Button');
jest.mock('cl2-component-library', () => ({ IconTooltip: 'IconTooltip' }));
jest.mock('../PostPreview', () => ({ Top: 'Top', Content: 'Content', Container: 'Container' }));
jest.mock('./FeedbackSettings', () => 'FeedbackSettings');
jest.mock('./VotePreview', () => 'VotePreview');
jest.mock('utils/cl-router/Link', () => 'Link');
jest.mock('components/T', () => 'T');
<<<<<<< HEAD
=======
jest.mock('../', () => ({
  Top: () => 'Top',
  Content: () => 'Content',
  Container: () => 'Container',
}));
>>>>>>> 31b691b0
jest.mock('services/ideas');
jest.mock('resources/GetResourceFiles', () => 'GetResourceFiles');
jest.mock('resources/GetIdea', () => 'GetIdea');
jest.mock('resources/GetIdeaImages', () => 'GetIdeaImages');
jest.mock('resources/GetTenant', () => 'GetTenant');
jest.mock('resources/GetProject', () => 'GetProject');
jest.mock('resources/GetPermission', () => 'GetPermission');
jest.mock('utils/cl-intl');

import { IdeaContent } from './IdeaContent';

describe('<IdeaContent />', () => {
  let closePreview: jest.Mock;
  let handleClickEdit: jest.Mock;

  beforeEach(() => {
    closePreview = jest.fn();
    handleClickEdit = jest.fn();
  });

  it('renders correctly when ideaId is not defined', () => {
    const intl = getDummyIntlObject();
    const wrapper = shallow(
      <IdeaContent
        ideaId={null}
        closePreview={closePreview}
        handleClickEdit={handleClickEdit}
        idea={null}
        ideaImages={null}
        ideaFiles={null}
        tenant={null}
        project={null}
        postOfficialFeedbackPermission={undefined}
        intl={intl}
        {...localizeProps}
      />
    );

    expect(wrapper).toMatchSnapshot();
  });

  it('renders correctly when an idea is provided', () => {
    const ideaId = 'myIdeasiD';
    const idea = getIdea(ideaId);
    const intl = getDummyIntlObject();
    const wrapper = shallow(
      <IdeaContent
        ideaId={ideaId}
        closePreview={closePreview}
        handleClickEdit={handleClickEdit}
        idea={idea}
        ideaImages={null}
        ideaFiles={null}
        tenant={null}
        project={null}
        postOfficialFeedbackPermission={undefined}
        intl={intl}
        {...localizeProps}
      />
    );

    expect(wrapper).toMatchSnapshot();
  });
});<|MERGE_RESOLUTION|>--- conflicted
+++ resolved
@@ -21,14 +21,6 @@
 jest.mock('./VotePreview', () => 'VotePreview');
 jest.mock('utils/cl-router/Link', () => 'Link');
 jest.mock('components/T', () => 'T');
-<<<<<<< HEAD
-=======
-jest.mock('../', () => ({
-  Top: () => 'Top',
-  Content: () => 'Content',
-  Container: () => 'Container',
-}));
->>>>>>> 31b691b0
 jest.mock('services/ideas');
 jest.mock('resources/GetResourceFiles', () => 'GetResourceFiles');
 jest.mock('resources/GetIdea', () => 'GetIdea');
