import React, { PureComponent } from 'react';
import { isNilOrError, getFormattedBudget } from 'utils/helperUtils';
import { adopt } from 'react-adopt';
import { get } from 'lodash-es';

// components
import Title from 'components/PostShowComponents/Title';
import PostedBy from 'containers/IdeasShow/PostedBy';
import Body from 'components/PostShowComponents/Body';
import IdeaProposedBudget from 'containers/IdeasShow/IdeaProposedBudget';
import DropdownMap from 'components/PostShowComponents/DropdownMap';
import OfficialFeedback from 'components/PostShowComponents/OfficialFeedback';
import Comments from 'components/PostShowComponents/Comments';
import FileAttachments from 'components/UI/FileAttachments';
import FeedbackSettings from './FeedbackSettings';
import VotePreview from './VotePreview';
import { IconTooltip } from 'cl2-component-library';
import Button from 'components/UI/Button';
import Link from 'utils/cl-router/Link';
import T from 'components/T';
import { Top, Content, Container } from '../PostPreview';

// services
import { deleteIdea } from 'services/ideas';

// resources
import GetResourceFiles, {
  GetResourceFilesChildProps,
} from 'resources/GetResourceFiles';
import GetIdea, { GetIdeaChildProps } from 'resources/GetIdea';
import GetIdeaImages, {
  GetIdeaImagesChildProps,
} from 'resources/GetIdeaImages';
import GetTenant, { GetTenantChildProps } from 'resources/GetTenant';
import GetLocale, { GetLocaleChildProps } from 'resources/GetLocale';
import GetProject, { GetProjectChildProps } from 'resources/GetProject';
import GetPermission, {
  GetPermissionChildProps,
} from 'resources/GetPermission';

// i18n
import injectLocalize, { InjectedLocalized } from 'utils/localize';
import { injectIntl, FormattedMessage } from 'utils/cl-intl';
import { InjectedIntlProps, FormattedNumber } from 'react-intl';
import messages from '../messages';

// style
import styled from 'styled-components';
import { colors, fontSizes } from 'utils/styleUtils';
import { darken } from 'polished';

const StyledTitle = styled(Title)`
  margin-bottom: 20px;
`;

const StyledPostedBy = styled(PostedBy)`
  margin-bottom: 20px;
`;

const Row = styled.div`
  display: flex;
  width: 100%;
`;

const Left = styled.div`
  flex: 5;
  margin-right: 50px;
  height: 100%;
`;

const BelongsToProject = styled.p`
  width: 100%;
  color: ${colors.label};
  font-weight: 300;
  font-size: ${fontSizes.base}px;
  line-height: normal;
  margin-bottom: 10px;
`;

const ProjectLink = styled(Link)`
  color: inherit;
  font-weight: 400;
  font-size: inherit;
  line-height: inherit;
  text-decoration: underline;
  transition: all 100ms ease-out;
  margin-left: 4px;

  &:hover {
    color: ${darken(0.2, colors.label)};
    text-decoration: underline;
  }
`;

const IdeaImage = styled.img`
  width: 100%;
  margin: 0 0 2rem;
  padding: 0;
  border-radius: 8px;
  border: 1px solid ${colors.separation};
`;

const StyledBody = styled(Body)`
  margin-bottom: 20px;
`;

const BodySectionTitle = styled.h2`
  font-size: ${(props) => props.theme.fontSizes.medium}px;
  font-weight: 400;
  line-height: 28px;
`;

const StyledMap = styled(DropdownMap)`
  margin-bottom: 40px;
`;

const StyledOfficialFeedback = styled(OfficialFeedback)`
  margin-top: 70px;
`;

const StyledComments = styled(Comments)`
  margin-top: 30px;
`;

const Right = styled.div`
  flex: 2;
  position: sticky;
  top: 80px;
  align-self: flex-start;
  color: ${colors.adminTextColor};
  font-size: ${fontSizes.base}px;
  line-height: 19px;
`;

const BudgetBox = styled.div`
  margin-top: 25px;
  width: 100%;
  height: 95px;
  display: flex;
  flex-direction: column;
  align-items: center;
  justify-content: center;
  margin-bottom: 5px;
  position: relative;
  border-radius: 5px;
  background: ${colors.background};
  border: solid 1px ${colors.adminTextColor};
  font-size: ${fontSizes.large}px;
  font-weight: 500;
`;

const Picks = styled.div`
  margin-top: 15px;
  display: flex;
  font-size: ${fontSizes.base}px;
  align-items: center;
`;

const StyledIdeaAuthor = styled(IdeaAuthor)`
  margin-bottom: 25px;
`;

interface State {}

export interface InputProps {
  ideaId: string | null;
  closePreview: () => void;
  handleClickEdit: () => void;
}

interface DataProps {
  idea: GetIdeaChildProps;
  ideaImages: GetIdeaImagesChildProps;
  ideaFiles: GetResourceFilesChildProps;
  tenant: GetTenantChildProps;
  locale: GetLocaleChildProps;
  project: GetProjectChildProps;
  postOfficialFeedbackPermission: GetPermissionChildProps;
}

interface Props extends InputProps, DataProps {}

export class IdeaContent extends PureComponent<
  Props & InjectedLocalized & InjectedIntlProps,
  State
> {
  handleClickDelete = () => {
    const { idea, closePreview } = this.props;
    const message = this.props.intl.formatMessage(
      messages.deleteIdeaConfirmation
    );

    if (!isNilOrError(idea)) {
      if (window.confirm(message)) {
        deleteIdea(idea.id);
        closePreview();
      }
    }
  };

  render() {
    const {
      idea,
      project,
      localize,
      ideaImages,
      ideaFiles,
      tenant,
      locale,
      handleClickEdit,
    } = this.props;

    if (!isNilOrError(idea) && !isNilOrError(locale) && !isNilOrError(tenant)) {
      const ideaId = idea.id;
      const ideaTitle = localize(idea.attributes.title_multiloc);
      const ideaImageLarge =
        !isNilOrError(ideaImages) && ideaImages.length > 0
          ? get(ideaImages[0], 'attributes.versions.large', null)
          : null;
      const ideaGeoPosition = idea.attributes.location_point_geojson || null;
      const ideaAddress = idea.attributes.location_description || null;
<<<<<<< HEAD
      // AuthorId can be null if user has been deleted
      const authorId = idea.relationships.author.data?.id || null;
      const ideaProposedBudget = idea.attributes.proposed_budget;
      const hasMultipleBodyAttributes = ideaProposedBudget !== null;
=======
      const proposedBudget = idea.attributes.proposed_budget;
      const currency = tenant.attributes.settings.core.currency;
>>>>>>> 0c5f7be7

      return (
        <Container>
          <Top>
            <Button icon="edit" buttonStyle="text" onClick={handleClickEdit}>
              <FormattedMessage {...messages.edit} />
            </Button>
            <Button
              icon="delete"
              buttonStyle="text"
              onClick={this.handleClickDelete}
            >
              <FormattedMessage {...messages.delete} />
            </Button>
          </Top>
          <Content>
            {!isNilOrError(project) && (
              <BelongsToProject>
                <FormattedMessage
                  {...messages.postedIn}
                  values={{
                    projectLink: (
                      <ProjectLink
                        className="e2e-project-link"
                        to={`/projects/${project.attributes.slug}`}
                      >
                        <T value={project.attributes.title_multiloc} />
                      </ProjectLink>
                    ),
                  }}
                />
              </BelongsToProject>
            )}

            <StyledTitle postId={ideaId} postType="idea" title={ideaTitle} />
            <StyledPostedBy ideaId={ideaId} authorId={authorId} />
            <Row>
              <Left>
                {ideaImageLarge && (
                  <IdeaImage
                    src={ideaImageLarge}
                    alt=""
                    className="e2e-ideaImage"
                  />
                )}
<<<<<<< HEAD
=======
                <StyledIdeaAuthor
                  authorId={get(idea, 'relationships.author.data.id', null)}
                  ideaPublishedAt={idea.attributes.published_at}
                  ideaId={ideaId}
                />
>>>>>>> 0c5f7be7

                {proposedBudget && (
                  <>
                    <BodySectionTitle>
                      <FormattedMessage {...messages.proposedBudgetTitle} />
                    </BodySectionTitle>
                    <IdeaProposedBudget
                      formattedBudget={getFormattedBudget(
                        locale,
                        proposedBudget,
                        currency
                      )}
                    />
                    <BodySectionTitle>
                      <FormattedMessage {...messages.bodyTitle} />
                    </BodySectionTitle>
                  </>
                )}

                <StyledBody
                  postId={ideaId}
                  postType="idea"
                  body={localize(idea.attributes.body_multiloc)}
                />

                {!isNilOrError(project) && ideaGeoPosition && ideaAddress && (
                  <StyledMap
                    address={ideaAddress}
                    position={ideaGeoPosition}
                    projectId={project.id}
                  />
                )}

                {ideaFiles && !isNilOrError(ideaFiles) && (
                  <FileAttachments files={ideaFiles} />
                )}

                <StyledOfficialFeedback
                  postId={ideaId}
                  postType="idea"
                  permissionToPost
                />

                <StyledComments postId={ideaId} postType="idea" />
              </Left>
              <Right>
                <VotePreview ideaId={ideaId} />

                {idea.attributes.budget && (
                  <>
                    <BudgetBox>
                      <FormattedNumber
                        value={idea.attributes.budget}
                        style="currency"
                        currency={currency}
                        minimumFractionDigits={0}
                        maximumFractionDigits={0}
                      />
                      <Picks>
                        <FormattedMessage
                          {...messages.picks}
                          values={{
                            picksNumber: idea.attributes.baskets_count,
                          }}
                        />
                        &nbsp;
                        <IconTooltip
                          content={
                            <FormattedMessage
                              {...messages.basketsCountTooltip}
                            />
                          }
                        />
                      </Picks>
                    </BudgetBox>
                  </>
                )}

                <FeedbackSettings ideaId={ideaId} />
              </Right>
            </Row>
          </Content>
        </Container>
      );
    }
    return null;
  }
}

const Data = adopt<DataProps, InputProps>({
  tenant: <GetTenant />,
  locale: <GetLocale />,
  idea: ({ ideaId, render }) => <GetIdea ideaId={ideaId}>{render}</GetIdea>,
  project: ({ idea, render }) => (
    <GetProject projectId={get(idea, 'relationships.project.data.id')}>
      {render}
    </GetProject>
  ),
  ideaFiles: ({ ideaId, render }) => (
    <GetResourceFiles resourceId={ideaId} resourceType="idea">
      {render}
    </GetResourceFiles>
  ),
  ideaImages: ({ ideaId, render }) => (
    <GetIdeaImages ideaId={ideaId}>{render}</GetIdeaImages>
  ),
  postOfficialFeedbackPermission: ({ project, render }) => (
    <GetPermission
      item={!isNilOrError(project) ? project : null}
      action="moderate"
    >
      {render}
    </GetPermission>
  ),
});

const IdeaContentWithHOCs = injectIntl(injectLocalize(IdeaContent));

const WrappedIdeaContent = (inputProps: InputProps) => (
  <Data {...inputProps}>
    {(dataProps) => <IdeaContentWithHOCs {...inputProps} {...dataProps} />}
  </Data>
);

export default WrappedIdeaContent;<|MERGE_RESOLUTION|>--- conflicted
+++ resolved
@@ -156,10 +156,6 @@
   align-items: center;
 `;
 
-const StyledIdeaAuthor = styled(IdeaAuthor)`
-  margin-bottom: 25px;
-`;
-
 interface State {}
 
 export interface InputProps {
@@ -219,15 +215,10 @@
           : null;
       const ideaGeoPosition = idea.attributes.location_point_geojson || null;
       const ideaAddress = idea.attributes.location_description || null;
-<<<<<<< HEAD
       // AuthorId can be null if user has been deleted
       const authorId = idea.relationships.author.data?.id || null;
-      const ideaProposedBudget = idea.attributes.proposed_budget;
-      const hasMultipleBodyAttributes = ideaProposedBudget !== null;
-=======
       const proposedBudget = idea.attributes.proposed_budget;
       const currency = tenant.attributes.settings.core.currency;
->>>>>>> 0c5f7be7
 
       return (
         <Container>
@@ -273,14 +264,6 @@
                     className="e2e-ideaImage"
                   />
                 )}
-<<<<<<< HEAD
-=======
-                <StyledIdeaAuthor
-                  authorId={get(idea, 'relationships.author.data.id', null)}
-                  ideaPublishedAt={idea.attributes.published_at}
-                  ideaId={ideaId}
-                />
->>>>>>> 0c5f7be7
 
                 {proposedBudget && (
                   <>
