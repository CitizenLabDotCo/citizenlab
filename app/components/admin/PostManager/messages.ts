import { defineMessages } from 'react-intl';

export default defineMessages({
  header: {
    id: 'app.components.admin.PostManager.header',
    defaultMessage: 'Ideas',
  },
<<<<<<< HEAD
  needFeedback: {
    id: 'app.components.admin.PostManager.needFeedback',
    defaultMessage: 'Need Feedback',
=======
  needFeedbackToggle: {
    id: 'app.components.admin.PostManager.needFeedbackToggle',
    defaultMessage: 'Only show posts that need feedback',
>>>>>>> 18ca8b8e
  },
  anyAssignment: {
    id: 'app.components.admin.PostManager.anyAssignment',
    defaultMessage: 'Any administrator',
  },
  assignedToMe: {
    id: 'app.components.admin.PostManager.assignedToMe',
    defaultMessage: 'Assigned to me',
  },
  delete: {
    id: 'app.components.admin.PostManager.delete',
    defaultMessage: 'Delete',
  },
  deleteAllSelectedIdeas: {
    id: 'app.components.admin.PostManager.deleteAllSelectedIdeas',
    defaultMessage: 'Delete {count} selected ideas',
  },
  deleteIdeaConfirmation: {
    id: 'app.components.admin.PostManager.deleteIdeaConfirmation',
    defaultMessage: 'Are you sure you want to delete this idea?',
  },
  deleteIdeasConfirmation: {
    id: 'app.components.admin.PostManager.deleteIdeasConfirmation',
    defaultMessage: 'Are you sure you want to delete {count} ideas?',
  },
  deleteAllSelectedInitiatives: {
    id: 'app.components.admin.PostManager.deleteAllSelectedInitiatives',
    defaultMessage: 'Delete {count} selected initiatives',
  },
  deleteInitiativeConfirmation: {
    id: 'app.components.admin.PostManager.deleteInitiativeConfirmation',
    defaultMessage: 'Are you sure you want to delete this initiative?',
  },
  deleteInitiativesConfirmation: {
    id: 'app.components.admin.PostManager.deleteInitiativesConfirmation',
    defaultMessage: 'Are you sure you want to delete {count} initiatives?',
  },
  losePhaseInfoConfirmation: {
    id: 'app.components.admin.PostManager.losePhaseInfoConfirmation',
    defaultMessage:
      "Moving '{ideaTitle}' away from its current project will lose the information about its assigned phases. Do you want to proceed?",
  },
  edit: {
    id: 'app.components.admin.PostManager.edit',
    defaultMessage: 'Edit',
  },
  assignedTo: {
    id: 'app.components.admin.PostManager.assignedTo',
    defaultMessage: 'Assigned to {assigneeName}',
  },
  title: {
    id: 'app.components.admin.PostManager.title',
    defaultMessage: 'Title',
  },
  assignee: {
    id: 'app.components.admin.PostManager.assignee',
    defaultMessage: 'Assignee',
  },
  publication_date: {
    id: 'app.components.admin.PostManager.publication_date',
    defaultMessage: 'Published on',
  },
  remainingTime: {
    id: 'app.components.admin.PostManager.remainingTime',
    defaultMessage: 'Days Remaining',
  },
  up: {
    id: 'app.components.admin.PostManager.up',
    defaultMessage: 'Up',
  },
  votes: {
    id: 'app.components.admin.PostManager.votes',
    defaultMessage: 'Votes',
  },
  comments: {
    id: 'app.components.admin.PostManager.comments',
    defaultMessage: 'Comments',
  },
  down: {
    id: 'app.components.admin.PostManager.down',
    defaultMessage: 'Down',
  },
  participatoryBudgettingPicks: {
    id: 'app.components.admin.PostManager.participatoryBudgettingPicks',
    defaultMessage: 'Picks',
  },
  multiDragAndDropHelpIdeas: {
    id: 'app.components.admin.PostManager.multiDragAndDropHelpIdeas',
    defaultMessage:
      'Drag and drop the ideas on an item above to assign them all at once.',
  },
  multiDragAndDropHelpInitiatives: {
    id: 'app.components.admin.PostManager.multiDragAndDropHelpInitiatives',
    defaultMessage:
      'Drag and drop the initiatives on an item above to assign them all at once.',
  },
  timelineTab: {
    id: 'app.components.admin.PostManager.timelineTab',
    defaultMessage: 'Timeline',
  },
  timelineTabTooltip: {
    id: 'app.components.admin.PostManager.timelineTabTooltip',
    defaultMessage:
      'Drag and drop selected ideas to the phase you want to add them to. By doing so, they will also remain in the current phase(s).',
  },
  topicsTab: {
    id: 'app.components.admin.PostManager.topicsTab',
    defaultMessage: 'Topics',
  },
  topicsTabTooltip: {
    id: 'app.components.admin.PostManager.topicsTabTooltip',
    defaultMessage:
      'Drag and drop selected ideas to the topic you want to assign them to. An idea can have any number of topics.',
  },
  projectsTab: {
    id: 'app.components.admin.PostManager.projectsTab',
    defaultMessage: 'Projects',
  },
  projectsTabTooltip: {
    id: 'app.components.admin.PostManager.projectsTabTooltip',
    defaultMessage:
      'Filter ideas by project by clicking on the respective project. Multiple projects can be selected simultaneously.',
  },
  statusesTab: {
    id: 'app.components.admin.PostManager.statusesTab',
    defaultMessage: 'Status',
  },
  statusesTabTooltip: {
    id: 'app.components.admin.PostManager.statusesTabTooltip',
    defaultMessage:
      'Drag and drop selected ideas to the idea status you want to give them. By doing so, these ideas will no longer have their current status.',
  },
  pbItemCountTooltip: {
    id: 'app.components.admin.PostManager.pbItemCountTooltip',
    defaultMessage:
      "The number of times this has been included in other participants' participatory budgets",
  },
  exportAllSubmissions: {
    id: 'app.components.admin.PostManager.exportAllSubmissions',
    defaultMessage: 'Export all submissions (.xslx)',
  },
  exportSubmissionsProjects: {
    id: 'app.components.admin.PostManager.exportSubmissionsProjects',
    defaultMessage: 'Export submissions for this project (.xslx)',
  },
  exportSelectedSubmissions: {
    id: 'app.components.admin.PostManager.exportSelectedSubmissions',
    defaultMessage: 'Export selected submissions (.xslx)',
  },
  exportIdeasComments: {
    id: 'app.components.admin.PostManager.exportIdeasComments',
    defaultMessage: 'Export all comments (.xslx)',
  },
  exportIdeasCommentsProjects: {
    id: 'app.components.admin.PostManager.exportIdeasCommentsProjects',
    defaultMessage: 'Export comments for this project (.xslx)',
  },
  exportSelectedSubmissionsComments: {
    id: 'app.components.admin.PostManager.exportSelectedSubmissionsComments',
    defaultMessage: 'Export comments for selected submissions (.xslx)',
  },
  exportInitiatives: {
    id: 'app.components.admin.PostManager.exportInitiatives',
    defaultMessage: 'Export all initiatives (.xslx)',
  },
  exportInitiativesProjects: {
    id: 'app.components.admin.PostManager.exportInitiativesProjects',
    defaultMessage: 'Export initiatives for this project (.xslx)',
  },
  exportSelectedInitiatives: {
    id: 'app.components.admin.PostManager.exportSelectedInitiatives',
    defaultMessage: 'Export selected initiatives (.xslx)',
  },
  exportInitiativesComments: {
    id: 'app.components.admin.PostManager.exportInitiativesComments',
    defaultMessage: 'Export all comments (.xslx)',
  },
  exportSelectedInitiativesComments: {
    id: 'app.components.admin.PostManager.exportSelectedInitiativesComments',
    defaultMessage: 'Export comments for selected initiatives (.xslx)',
  },
  noOne: {
    id: 'app.components.admin.PostManager.noOne',
    defaultMessage: 'Unassigned',
  },
  exports: {
    id: 'app.components.admin.PostManager.exports',
    defaultMessage: 'Exports',
  },
  noIdeasHere: {
    id: 'app.components.admin.PostManager.noIdeasHere',
    defaultMessage: 'No ideas match the current filters',
  },
  noInitiativesHere: {
    id: 'app.components.admin.PostManager.noInitiativesHere',
    defaultMessage: 'No initiatives match the current filters',
  },
  resetFiltersDescription: {
    id: 'app.components.admin.PostManager.resetFiltersDescription',
    defaultMessage: 'Reset the filters to see all ideas.',
  },
  resetFiltersButton: {
    id: 'app.components.admin.PostManager.resetFiltersButton',
    defaultMessage: 'Reset filters',
  },
  allProjects: {
    id: 'app.components.admin.PostManager.allProjects',
    defaultMessage: 'All projects',
  },
  allTopics: {
    id: 'app.components.admin.PostManager.allTopics',
    defaultMessage: 'All topics',
  },
  allStatuses: {
    id: 'app.components.admin.PostManager.allStatuses',
    defaultMessage: 'All statuses',
  },
  allPhases: {
    id: 'app.components.admin.PostManager.allPhases',
    defaultMessage: 'All phases',
  },
  oneIdea: {
    id: 'app.components.admin.PostManager.oneIdea',
    defaultMessage: '1 idea',
  },
  multipleIdeas: {
    id: 'app.components.admin.PostManager.multipleIdeas',
    defaultMessage: '{ideaCount} ideas',
  },
  oneInitiative: {
    id: 'app.components.admin.PostManager.oneInitiative',
    defaultMessage: '1 initiative',
  },
  multipleInitiatives: {
    id: 'app.components.admin.PostManager.multipleInitiatives',
    defaultMessage: '{initiativesCount} initiatives',
  },
  changeStatusModalTitle: {
    id: 'app.components.admin.PostManager.changeStatusModalTitle',
    defaultMessage: "Change this initiative's status",
  },
  statusChange: {
    id: 'app.components.admin.PostManager.statusChange',
    defaultMessage:
      "To change {initiativeTitle}'s status to {newStatus}, please provide feedback to the community.",
  },
  feedbackBodyPlaceholder: {
    id: 'app.components.admin.PostManager.feedbackBodyPlaceholder',
    defaultMessage: 'Justify this status change',
  },
  officialUpdateBody: {
    id: 'app.components.admin.PostManager.officialUpdateBody',
    defaultMessage: 'Justify this status change',
  },
  officialUpdateAuthor: {
    id: 'app.components.admin.PostManager.officialUpdateAuthor',
    defaultMessage: 'Choose how people will see your name',
  },
  feedbackAuthorPlaceholder: {
    id: 'app.components.admin.PostManager.feedbackAuthorPlaceholder',
    defaultMessage: 'Choose how people will see your name',
  },
  statusChangeSave: {
    id: 'app.components.admin.PostManager.statusChangeSave',
    defaultMessage: 'Change status',
  },
  statusChangeGenericError: {
    id: 'app.components.admin.PostManager.statusChangeGenericError',
    defaultMessage:
      'There was an error, please try again later or contact support.',
  },
  newFeedbackMode: {
    id: 'app.components.admin.PostManager.newFeedbackMode',
    defaultMessage: 'Write a new official update to explain this change',
  },
  latestFeedbackMode: {
    id: 'app.components.admin.PostManager.latestFeedbackMode',
    defaultMessage: 'Use the latest existing official update as an explanation',
  },
  automatic: {
    id: 'app.components.admin.PostManager.automatic',
    defaultMessage: '(automatic)',
  },
  ideas: {
    id: 'app.components.admin.PostManager.ideas',
    defaultMessage: 'ideas',
  },
  initiatives: {
    id: 'app.components.admin.PostManager.initiatives',
    defaultMessage: 'initiatives',
  },
});<|MERGE_RESOLUTION|>--- conflicted
+++ resolved
@@ -5,15 +5,9 @@
     id: 'app.components.admin.PostManager.header',
     defaultMessage: 'Ideas',
   },
-<<<<<<< HEAD
-  needFeedback: {
-    id: 'app.components.admin.PostManager.needFeedback',
-    defaultMessage: 'Need Feedback',
-=======
   needFeedbackToggle: {
     id: 'app.components.admin.PostManager.needFeedbackToggle',
     defaultMessage: 'Only show posts that need feedback',
->>>>>>> 18ca8b8e
   },
   anyAssignment: {
     id: 'app.components.admin.PostManager.anyAssignment',
