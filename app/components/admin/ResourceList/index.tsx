// Libraries
import React, { memo, ReactNode } from 'react';

// Style
import styled from 'styled-components';
import CSSTransition from 'react-transition-group/CSSTransition';
import TransitionGroup from 'react-transition-group/TransitionGroup';
import { remCalc, fontSizes, colors } from 'utils/styleUtils';

// Components
export { default as SortableList } from './SortableList';
export { default as SortableRow } from './SortableRow';

const StyledList = styled.div`
  display: flex;
  flex-direction: column;
  width: 100%;
`;

const timeout = 200;

const Container = styled.div`
  align-items: center !important;
  border-top: 1px solid ${colors.separation};
  display: flex !important;
  font-size: ${fontSizes.small}px;
  font-weight: 300;
  justify-content: space-between !important;
  line-height: 20px;
  padding-top: 10px;
  padding-bottom: 10px;
  transition: all ${timeout}ms cubic-bezier(0.165, 0.84, 0.44, 1);

  &.last-item {
    border-bottom: 1px solid ${colors.separation};
  }

  h1, h2, h3, h4, h5 {
    font-weight: 500;
    margin-bottom: ${remCalc(10)};
  }

  h1 {
    font-size: ${fontSizes.large}px;
  }

  h2 {
    font-size: ${fontSizes.base}px;
  }

  p {
    color: ${colors.label};
    font-size: ${fontSizes.base}px;
    font-weight: 400;
    line-height: 20px;
    margin-bottom: 5px;
  }

  > * {
    margin-left: 10px;
    margin-right: 10px;

    &:first-child {
      margin-left: 0;
    }

    &:last-child {
      margin-right: 0;
    }
  }

  > .expand {
    flex: 1;
  }

  > .primary {
    font-size: ${fontSizes.base}px;
    font-weight: 400;
    line-height: 20px;
  }

  &.list-item-enter {
    max-height: 0px;
    opacity: 0;

    &.list-item-enter-active {
      max-height: 80px;
      opacity: 1;
    }
  }

  &.list-item-exit {
    max-height: 80px;
    opacity: 1;

    &.list-item-exit-active {
      max-height: 0px;
      opacity: 0;
    }
  }

  &.e2e-admin-list-head-row {
    border-top: 0;
    color: ${colors.label};
    font-size: ${fontSizes.small}px;
    font-weight: 500;
  }
`;

export const TextCell = styled.div`
  font-size: ${fontSizes.base}px;
  font-weight: 400;
  line-height: 20px;
`;

export const List = memo<{ id?: string, className?: string, children: ReactNode }>(({ id, className, children }) => (
  <StyledList id={id || ''} className={`e2e-admin-list ${className || ''}`}>
    <TransitionGroup>
      {children}
    </TransitionGroup>
  </StyledList>
));

<<<<<<< HEAD
export const Row = memo<{ id?: string, className?: string, children: ReactNode, lastItem?: boolean }>(({ id, className, children, lastItem }) => (
  <CSSTransition classNames="list-item" timeout={timeout}>
    <Container id={id || ''} className={`e2e-admin-list-row ${className || ''} ${lastItem ? 'last-item' : ''}`}>
=======
export const Row = memo<{ id?: string, className?: string, children: ReactNode, isLastItem?: boolean }>(({ id, className, children, isLastItem }) => (
  <CSSTransition classNames="list-item" timeout={timeout}>
    <Container id={id || ''} className={`e2e-admin-list-row ${className || ''} ${isLastItem ? 'last-item' : ''}`}>
>>>>>>> a0d98ff0
      {children}
    </Container>
  </CSSTransition>
));

export const HeadRow = memo<{ className?: string, children: ReactNode }>(({ className, children }) => (
  <Container className={`e2e-admin-list-head-row ${className || ''}`}>
    {children}
  </Container>
));<|MERGE_RESOLUTION|>--- conflicted
+++ resolved
@@ -121,15 +121,9 @@
   </StyledList>
 ));
 
-<<<<<<< HEAD
-export const Row = memo<{ id?: string, className?: string, children: ReactNode, lastItem?: boolean }>(({ id, className, children, lastItem }) => (
-  <CSSTransition classNames="list-item" timeout={timeout}>
-    <Container id={id || ''} className={`e2e-admin-list-row ${className || ''} ${lastItem ? 'last-item' : ''}`}>
-=======
 export const Row = memo<{ id?: string, className?: string, children: ReactNode, isLastItem?: boolean }>(({ id, className, children, isLastItem }) => (
   <CSSTransition classNames="list-item" timeout={timeout}>
     <Container id={id || ''} className={`e2e-admin-list-row ${className || ''} ${isLastItem ? 'last-item' : ''}`}>
->>>>>>> a0d98ff0
       {children}
     </Container>
   </CSSTransition>
