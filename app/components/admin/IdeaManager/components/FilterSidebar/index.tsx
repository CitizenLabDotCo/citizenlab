import React from 'react';
import { findIndex, isEmpty } from 'lodash-es';
import { IPhaseData } from 'services/phases';
import { ITopicData } from 'services/topics';
import { IProjectData } from 'services/projects';
import { IIdeaStatusData } from 'services/ideaStatuses';
import { Segment, Menu } from 'semantic-ui-react';
import PhasesMenu from './FilterSidebarPhases';
import TopicsMenu from './FilterSidebarTopics';
import ProjectsMenu from './FilterSidebarProjects';
import StatusesMenu from './FilterSidebarStatuses';
import { InjectedIntlProps } from 'react-intl';
import { injectIntl } from 'utils/cl-intl';
import messages from '../../messages';
import { isNilOrError } from 'utils/helperUtils';

interface Props {
  project?: IProjectData;
  phases?: IPhaseData[];
  topics?: (ITopicData | Error)[];
  projects?: IProjectData[];
  statuses: IIdeaStatusData[];
  selectedTopics?: string[];
  selectedPhase?: string;
  selectedProject?: string;
  selectedStatus?: string;
  onChangePhaseFilter?: (string) => void;
  onChangeTopicsFilter?: (topics: string[]) => void;
  onChangeProjectFilter?: (string) => void;
  onChangeStatusFilter?: (string) => void;
  activeFilterMenu: string | null;
  onChangeActiveFilterMenu: (string) => void;
  visibleFilterMenus: string[];
}

class FilterSidebar extends React.Component<Props & InjectedIntlProps> {
<<<<<<< HEAD
  handleTabChange = (_event, data) => {
    const newActiveFilterMenu = data.panes[data.activeIndex].id;
    this.props.onChangeActiveFilterMenu(newActiveFilterMenu);
=======

  handleItemClick = (_event, data) => {
    this.props.onChangeActiveFilterMenu(data.id);
>>>>>>> 86c3b700
  }

  tabName = (message: ReactIntl.FormattedMessage.MessageDescriptor, selection) => {
    const title = this.props.intl.formatMessage(message);
    const selectionSign = isEmpty(selection) ? '' : '*';
    return `${title}${selectionSign}`;
  }

  menuItems = {
    phases: () => (
      {
        name: this.tabName(messages.timelineTab, this.props.selectedPhase),
        key: 'phases',
        content: (
          <PhasesMenu phases={this.props.phases} selectedPhase={this.props.selectedPhase} onChangePhaseFilter={this.props.onChangePhaseFilter} />
        )
      }
    ),
    topics: () => (
      {
        name: this.tabName(messages.topicsTab, this.props.selectedTopics),
        key: 'topics',
        content: (
          <TopicsMenu
            topics={!isNilOrError(this.props.topics) ? this.props.topics.filter(topic => !isNilOrError(topic)) as ITopicData[] : []}
            selectedTopics={this.props.selectedTopics}
            onChangeTopicsFilter={this.props.onChangeTopicsFilter}
          />
        )
      }
    ),
    projects: () => (
      {
        name: this.tabName(messages.projectsTab, this.props.selectedProject),
        key: 'projects',
        content: (
          <ProjectsMenu projects={this.props.projects} selectedProject={this.props.selectedProject} onChangeProjectFilter={this.props.onChangeProjectFilter} />
        )
      }
    ),
    statuses: () => (
      {
        name: this.tabName(messages.statusesTab, this.props.selectedStatus),
        key: 'statuses',
        content: (
          <StatusesMenu statuses={this.props.statuses} selectedStatus={this.props.selectedStatus} onChangeStatusFilter={this.props.onChangeStatusFilter} />
        )
      }
    )
  };

  filteredMenuItems = () => {
    return this.props.visibleFilterMenus.map((menuName) => {
      return this.menuItems[menuName]();
    });
  }

  activeIndex = (items) => {
    const paneIndex = this.props.activeFilterMenu && findIndex(items as any, { key: this.props.activeFilterMenu });
    if (paneIndex && paneIndex >= 0) {
      return paneIndex;
    } else {
      return 0;
    }
  }

  render() {
    const { activeFilterMenu } = this.props;
    const items = this.filteredMenuItems();
    const selectedItem = items.find((i) => i.key === activeFilterMenu);
    return (
      <>
        <Menu
          tabular
          attached="top"
          size="tiny"
        >
          {items.map((item) => (
            <Menu.Item
              key={item.key}
              id={item.key}
              active={activeFilterMenu === item.key}
              onClick={this.handleItemClick}
            >
              {item.name}
            </Menu.Item>
          ))}
        </Menu>
        <Segment attached="bottom">
          {selectedItem.content}
        </Segment>
      </>
    );
  }
}

export default injectIntl(FilterSidebar);<|MERGE_RESOLUTION|>--- conflicted
+++ resolved
@@ -34,15 +34,8 @@
 }
 
 class FilterSidebar extends React.Component<Props & InjectedIntlProps> {
-<<<<<<< HEAD
-  handleTabChange = (_event, data) => {
-    const newActiveFilterMenu = data.panes[data.activeIndex].id;
-    this.props.onChangeActiveFilterMenu(newActiveFilterMenu);
-=======
-
   handleItemClick = (_event, data) => {
     this.props.onChangeActiveFilterMenu(data.id);
->>>>>>> 86c3b700
   }
 
   tabName = (message: ReactIntl.FormattedMessage.MessageDescriptor, selection) => {
