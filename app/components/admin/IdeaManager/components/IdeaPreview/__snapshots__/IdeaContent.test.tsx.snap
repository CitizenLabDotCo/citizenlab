// Jest Snapshot v1, https://goo.gl/fbAQLP

exports[`<IdeaContent /> renders correctly when an idea is provided 1`] = `
<Container>
  <Top>
    <WithTheme(Button)
      icon="edit"
      onClick={[MockFunction]}
      style="text"
      textColor="#044D6C"
    >
      <FormattedMessage
        defaultMessage="Edit"
        id="app.components.admin.IdeaManager.IdeaPreview.edit"
      />
    </WithTheme(Button)>
    <WithTheme(Button)
      icon="delete"
      onClick={[Function]}
      style="text"
      textColor="#044D6C"
    >
      <FormattedMessage
        defaultMessage="Delete"
        id="app.components.admin.IdeaManager.IdeaPreview.delete"
      />
    </WithTheme(Button)>
  </Top>
  <Content>
    <Component
      ideaId="myIdeasiD"
      ideaTitle="Doloribus quam molestiae ut."
      projectId="d2adf974-8e9b-4a3c-8f0e-ff307d53821f"
    />
    <IdeaContent__Row>
      <IdeaContent__Left>
        <Component
          authorId="8ea3a61c-e1bd-4756-a54d-c092553abccd"
          ideaCreatedAt="2019-03-12T00: 00: 00.000Z"
          ideaId="myIdeasiD"
        />
<<<<<<< HEAD
        <IdeaBody
          ideaBody="<p>Ea ea aut. Quasi corrupti iste. Delectus eum voluptates.</p><p>Est harum voluptates. Et fugit enim. Suscipit inventore ullam.</p><p>Eos mollitia omnis. Laudantium porro perferendis. Minus in aut.</p>"
=======
        <Component
          ideaBody="<p>Ea ea aut. Quasi corrupti iste. Delectus eum voluptates.</p><p>Est harum voluptates. Et fugit enim. Suscipit inventore ullam.</p><p>Eos mollitia omnis. Laudantium porro perferendis. Minus in aut."
>>>>>>> 73e6b015
          ideaId="myIdeasiD"
        />
        <CSSTransition
          classNames="map"
          exit={true}
          in={false}
          mountOnEnter={true}
          timeout={300}
          unmountOnExit={true}
        >
          <IdeaContent__MapWrapper
            innerRef={[Function]}
          >
            <IdeaMap
              id="myIdeasiD"
              location={
                Object {
                  "coordinates": Array [
                    4.418731568531502,
                    50.86899604801978,
                  ],
                  "type": "Point",
                }
              }
            />
          </IdeaContent__MapWrapper>
        </CSSTransition>
        <IdeaContent__StyledOfficialFeedback
          ideaId="myIdeasiD"
        />
        <Component
          ideaId="myIdeasiD"
        />
      </IdeaContent__Left>
      <IdeaContent__Right>
        <Component
          ideaId="myIdeasiD"
        />
        <Component
          ideaId="myIdeasiD"
        />
        <IdeaContent__LocationButton
          onClick={[Function]}
        >
          <IdeaContent__LocationIconWrapper>
            <Component
              name="position"
            />
          </IdeaContent__LocationIconWrapper>
          <FormattedMessage
            defaultMessage="Open Map"
            id="app.components.admin.IdeaManager.IdeaPreview.openMap"
          />
        </IdeaContent__LocationButton>
      </IdeaContent__Right>
    </IdeaContent__Row>
  </Content>
</Container>
`;

exports[`<IdeaContent /> renders correctly when ideaId is not defined 1`] = `""`;<|MERGE_RESOLUTION|>--- conflicted
+++ resolved
@@ -39,13 +39,8 @@
           ideaCreatedAt="2019-03-12T00: 00: 00.000Z"
           ideaId="myIdeasiD"
         />
-<<<<<<< HEAD
         <IdeaBody
           ideaBody="<p>Ea ea aut. Quasi corrupti iste. Delectus eum voluptates.</p><p>Est harum voluptates. Et fugit enim. Suscipit inventore ullam.</p><p>Eos mollitia omnis. Laudantium porro perferendis. Minus in aut.</p>"
-=======
-        <Component
-          ideaBody="<p>Ea ea aut. Quasi corrupti iste. Delectus eum voluptates.</p><p>Est harum voluptates. Et fugit enim. Suscipit inventore ullam.</p><p>Eos mollitia omnis. Laudantium porro perferendis. Minus in aut."
->>>>>>> 73e6b015
           ideaId="myIdeasiD"
         />
         <CSSTransition
