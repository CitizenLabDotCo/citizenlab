import React, { PureComponent } from 'react';
<<<<<<< HEAD

=======
>>>>>>> 8c7df7bc
import SideModal from 'components/UI/SideModal';
import IdeaEdit from './IdeaEdit';
import IdeaContent from './IdeaContent';
import styled from 'styled-components';
import { colors } from 'utils/styleUtils';

interface DataProps {}

interface InputProps {
  onCloseModal: () => void;
  ideaId: string | null;
  onSwitchIdeaMode: () => void;
  mode: 'edit' | 'view';
}

interface Props extends InputProps, DataProps {}

export const Container = styled.div`
  height: 100%;
  width: 100%;
  position: relative;
`;

export const Top = styled.div`
  display: flex;
  position: fixed;
  top: 0;
  height: 50px;
  width: 100%;
  background-color: ${colors.adminBackground};
  padding-left: 10px;
  padding-right: 50px;
  z-index: 1;
`;

export const Content = styled.div`
  padding: 30px;
  margin-top: 50px;
`;

<<<<<<< HEAD
export default class IdeaPreview extends PureComponent<Props> {
=======
export default class IdeaPreview extends PureComponent<Props, State> {
  constructor (props) {
    super(props);
    this.state = {
      mode: 'view',
    };
  }

  onCloseModal = () => {
    this.onSwitchIdeaMode('view')();
    this.props.closeSideModal();
  }

  onSwitchIdeaMode = (mode: 'view' | 'edit') => () => this.setState({ mode });
>>>>>>> 8c7df7bc

  render() {
    const { ideaId, onCloseModal, onSwitchIdeaMode, mode } = this.props;

    return (
      <SideModal
        opened={!!ideaId}
        close={onCloseModal}
      >
        {mode === 'view' &&
          <IdeaContent
            ideaId={ideaId}
            closeSideModal={onCloseModal}
            handleClickEdit={onSwitchIdeaMode}
          />
        }
        {mode === 'edit' && ideaId &&
          <IdeaEdit
            ideaId={ideaId}
            goBack={onSwitchIdeaMode}
          />
        }
      </SideModal>
    );
  }
}<|MERGE_RESOLUTION|>--- conflicted
+++ resolved
@@ -1,8 +1,4 @@
 import React, { PureComponent } from 'react';
-<<<<<<< HEAD
-
-=======
->>>>>>> 8c7df7bc
 import SideModal from 'components/UI/SideModal';
 import IdeaEdit from './IdeaEdit';
 import IdeaContent from './IdeaContent';
@@ -43,24 +39,7 @@
   margin-top: 50px;
 `;
 
-<<<<<<< HEAD
 export default class IdeaPreview extends PureComponent<Props> {
-=======
-export default class IdeaPreview extends PureComponent<Props, State> {
-  constructor (props) {
-    super(props);
-    this.state = {
-      mode: 'view',
-    };
-  }
-
-  onCloseModal = () => {
-    this.onSwitchIdeaMode('view')();
-    this.props.closeSideModal();
-  }
-
-  onSwitchIdeaMode = (mode: 'view' | 'edit') => () => this.setState({ mode });
->>>>>>> 8c7df7bc
 
   render() {
     const { ideaId, onCloseModal, onSwitchIdeaMode, mode } = this.props;
