--- conflicted
+++ resolved
@@ -79,11 +79,9 @@
 `;
 
 const RightColumn = styled.div`
-<<<<<<< HEAD
   max-width: 260px;
   display: flex;
-=======
->>>>>>> 6f726058
+
   ${media.smallerThan1280px`
     display: none;
   `}
