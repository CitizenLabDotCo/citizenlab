import React from 'react';
import { keys, isEmpty, size, get, isFunction } from 'lodash-es';
import { adopt } from 'react-adopt';
import styled from 'styled-components';
import { media } from 'utils/styleUtils';
import HTML5Backend from 'react-dnd-html5-backend';
import { DragDropContext } from 'react-dnd';
import CSSTransition from 'react-transition-group/CSSTransition';
import { isNilOrError } from 'utils/helperUtils';
import { API_PATH } from 'containers/App/constants';
import { requestBlob } from 'utils/request';
import { saveAs } from 'file-saver';

// services
import { globalState, IAdminFullWidth, IGlobalStateService } from 'services/globalState';
import { IProjectData } from 'services/projects';

// resources
import GetProjects, { GetProjectsChildProps } from 'resources/GetProjects';
import GetTopics, { GetTopicsChildProps } from 'resources/GetTopics';
import GetIdeaStatuses, { GetIdeaStatusesChildProps } from 'resources/GetIdeaStatuses';
import GetPhases, { GetPhasesChildProps } from 'resources/GetPhases';
import GetIdeas, { GetIdeasChildProps } from 'resources/GetIdeas';

// components
import ActionBar from './components/ActionBar';
import FilterSidebar from './components/FilterSidebar';
import IdeaTable from './components/IdeaTable';
import InfoSidebar from './components/InfoSidebar';
import { Input, Sticky, Message } from 'semantic-ui-react';
import Button from 'components/UI/Button';

// i18n
import messages from './messages';
import { FormattedMessage } from 'utils/cl-intl';

// analytics
import { injectTracks } from 'utils/analytics';
import tracks from './tracks';

const ExportButtons = styled.div`
  display: flex;
  flex-direction: row;
  justify-content: flex-end;
  align-items: flex-end;
  width: 100%;
`;

const ExportIdeasButton = styled(Button)`
  margin-right: 10px;
`;

const ExportCommentsButton = styled(Button)``;

const ThreeColumns = styled.div`
  display: flex;
  margin: -10px;
  & > * {
    margin: 10px;
  }
`;

const LeftColumn = styled.div`
  width: 260px;
`;

const MiddleColumn = styled.div`
  flex: 1;
  transition: 200ms;
`;

const RightColumn = styled.div`
  width: 260px;
  ${media.smallerThan1280px`
    display: none;
  `}

  &.slide-enter {
    transform: translateX(100%);
    opacity: 0;

    &.slide-enter-active {
      transition: 200ms;
      transform: translateX(0%);
      opacity: 1;
    }
  }

  &.slide-exit {
    transition: 200ms;
    transform: translateX(0%);
    opacity: 1;

    &.slide-exit-active {
      transform: translateX(100%);
      opacity: 0;
    }
  }
`;

interface InputProps {
  project?: IProjectData | null;
}

interface DataProps {
  projects: GetProjectsChildProps;
  ideas: GetIdeasChildProps;
  topics: GetTopicsChildProps;
  ideaStatuses: GetIdeaStatusesChildProps;
  phases: GetPhasesChildProps;
}

interface Props extends InputProps, DataProps {}

type TFilterMenu = 'topics' | 'phases' | 'projects' | 'statuses';

interface State {
  selectedIdeas: { [key: string]: boolean };
  activeFilterMenu: TFilterMenu | null;
  visibleFilterMenus: string[];
  contextRef: any;
  exportingIdeas: boolean;
  exportingComments: boolean;
}

interface ITracks {
  clickExportAllIdeas: () => void;
  clickExportAllComments: () => void;
}

class IdeaManager extends React.PureComponent<Props & ITracks, State> {
  globalState: IGlobalStateService<IAdminFullWidth>;

  constructor(props: Props & ITracks) {
    super(props);
    this.state = {
      selectedIdeas: {},
      visibleFilterMenus: [],
      activeFilterMenu: null,
      contextRef: null,
      exportingIdeas: false,
      exportingComments: false

    };
    this.globalState = globalState.init('AdminFullWidth');
  }

  componentDidMount() {
    this.globalState.set({ enabled: true });

    if (this.props.project && isFunction(this.props.ideas.onChangeProject)) {
      this.props.ideas.onChangeProject(this.props.project.id);
    }

    this.setVisibleFilterMenus(this.props.project);
  }

  componentWillUnmount() {
    this.globalState.set({ enabled: false });
  }

  componentDidUpdate(prevProps: Props) {
    const oldProjectId = get(prevProps.project, 'id', null);
    const newProjectId = get(this.props.project, 'id', null);

    if (this.props.project && newProjectId !== oldProjectId) {
      if (isFunction(this.props.ideas.onChangeProject)) {
        this.props.ideas.onChangeProject(this.props.project.id);
      }

      this.setVisibleFilterMenus(this.props.project);
    }
  }

  setVisibleFilterMenus = (project?: IProjectData | null) => {
    let visibleFilterMenus: TFilterMenu[] = [];

    if (project && project.attributes.process_type === 'timeline') {
      visibleFilterMenus = ['phases', 'statuses', 'topics'];
    } else if (project) {
      visibleFilterMenus = ['statuses', 'topics'];
    } else {
      visibleFilterMenus = ['projects', 'topics', 'statuses'];
    }

    this.setState({
      visibleFilterMenus,
      activeFilterMenu: visibleFilterMenus[0],
    });
  }

  handleSearchChange = (event) => {
    const term = event.target.value;

    if (isFunction(this.props.ideas.onChangeSearchTerm)) {
      this.props.ideas.onChangeSearchTerm(term);
    }
  }

  isAnyIdeaSelected = () => {
    return !isEmpty(this.state.selectedIdeas);
  }

  areMultipleIdeasSelected = () => {
    return size(this.state.selectedIdeas) > 1;
  }

  handleChangeIdeaSelection = (selectedIdeas: { [key: string]: boolean }) => {
    this.setState({ selectedIdeas });
  }

  handleChangeActiveFilterMenu = (activeFilterMenu: TFilterMenu) => {
    this.setState({ activeFilterMenu });
  }

  handleContextRef = (contextRef) => {
    this.setState({ contextRef });
  }

  handleExportIdeas = async () => {
    // track this click for user analytics
    this.props.clickExportAllIdeas();
    try {
      this.setState({ exportingIdeas: true });
      const blob = await requestBlob(`${API_PATH}/ideas/as_xlsx`, 'application/vnd.openxmlformats-officedocument.spreadsheetml.sheet');
      saveAs(blob, 'ideas-export.xlsx');
      this.setState({ exportingIdeas: false });
    } catch (error) {
      console.log(error);
      console.log('something went wrong');
      this.setState({ exportingIdeas: false });
    }
  }

  handleExportComments = async () => {
    // track this click for user analytics
    this.props.clickExportAllComments();
    try {
      this.setState({ exportingComments: true });
      const blob = await requestBlob(`${API_PATH}/comments/as_xlsx`, 'application/vnd.openxmlformats-officedocument.spreadsheetml.sheet');
      saveAs(blob, 'comments-export.xlsx');
      this.setState({ exportingComments: false });

    } catch (error) {
      this.setState({ exportingComments: false });
    }
  }

  render() {
    const { project, projects, ideas, phases, ideaStatuses, topics } = this.props;
    const { projectsList } = projects;
    const { ideasList, onChangePhase, onChangeTopics, onChangeProject, onChangeIdeaStatus } = ideas;
    const selectedTopics = ideas.queryParameters.topics;
    const selectedPhase = ideas.queryParameters.phase;
    const selectedProject = ideas.queryParameters.project;
    const selectedIdeaStatus = ideas.queryParameters.idea_status;
    const { selectedIdeas, activeFilterMenu, visibleFilterMenus } = this.state;
    const selectedIdeaIds = keys(this.state.selectedIdeas);
    const showInfoSidebar = this.isAnyIdeaSelected();
    const multipleIdeasSelected = this.areMultipleIdeasSelected();

    return (
      <div ref={this.handleContextRef}>
        <ExportButtons>
          <ExportIdeasButton
<<<<<<< HEAD
            style="secondary-outlined"
=======
            style="secondary"
>>>>>>> 30ae5d38
            icon="download"
            onClick={this.handleExportIdeas}
            processing={this.state.exportingIdeas}
          >
            <FormattedMessage {...messages.exportIdeas} />
          </ExportIdeasButton>
          <ExportCommentsButton
            style="secondary"
            icon="download"
            onClick={this.handleExportComments}
            processing={this.state.exportingComments}
          >
            <FormattedMessage {...messages.exportComments} />
          </ExportCommentsButton>
        </ExportButtons>
        <ThreeColumns>
          <LeftColumn>
            <Input icon="search" onChange={this.handleSearchChange} />
          </LeftColumn>
          <MiddleColumn>
            <ActionBar
              ideaIds={selectedIdeaIds}
            />
          </MiddleColumn>
        </ThreeColumns>
        <ThreeColumns>
          <LeftColumn>
            <Sticky context={this.state.contextRef} offset={100}>
              <FilterSidebar
                activeFilterMenu={activeFilterMenu}
                visibleFilterMenus={visibleFilterMenus}
                onChangeActiveFilterMenu={this.handleChangeActiveFilterMenu}
                project={!isNilOrError(project) ? project : undefined}
                phases={!isNilOrError(phases) ? phases : undefined}
                topics={!isNilOrError(topics) ? topics : undefined}
                projects={!isNilOrError(projectsList) ? projectsList : undefined}
                statuses={!isNilOrError(ideaStatuses) ? ideaStatuses : []}
                selectedTopics={selectedTopics}
                selectedPhase={selectedPhase}
                selectedProject={selectedProject}
                selectedStatus={selectedIdeaStatus}
                onChangePhaseFilter={onChangePhase}
                onChangeTopicsFilter={onChangeTopics}
                onChangeProjectFilter={onChangeProject}
                onChangeStatusFilter={onChangeIdeaStatus}
              />
              {multipleIdeasSelected &&
                <Message
                  info={true}
                  attached="bottom"
                  icon="info"
                  content={<FormattedMessage {...messages.multiDragAndDropHelp} />}
                />
              }
            </Sticky>
          </LeftColumn>
          <MiddleColumn>
            <IdeaTable
              activeFilterMenu={activeFilterMenu}
              ideaSortAttribute={ideas.sortAttribute}
              ideaSortDirection={ideas.sortDirection}
              onChangeIdeaSort={ideas.onChangeSorting}
              ideas={ideasList || undefined}
              phases={phases || undefined}
              statuses={ideaStatuses || undefined}
              selectedIdeas={selectedIdeas}
              onChangeIdeaSelection={this.handleChangeIdeaSelection}
              ideaCurrentPageNumber={ideas.currentPage}
              ideaLastPageNumber={ideas.lastPage}
              onIdeaChangePage={ideas.onChangePage}
            />
          </MiddleColumn>
          <CSSTransition
            in={showInfoSidebar}
            mountOnEnter={true}
            unmountOnExit={true}
            timeout={200}
            classNames="slide"
          >
            <RightColumn>
              <Sticky context={this.state.contextRef} offset={100}>
                <InfoSidebar
                  ideaIds={selectedIdeaIds}
                />
              </Sticky>
            </RightColumn>
          </CSSTransition>
        </ThreeColumns>
      </div>
    );
  }
}

const Data = adopt<DataProps, InputProps>({
  projects: <GetProjects pageSize={250} sort="new" publicationStatuses={['draft', 'published', 'archived']} />,
  ideas: <GetIdeas type="paginated" pageSize={10} sort="new" />,
  topics: <GetTopics />,
  ideaStatuses: <GetIdeaStatuses />,
  phases: ({ project, render }) => <GetPhases projectId={get(project, 'id')}>{render}</GetPhases>,
});

const IdeaManagerWithDragDropContext = DragDropContext(HTML5Backend)(injectTracks<Props>(tracks)(IdeaManager));

export default (inputProps: InputProps) => (
  <Data {...inputProps}>
    {dataProps => <IdeaManagerWithDragDropContext {...inputProps} {...dataProps} />}
  </Data>
);<|MERGE_RESOLUTION|>--- conflicted
+++ resolved
@@ -263,11 +263,7 @@
       <div ref={this.handleContextRef}>
         <ExportButtons>
           <ExportIdeasButton
-<<<<<<< HEAD
-            style="secondary-outlined"
-=======
             style="secondary"
->>>>>>> 30ae5d38
             icon="download"
             onClick={this.handleExportIdeas}
             processing={this.state.exportingIdeas}
