--- conflicted
+++ resolved
@@ -77,11 +77,10 @@
     id: 'app.components.admin.IdeaManager.allIdeas',
     defaultMessage: 'All ideas',
   },
-<<<<<<< HEAD
   basketsCountTooltip: {
     id: 'app.components.admin.IdeaManager.basketsCountTooltip',
     defaultMessage: 'The number of users that added this idea to their participatory budget',
-=======
+  },
   exportIdeas: {
     id: 'app.components.admin.IdeaManager.exportIdeas',
     defaultMessage: 'Export all ideas (.xslx)',
@@ -105,6 +104,5 @@
   exportSelectedComments: {
     id: 'app.components.admin.IdeaManager.exportSelectedComments',
     defaultMessage: 'Export comments for selected ideas (.xslx)',
->>>>>>> d040ef9c
   },
 });