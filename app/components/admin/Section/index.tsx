import styled from 'styled-components';
import { remCalc, color, fontSize, media } from 'utils/styleUtils';

export const Section = styled.div`
  margin-bottom: ${remCalc(60)};
`;

export const SectionTitle = styled.h1`
  color: ${color('text')};
  font-size: ${fontSize('xxl')};
  font-weight: 500;
  line-height: ${remCalc(32)};
  margin-bottom: ${remCalc(30)};
`;

export const SectionSubtitle = styled.p`
  color: ${color('label')};
  font-size: ${fontSize('base')};
  margin-bottom: ${remCalc(45)};

  ${SectionTitle} + &{
    margin-top: -2rem;
  }
`;

export const SectionField = styled.div`
  margin-bottom: ${remCalc(30)};
<<<<<<< HEAD
  transition: all 200ms ease-in-out;
  max-height: auto;
=======
  overflow: visible;
  transition: all .15s ease-in-out;
  max-height: none;

  > * {
    transition: all .15s ease-in-out;
  }
>>>>>>> 3124a67c

  &.exited {
    max-height: 0;
    margin-bottom: 0;

    > * {
      opacity: 0;
    }
  }

  &.entering,
  &.exiting {
    max-height: 200px;
  }

  .TextArea {
    max-width: 500px;
  }

  input,
  textarea {
    -webkit-appearance: none;
    background: #fff;
    border-radius: 5px;
    border: solid 1px ${(props: any) => props.error ? props.theme.colors.error : '#ccc'};
    box-shadow: inset 0px 2px 3px rgba(0, 0, 0, 0.1);
    color: ${color('text')};
    font-size: ${fontSize('base')};
    font-weight: 400;
    line-height: 24px;
    max-width: 500px;
    outline: none;
    padding: 12px;
    width: 100%;

    &::placeholder {
      color: #aaa;
      opacity: 1;
    }

    &:focus {
      border-color: ${(props: any) => props.error ? props.theme.colors.error : '#999'};
    }

    ${media.biggerThanPhone`
      padding-right: ${props => props.error && '40px'};
    `}
  }

  .editor {
    max-width: 600px;
  }

  .Select {
    max-width: 470px;
  }
`;<|MERGE_RESOLUTION|>--- conflicted
+++ resolved
@@ -25,18 +25,8 @@
 
 export const SectionField = styled.div`
   margin-bottom: ${remCalc(30)};
-<<<<<<< HEAD
   transition: all 200ms ease-in-out;
   max-height: auto;
-=======
-  overflow: visible;
-  transition: all .15s ease-in-out;
-  max-height: none;
-
-  > * {
-    transition: all .15s ease-in-out;
-  }
->>>>>>> 3124a67c
 
   &.exited {
     max-height: 0;
