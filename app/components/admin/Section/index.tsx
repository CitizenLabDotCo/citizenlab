import styled from 'styled-components';
import { remCalc, colors, fontSizes, media } from 'utils/styleUtils';

export const Section = styled.div`
  margin-bottom: 0;
`;

export const SubSection = styled.section`
  margin-left: 1.5em;
  margin-bottom: 0;
`;

<<<<<<< HEAD
export const SectionTitle = styled.h1`
=======
export const SubSectionTitle = styled.h3`
  font-size: ${fontSizes.xl}px;
  font-weight: 400;
  line-height: ${remCalc(30)};
`;

export const SectionTitle = styled.h2`
>>>>>>> e90c9900
  font-size: ${fontSizes.xxl}px;
  font-weight: 500;
  line-height: ${remCalc(32)};
  margin-bottom: ${remCalc(45)};
`;

export const SectionSubtitle = styled.p`
<<<<<<< HEAD
  color: ${colors.label};
=======
  color: ${colors.adminSecondaryTextColor};
>>>>>>> e90c9900
  font-size: ${fontSizes.base}px;
  margin-bottom: ${remCalc(45)};
  font-weight: 400;
  max-width: 60em;

  ${SectionTitle} + &{
    margin-top: -2rem;
  }
`;

export const PageTitle =  styled.h1`
  font-size: ${fontSizes.xxxl}px;
  line-height: 40px;
  font-weight: 600;
  padding: 0;
  margin: 0;
  margin-bottom: 15px;
`;

export const SectionField = styled.div`
  margin-bottom: ${remCalc(30)};
  transition: all 200ms ease-in-out;
  width: 100%;
  max-width: 500px;

  &.fullWidth {
    max-width: 100%;
  }

  .editor {
    width: 120%;
  }

  .CLInputComponent,
  .CLTextareaComponent {
    width: 100%;
    -webkit-appearance: none;
    background: #fff;
    border-radius: 5px;
    border: solid 1px ${(props: any) => props.error ? props.theme.colors.clRedError : '#ccc'};
    box-shadow: inset 0 0 2px rgba(0, 0, 0, 0.1);
    font-size: ${fontSizes.base}px;
    font-weight: 400;
    line-height: 24px;
    outline: none;
    padding: 12px;

    &::placeholder {
      color: #aaa;
      opacity: 1;
    }

    &:focus {
      border-color: ${(props: any) => props.error ? props.theme.colors.clRedError : '#999'};
    }

    ${media.biggerThanPhone`
      padding-right: ${props => props.error && '40px'};
    `}
  }
`;<|MERGE_RESOLUTION|>--- conflicted
+++ resolved
@@ -10,9 +10,6 @@
   margin-bottom: 0;
 `;
 
-<<<<<<< HEAD
-export const SectionTitle = styled.h1`
-=======
 export const SubSectionTitle = styled.h3`
   font-size: ${fontSizes.xl}px;
   font-weight: 400;
@@ -20,7 +17,6 @@
 `;
 
 export const SectionTitle = styled.h2`
->>>>>>> e90c9900
   font-size: ${fontSizes.xxl}px;
   font-weight: 500;
   line-height: ${remCalc(32)};
@@ -28,16 +24,11 @@
 `;
 
 export const SectionSubtitle = styled.p`
-<<<<<<< HEAD
-  color: ${colors.label};
-=======
   color: ${colors.adminSecondaryTextColor};
->>>>>>> e90c9900
   font-size: ${fontSizes.base}px;
   margin-bottom: ${remCalc(45)};
   font-weight: 400;
   max-width: 60em;
-
   ${SectionTitle} + &{
     margin-top: -2rem;
   }
@@ -57,15 +48,12 @@
   transition: all 200ms ease-in-out;
   width: 100%;
   max-width: 500px;
-
   &.fullWidth {
     max-width: 100%;
   }
-
   .editor {
     width: 120%;
   }
-
   .CLInputComponent,
   .CLTextareaComponent {
     width: 100%;
@@ -79,16 +67,13 @@
     line-height: 24px;
     outline: none;
     padding: 12px;
-
     &::placeholder {
       color: #aaa;
       opacity: 1;
     }
-
     &:focus {
       border-color: ${(props: any) => props.error ? props.theme.colors.clRedError : '#999'};
     }
-
     ${media.biggerThanPhone`
       padding-right: ${props => props.error && '40px'};
     `}
