import styled from 'styled-components';
import { remCalc, color, fontSize, media } from 'utils/styleUtils';

export const Section = styled.div`
  margin-bottom: ${remCalc(60)};
`;

export const SectionTitle = styled.h1`
  color: ${color('text')};
  font-size: ${fontSize('xxl')};
  font-weight: 500;
  line-height: ${remCalc(32)};
  margin-bottom: ${remCalc(30)};
`;

export const SectionSubtitle = styled.p`
  color: ${color('label')};
<<<<<<< HEAD
  font-size: ${fontSize('base')};
  margin-bottom: 45px;

  h1 + & {
    margin-top: -25px;
=======
  margin-bottom: ${remCalc(45)};

  ${SectionTitle} + &{
    margin-top: -2rem;
>>>>>>> bec35e04
  }
`;

export const SectionField = styled.div`
  margin-bottom: ${remCalc(30)};
  overflow: visible;
  transition: all .2s ease-in-out;
  max-height: auto;

  &.exited {
    max-height: 0;
  }

  &.entering,
  &.exiting {
    max-height: 200px;
  }

  input,
  textarea {
    -webkit-appearance: none;
    background: #fff;
    border-radius: 5px;
    border: solid 1px ${(props: any) => props.error ? props.theme.colors.error : '#ccc'};
    box-shadow: inset 0px 2px 3px rgba(0, 0, 0, 0.1);
    color: ${color('text')};
    font-size: ${fontSize('base')};
    font-weight: 400;
    line-height: 24px;
    max-width: 500px;
    outline: none;
    padding: 12px;
    width: 100%;

    &::placeholder {
      color: #aaa;
      opacity: 1;
    }

    &:focus {
      border-color: ${(props: any) => props.error ? props.theme.colors.error : '#999'};
    }

    ${media.biggerThanPhone`
      padding-right: ${props => props.error && '40px'};
    `}
  }

  .editor {
    max-width: 600px;
  }

  .Select {
    max-width: 470px;
  }
`;<|MERGE_RESOLUTION|>--- conflicted
+++ resolved
@@ -15,18 +15,11 @@
 
 export const SectionSubtitle = styled.p`
   color: ${color('label')};
-<<<<<<< HEAD
   font-size: ${fontSize('base')};
-  margin-bottom: 45px;
-
-  h1 + & {
-    margin-top: -25px;
-=======
   margin-bottom: ${remCalc(45)};
 
   ${SectionTitle} + &{
     margin-top: -2rem;
->>>>>>> bec35e04
   }
 `;
 
