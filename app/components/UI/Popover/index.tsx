--- conflicted
+++ resolved
@@ -6,14 +6,9 @@
 import styled from 'styled-components';
 import { colors, media } from 'utils/styleUtils';
 
-<<<<<<< HEAD
 const animationDuration = 250;
 
 const Container = styled(clickOutside)`
-=======
-const Container = styled.div`
-  height: 100%;
->>>>>>> 7869266f
   position: relative;
   display: flex;
   align-items: center;
@@ -25,16 +20,7 @@
   }
 `;
 
-<<<<<<< HEAD
 const Content = styled.div<{ offset: number }>`
-=======
-const Trigger = styled.div`
-  display: flex;
-  height: 100%;
-`;
-
-const Content = styled(clickOutside) <{ offset: number }>`
->>>>>>> 7869266f
   position: absolute;
   z-index: 4;
   transform-origin: center left;
@@ -252,7 +238,6 @@
 * children must be a button or link
 */
 
-<<<<<<< HEAD
 const Popover = memo<Props>(({ onClickOutside, onMouseEnter, onMouseLeave, dropdownOpened, children, content, offset, withPin, position, smallViewportPosition, textColor, backgroundColor, borderColor, className, id }) => {
 
   const finalPosition = (position || 'right');
@@ -292,27 +277,6 @@
           offset={offset}
           className={`${finalPosition} small-${finalSmallViewportPosition} tooltip-container`}
           role="tooltip"
-=======
-export default class Popover extends PureComponent<Props> {
-  render() {
-    const { onClickOutside, dropdownOpened, children, content, offset, withPin, textColor, backgroundColor, borderColor, className, id } = this.props;
-
-    let { position, smallViewportPosition } = this.props;
-    position = (position || 'right');
-    smallViewportPosition = (smallViewportPosition || position);
-
-    return (
-      <Container className={`${className || ''} popover`}>
-        <Trigger className="tooltip-trigger">{children}</Trigger>
-
-        <CSSTransition
-          in={dropdownOpened}
-          timeout={200}
-          mountOnEnter={true}
-          unmountOnExit={true}
-          classNames="dropdown"
-          exit={false}
->>>>>>> 7869266f
         >
           <ContentInner
             id={id}
