import React, { PureComponent } from 'react';
import Dropzone from 'react-dropzone';
import { size, isEmpty, uniqBy, forEach } from 'lodash-es';
import { reportError } from 'utils/loggingUtils';

// components
import Icon from 'components/UI/Icon';
import Error from 'components/UI/Error';

// i18n
import { InjectedIntlProps } from 'react-intl';
import { injectIntl } from 'utils/cl-intl';
import messages from './messages';

// utils
import { getBase64FromFile } from 'utils/fileTools';

// style
import styled from 'styled-components';
import { colors, fontSizes, customOutline } from 'utils/styleUtils';

// typings
import { UploadFile } from 'typings';

const Container = styled.div`
  width: 100%;
  display: column;
`;

const ContentWrapper = styled.div`
  width: 100%;
  display: flex;
  flex-wrap: wrap;
`;

const ErrorWrapper = styled.div`
  flex: 1;
  display: flex;
`;

const DropzoneLabelText = styled.span`
  color: ${colors.label};
  font-size: ${fontSizes.base}px;
  line-height: normal;
  font-weight: 400;
  text-align: center;
  width: 100%;
  transition: all 100ms ease-out;
`;

const DropzoneLabelIcon = styled(Icon)`
  height: 32px;
  fill: ${colors.label};
  margin-bottom: 5px;
  transition: all 100ms ease-out;
`;

const DropzoneImagesRemaining = styled.div`
  color: ${colors.label};
  font-size: ${fontSizes.small}px;
  line-height: normal;
  font-weight: 400;
  text-align: center;
  margin-top: 5px;
  transition: all 100ms ease-out;
`;

const DropzoneInput = styled.input``;

const DropzoneContent = styled.div<{ borderRadius?: string }>`
  box-sizing: border-box;
<<<<<<< HEAD
  border-radius: ${({ theme }) => theme.borderRadius};
  border: 1px dashed ${colors.separationDark};
=======
  border-radius: ${(props) => props.borderRadius ? props.borderRadius : props.theme.borderRadius};
  border: 1px dashed ${colors.label};
>>>>>>> a08d75df
  position: relative;
  cursor: pointer;
  background: transparent;
  transition: all 100ms ease-out;

  &:not(.disabled) {

    &:focus-within {
      outline: ${customOutline};
    }

    &:hover,
    &:focus-within {
      border-color: #000;

      ${DropzoneLabelText},
      ${DropzoneImagesRemaining} {
        color: #000;
      }

      ${DropzoneLabelIcon} {
        fill: #000;
      }
    }
  }

  &.disabled {
    cursor: no-drop;
    border-color: #ccc;

    ${DropzoneLabelText},
    ${DropzoneImagesRemaining} {
      color: #ccc;
    }

    ${DropzoneLabelIcon} {
      fill: #ccc;
    }
  }
`;

const DropzoneContentInner = styled.div`
  position: absolute;
  top: 0;
  bottom: 0;
  left: 0;
  right: 0;
  display: flex;
  flex-direction: column;
  align-items: center;
  justify-content: center;
  padding: 20px;
`;

const Image = styled.div<{ borderRadius: string | undefined, src: string, objectFit: 'cover' | 'contain' | undefined }>`
  background-repeat: no-repeat;
  background-position: center center;
  background-size: ${(props) => props.objectFit};
  background-image: url(${(props) => props.src});
  position: relative;
  box-sizing: border-box;
  border-radius: ${(props) => props.borderRadius ? props.borderRadius : props.theme.borderRadius};
  border: solid 1px #ccc;
`;

const Box = styled.div<{ maxWidth: string | undefined, ratio: number }>`
  width: 100%;
  max-width: ${({ maxWidth }) => maxWidth ? maxWidth : '100%'};
  margin-bottom: 16px;
  position: relative;

  &.hasRightMargin {
    margin-right: 20px;
  }

  ${Image},
  ${DropzoneContent} {
    width: 100%;
    height: ${({ maxWidth, ratio }) => ratio !== 1 ? 'auto' : maxWidth};
    padding-bottom: ${({ ratio }) => ratio !== 1 ? `${Math.round(ratio * 100)}%` : '0'};
  }
`;

const RemoveIcon = styled(Icon)`
  height: 10px;
  fill: #fff;
  transition: all 100ms ease-out;
`;

const RemoveButton = styled.button`
  width: 30px;
  height: 30px;
  display: flex;
  align-items: center;
  justify-content: center;
  padding: 0;
  margin: 0;
  position: absolute;
  top: 8px;
  right: 8px;
  z-index: 0;
  cursor: pointer;
  border-radius: 50%;
  border: solid 1px transparent;
  background: rgba(0, 0, 0, 0.6);
  transition: all 100ms ease-out;

  &:hover {
    background: #000;
    border-color: #fff;

    ${RemoveIcon} {
      fill: #fff;
    }
  }
`;

interface Props {
  images: UploadFile[] | null;
  acceptedFileTypes?: string | null | undefined;
  imagePreviewRatio: number;
  maxImagePreviewWidth?: string;
  maxImageFileSize?: number;
  maxNumberOfImages: number;
  label?: string | JSX.Element | null | undefined;
  errorMessage?: string | null | undefined;
  objectFit?: 'cover' | 'contain' | undefined;
  onAdd: (arg: UploadFile[]) => void;
  onRemove: (arg: UploadFile) => void;
  borderRadius?: string;
  removeIconAriaTitle?: string;
  className?: string;
}

interface State {
  urlObjects: {
    [key: string] : string
  };
  errorMessage: string | null;
}

class ImagesDropzone extends PureComponent<Props & InjectedIntlProps, State> {
  constructor(props) {
    super(props);
    this.state = {
      urlObjects: {},
      errorMessage: null
    };
  }

  componentDidMount() {
    this.setUrlObjects();
  }

  componentDidUpdate(prevProps: Props) {
    if (prevProps.images !== this.props.images) {
      this.setUrlObjects();
    }

    if (prevProps.errorMessage !== this.props.errorMessage) {
      const errorMessage = (this.props.errorMessage && this.props.errorMessage !== this.state.errorMessage ? this.props.errorMessage : this.state.errorMessage);
      this.setState({ errorMessage });
    }
  }

  componentWillMount() {
    forEach(this.state.urlObjects, (urlObject) => window.URL.revokeObjectURL(urlObject));
  }

  setUrlObjects = () => {
    const images = this.props.images || [];
    const { urlObjects } = this.state;
    const newUrlObjects = {};

    images.filter(image => !urlObjects[image.base64]).forEach((image) => {
      newUrlObjects[image.base64] = window.URL.createObjectURL(image);
    });

    forEach(urlObjects, (urlObject, key) => {
      if (!images.some(image => image.base64 === key)) {
        window.URL.revokeObjectURL(urlObject);
      } else {
        newUrlObjects[key] = urlObject;
      }
    });

    this.setState({ urlObjects: newUrlObjects });
  }

  onDrop = async (images: UploadFile[]) => {
    const { formatMessage } = this.props.intl;
    const maxItemsCount = this.props.maxNumberOfImages;
    const oldItemsCount = size(this.props.images);
    const newItemsCount = size(images);
    const remainingItemsCount = (maxItemsCount ? maxItemsCount - oldItemsCount : null);

    this.setState({ errorMessage: null });

    if (maxItemsCount && remainingItemsCount && newItemsCount > remainingItemsCount) {
      const errorMessage = (maxItemsCount === 1 ? formatMessage(messages.onlyOneImage) : formatMessage(messages.onlyXImages, { maxItemsCount }));
      this.setState({ errorMessage });
      setTimeout(() => this.setState({ errorMessage: null }), 6000);
    } else if (images && images.length > 0) {
      for (let i = 0; i < images.length; i += 1) {
        if (!images[i].base64) {
          try {
            images[i].base64 = await getBase64FromFile(images[i]);
          } catch (error) {
            reportError(error);
          }
        }
      }

      this.props.onAdd(uniqBy([...this.props.images || [], ...images], 'base64') as UploadFile[]);
    }
  }

  onDropRejected = (images: UploadFile[]) => {
    const { formatMessage } = this.props.intl;
    const maxImageSizeInMb = this.getMaxImageSizeInMb();

    if (images.some(image => (image.size / 1000000) > maxImageSizeInMb)) {
      const maxSizeExceededErrorMessage = (images.length === 1 || this.props.maxNumberOfImages === 1 ? messages.errorImageMaxSizeExceeded : messages.errorImagesMaxSizeExceeded);
      const errorMessage = formatMessage(maxSizeExceededErrorMessage, { maxFileSize: maxImageSizeInMb });
      this.setState({ errorMessage });
      setTimeout(() => this.setState({ errorMessage: null }), 6000);
    }
  }

  removeImage = (removedImage: UploadFile) => (event: React.FormEvent) => {
    event.preventDefault();
    event.stopPropagation();
    this.props.onRemove(removedImage);
  }

  removeFocus = (event: React.MouseEvent) => {
    event.preventDefault();
  }

  getMaxImageSizeInMb = () => {
    return (this.props.maxImageFileSize || 5000000) / 1000000;
  }

  render() {
    let { acceptedFileTypes, label, objectFit } = this.props;
    const { images, maxImageFileSize, maxNumberOfImages, maxImagePreviewWidth, imagePreviewRatio, borderRadius, className } = this.props;
    const { formatMessage } = this.props.intl;
    const { errorMessage } = this.state;
    const remainingImages = (maxNumberOfImages && maxNumberOfImages !== 1 ? `(${maxNumberOfImages - size(images)} ${formatMessage(messages.remaining)})` : null);
    const maxImageSizeInMb = this.getMaxImageSizeInMb();

    acceptedFileTypes = (acceptedFileTypes || '*');
    label = (label || (maxNumberOfImages && maxNumberOfImages === 1 ? formatMessage(messages.uploadImageLabel, { maxImageSizeInMb }) : formatMessage(messages.uploadMultipleImagesLabel)));
    objectFit = (objectFit || 'cover');

    return (
      <Container className={className}>
        <ContentWrapper>
          {(maxNumberOfImages > 1 || (maxNumberOfImages === 1 && isEmpty(images))) &&
            <Box
              maxWidth={maxImagePreviewWidth}
              ratio={imagePreviewRatio}
              className={images && maxNumberOfImages > 1 && images.length > 0 ? 'hasRightMargin' : ''}
            >
              <Dropzone
                accept={acceptedFileTypes}
                maxSize={maxImageFileSize}
                disabled={!!(images && maxNumberOfImages === images.length)}
                onDrop={this.onDrop as any}
                onDropRejected={this.onDropRejected as any}
              >
                {({ getRootProps, getInputProps }) => {
                  return (
                    <DropzoneContent {...getRootProps()} borderRadius={borderRadius} className={images && maxNumberOfImages === images.length ? 'disabled' : ''}>
                      <DropzoneInput {...getInputProps()} />
                      <DropzoneContentInner>
                        <DropzoneLabelIcon name="upload" ariaHidden />
                        <DropzoneLabelText>{label}</DropzoneLabelText>
                        {remainingImages && <DropzoneImagesRemaining>{remainingImages}</DropzoneImagesRemaining>}
                      </DropzoneContentInner>
                    </DropzoneContent>
                  );
                }}
              </Dropzone>
            </Box>
          }

          {images && images.length > 0 && images.map((image, index) => (
            <Box
              key={index}
              maxWidth={maxImagePreviewWidth}
              ratio={imagePreviewRatio}
              className={images && maxNumberOfImages > 1 && index !== images.length - 1 ? 'hasRightMargin' : ''}
            >
              <Image
                borderRadius={borderRadius}
                src={this.state.urlObjects[image.base64]}
                objectFit={objectFit}
              >
                <RemoveButton
                  onMouseDown={this.removeFocus}
                  onClick={this.removeImage(image)}
                  className="remove-button"
                >
                  <RemoveIcon name="close" title={this.props.removeIconAriaTitle || formatMessage(messages.a11y_removeImage)} />
                </RemoveButton>
              </Image>
            </Box>
          ))}
        </ContentWrapper>

        <ErrorWrapper>
          <Error text={errorMessage} />
        </ErrorWrapper>
      </Container>
    );
  }
}

export default injectIntl<Props>(ImagesDropzone);<|MERGE_RESOLUTION|>--- conflicted
+++ resolved
@@ -69,13 +69,8 @@
 
 const DropzoneContent = styled.div<{ borderRadius?: string }>`
   box-sizing: border-box;
-<<<<<<< HEAD
-  border-radius: ${({ theme }) => theme.borderRadius};
   border: 1px dashed ${colors.separationDark};
-=======
   border-radius: ${(props) => props.borderRadius ? props.borderRadius : props.theme.borderRadius};
-  border: 1px dashed ${colors.label};
->>>>>>> a08d75df
   position: relative;
   cursor: pointer;
   background: transparent;
