import React, { PureComponent } from 'react';
import styled from 'styled-components';
import { colors, fontSizes, customOutline } from 'utils/styleUtils';
import Icon from 'components/UI/Icon';
import { get } from 'lodash-es';

const Container = styled.div<{ size: string }>`
  display: flex;
  align-items: center;
  cursor: pointer;

  &.hasNoLabel {
    flex: 0 0 ${({ size }) => parseInt(size, 10) + 2}px;
    width: ${({ size }) => parseInt(size, 10) + 2}px;
    height: ${({ size }) => parseInt(size, 10) + 2}px;
  }

  label {
    cursor: pointer;
  }
`;

const InputWrapper = styled.div<{ checked: boolean, size: string }>`
  position: relative;
  flex: 0 0 ${({ size }) => parseInt(size, 10)}px;
  width: ${({ size }) => parseInt(size, 10)}px;
  height: ${({ size }) => parseInt(size, 10)}px;
  color: #fff;
  text-align: center;
  display: flex;
  align-items: center;
  justify-content: center;
  border: solid 1px #aaa;
  border-radius: ${(props) => props.theme.borderRadius};
  background: ${(props) => props.checked ? colors.clGreen : '#fff'};
  border-color: ${(props) => props.checked ? colors.clGreen : '#aaa'};
  box-shadow: inset 0px 1px 1px rgba(0, 0, 0, 0.15);

  &.focused {
    outline: ${customOutline};
  }

  &:hover {
    border-color: ${(props: any) => props.checked ? colors.clGreen : '#333'};
  }
`;

const Input = styled.input`
  &[type='checkbox'] {
    /* See: https://snook.ca/archives/html_and_css/hiding-content-for-accessibility */
    position: absolute;
    width: 1px;
    height: 1px;
    overflow: hidden;
    clip: rect(1px 1px 1px 1px); /* IE6, IE7 */
    clip: rect(1px, 1px, 1px, 1px);
  }
`;

const CheckmarkIcon = styled(Icon)`
  fill: #fff;
  width: 15px;
`;

const Label = styled.label`
  color: ${colors.label};
  font-size: ${fontSizes.base}px;
  line-height: normal;
  margin-left: 10px;
`;

interface DefaultProps {
  size?: string;
}

interface Props extends DefaultProps {
  id?: string | undefined;
  label?: string | JSX.Element | null | undefined;
  checked: boolean;
  onChange: (event: React.MouseEvent | React.KeyboardEvent) => void;
  className?: string;
  notFocusable?: boolean;
}

interface State {
  inputFocused: boolean;
}

export default class Checkbox extends PureComponent<Props, State> {
  checkbox = React.createRef<HTMLInputElement>();

  static defaultProps: DefaultProps = {
    size: '22px'
  };

  constructor(props) {
    super(props);
    this.state = {
      inputFocused: false
    };
  }

  handleOnClick = (event: React.MouseEvent) => {
    const targetElement = get(event, 'target') as any;
    const parentElement = get(event, 'target.parentElement');
    const targetElementIsLink = targetElement && targetElement.hasAttribute && targetElement.hasAttribute('href');
    const parentElementIsLink = parentElement && parentElement.hasAttribute && parentElement.hasAttribute('href');

    if (!targetElementIsLink && !parentElementIsLink) {
      event && event.preventDefault();
      this.props.onChange(event);
    }
  }

  handleOnKeyDown = (event: React.KeyboardEvent) => {
    const targetElement = get(event, 'target') as any;
    const parentElement = get(event, 'target.parentElement');
    const targetElementIsLink = targetElement && targetElement.hasAttribute && targetElement.hasAttribute('href');
    const parentElementIsLink = parentElement && parentElement.hasAttribute && parentElement.hasAttribute('href');

    if (!targetElementIsLink && !parentElementIsLink && event.key === 'Enter') {
      event && event.preventDefault();
      this.props.onChange(event);
    }
  }

  handleOnFocus = () => {
    this.setState({ inputFocused: true });
  }

  handleOnBlur = () => {
    this.setState({ inputFocused: false });
  }

  removeFocus = (event: React.FormEvent) => {
    event.preventDefault();
  }

  render() {
<<<<<<< HEAD
    const { label, size, checked, className, notFocusable } = this.props;
=======
    const { label, size, checked, className, id } = this.props;
>>>>>>> f7bd8f77
    const { inputFocused } = this.state;

    return (
      <Container
        size={size as string}
        onMouseDown={this.removeFocus}
        onClick={this.handleOnClick}
        onKeyDown={this.handleOnKeyDown}
        className={`${className ? className : ''} ${label ? 'hasLabel' : 'hasNoLabel'}`}
      >
        <InputWrapper
          className={`e2e-checkbox ${checked ? 'checked' : ''} ${inputFocused ? 'focused' : ''}`}
          checked={checked}
          size={size as string}
        >
          <Input
            tabIndex={notFocusable ? -1 : 0}
            ref={this.checkbox}
            id={id}
            aria-checked={checked}
            type="checkbox"
            defaultChecked={checked}
            onFocus={this.handleOnFocus}
            onBlur={this.handleOnBlur}
          />
          {checked && <CheckmarkIcon ariaHidden name="checkmark" />}
        </InputWrapper>

        {label &&
          <Label htmlFor={id} onClick={this.handleOnClick}>
            {label}
          </Label>
        }
      </Container>
    );
  }
}<|MERGE_RESOLUTION|>--- conflicted
+++ resolved
@@ -137,11 +137,7 @@
   }
 
   render() {
-<<<<<<< HEAD
-    const { label, size, checked, className, notFocusable } = this.props;
-=======
-    const { label, size, checked, className, id } = this.props;
->>>>>>> f7bd8f77
+    const { label, size, checked, className, notFocusable, id } = this.props;
     const { inputFocused } = this.state;
 
     return (
