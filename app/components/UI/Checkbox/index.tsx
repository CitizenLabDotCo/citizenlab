--- conflicted
+++ resolved
@@ -165,11 +165,7 @@
         </InputWrapper>
 
         {label &&
-<<<<<<< HEAD
           <Label htmlFor={id} onClick={this.handleOnClick}>
-=======
-          <Label htmlFor="checkbox">
->>>>>>> ce166867
             {label}
           </Label>
         }
