--- conflicted
+++ resolved
@@ -90,7 +90,6 @@
       notFocusable,
       disabled,
       indeterminate,
-<<<<<<< HEAD
       alignItems,
       onChange
     } = this.props;
@@ -123,40 +122,6 @@
         </Label>
       );
     }
-=======
-      onChange,
-      id
-    } = this.props;
-    const hasLabel = !!label;
-
-    return (
-      <Label
-        className={className || ''}
-        disabled={disabled as boolean}
-        id={id}
-      >
-        <CheckboxContainer hasLabel={hasLabel}>
-          <HiddenCheckbox
-            onChange={onChange}
-            checked={checked}
-            disabled={disabled}
-            tabIndex={notFocusable ? -1 : 0}
-          />
-          <StyledCheckbox
-            checkedOrIndeterminate={(checked || indeterminate) as boolean}
-            size={size as string}
-            className={`${checked ? 'checked' : ''} e2e-checkbox`}
-          >
-            {checked && <CheckMarkIcon ariaHidden name="checkmark" />}
-            {indeterminate && <IndeterminateIcon ariaHidden name="indeterminate" />}
-          </StyledCheckbox>
-        </CheckboxContainer>
-        {label}
-      </Label>
-    );
-  }
-}
->>>>>>> b180c42e
 
     return null;
   }
