import React, { PureComponent } from 'react';
import styled from 'styled-components';
import { colors, fontSizes, customOutline } from 'utils/styleUtils';
import Icon from 'components/UI/Icon';

const Container = styled.div<{ size: string }>`
  display: flex;
  align-items: center;
  cursor: pointer;

  &.hasNoLabel {
    flex: 0 0 ${({ size }) => parseInt(size, 10) + 2}px;
    width: ${({ size }) => parseInt(size, 10) + 2}px;
    height: ${({ size }) => parseInt(size, 10) + 2}px;
  }

  label {
    cursor: pointer;
  }

  &.disabled {
    cursor: not-allowed;
    label {
      cursor: not-allowed;
    }
  }
`;

const InputWrapper = styled.div<{ checked: boolean, size: string }>`
  position: relative;
  flex: 0 0 ${({ size }) => parseInt(size, 10)}px;
  width: ${({ size }) => parseInt(size, 10)}px;
  height: ${({ size }) => parseInt(size, 10)}px;
  color: #fff;
  text-align: center;
  display: flex;
  align-items: center;
  justify-content: center;
  border: solid 1px ${colors.separationDark};
  border-radius: ${(props) => props.theme.borderRadius};
  background: ${(props) => props.checked ? colors.clGreen : '#fff'};
  border-color: ${(props) => props.checked ? colors.clGreen : colors.separationDark};
  box-shadow: inset 0px 1px 1px rgba(0, 0, 0, 0.15);

  &.focused {
    outline: ${customOutline};
  }

  &:hover {
    border-color: ${(props: any) => props.checked ? colors.clGreen : '#000'};
  }
`;

const Input = styled.input`
  &[type='checkbox'] {
    /* See: https://snook.ca/archives/html_and_css/hiding-content-for-accessibility */
    position: absolute;
    width: 1px;
    height: 1px;
    overflow: hidden;
    clip: rect(1px 1px 1px 1px); /* IE6, IE7 */
    clip: rect(1px, 1px, 1px, 1px);
  }
`;

const CheckmarkIcon = styled(Icon)`
  fill: #fff;
  width: 15px;
`;

const IndeterminateIcon = styled(Icon)`
  fill: #fff;
  width: 12px;
`;

const Label = styled.label`
  color: ${colors.label};
  font-size: ${fontSizes.base}px;
  line-height: normal;
  margin-left: 10px;
`;

type DefaultProps = {
  size?: string;
};

/**
 * If we have a label, an id is required. Otherwise id is optional.
 */
type LabelProps = {
  label: string | JSX.Element | null,
  id: string
} | {
  label?: undefined,
  id?: string | undefined
};

type Props = DefaultProps & LabelProps & {
  checked: boolean;
  indeterminate?: boolean;
  onChange: (event: React.MouseEvent | React.KeyboardEvent) => void;
  className?: string;
  notFocusable?: boolean;
  disabled?: boolean;
};

interface State {
  inputFocused: boolean;
}

export default class Checkbox extends PureComponent<Props, State> {

  static defaultProps: DefaultProps = {
    size: '22px'
  };

  constructor(props) {
    super(props);
    this.state = {
      inputFocused: false
    };
  }

  handleOnClick = (event: React.MouseEvent) => {
<<<<<<< HEAD
    const targetElement = event?.target as Element | undefined;
    const parentElement = targetElement?.parentElement;
    const targetElementIsLink = targetElement?.hasAttribute('href');
    const parentElementIsLink = parentElement?.hasAttribute('href');

    if (event && !targetElementIsLink && !parentElementIsLink) {
      event.preventDefault();
      this.props.onChange(event);
=======
    const { disabled } = this.props;
    if (!disabled) {
      const targetElement = get(event, 'target') as any;
      const parentElement = get(event, 'target.parentElement');
      const targetElementIsLink = targetElement && targetElement.hasAttribute && targetElement.hasAttribute('href');
      const parentElementIsLink = parentElement && parentElement.hasAttribute && parentElement.hasAttribute('href');

      if (!targetElementIsLink && !parentElementIsLink) {
        event && event.preventDefault();
        this.props.onChange(event);
      }
>>>>>>> b25827b9
    }
  }

  handleOnKeyDown = (event: React.KeyboardEvent) => {
<<<<<<< HEAD
    const targetElement = event?.target as Element | undefined;
    const parentElement = targetElement?.parentElement;
    const targetElementIsLink = targetElement?.hasAttribute('href');
    const parentElementIsLink = parentElement?.hasAttribute('href');

    if (event && !targetElementIsLink && !parentElementIsLink && event.key === 'Enter') {
      event.preventDefault();
      this.props.onChange(event);
=======
    const { disabled } = this.props;
    if (!disabled) {
      const targetElement = get(event, 'target') as any;
      const parentElement = get(event, 'target.parentElement');
      const targetElementIsLink = targetElement && targetElement.hasAttribute && targetElement.hasAttribute('href');
      const parentElementIsLink = parentElement && parentElement.hasAttribute && parentElement.hasAttribute('href');

      // if key = Space
      if (!targetElementIsLink && !parentElementIsLink && event.keyCode === 32) {
        event && event.preventDefault();
        this.props.onChange(event);
      }
>>>>>>> b25827b9
    }
  }

  handleOnFocus = () => {
    this.setState({ inputFocused: true });
  }

  handleOnBlur = () => {
    this.setState({ inputFocused: false });
  }

  removeFocus = (event: React.FormEvent) => {
    event.preventDefault();
  }

  render() {
    const { label, size, checked, indeterminate, className, notFocusable, id, disabled } = this.props;
    const { inputFocused } = this.state;

    return (
      <Container
        size={size as string}
        onMouseDown={this.removeFocus}
        onClick={this.handleOnClick}
        onKeyDown={this.handleOnKeyDown}
<<<<<<< HEAD
        className={`${className || ''} ${label ? 'hasLabel' : 'hasNoLabel'}`}
=======
        className={`${className ? className : ''} ${label ? 'hasLabel' : 'hasNoLabel'} ${disabled ? 'disabled' : ''}`}
>>>>>>> b25827b9
      >
        <InputWrapper
          className={`e2e-checkbox ${checked ? 'checked' : ''} ${inputFocused ? 'focused' : ''}`}
          checked={!!(checked || indeterminate)}
          size={size as string}
        >
          <Input
            tabIndex={notFocusable ? -1 : 0}
            id={id}
            aria-checked={checked}
            type="checkbox"
            defaultChecked={checked}
            onFocus={this.handleOnFocus}
            onBlur={this.handleOnBlur}
            disabled={disabled}
          />
          {checked && <CheckmarkIcon ariaHidden name="checkmark" />}
          {indeterminate && <IndeterminateIcon ariaHidden name="indeterminate" />}
        </InputWrapper>

        {label &&
          <Label htmlFor={id}>
            {label}
          </Label>
        }
      </Container>
    );
  }
}<|MERGE_RESOLUTION|>--- conflicted
+++ resolved
@@ -122,20 +122,10 @@
   }
 
   handleOnClick = (event: React.MouseEvent) => {
-<<<<<<< HEAD
-    const targetElement = event?.target as Element | undefined;
-    const parentElement = targetElement?.parentElement;
-    const targetElementIsLink = targetElement?.hasAttribute('href');
-    const parentElementIsLink = parentElement?.hasAttribute('href');
-
-    if (event && !targetElementIsLink && !parentElementIsLink) {
-      event.preventDefault();
-      this.props.onChange(event);
-=======
     const { disabled } = this.props;
     if (!disabled) {
-      const targetElement = get(event, 'target') as any;
-      const parentElement = get(event, 'target.parentElement');
+      const targetElement = event?.target as HTMLElement;
+      const parentElement = targetElement?.parentElement;
       const targetElementIsLink = targetElement && targetElement.hasAttribute && targetElement.hasAttribute('href');
       const parentElementIsLink = parentElement && parentElement.hasAttribute && parentElement.hasAttribute('href');
 
@@ -143,25 +133,14 @@
         event && event.preventDefault();
         this.props.onChange(event);
       }
->>>>>>> b25827b9
     }
   }
 
   handleOnKeyDown = (event: React.KeyboardEvent) => {
-<<<<<<< HEAD
-    const targetElement = event?.target as Element | undefined;
-    const parentElement = targetElement?.parentElement;
-    const targetElementIsLink = targetElement?.hasAttribute('href');
-    const parentElementIsLink = parentElement?.hasAttribute('href');
-
-    if (event && !targetElementIsLink && !parentElementIsLink && event.key === 'Enter') {
-      event.preventDefault();
-      this.props.onChange(event);
-=======
     const { disabled } = this.props;
     if (!disabled) {
-      const targetElement = get(event, 'target') as any;
-      const parentElement = get(event, 'target.parentElement');
+      const targetElement = event?.target as HTMLElement;
+      const parentElement = targetElement?.parentElement;
       const targetElementIsLink = targetElement && targetElement.hasAttribute && targetElement.hasAttribute('href');
       const parentElementIsLink = parentElement && parentElement.hasAttribute && parentElement.hasAttribute('href');
 
@@ -170,7 +149,6 @@
         event && event.preventDefault();
         this.props.onChange(event);
       }
->>>>>>> b25827b9
     }
   }
 
@@ -196,11 +174,7 @@
         onMouseDown={this.removeFocus}
         onClick={this.handleOnClick}
         onKeyDown={this.handleOnKeyDown}
-<<<<<<< HEAD
-        className={`${className || ''} ${label ? 'hasLabel' : 'hasNoLabel'}`}
-=======
         className={`${className ? className : ''} ${label ? 'hasLabel' : 'hasNoLabel'} ${disabled ? 'disabled' : ''}`}
->>>>>>> b25827b9
       >
         <InputWrapper
           className={`e2e-checkbox ${checked ? 'checked' : ''} ${inputFocused ? 'focused' : ''}`}
