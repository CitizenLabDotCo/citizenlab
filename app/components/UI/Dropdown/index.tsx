import React, { PureComponent, FormEvent } from 'react';
import CSSTransition from 'react-transition-group/CSSTransition';
import clickOutside from 'utils/containers/clickOutside';
import bowser from 'bowser';
import styled from 'styled-components';
import { media } from 'utils/styleUtils';

const timeout = 200;

const Container: any = styled(clickOutside)`
  border-radius: ${(props: any) => props.theme.borderRadius};
  background-color: #fff;
  box-shadow: 0px 0px 12px 0px rgba(0, 0, 0, 0.18);
  z-index: 5;
  position: absolute;
  top: ${(props: Props) => props.top};
  left: ${(props: Props) => props.left};
  right: ${(props: Props) => props.right};
  transition: none;

  * {
    user-select: none;
  }

  ${media.smallerThanMaxTablet`
    left: ${(props: Props) => props.mobileLeft};
    right: ${(props: Props) => props.mobileRight};
  `}

  &.dropdown-enter {
    opacity: 0;
    transform: translateY(-8px);

    &.dropdown-enter-active {
      opacity: 1;
      transform: translateY(0px);
      transition: all ${timeout}ms cubic-bezier(0.165, 0.84, 0.44, 1);
    }
  }
`;

const ContainerInner: any = styled.div`
  width: ${(props: Props) => props.width};
  display: flex;
  flex-direction: column;
  align-items: stretch;
  overflow: hidden;
`;

const Content: any = styled.div`
  flex: 1 1 auto;
  max-height: ${(props: any) => props.maxHeight};
  display: flex;
  flex-direction: column;
  align-items: stretch;
  margin-top: 10px;
  margin-bottom: 10px;
  margin-left: 5px;
  margin-right: 5px;
  padding-left: 5px;
  padding-right: 5px;
  overflow-y: auto;
  -webkit-overflow-scrolling: touch;

  ${media.smallerThanMaxTablet`
    width: ${(props: Props) => props.mobileWidth};
    max-height: ${(props: any) => props.mobileMaxHeight};
  `}
`;

const Footer = styled.div`
  flex: 1 1 auto;
  display: flex;
`;

interface Props {
  opened: boolean;
  width?: string;
  mobileWidth?: string;
  maxHeight?: string;
  mobileMaxHeight?: string;
  top?: string;
  left? : string;
  mobileLeft?: string;
  right?: string;
  mobileRight?: string;
  content: JSX.Element;
  footer?: JSX.Element;
  onClickOutside?: (event: FormEvent) => void;
  id?: string;
  className?: string;
}

interface State {}

export default class Dropdown extends PureComponent<Props, State> {
  dropdownElement: HTMLElement | null = null;

  static defaultProps = {
    width: '260px',
    mobileWidth: '200px',
    maxHeight: '320px',
    mobileMaxHeight: '280px',
    top: 'auto',
    left: 'auto',
    mobileLeft: 'auto',
    right: 'auto',
    mobileRight: 'auto'
  };

  componentWillUnmount() {
    if (this.dropdownElement) {
      this.dropdownElement.removeEventListener('wheel', this.scrolling);
    }
  }

  scrolling = (event: WheelEvent) => {
    // prevent body from scrolling
    if (this.dropdownElement) {
      const deltaY = (event.deltaMode === 1 ? event.deltaY * 20 : event.deltaY);
      this.dropdownElement.scrollTop += deltaY;
      event.preventDefault();
    }
  }

  setRef = (element: HTMLElement) => {
    if (element) {
      this.dropdownElement = element;

      if (this.dropdownElement) {
        this.dropdownElement.addEventListener('wheel', this.scrolling);
      }
    }
  }

  close = (event: FormEvent) => {
    event.preventDefault();

    if (this.props.opened && this.props.onClickOutside) {
      this.props.onClickOutside(event);
    }
  }

  render() {
    const {
      opened,
      width,
      mobileWidth,
      maxHeight,
      mobileMaxHeight,
      top,
      left,
      mobileLeft,
      right,
      mobileRight,
      content,
      footer,
      id,
      className
    } = this.props;

    return (
      <CSSTransition
        in={opened}
        timeout={timeout}
        mountOnEnter={true}
        unmountOnExit={true}
        exit={false}
        classNames={`${this.props['className']} dropdown`}
      >
        <Container
          id={id}
          width={width}
          mobileWidth={mobileWidth}
          top={top}
          left={left}
          mobileLeft={mobileLeft}
          right={right}
          mobileRight={mobileRight}
          onClickOutside={this.close}
          className={className}
        >
          <ContainerInner
            width={width}
            mobileWidth={mobileWidth}
            maxHeight={maxHeight}
            mobileMaxHeight={mobileMaxHeight}
          >
            <Content
              width={width}
              mobileWidth={mobileWidth}
              maxHeight={maxHeight}
              mobileMaxHeight={mobileMaxHeight}
              ref={this.setRef}
<<<<<<< HEAD
              className={`${bowser.msie ? 'ie' : ''} ignore-body-scroll-lock`}
=======
>>>>>>> 9b212a06
            >
              {content}
            </Content>

            {footer &&
              <Footer>
                {footer}
              </Footer>
            }
          </ContainerInner>
        </Container>
      </CSSTransition>
    );
  }
}<|MERGE_RESOLUTION|>--- conflicted
+++ resolved
@@ -1,7 +1,6 @@
 import React, { PureComponent, FormEvent } from 'react';
 import CSSTransition from 'react-transition-group/CSSTransition';
 import clickOutside from 'utils/containers/clickOutside';
-import bowser from 'bowser';
 import styled from 'styled-components';
 import { media } from 'utils/styleUtils';
 
@@ -192,10 +191,6 @@
               maxHeight={maxHeight}
               mobileMaxHeight={mobileMaxHeight}
               ref={this.setRef}
-<<<<<<< HEAD
-              className={`${bowser.msie ? 'ie' : ''} ignore-body-scroll-lock`}
-=======
->>>>>>> 9b212a06
             >
               {content}
             </Content>
