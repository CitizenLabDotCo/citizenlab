import * as React from 'react';
import * as Dropzone from 'react-dropzone';
import * as _ from 'lodash';
import { media } from 'utils/styleUtils';
import { darken } from 'polished';
import Icon from 'components/UI/Icon';
import Error from 'components/UI/Error';
import { injectIntl, intlShape } from 'react-intl';
import messages from './messages';
import styled from 'styled-components';

const UploadIcon = styled.div`
  height: 40px;
  margin-top: 5px;
  margin-bottom: 5px;

  svg {
    fill: #aaa;
  }
`;

const UploadMessage: any = styled.span`
  max-width: 80%;
  color: #aaa;
  font-size: 17px;
  line-height: 24px;
  font-weight: 400;
  text-align: center;
  margin-bottom: 5px;
`;

const StyledDropzone = styled(Dropzone)`
  width: 100%;
  min-height: 140px;
  display: flex;
  flex-wrap: wrap;
  border-radius: 5px;
  border-color: #999;
  border-width: 1.5px;
  border-style: dashed;
  padding: 20px;
  padding-bottom: 0px;
  position: relative;
  background: #fff;

  ${media.smallPhone`
    flex-direction: column;
  `}
`;

const StyledDropzoneWrapper: any = styled.div`
  &:not(.disabled) ${StyledDropzone} {
    cursor: pointer;
  }

  &.disabled ${StyledDropzone} {
    cursor: default;
  }

  &:not(.disabled):hover,
  &:not(.disabled).dropzoneActive {
    ${StyledDropzone} {
      border-color: #000;
    }

    ${UploadIcon} {
      svg {
        fill: #000;
      }
    }

    ${UploadMessage} {
      color: #000;
    }
  }
`;

const UploadMessageContainer = styled.div`
  width: 100%;
  height: 100%;
  display: flex;
  flex-direction: column;
  align-items: center;
  justify-content: center;
  position: absolute;
  top: 0;
  bottom: 0;
  left: 0;
  right: 0;
`;

const UploadedItem = styled.div`
  margin-right: 0px;
  margin-bottom: 20px;
  border: solid 1px #ccc;
  border-radius: 5px;
  position: relative;
  background-size: cover;

  ${media.notPhone`
    width: calc(33% - 13px);
    height: 130px;

    &:not(:nth-child(3n)) {
      margin-right: 20px;
    }
  `}

  ${media.phone`
    width: calc(50% - 10px);
    height: 130px;

    &:not(:nth-child(2n)) {
      margin-right: 20px;
    }
  `}

  ${media.smallPhone`
    width: 100%;
  `}
`;

const RemoveUploadedItem = styled.div`
  width: 32px;
  height: 32px;
  display: flex;
  align-items: center;
  justify-content: center;
  position: absolute;
  top: -16px;
  right: -16px;
  z-index: 1;
  border-radius: 50%;
  background: #fff;
`;

const RemoveUploadedItemInner = styled.div`
  width: 26px;
  height: 26px;
  display: flex;
  align-items: center;
  justify-content: center;
  border-radius: 50%;
  background: #ddd;
  cursor: pointer;

  &:hover {
    background: #ccc;
  }

  svg {
    height: 10px;
    fill: #333;
  }
`;

export interface ExtendedImageFile extends Dropzone.ImageFile {
  base64: string;
}

type Props = {
  intl: ReactIntl.InjectedIntl;
  items: Dropzone.ImageFile[] | null;
  accept?: string | null | undefined;
  maxSize?: number;
  maxItems?: number;
  placeholder?: string | null | undefined;
  disablePreview?: boolean;
  destroyPreview?: boolean;
  onAdd: (arg: Dropzone.ImageFile) => void;
  onRemove: (arg: Dropzone.ImageFile) => void;
};

type State = {
  errorMessage: string | null;
  dropzoneActive: boolean;
  disabled: boolean;
};

export default class Upload extends React.PureComponent<Props, State> {
  private emptyArray: never[];

  public static defaultProps: Partial<Props> = {
    items: [],
    accept: '*',
    maxSize: 5000000,
    maxItems: 1,
    placeholder: 'Drop your file here',
  };

  constructor() {
    super();
    this.emptyArray = [];
    this.state = {
      errorMessage: null,
      dropzoneActive: false,
      disabled: false
    };
  }

  componentWillUnmount() {
    _(this.props.items).forEach(item => this.destroyPreview(item));
  }

  componentWillUpdate(nextProps, nextState) {
    const { items, maxItems } = this.props;

    if (maxItems && _.size(nextProps.items) >= maxItems) {
      this.setState({ disabled: true });
    } else {
      this.setState({ disabled: false });
    }
  }

  onDrop = (items: Dropzone.ImageFile[]) => {
<<<<<<< HEAD
    const { formatMessage } = this.props.intl;
    const maxItemsCount = this.props.maxItems;
=======
    const maxItemsCount = this.props.maxItems || 1;
>>>>>>> bf0fa28d
    const oldItemsCount = _.size(this.props.items);
    const newItemsCount = _.size(items);
    const remainingItemsCount = maxItemsCount - oldItemsCount;

    this.setState({ errorMessage: null, dropzoneActive: false });

    if (!this.state.disabled) {
      if (maxItemsCount && newItemsCount > remainingItemsCount) {
        const errorMessage = (maxItemsCount === 1 ? formatMessage(messages.onlyOneImage) : formatMessage(messages.onlyXImages, { maxItemsCount }));
        this.setState({ errorMessage });
        setTimeout(() => this.setState({ errorMessage: null }), 6000);
      } else {
        items.forEach(item => this.props.onAdd(item));
      }
    } else {
      const errorMessage = formatMessage(messages.limitReached);
      this.setState({ errorMessage });
      setTimeout(() => this.setState({ errorMessage: null }), 6000);
    }
  }

  onDragEnter = () => {
    this.setState(state => ({ dropzoneActive: (!state.disabled && true) || false }));
  }

  onDragLeave = () => {
    this.setState({ dropzoneActive: false });
  }

  onDropRejected = (items: Dropzone.ImageFile[]) => {
    const { formatMessage } = this.props.intl;
    const maxSize = this.props.maxSize || 5000000;

    if (items.some(item => item.size > maxSize)) {
      const errorMessage = formatMessage(messages.errorMaxSizeExceeded, { maxFileSize: maxSize / 1000000 });
      this.setState({ errorMessage, dropzoneActive: false });
      setTimeout(() => this.setState({ errorMessage: null }), 6000);
    }
  }

  removeItem = (item: Dropzone.ImageFile, event: Event) => {
    event.preventDefault();
    event.stopPropagation();
    this.destroyPreview(item);
    this.props.onRemove(item);
  }

  destroyPreview(item: Dropzone.ImageFile) {
    if (this.props.destroyPreview && item && item.preview) {
      window.URL.revokeObjectURL(item.preview);
    }
  }

  render() {
    let { items, accept, placeholder, disablePreview } = this.props;
    const { maxSize, maxItems } = this.props;
    const { errorMessage, dropzoneActive, disabled } = this.state;

    items = (items || this.emptyArray);
    accept = (accept || '*');
    placeholder = (placeholder || 'Drop your file here');
    disablePreview = (_.isBoolean(disablePreview) ? disablePreview : false);

    const emptyDropzone = (!items || items.length < 1) && (
      <UploadMessageContainer>
        <UploadIcon><Icon name="upload" /></UploadIcon>
        <UploadMessage dangerouslySetInnerHTML={{ __html: placeholder }} />
      </UploadMessageContainer>
    );

    const filledDropzone = (items && items.length > 0) && (
      items.map((item, index) => {
        const _onClick = (event) => this.removeItem(item, event);
        return (
          <UploadedItem key={index} style={{ backgroundImage: `url(${item.preview})` }}>
            <RemoveUploadedItem onClick={_onClick}>
              <RemoveUploadedItemInner>
                {/* <IconWrapper> */}
                  <Icon name="close2" />
                {/* </IconWrapper> */}
              </RemoveUploadedItemInner>
            </RemoveUploadedItem>
          </UploadedItem>
        );
      })
    );

    return (
      <div>
        <StyledDropzoneWrapper 
          className={`
            ${dropzoneActive ? 'dropzoneActive' : ''} 
            ${disabled ? 'disabled' : ''}
          `}
        >
          <StyledDropzone
            disableClick={disabled}
            accept={accept}
            maxSize={maxSize}
            disablePreview={disablePreview}
            onDrop={this.onDrop}
            onDragEnter={this.onDragEnter}
            onDragLeave={this.onDragLeave}
            onDropRejected={this.onDropRejected}
          >
            {emptyDropzone}
            {filledDropzone}
          </StyledDropzone>
        </StyledDropzoneWrapper>
        <Error text={errorMessage} />
      </div>
    );
  }
}<|MERGE_RESOLUTION|>--- conflicted
+++ resolved
@@ -213,20 +213,16 @@
   }
 
   onDrop = (items: Dropzone.ImageFile[]) => {
-<<<<<<< HEAD
     const { formatMessage } = this.props.intl;
     const maxItemsCount = this.props.maxItems;
-=======
-    const maxItemsCount = this.props.maxItems || 1;
->>>>>>> bf0fa28d
     const oldItemsCount = _.size(this.props.items);
     const newItemsCount = _.size(items);
-    const remainingItemsCount = maxItemsCount - oldItemsCount;
+    const remainingItemsCount = (maxItemsCount ? maxItemsCount - oldItemsCount : null);
 
     this.setState({ errorMessage: null, dropzoneActive: false });
 
     if (!this.state.disabled) {
-      if (maxItemsCount && newItemsCount > remainingItemsCount) {
+      if (maxItemsCount && remainingItemsCount && newItemsCount > remainingItemsCount) {
         const errorMessage = (maxItemsCount === 1 ? formatMessage(messages.onlyOneImage) : formatMessage(messages.onlyXImages, { maxItemsCount }));
         this.setState({ errorMessage });
         setTimeout(() => this.setState({ errorMessage: null }), 6000);
