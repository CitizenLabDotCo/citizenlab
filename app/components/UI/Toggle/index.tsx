import React from 'react';
import styled, { css } from 'styled-components';
<<<<<<< HEAD
import { colors, fontSizes, boxShadowOutline } from 'utils/styleUtils';
import { hideVisually, darken } from 'polished';
=======
import { colors, fontSizes, customOutline } from 'utils/styleUtils';
>>>>>>> d6e9e841

const padding = 4;

const Label = styled.label<{ labelTextColor?: string }>`
  display: inline-block;
  color: ${({ labelTextColor }) => labelTextColor || '#333'};
  font-size: ${fontSizes.base}px;
  font-weight: 400;
  line-height: 20px;
  cursor: pointer;

  &.hasLabel {
    display: flex;
    align-items: center;
  }
`;

<<<<<<< HEAD
const HiddenCheckbox = styled.input.attrs({ type: 'checkbox' })`
  ${hideVisually()};
`;

const StyledToggle = styled.i<{ checked: boolean, disabled: boolean }>`
  display: inline-block;
  padding: ${padding}px;
  padding-right: ${size}px;
  border-radius: ${size + padding}px;
  background-color: #ccc;
  border: solid 1px transparent;
  transition: padding 150ms cubic-bezier(0.165, 0.84, 0.44, 1),
              background-color 80ms ease-out;

  &:before {
    display: block;
    content: '';
    width: ${size}px;
    height: ${size}px;
    border-radius: ${size}px;
    background: #fff;
    transition: all 80ms ease-out;
  }

  &.enabled:hover {
    background: ${props => props.checked ? darken(0.05, colors.clGreen) : '#bbb'};
  }

  ${props => props.checked && css`
    padding-right: ${padding}px;
    padding-left: ${size}px;
    background-color: ${colors.clGreen};
  `};
`;

const StyledToggleWrapper = styled.div<{ checked: boolean, disabled: boolean }>`
  height: ${size + padding * 2}px;
  display: flex;
  align-items: center;
  cursor: pointer;
=======
const HiddenInput = styled.input`
  // Hide checkbox visually but remain accessible to screen readers.
  // Source: https://polished.js.org/docs/#hidevisually
  border: 0;
  clip: rect(0 0 0 0);
  clippath: inset(50%);
  height: 1px;
  margin: -1px;
  overflow: hidden;
  padding: 0;
  position: absolute;
  white-space: nowrap;
  width: 1px;
`;

const ToggleContainer: any = styled.div<{ size: number }>`
  height: ${({ size }) => size + padding * 2}px;
  display: flex;
  align-items: center;
  margin-right: 10px;

  ${HiddenInput}:focus + & {
    outline: ${customOutline};
  }
>>>>>>> d6e9e841

  ${props => props.disabled && css`
    opacity: 0.25;
    cursor: not-allowed;
  `};

<<<<<<< HEAD
  ${HiddenCheckbox}.focus-visible + & ${StyledToggle} {
    ${boxShadowOutline};
  }
`;

const Text = styled.div`
  color: ${colors.text};
  font-size: ${fontSizes.base}px;
  font-weight: 400;
  line-height: normal;
  padding-left: 10px;
  cursor: pointer;
`;

=======
  ${(props: any) => props.checked && css`
    i {
      padding-right: ${padding}px !important;
      padding-left: ${props.size}px !important;
      background: ${colors.clGreen} !important;
    }
  `};

  input {
    display: none;
  }

  i {
    display: inline-block;
    cursor: pointer;
    padding: ${padding}px;
    padding-right: ${({ size }) => size}px;
    transition: all ease 0.15s;
    border-radius: ${({ size }) => size + padding}px;
    background: #ccc;
    transform: translate3d(0, 0, 0);

    &:before {
      display: block;
      content: '';
      width: ${({ size }) => size}px;
      height: ${({ size }) => size}px;
      border-radius: ${({ size }) => size}px;
      background: #fff;
    }
  }
`;

>>>>>>> d6e9e841
export type Props = {
  checked: boolean;
  disabled?: boolean | undefined;
  label?: string | JSX.Element | null | undefined;
<<<<<<< HEAD
  size?: 'small' | 'normal' | 'large';
  onChange: (event: React.FormEvent) => void;
=======
  size?: number;
  onChange: (event: React.FormEvent<any>) => void;
>>>>>>> d6e9e841
  className?: string;
  id?: string;
  labelTextColor?: string;
};

type State = {};

export default class Toggle extends React.PureComponent<Props, State> {
<<<<<<< HEAD
  handleOnClick = (event: React.FormEvent) => {
=======
  static defaultProps = {
    size: 21
  };

  handleOnClick = (event) => {
    event.preventDefault();

>>>>>>> d6e9e841
    if (!this.props.disabled) {
      event.preventDefault();
      this.props.onChange(event);
    }
  }

  render() {
<<<<<<< HEAD
    const { value, disabled, label, className, id, onChange } = this.props;

    return (
      <Container
        id={id}
        className={`${className || ''} ${label ? 'hasLabel' : ''}`}
      >
        <HiddenCheckbox
          onChange={onChange}
          checked={value}
          disabled={disabled}
          tabIndex={0}
        />

        <StyledToggleWrapper
          checked={value}
          disabled={!!disabled}
          onClick={this.handleOnClick}
        >
          <StyledToggle
            checked={value}
            disabled={!!disabled}
            className={disabled ? 'disabled' : 'enabled'}
          />
        </StyledToggleWrapper>

        {label &&
          <Text onClick={this.handleOnClick}>{label}</Text>
        }
      </Container>
=======
    const {
      checked,
      disabled,
      label,
      className,
      id,
      onChange,
      labelTextColor,
      size
    } = this.props;
    const hasLabel = !!(label);

    return (
      <Label
        id={id}
        className={`
          ${className}
          ${hasLabel && 'hasLabel'}
        `}
        labelTextColor={labelTextColor}
      >
        <HiddenInput
          type="checkbox"
          checked={checked}
          onChange={onChange}
        />
        <ToggleContainer
          checked={checked}
          disabled={disabled}
          size={size}
        >
          <i />
        </ToggleContainer>
        {label}
      </Label>
>>>>>>> d6e9e841
    );
  }
}<|MERGE_RESOLUTION|>--- conflicted
+++ resolved
@@ -1,21 +1,13 @@
 import React from 'react';
 import styled, { css } from 'styled-components';
-<<<<<<< HEAD
 import { colors, fontSizes, boxShadowOutline } from 'utils/styleUtils';
 import { hideVisually, darken } from 'polished';
-=======
-import { colors, fontSizes, customOutline } from 'utils/styleUtils';
->>>>>>> d6e9e841
 
-const padding = 4;
+const size = 21;
+const padding = 3;
 
-const Label = styled.label<{ labelTextColor?: string }>`
+const Container = styled.div`
   display: inline-block;
-  color: ${({ labelTextColor }) => labelTextColor || '#333'};
-  font-size: ${fontSizes.base}px;
-  font-weight: 400;
-  line-height: 20px;
-  cursor: pointer;
 
   &.hasLabel {
     display: flex;
@@ -23,7 +15,6 @@
   }
 `;
 
-<<<<<<< HEAD
 const HiddenCheckbox = styled.input.attrs({ type: 'checkbox' })`
   ${hideVisually()};
 `;
@@ -36,7 +27,7 @@
   background-color: #ccc;
   border: solid 1px transparent;
   transition: padding 150ms cubic-bezier(0.165, 0.84, 0.44, 1),
-              background-color 80ms ease-out;
+  background-color 80ms ease-out;
 
   &:before {
     display: block;
@@ -64,46 +55,19 @@
   display: flex;
   align-items: center;
   cursor: pointer;
-=======
-const HiddenInput = styled.input`
-  // Hide checkbox visually but remain accessible to screen readers.
-  // Source: https://polished.js.org/docs/#hidevisually
-  border: 0;
-  clip: rect(0 0 0 0);
-  clippath: inset(50%);
-  height: 1px;
-  margin: -1px;
-  overflow: hidden;
-  padding: 0;
-  position: absolute;
-  white-space: nowrap;
-  width: 1px;
-`;
-
-const ToggleContainer: any = styled.div<{ size: number }>`
-  height: ${({ size }) => size + padding * 2}px;
-  display: flex;
-  align-items: center;
-  margin-right: 10px;
-
-  ${HiddenInput}:focus + & {
-    outline: ${customOutline};
-  }
->>>>>>> d6e9e841
 
   ${props => props.disabled && css`
     opacity: 0.25;
     cursor: not-allowed;
   `};
 
-<<<<<<< HEAD
   ${HiddenCheckbox}.focus-visible + & ${StyledToggle} {
     ${boxShadowOutline};
   }
 `;
 
-const Text = styled.div`
-  color: ${colors.text};
+const Label = styled.div<{ labelTextColor?: string }>`
+  color: ${({ labelTextColor }) => labelTextColor || colors.text};
   font-size: ${fontSizes.base}px;
   font-weight: 400;
   line-height: normal;
@@ -111,71 +75,21 @@
   cursor: pointer;
 `;
 
-=======
-  ${(props: any) => props.checked && css`
-    i {
-      padding-right: ${padding}px !important;
-      padding-left: ${props.size}px !important;
-      background: ${colors.clGreen} !important;
-    }
-  `};
-
-  input {
-    display: none;
-  }
-
-  i {
-    display: inline-block;
-    cursor: pointer;
-    padding: ${padding}px;
-    padding-right: ${({ size }) => size}px;
-    transition: all ease 0.15s;
-    border-radius: ${({ size }) => size + padding}px;
-    background: #ccc;
-    transform: translate3d(0, 0, 0);
-
-    &:before {
-      display: block;
-      content: '';
-      width: ${({ size }) => size}px;
-      height: ${({ size }) => size}px;
-      border-radius: ${({ size }) => size}px;
-      background: #fff;
-    }
-  }
-`;
-
->>>>>>> d6e9e841
 export type Props = {
   checked: boolean;
   disabled?: boolean | undefined;
   label?: string | JSX.Element | null | undefined;
-<<<<<<< HEAD
+  labelTextColor?: string;
   size?: 'small' | 'normal' | 'large';
   onChange: (event: React.FormEvent) => void;
-=======
-  size?: number;
-  onChange: (event: React.FormEvent<any>) => void;
->>>>>>> d6e9e841
   className?: string;
   id?: string;
-  labelTextColor?: string;
 };
 
 type State = {};
 
 export default class Toggle extends React.PureComponent<Props, State> {
-<<<<<<< HEAD
   handleOnClick = (event: React.FormEvent) => {
-=======
-  static defaultProps = {
-    size: 21
-  };
-
-  handleOnClick = (event) => {
-    event.preventDefault();
-
->>>>>>> d6e9e841
     if (!this.props.disabled) {
       event.preventDefault();
       this.props.onChange(event);
@@ -183,8 +97,7 @@
   }
 
   render() {
-<<<<<<< HEAD
-    const { value, disabled, label, className, id, onChange } = this.props;
+    const { checked, disabled, label, labelTextColor, className, id, onChange } = this.props;
 
     return (
       <Container
@@ -193,64 +106,32 @@
       >
         <HiddenCheckbox
           onChange={onChange}
-          checked={value}
+          checked={checked}
           disabled={disabled}
           tabIndex={0}
         />
 
         <StyledToggleWrapper
-          checked={value}
+          checked={checked}
           disabled={!!disabled}
           onClick={this.handleOnClick}
         >
           <StyledToggle
-            checked={value}
+            checked={checked}
             disabled={!!disabled}
             className={disabled ? 'disabled' : 'enabled'}
           />
         </StyledToggleWrapper>
 
         {label &&
-          <Text onClick={this.handleOnClick}>{label}</Text>
+          <Label
+            onClick={this.handleOnClick}
+            labelTextColor={labelTextColor}
+          >
+            {label}
+          </Label>
         }
       </Container>
-=======
-    const {
-      checked,
-      disabled,
-      label,
-      className,
-      id,
-      onChange,
-      labelTextColor,
-      size
-    } = this.props;
-    const hasLabel = !!(label);
-
-    return (
-      <Label
-        id={id}
-        className={`
-          ${className}
-          ${hasLabel && 'hasLabel'}
-        `}
-        labelTextColor={labelTextColor}
-      >
-        <HiddenInput
-          type="checkbox"
-          checked={checked}
-          onChange={onChange}
-        />
-        <ToggleContainer
-          checked={checked}
-          disabled={disabled}
-          size={size}
-        >
-          <i />
-        </ToggleContainer>
-        {label}
-      </Label>
->>>>>>> d6e9e841
     );
   }
 }