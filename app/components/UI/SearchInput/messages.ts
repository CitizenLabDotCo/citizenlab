--- conflicted
+++ resolved
@@ -14,12 +14,6 @@
     id: 'app.containers.SearchInput.removeSearchTerm',
     defaultMessage: 'Remove search term',
   },
-<<<<<<< HEAD
-  searchTerm: {
-    id: 'app.containers.SearchInput.searchTerm',
-    defaultMessage: 'Search term: {searchTerm}',
-  },
-=======
   a11y_searchTerm: {
     id: 'app.containers.SearchInput.a11y_searchTerm',
     defaultMessage: 'Search term: {searchTerm}',
@@ -27,6 +21,9 @@
   a11y_searchTermBlank: {
     id: 'app.containers.SearchInput.a11y_searchTermBlank',
     defaultMessage: 'Search term: blank',
-  }
->>>>>>> 0e28b255
+  },
+  searchTerm: {
+    id: 'app.containers.SearchInput.searchTerm',
+    defaultMessage: 'Search term: {searchTerm}',
+  },
 });