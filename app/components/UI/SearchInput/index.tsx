--- conflicted
+++ resolved
@@ -111,11 +111,8 @@
 
 const SearchInput = memo<Props & InjectedIntlProps>(({ value, onChange, placeholder, ariaLabel, className, intl }) => {
 
-<<<<<<< HEAD
-=======
   const adminPage = isAdminPage(location.pathname);
 
->>>>>>> 1552d9d6
   const [focused, setFocused] = useState(false);
   const [searchTerm, setSearchTerm] = useState<string | null>(value || null);
 
@@ -178,11 +175,7 @@
   }, []);
 
   return (
-<<<<<<< HEAD
-    <Container className={`${className} ${focused ? 'focused' : 'blurred'}`}>
-=======
     <Container className={`${className} ${focused ? 'focused' : 'blurred'} ${adminPage ? 'adminpage' : ''}`}>
->>>>>>> 1552d9d6
       <Input
         type="text"
         aria-label={searchAriaLabel}
