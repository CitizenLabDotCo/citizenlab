import * as React from 'react';
import * as _ from 'lodash';
import { darken, lighten } from 'polished';
import { ITheme } from 'typings';
import Spinner from 'components/UI/Spinner';
import Icon from 'components/UI/Icon';
import styled from 'styled-components';

const ButtonText = styled.div`
  color: #fff;
  font-weight: 400;
`;

const IconWrapper = styled.div`
  height: 22px;
  margin-right: 10px;

  svg {
    fill: #000;
  }
`;

const ButtonContent = styled.div`
  display: flex;
  align-items: center;
  justify-content: center;
`;

const StyledButton: any = styled.button`
  display: flex;
  align-items: center;
  justify-content: center;
  border-radius: 5px;
  position: relative;
  outline: none;
  transition: background 150ms ease;

  &:not(.disabled) {
    cursor: pointer;
  }

  &.disabled {
    cursor: not-allowed;
  }

  &.primary {
    &:not(.disabled) {
      background: ${(props: any) => props.theme.color.main || '#e0e0e0'};

      ${ButtonText} {
        color: ${(props: any) => '#fff' || '#000'};
      }

      &{IconWrapper} svg {
        fill: ${(props: any) => '#fff' || '#000'};
      }

      &:hover {
        background: ${(props: any) => darken(0.1, (props.theme.color.main || '#ccc'))};
      }
    }

    &.disabled {
      background: #d0d0d0;

      ${ButtonText} {
        color: #fff;
      }

      &{IconWrapper} svg {
        fill: #fff;
      }
    }
  }

  &.secondary {
    &:not(.disabled) {
      background: #eae9e9;

      ${ButtonText} {
        color: #676767;
      }

      &{IconWrapper} svg {
        fill: #676767;
      }

      &:hover {
        background: ${(props: any) => darken(0.1, '#eae9e9')};
      }
    }

    &.disabled {
      background: #ccc;

      ${ButtonText} {
        color: #fff;
      }

      &{IconWrapper} svg {
        fill: #fff;
      }
    }
  }

  ${ButtonContent} {
    padding: ${(props: any) => {
      switch (props.size) {
        case '2':
          return '9px 15px';
        case '3':
          return '11px 16px';
        case '4':
          return '12px 17px';
        default:
          return '9px 14px';
      }
    }};

    ${ButtonText} {
      white-space: nowrap;
      font-size: ${(props: any) => {
        switch (props.size) {
          case '2':
            return '17px';
          case '3':
            return '18px';
          case '4':
            return '19px';
          default:
            return '16px';
        }
      }};
      opacity: ${(props: any) => props.loading ? 0 : 1}
    }
  }
`;

const SpinnerWrapper = styled.div`
  display: inline-block;
  position: absolute;
  top: 0;
  left: 0;
  right: 0;
  bottom: 0;
  display: flex;
  align-items: center;
  justify-content: center;
`;

type Props = {
  text: string;
  children?: any;
  size?: string;
  style?: 'primary' | 'secondary';
  icon?: string;
  loading?: boolean;
  disabled?: boolean;
  onClick: (arg: React.FormEvent<HTMLButtonElement>) => void;
  className?: string;
};

type State = {};

export default class Button extends React.PureComponent<Props, State> {
  handleOnClick = (event: React.FormEvent<HTMLButtonElement>) => {
    if (!this.props.disabled) {
      this.props.onClick(event);
    }
  }

  render() {
<<<<<<< HEAD
    const { text, className, icon } = this.props;
    let { size, style, loading, disabled } = this.props;
=======
    const { text, className } = this.props;
    let { size, style, loading, disabled, children } = this.props;
>>>>>>> f331de24

    size = (size || '2');
    style = (style || 'primary');
    loading = (_.isBoolean(loading) ? loading : false);
    disabled = (_.isBoolean(disabled) ? disabled : false);

    return (
      <StyledButton
        size={size}
        loading={loading}
        onClick={this.handleOnClick}
        disabled={disabled}
        className={`Button ${disabled && 'disabled'} ${style} ${className}`}
      >
<<<<<<< HEAD
        <ButtonContent>
          {icon && <IconWrapper><Icon name={icon} /></IconWrapper>}
          <ButtonText>{text}</ButtonText>
          {loading && <SpinnerWrapper><Spinner /></SpinnerWrapper>}
        </ButtonContent>
=======
        <ButtonText>{text || children}</ButtonText>
        {loading && <SpinnerWrapper><Spinner /></SpinnerWrapper>}
>>>>>>> f331de24
      </StyledButton>
    );
  }
}<|MERGE_RESOLUTION|>--- conflicted
+++ resolved
@@ -170,13 +170,8 @@
   }
 
   render() {
-<<<<<<< HEAD
     const { text, className, icon } = this.props;
-    let { size, style, loading, disabled } = this.props;
-=======
-    const { text, className } = this.props;
     let { size, style, loading, disabled, children } = this.props;
->>>>>>> f331de24
 
     size = (size || '2');
     style = (style || 'primary');
@@ -191,16 +186,11 @@
         disabled={disabled}
         className={`Button ${disabled && 'disabled'} ${style} ${className}`}
       >
-<<<<<<< HEAD
         <ButtonContent>
           {icon && <IconWrapper><Icon name={icon} /></IconWrapper>}
-          <ButtonText>{text}</ButtonText>
+          <ButtonText>{text || children}</ButtonText>
           {loading && <SpinnerWrapper><Spinner /></SpinnerWrapper>}
         </ButtonContent>
-=======
-        <ButtonText>{text || children}</ButtonText>
-        {loading && <SpinnerWrapper><Spinner /></SpinnerWrapper>}
->>>>>>> f331de24
       </StyledButton>
     );
   }
