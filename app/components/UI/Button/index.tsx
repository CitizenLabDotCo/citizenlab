--- conflicted
+++ resolved
@@ -355,12 +355,8 @@
   ariaExpanded?: boolean;
   ariaDescribedby?: string;
   iconAriaHidden?: boolean;
-<<<<<<< HEAD
-}
-=======
   ariaDisabled?: boolean;
-};
->>>>>>> f9c42843
+}
 
 type State = {};
 
@@ -447,13 +443,9 @@
       fontSize,
       autoFocus,
       ariaExpanded,
-<<<<<<< HEAD
+      iconAriaHidden,
       ariaDescribedby,
-      iconAriaHidden
-=======
-      iconAriaHidden,
       ariaDisabled
->>>>>>> f9c42843
     } = this.props;
     let { id, size, style, processing, disabled, iconPos, className } = this.props;
 
@@ -555,11 +547,8 @@
           <StyledButton
             aria-label={ariaLabel}
             aria-expanded={ariaExpanded}
-<<<<<<< HEAD
+            aria-disabled={ariaDisabled}
             aria-describedby={ariaDescribedby}
-=======
-            aria-disabled={ariaDisabled}
->>>>>>> f9c42843
             disabled={disabled}
             ref={this.props.setSubmitButtonRef}
             className={buttonClassnames}
