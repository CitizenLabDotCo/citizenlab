--- conflicted
+++ resolved
@@ -310,14 +310,9 @@
   fullHeight?: boolean;
   ariaLabel?: string;
   fontSize?: string;
-<<<<<<< HEAD
   autoFocus?: boolean
   ariaExpanded?: boolean;
-  ariaHideIcon?: boolean;
-=======
-  autoFocus?: boolean;
   iconAriaHidden?: boolean;
->>>>>>> 01333d51
 };
 
 type State = {};
@@ -394,12 +389,8 @@
       ariaLabel,
       fontSize,
       autoFocus,
-<<<<<<< HEAD
       ariaExpanded,
-      ariaHideIcon
-=======
       iconAriaHidden
->>>>>>> 01333d51
     } = this.props;
     let { id, size, style, processing, disabled, fullWidth, iconPos, className } = this.props;
 
@@ -424,11 +415,7 @@
             className={`buttonIcon ${iconPos} ${hasText && 'hasText'}`}
             title={iconTitle}
             colorTheme={iconTheme}
-<<<<<<< HEAD
-            ariaHidden={ariaHideIcon}
-=======
             ariaHidden={iconAriaHidden}
->>>>>>> 01333d51
           />}
         {hasText && <ButtonText className="buttonText">{text || children}</ButtonText>}
         {hiddenText && <HiddenText>{hiddenText}</HiddenText>}
@@ -438,11 +425,7 @@
           className={`buttonIcon ${iconPos} ${hasText && 'hasText'}`}
           title={iconTitle}
           colorTheme={iconTheme}
-<<<<<<< HEAD
-          ariaHidden={ariaHideIcon}
-=======
           ariaHidden={iconAriaHidden}
->>>>>>> 01333d51
         />}
         {processing &&
           <SpinnerWrapper>
