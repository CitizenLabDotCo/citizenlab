--- conflicted
+++ resolved
@@ -355,12 +355,8 @@
   ariaExpanded?: boolean;
   ariaDescribedby?: string;
   iconAriaHidden?: boolean;
-<<<<<<< HEAD
-}
-=======
   ariaDisabled?: boolean;
-};
->>>>>>> 86f67e14
+}
 
 type State = {};
 
@@ -447,13 +443,9 @@
       fontSize,
       autoFocus,
       ariaExpanded,
-<<<<<<< HEAD
       ariaDescribedby,
-      iconAriaHidden
-=======
       iconAriaHidden,
       ariaDisabled
->>>>>>> 86f67e14
     } = this.props;
     let { id, size, style, processing, disabled, iconPos, className } = this.props;
 
@@ -555,11 +547,8 @@
           <StyledButton
             aria-label={ariaLabel}
             aria-expanded={ariaExpanded}
-<<<<<<< HEAD
             aria-describedby={ariaDescribedby}
-=======
             aria-disabled={ariaDisabled}
->>>>>>> 86f67e14
             disabled={disabled}
             ref={this.props.setSubmitButtonRef}
             className={buttonClassnames}
