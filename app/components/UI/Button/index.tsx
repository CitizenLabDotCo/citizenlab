--- conflicted
+++ resolved
@@ -185,7 +185,6 @@
       ${(props: any) => buttonTheme(props, '#fff', props.theme.colorMain || 'e0e0e0')}
     }
     &.secondary {
-<<<<<<< HEAD
       ${(props: any) => buttonTheme(
         props,
         color('lightGreyishBlue'),
@@ -193,14 +192,6 @@
         'transparent',
         darken(0.05, color('lightGreyishBlue'))
       )}
-=======
-      ${buttonTheme(
-    color('lightGreyishBlue'),
-    color('label'),
-    'transparent',
-    darken(0.05, color('lightGreyishBlue'))
-  )}
->>>>>>> 5dbf25c0
     }
     &.primary-outlined {
       ${(props: any) => buttonTheme(props, 'transparent', props.theme.colorMain || 'e0e0e0', props.theme.colorMain || 'e0e0e0')}
@@ -319,15 +310,11 @@
   }
 
   render() {
-<<<<<<< HEAD
     const { type, text, form, textColor, textHoverColor, bgColor, bgHoverColor, borderColor, borderHoverColor, borderThickness, width, height, padding, justify, icon, iconSize, iconTitle, iconTheme, hiddenText, children, linkTo, openInNewTab } = this.props;
     let { id, size, style, processing, disabled, fullWidth, circularCorners, iconPos, className } = this.props;
-=======
-    const { size, type, text, form, textColor, textHoverColor, width, height, padding, justify, icon, iconSize, iconTitle, iconTheme, hiddenText, children, linkTo, openInNewTab } = this.props;
-    let { id, style, processing, disabled, fullWidth, circularCorners, iconPos, className } = this.props;
->>>>>>> 5dbf25c0
 
     id = (id || '');
+    size = (size || '1');
     style = (style || 'primary');
     processing = (isBoolean(processing) ? processing : false);
     disabled = (isBoolean(disabled) ? disabled : false);
