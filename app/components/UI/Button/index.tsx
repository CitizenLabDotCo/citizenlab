import React, { PureComponent, FormEvent, ButtonHTMLAttributes } from 'react';
import Link from 'utils/cl-router/Link';
import { isBoolean, isNil, isString, get } from 'lodash-es';
import styled, { withTheme } from 'styled-components';
import { darken } from 'polished';
import { colors, invisibleA11yText, fontSizes } from 'utils/styleUtils';
import Spinner from 'components/UI/Spinner';
import Icon, { Props as IconProps, clColorTheme } from 'components/UI/Icon';

export type ButtonStyles =
  'primary'
  | 'primary-inverse'
  | 'primary-outlined'
  | 'secondary'
  | 'secondary-outlined'
  | 'success'
  | 'text'
  | 'cl-blue'
  | 'admin-dark'
  | 'delete';

type DefaultStyleValues = {
  [key in ButtonStyles]: {
    bgColor: string;
    bgHoverColor?: string;
    textColor: string;
    textHoverColor?: string;
    borderColor?: string;
    borderHoverColor?: string;
  };
};

function getFontSize(size) {
  switch (size) {
    case '2':
      return `${fontSizes.large}px`;
    case '3':
      return `${fontSizes.xl}px`;
    default:
      return `${fontSizes.base}px`;
  }
}

function getPadding(size) {
  switch (size) {
    case '2':
      return '11px 22px';
    case '3':
      return '13px 24px';
    case '4':
      return '15px 26px';
    default:
      return '.65em 1.45em';
  }
}

function getIconHeight(size) {
  switch (size) {
    case '2':
      return '18px';
    case '3':
      return '19px';
    case '4':
      return '20px';
    default:
      return '17px';
  }
}

function getLineHeight(size) {
  switch (size) {
    case '2':
      return '24px';
    case '3':
      return '26px';
    case '4':
      return '28px';
    default:
      return '22px';
  }
}

function getButtonStyle(props: ButtonContainerProps & { theme: any }) {

  const defaultStyleValues: DefaultStyleValues = {
    primary: {
      bgColor: get(props.theme, 'colorMain'),
      textColor: '#fff',
      textHoverColor: '#fff'
    },
    'primary-outlined': {
      bgColor: 'transparent',
      bgHoverColor: 'transparent',
      textColor: get(props.theme, 'colorMain'),
      borderColor: get(props.theme, 'colorMain'),
    },
    'primary-inverse': {
      bgColor: '#fff',
      textColor: get(props.theme, 'colorText'),
      textHoverColor: get(props.theme, 'colorText')
    },
    secondary: {
      bgColor: colors.lightGreyishBlue,
      textColor: darken(0.1, colors.label),
      borderColor: 'transparent',
      bgHoverColor: darken(0.05, colors.lightGreyishBlue)
    },
    'secondary-outlined': {
      bgColor: 'transparent',
      bgHoverColor: 'transparent',
      textColor: colors.label,
      borderColor: colors.label
    },
    text: {
      bgColor: 'transparent',
      textColor: colors.label
    },
    success: {
      bgColor: colors.clGreenSuccessBackground,
      textColor: colors.clGreenSuccess
    },
    'cl-blue': {
      bgColor: colors.clBlueDark,
      textColor: '#fff',
      textHoverColor: '#fff'
    },
    'admin-dark': {
      bgColor: colors.adminTextColor,
      textColor: '#fff',
      textHoverColor: '#fff'
    },
    delete: {
      bgColor: colors.clRedError,
      textColor: '#fff',
      textHoverColor: '#fff'
    }
  };

  const finalBgColor = props.bgColor || get(defaultStyleValues, `${props.buttonStyle}.bgColor`);
  const finalBgHoverColor = props.bgHoverColor || get(defaultStyleValues, `${props.buttonStyle}.bgHoverColor`) || darken(0.12, finalBgColor);
  const finalTextColor = props.textColor || get(defaultStyleValues, `${props.buttonStyle}.textColor`);
  const finalTextHoverColor = props.textHoverColor || get(defaultStyleValues, `${props.buttonStyle}.textHoverColor`) || darken(0.2, finalTextColor);
  const finalIconColor = props.iconColor || get(defaultStyleValues, `${props.buttonStyle}.iconColor`) || finalTextColor;
  const finalIconHoverColor = props.iconHoverColor || get(defaultStyleValues, `${props.buttonStyle}.iconHoverColor`) || finalTextHoverColor;
  const finalBorderColor = props.borderColor || get(defaultStyleValues, `${props.buttonStyle}.borderColor`) || 'transparent';
  const finalBorderHoverColor = props.borderHoverColor || get(defaultStyleValues, `${props.buttonStyle}.borderHoverColor`) || darken(0.2, finalBorderColor);
  const finalBoxShadow = props.boxShadow || get(defaultStyleValues, `${props.buttonStyle}.boxShadow`) || 'none';
  const finalBoxShadowHover = props.boxShadowHover || get(defaultStyleValues, `${props.buttonStyle}.boxShadowHover`) || 'none';
  const finalBorderRadius = props.borderRadius || get(defaultStyleValues, `${props.buttonStyle}.borderRadius`) || props.theme.borderRadius;

  return `
    border-radius: ${finalBorderRadius};

    &:not(.disabled) {
      background: ${finalBgColor};
      border-color: ${finalBorderColor};
      box-shadow: ${finalBoxShadow};

      ${ButtonText} {
        color: ${finalTextColor};
      }

      ${StyledIcon} {
        fill: ${finalIconColor};
      }

      &:not(.processing):hover,
      &:not(.processing):focus {
        background: ${finalBgHoverColor};
        border-color: ${finalBorderHoverColor};
        box-shadow: ${finalBoxShadowHover};

        ${ButtonText} {
          color: ${finalTextHoverColor};
        }

        ${StyledIcon} {
          fill: ${finalIconHoverColor};
        }
      }
    }

    &.disabled {
      background: ${colors.disabledPrimaryButtonBg};

      ${ButtonText} {
        color: #fff;
      }

      ${StyledIcon} {
        fill: #fff;
      }
    }
  `;
}

const StyledButton = styled.button``;
const StyledLink = styled(Link)``;
const StyledA = styled.a``;
const StyledIcon = styled(Icon)`
  transition: all 100ms ease-out;

  &.hasText.left {
    margin-right: 10px;
  }

  &.hasText.right {
    margin-left: 10px;
  }
`;

const ButtonText = styled.div`
  margin: 0;
  margin-top: -1px;
  padding: 0;
  text-align: left;
  transition: all 100ms ease-out;
`;

const Container = styled.div<ButtonContainerProps>`
  align-items: center;
  display: flex;
  font-weight: 400;
  justify-content: ${(props) => props.justifyWrapper || 'center'};
  margin: 0;
  padding: 0;
  user-select: none;

  * {
    user-select: none;
  }

  &.fullWidth {
    width: 100%;

    button,
    a {
      flex: 1;
      width: 100%;
    }
  }

  button,
  a {
    align-items: center;
    border: ${(props) => props.borderThickness || '1px'} solid transparent;
    display: ${(props) => !props.width ? 'inline-flex' : 'flex'};
    height: ${(props) => props.height || 'auto'};
    justify-content: ${(props) => props.justify || 'center'};
    margin: 0;
    padding: ${(props) => props.padding || getPadding(props.size)};
    position: relative;
    min-width: ${(props) => props.minWidth || 'auto'};
    width: ${(props) => props.width || '100%'};
    transition: background 100ms ease-out,
                border-color 100ms ease-out,
                box-shadow 100ms ease-out;

    &:not(.disabled) {
      cursor: pointer;
    }

    ${ButtonText} {
      opacity: ${(props) => props.processing ? 0 : 1};
      font-size: ${(props) => props.fontSize ? props.fontSize : getFontSize(props.size)};
      line-height: ${(props) => getLineHeight(props.size)};
      font-weight: ${(props) => props.fontWeight || 'normal'}
    }

    ${StyledIcon} {
      flex: 0 0 ${(props) => props.iconSize ? props.iconSize : getIconHeight(props.size)};
      height: ${(props) => props.iconSize ? props.iconSize : getIconHeight(props.size)};
      width: ${(props) => props.iconSize ? props.iconSize : getIconHeight(props.size)};
      opacity: ${(props) => props.processing ? 0 : 1};
    }

    ${(props) => getButtonStyle(props)}
  }

  button.disabled {
    cursor: not-allowed;
  }

  a.disabled {
    pointer-events: none;
  }
`;

const SpinnerWrapper = styled.div`
  position: absolute;
  top: 0;
  left: 0;
  right: 0;
  bottom: 0px;
  display: flex;
  align-items: center;
  justify-content: center;
`;

const HiddenText = styled.span`
  ${invisibleA11yText()}
`;

export interface ButtonContainerProps {
  buttonStyle?: ButtonStyles;
  style?: ButtonStyles;
  id?: string;
  size?: '1' | '2' | '3' | '4';
  width?: string;
  height?: string;
  fullWidth?: boolean;
  padding?: string;
  justify?: 'left' | 'center' | 'right' | 'space-between';
  justifyWrapper?: 'left' | 'center' | 'right' | 'space-between';
  iconSize?: string;
  processing?: boolean;
  disabled?: boolean;
  iconColor?: string;
  iconHoverColor?: string;
  textColor?: string;
  textHoverColor?: string;
  bgColor?: string;
  bgHoverColor?: string;
  borderColor?: string;
  borderHoverColor?: string;
  borderThickness?: string;
  boxShadow?: string;
  boxShadowHover?: string;
  borderRadius?: string;
  fontWeight?: string;
  minWidth?: string;
  fontSize?: string;
  onClick?: (arg: FormEvent<HTMLButtonElement>) => void;
}

export interface Props extends ButtonContainerProps {
  children?: any;
  className?: string;
  form?: string;
  hiddenText?: string | JSX.Element;
  icon?: IconProps['name'];
  iconPos?: 'left' | 'right';
  iconTitle?: IconProps['title'];
  iconTheme?: clColorTheme;
  linkTo?: string;
  openInNewTab?: boolean;
  setSubmitButtonRef?: (value: any) => void;
  text?: string | JSX.Element;
  theme?: object | undefined;
  type?: ButtonHTMLAttributes<HTMLButtonElement>['type'];
  spinnerColor?: string;
  ariaLabel?: string;
  autoFocus?: boolean;
  fontSize?: string;
  ariaExpanded?: boolean;
  ariaDescribedby?: string;
  iconAriaHidden?: boolean;
<<<<<<< HEAD
}
=======
  ariaDisabled?: boolean;
};
>>>>>>> a6321137

type State = {};

class Button extends PureComponent<Props, State> {

  handleOnClick = (event) => {
    const { onClick, processing, disabled } = this.props;

    if (onClick) {
      event.preventDefault();
      event.stopPropagation();

      if (!disabled && !processing) {
        onClick(event);
      }
    }
  }

  removeFocus = (event: React.MouseEvent<HTMLElement>) => {
    event.preventDefault();
  }

  getSpinnerSize = (size) => {
    switch (size) {
      case '2':
        return '26px';
      case '3':
        return '28px';
      case '4':
        return '30px';
      default:
        return '24px';
    }
  }

  getSpinnerColor = (style: ButtonStyles) => {
    if (style === 'primary-outlined' || style === 'secondary-outlined') {
      const theme = this.props.theme as object;
      return theme['colorMain'];
    }

    if (style === 'secondary') {
      const theme = this.props.theme as object;
      return theme['colors']['label'];
    }

    return '#fff';
  }

  render() {
    const {
      type,
      text,
      form,
      iconColor,
      iconHoverColor,
      textColor,
      textHoverColor,
      bgColor,
      bgHoverColor,
      borderColor,
      borderHoverColor,
      borderThickness,
      boxShadow,
      boxShadowHover,
      borderRadius,
      minWidth,
      width,
      height,
      padding,
      justify,
      justifyWrapper,
      icon,
      iconSize,
      iconTitle,
      iconTheme,
      hiddenText,
      children,
      linkTo,
      openInNewTab,
      fontWeight,
      fullWidth,
      ariaLabel,
      fontSize,
      autoFocus,
      ariaExpanded,
<<<<<<< HEAD
      ariaDescribedby,
      iconAriaHidden
=======
      iconAriaHidden,
      ariaDisabled
>>>>>>> a6321137
    } = this.props;
    let { id, size, style, processing, disabled, iconPos, className } = this.props;

    id = (id || '');
    size = (size || '1');
    style = (style || 'primary');
    processing = (isBoolean(processing) ? processing : false);
    disabled = (isBoolean(disabled) ? disabled : false);
    iconPos = (iconPos || 'left');
    className = `${className ? className : ''}`;

    const spinnerSize = this.getSpinnerSize(size);
    const spinnerColor = this.props.spinnerColor || textColor || this.getSpinnerColor(style);
    const buttonClassnames = `Button button ${disabled ? 'disabled' : ''} ${processing ? 'processing' : ''} ${fullWidth ? 'fullWidth' : ''} ${style}`;
    const hasText = (!isNil(text) || !isNil(children));
    const childContent = (
      <>
        {icon && iconPos === 'left' &&
          <StyledIcon
            name={icon}
            className={`buttonIcon ${iconPos} ${hasText && 'hasText'}`}
            title={iconTitle}
            colorTheme={iconTheme}
            ariaHidden={iconAriaHidden}
          />}
        {hasText && <ButtonText className="buttonText">{text || children}</ButtonText>}
        {hiddenText && <HiddenText>{hiddenText}</HiddenText>}
        {icon && iconPos === 'right' &&
          <StyledIcon
            name={icon}
            className={`buttonIcon ${iconPos} ${hasText && 'hasText'}`}
            title={iconTitle}
            colorTheme={iconTheme}
            ariaHidden={iconAriaHidden}
          />
        }
        {processing &&
          <SpinnerWrapper>
            <Spinner size={spinnerSize} color={spinnerColor} />
          </SpinnerWrapper>
        }
      </>
    );

    return (
      <Container
        className={`${className} ${buttonClassnames}`}
        onClick={this.handleOnClick}
        onMouseDown={this.removeFocus}
        buttonStyle={style}
        id={id}
        size={size}
        width={width}
        height={height}
        padding={padding}
        justify={justify}
        justifyWrapper={justifyWrapper}
        iconSize={iconSize}
        processing={processing}
        disabled={disabled}
        iconColor={iconColor}
        iconHoverColor={iconHoverColor}
        textColor={textColor}
        textHoverColor={textHoverColor}
        bgColor={bgColor}
        bgHoverColor={bgHoverColor}
        borderColor={borderColor}
        borderHoverColor={borderHoverColor}
        borderThickness={borderThickness}
        boxShadow={boxShadow}
        boxShadowHover={boxShadowHover}
        borderRadius={borderRadius}
        fontWeight={fontWeight}
        minWidth={minWidth}
        fontSize={fontSize}
      >
        {linkTo && !disabled ? (
          (isString(linkTo) && linkTo.startsWith('http')) ? (
            <StyledA
              ref={this.props.setSubmitButtonRef}
              href={linkTo}
              target={openInNewTab ? '_blank' : '_self'}
              className={buttonClassnames}
              aria-label={ariaLabel}
            >
              {childContent}
            </StyledA>
          ) : (
            <StyledLink
              ref={this.props.setSubmitButtonRef}
              to={linkTo}
              className={buttonClassnames}
              aria-label={ariaLabel}
            >
              {childContent}
            </StyledLink>
          )
        ) : (
          <StyledButton
            aria-label={ariaLabel}
            aria-expanded={ariaExpanded}
<<<<<<< HEAD
            aria-describedby={ariaDescribedby}
=======
            aria-disabled={ariaDisabled}
>>>>>>> a6321137
            disabled={disabled}
            ref={this.props.setSubmitButtonRef}
            className={buttonClassnames}
            form={form}
            type={type ? type : 'submit'}
            autoFocus={autoFocus}
          >
            {childContent}
          </StyledButton>
        )}
      </Container>
    );
  }
}

export default withTheme(Button);<|MERGE_RESOLUTION|>--- conflicted
+++ resolved
@@ -355,12 +355,8 @@
   ariaExpanded?: boolean;
   ariaDescribedby?: string;
   iconAriaHidden?: boolean;
-<<<<<<< HEAD
-}
-=======
   ariaDisabled?: boolean;
-};
->>>>>>> a6321137
+}
 
 type State = {};
 
@@ -447,13 +443,9 @@
       fontSize,
       autoFocus,
       ariaExpanded,
-<<<<<<< HEAD
+      iconAriaHidden,
       ariaDescribedby,
-      iconAriaHidden
-=======
-      iconAriaHidden,
       ariaDisabled
->>>>>>> a6321137
     } = this.props;
     let { id, size, style, processing, disabled, iconPos, className } = this.props;
 
@@ -555,11 +547,8 @@
           <StyledButton
             aria-label={ariaLabel}
             aria-expanded={ariaExpanded}
-<<<<<<< HEAD
+            aria-disabled={ariaDisabled}
             aria-describedby={ariaDescribedby}
-=======
-            aria-disabled={ariaDisabled}
->>>>>>> a6321137
             disabled={disabled}
             ref={this.props.setSubmitButtonRef}
             className={buttonClassnames}
