import React, { PureComponent, FormEvent, ButtonHTMLAttributes } from 'react';
import Link from 'utils/cl-router/Link';
import { isBoolean, isNil, isString, get } from 'lodash-es';
import styled, { withTheme } from 'styled-components';
import { darken } from 'polished';
import { colors, invisibleA11yText, fontSizes } from 'utils/styleUtils';
import Spinner from 'components/UI/Spinner';
import Icon, { Props as IconProps, clColorTheme } from 'components/UI/Icon';

export type ButtonStyles =
  'primary'
  | 'primary-inverse'
  | 'primary-outlined'
  | 'secondary'
  | 'secondary-outlined'
  | 'success'
  | 'text'
  | 'cl-blue'
  | 'admin-dark'
  | 'delete';

type DefaultStyleValues = {
  [key in ButtonStyles]: {
    bgColor: string;
    bgHoverColor?: string;
    textColor: string;
    textHoverColor?: string;
    borderColor?: string;
    borderHoverColor?: string;
  };
};

function getFontSize(size) {
  switch (size) {
    case '2':
      return `${fontSizes.large}px`;
    case '3':
      return `${fontSizes.xl}px`;
    default:
      return `${fontSizes.base}px`;
  }
}

function getPadding(size) {
  switch (size) {
    case '2':
      return '11px 22px';
    case '3':
      return '13px 24px';
    case '4':
      return '15px 26px';
    default:
      return '.65em 1.45em';
  }
}

function getIconHeight(size) {
  switch (size) {
    case '2':
      return '18px';
    case '3':
      return '19px';
    case '4':
      return '20px';
    default:
      return '17px';
  }
}

function getLineHeight(size) {
  switch (size) {
    case '2':
      return '24px';
    case '3':
      return '26px';
    case '4':
      return '28px';
    default:
      return '22px';
  }
}

function getButtonStyle(props: ButtonContainerProps & { theme: any }) {

  const defaultStyleValues: DefaultStyleValues = {
    primary: {
      bgColor: get(props.theme, 'colorMain'),
      textColor: '#fff',
      textHoverColor: '#fff'
    },
    'primary-outlined': {
      bgColor: 'transparent',
      bgHoverColor: 'transparent',
      textColor: get(props.theme, 'colorMain'),
      borderColor: get(props.theme, 'colorMain'),
    },
    'primary-inverse': {
      bgColor: '#fff',
      textColor: get(props.theme, 'colorText'),
      textHoverColor: get(props.theme, 'colorText')
    },
    secondary: {
      bgColor: colors.lightGreyishBlue,
      textColor: darken(0.1, colors.label),
      borderColor: 'transparent',
      bgHoverColor: darken(0.05, colors.lightGreyishBlue)
    },
    'secondary-outlined': {
      bgColor: 'transparent',
      bgHoverColor: 'transparent',
      textColor: colors.label,
      borderColor: colors.label
    },
    text: {
      bgColor: 'transparent',
      textColor: colors.label
    },
    success: {
      bgColor: colors.clGreenSuccessBackground,
      textColor: colors.clGreenSuccess
    },
    'cl-blue': {
      bgColor: colors.clBlueDark,
      textColor: '#fff',
      textHoverColor: '#fff'
    },
    'admin-dark': {
      bgColor: colors.adminTextColor,
      textColor: '#fff',
      textHoverColor: '#fff'
    },
    delete: {
      bgColor: colors.clRedError,
      textColor: '#fff',
      textHoverColor: '#fff'
    }
  };

  const finalBgColor = props.bgColor || get(defaultStyleValues, `${props.buttonStyle}.bgColor`);
  const finalBgHoverColor = props.bgHoverColor || get(defaultStyleValues, `${props.buttonStyle}.bgHoverColor`) || darken(0.12, finalBgColor);
  const finalTextColor = props.textColor || get(defaultStyleValues, `${props.buttonStyle}.textColor`);
  const finalTextHoverColor = props.textHoverColor || get(defaultStyleValues, `${props.buttonStyle}.textHoverColor`) || darken(0.2, finalTextColor);
  const finalIconColor = props.iconColor || get(defaultStyleValues, `${props.buttonStyle}.iconColor`) || finalTextColor;
  const finalIconHoverColor = props.iconHoverColor || get(defaultStyleValues, `${props.buttonStyle}.iconHoverColor`) || finalTextHoverColor;
  const finalBorderColor = props.borderColor || get(defaultStyleValues, `${props.buttonStyle}.borderColor`) || 'transparent';
  const finalBorderHoverColor = props.borderHoverColor || get(defaultStyleValues, `${props.buttonStyle}.borderHoverColor`) || darken(0.2, finalBorderColor);
  const finalBoxShadow = props.boxShadow || get(defaultStyleValues, `${props.buttonStyle}.boxShadow`) || 'none';
  const finalBoxShadowHover = props.boxShadowHover || get(defaultStyleValues, `${props.buttonStyle}.boxShadowHover`) || 'none';
  const finalBorderRadius = props.borderRadius || get(defaultStyleValues, `${props.buttonStyle}.borderRadius`) || props.theme.borderRadius;

  return `
    border-radius: ${finalBorderRadius};

    &:not(.disabled) {
      background: ${finalBgColor};
      border-color: ${finalBorderColor};
      box-shadow: ${finalBoxShadow};

      ${ButtonText} {
        color: ${finalTextColor};
      }

      ${StyledIcon} {
        fill: ${finalIconColor};
      }

      &:not(.processing):hover,
      &:not(.processing):focus {
        background: ${finalBgHoverColor};
        border-color: ${finalBorderHoverColor};
        box-shadow: ${finalBoxShadowHover};

        ${ButtonText} {
          color: ${finalTextHoverColor};
        }

        ${StyledIcon} {
          fill: ${finalIconHoverColor};
        }
      }
    }

    &.disabled {
      background: ${colors.disabledPrimaryButtonBg};

      ${ButtonText} {
        color: #fff;
      }

      ${StyledIcon} {
        fill: #fff;
      }
    }
  `;
}

const StyledButton = styled.button``;
const StyledLink = styled(Link)``;
const StyledA = styled.a``;
const StyledIcon = styled(Icon)`
  transition: all 100ms ease-out;

  &.hasText.left {
    margin-right: 10px;
  }

  &.hasText.right {
    margin-left: 10px;
  }
`;

const ButtonText = styled.div`
  margin: 0;
  margin-top: -1px;
  padding: 0;
  text-align: left;
  transition: all 100ms ease-out;
`;

const Container = styled.div<ButtonContainerProps>`
  align-items: center;
  display: flex;
  font-weight: 400;
  justify-content: ${(props) => props.justifyWrapper || 'center'};
  margin: 0;
  padding: 0;
  user-select: none;

  * {
    user-select: none;
  }

  &.fullWidth {
    width: 100%;

    button,
    a {
      flex: 1;
      width: 100%;
    }
  }

  button,
  a {
    align-items: center;
    border: ${(props) => props.borderThickness || '1px'} solid transparent;
    display: ${(props) => !props.width ? 'inline-flex' : 'flex'};
    height: ${(props) => props.height || 'auto'};
    justify-content: ${(props) => props.justify || 'center'};
    margin: 0;
    padding: ${(props) => props.padding || getPadding(props.size)};
    position: relative;
    min-width: ${(props) => props.minWidth || 'auto'};
    width: ${(props) => props.width || '100%'};
    transition: background 100ms ease-out,
                border-color 100ms ease-out,
                box-shadow 100ms ease-out;

    &:not(.disabled) {
      cursor: pointer;
    }

    ${ButtonText} {
      opacity: ${(props) => props.processing ? 0 : 1};
      font-size: ${(props) => props.fontSize ? props.fontSize : getFontSize(props.size)};
      line-height: ${(props) => getLineHeight(props.size)};
      font-weight: ${(props) => props.fontWeight || 'normal'}
    }

    ${StyledIcon} {
      flex: 0 0 ${(props) => props.iconSize ? props.iconSize : getIconHeight(props.size)};
      height: ${(props) => props.iconSize ? props.iconSize : getIconHeight(props.size)};
      width: ${(props) => props.iconSize ? props.iconSize : getIconHeight(props.size)};
      opacity: ${(props) => props.processing ? 0 : 1};
    }

    ${(props) => getButtonStyle(props)}
  }

  button.disabled {
    cursor: not-allowed;
  }

  a.disabled {
    pointer-events: none;
  }
`;

const SpinnerWrapper = styled.div`
  position: absolute;
  top: 0;
  left: 0;
  right: 0;
  bottom: 0px;
  display: flex;
  align-items: center;
  justify-content: center;
`;

const HiddenText = styled.span`
  ${invisibleA11yText()}
`;

export interface ButtonContainerProps {
  buttonStyle?: ButtonStyles;
  style?: ButtonStyles;
  id?: string;
  size?: '1' | '2' | '3' | '4';
  width?: string;
  height?: string;
  fullWidth?: boolean;
  padding?: string;
  justify?: 'left' | 'center' | 'right' | 'space-between';
  justifyWrapper?: 'left' | 'center' | 'right' | 'space-between';
  iconSize?: string;
  processing?: boolean;
  disabled?: boolean;
  iconColor?: string;
  iconHoverColor?: string;
  textColor?: string;
  textHoverColor?: string;
  bgColor?: string;
  bgHoverColor?: string;
  borderColor?: string;
  borderHoverColor?: string;
  borderThickness?: string;
  boxShadow?: string;
  boxShadowHover?: string;
  borderRadius?: string;
  fontWeight?: string;
  minWidth?: string;
  fontSize?: string;
  onClick?: (arg: FormEvent<HTMLButtonElement>) => void;
}

export interface Props extends ButtonContainerProps {
  children?: any;
  className?: string;
  form?: string;
  hiddenText?: string | JSX.Element;
  icon?: IconProps['name'];
  iconPos?: 'left' | 'right';
  iconTitle?: IconProps['title'];
  iconTheme?: clColorTheme;
  linkTo?: string;
  openInNewTab?: boolean;
  setSubmitButtonRef?: (value: any) => void;
  text?: string | JSX.Element;
  theme?: object | undefined;
  type?: ButtonHTMLAttributes<HTMLButtonElement>['type'];
  spinnerColor?: string;
  ariaLabel?: string;
  autoFocus?: boolean;
  fontSize?: string;
  ariaExpanded?: boolean;
  ariaDescribedby?: string;
  iconAriaHidden?: boolean;
<<<<<<< HEAD
=======
  ariaDisabled?: boolean;
>>>>>>> 91ebfdcf
}

type State = {};

class Button extends PureComponent<Props, State> {

  handleOnClick = (event) => {
    const { onClick, processing, disabled } = this.props;

    if (onClick) {
      event.preventDefault();
      event.stopPropagation();

      if (!disabled && !processing) {
        onClick(event);
      }
    }
  }

  removeFocus = (event: React.MouseEvent<HTMLElement>) => {
    event.preventDefault();
  }

  getSpinnerSize = (size) => {
    switch (size) {
      case '2':
        return '26px';
      case '3':
        return '28px';
      case '4':
        return '30px';
      default:
        return '24px';
    }
  }

  getSpinnerColor = (style: ButtonStyles) => {
    if (style === 'primary-outlined' || style === 'secondary-outlined') {
      const theme = this.props.theme as object;
      return theme['colorMain'];
    }

    if (style === 'secondary') {
      const theme = this.props.theme as object;
      return theme['colors']['label'];
    }

    return '#fff';
  }

  render() {
    const {
      type,
      text,
      form,
      iconColor,
      iconHoverColor,
      textColor,
      textHoverColor,
      bgColor,
      bgHoverColor,
      borderColor,
      borderHoverColor,
      borderThickness,
      boxShadow,
      boxShadowHover,
      borderRadius,
      minWidth,
      width,
      height,
      padding,
      justify,
      justifyWrapper,
      icon,
      iconSize,
      iconTitle,
      iconTheme,
      hiddenText,
      children,
      linkTo,
      openInNewTab,
      fontWeight,
      fullWidth,
      ariaLabel,
      fontSize,
      autoFocus,
      ariaExpanded,
<<<<<<< HEAD
      ariaDescribedby,
      iconAriaHidden
=======
      iconAriaHidden,
      ariaDescribedby,
      ariaDisabled
>>>>>>> 91ebfdcf
    } = this.props;
    let { id, size, style, processing, disabled, iconPos, className } = this.props;

    id = (id || '');
    size = (size || '1');
    style = (style || 'primary');
    processing = (isBoolean(processing) ? processing : false);
    disabled = (isBoolean(disabled) ? disabled : false);
    iconPos = (iconPos || 'left');
    className = `${className ? className : ''}`;

    const spinnerSize = this.getSpinnerSize(size);
    const spinnerColor = this.props.spinnerColor || textColor || this.getSpinnerColor(style);
    const buttonClassnames = `Button button ${disabled ? 'disabled' : ''} ${processing ? 'processing' : ''} ${fullWidth ? 'fullWidth' : ''} ${style}`;
    const hasText = (!isNil(text) || !isNil(children));
    const childContent = (
      <>
        {icon && iconPos === 'left' &&
          <StyledIcon
            name={icon}
            className={`buttonIcon ${iconPos} ${hasText && 'hasText'}`}
            title={iconTitle}
            colorTheme={iconTheme}
            ariaHidden={iconAriaHidden}
          />}
        {hasText && <ButtonText className="buttonText">{text || children}</ButtonText>}
        {hiddenText && <HiddenText>{hiddenText}</HiddenText>}
        {icon && iconPos === 'right' &&
          <StyledIcon
            name={icon}
            className={`buttonIcon ${iconPos} ${hasText && 'hasText'}`}
            title={iconTitle}
            colorTheme={iconTheme}
            ariaHidden={iconAriaHidden}
          />
        }
        {processing &&
          <SpinnerWrapper>
            <Spinner size={spinnerSize} color={spinnerColor} />
          </SpinnerWrapper>
        }
      </>
    );

    return (
      <Container
        className={`${className} ${buttonClassnames}`}
        onClick={this.handleOnClick}
        onMouseDown={this.removeFocus}
        buttonStyle={style}
        id={id}
        size={size}
        width={width}
        height={height}
        padding={padding}
        justify={justify}
        justifyWrapper={justifyWrapper}
        iconSize={iconSize}
        processing={processing}
        disabled={disabled}
        iconColor={iconColor}
        iconHoverColor={iconHoverColor}
        textColor={textColor}
        textHoverColor={textHoverColor}
        bgColor={bgColor}
        bgHoverColor={bgHoverColor}
        borderColor={borderColor}
        borderHoverColor={borderHoverColor}
        borderThickness={borderThickness}
        boxShadow={boxShadow}
        boxShadowHover={boxShadowHover}
        borderRadius={borderRadius}
        fontWeight={fontWeight}
        minWidth={minWidth}
        fontSize={fontSize}
      >
        {linkTo && !disabled ? (
          (isString(linkTo) && linkTo.startsWith('http')) ? (
            <StyledA
              ref={this.props.setSubmitButtonRef}
              href={linkTo}
              target={openInNewTab ? '_blank' : '_self'}
              className={buttonClassnames}
              aria-label={ariaLabel}
            >
              {childContent}
            </StyledA>
          ) : (
            <StyledLink
              ref={this.props.setSubmitButtonRef}
              to={linkTo}
              className={buttonClassnames}
              aria-label={ariaLabel}
            >
              {childContent}
            </StyledLink>
          )
        ) : (
          <StyledButton
            aria-label={ariaLabel}
            aria-expanded={ariaExpanded}
<<<<<<< HEAD
=======
            aria-disabled={ariaDisabled}
>>>>>>> 91ebfdcf
            aria-describedby={ariaDescribedby}
            disabled={disabled}
            ref={this.props.setSubmitButtonRef}
            className={buttonClassnames}
            form={form}
            type={type ? type : 'submit'}
            autoFocus={autoFocus}
          >
            {childContent}
          </StyledButton>
        )}
      </Container>
    );
  }
}

export default withTheme(Button);<|MERGE_RESOLUTION|>--- conflicted
+++ resolved
@@ -355,10 +355,7 @@
   ariaExpanded?: boolean;
   ariaDescribedby?: string;
   iconAriaHidden?: boolean;
-<<<<<<< HEAD
-=======
   ariaDisabled?: boolean;
->>>>>>> 91ebfdcf
 }
 
 type State = {};
@@ -446,14 +443,9 @@
       fontSize,
       autoFocus,
       ariaExpanded,
-<<<<<<< HEAD
-      ariaDescribedby,
-      iconAriaHidden
-=======
       iconAriaHidden,
       ariaDescribedby,
       ariaDisabled
->>>>>>> 91ebfdcf
     } = this.props;
     let { id, size, style, processing, disabled, iconPos, className } = this.props;
 
@@ -555,10 +547,7 @@
           <StyledButton
             aria-label={ariaLabel}
             aria-expanded={ariaExpanded}
-<<<<<<< HEAD
-=======
             aria-disabled={ariaDisabled}
->>>>>>> 91ebfdcf
             aria-describedby={ariaDescribedby}
             disabled={disabled}
             ref={this.props.setSubmitButtonRef}
