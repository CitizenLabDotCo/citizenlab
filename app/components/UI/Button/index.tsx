import React, { PureComponent, FormEvent, ButtonHTMLAttributes } from 'react';
import Link from 'utils/cl-router/Link';
import { isBoolean, isNil, isString, get } from 'lodash-es';
import styled, { withTheme } from 'styled-components';
import { darken } from 'polished';
import { colors, invisibleA11yText, fontSizes } from 'utils/styleUtils';
import Spinner from 'components/UI/Spinner';
import Icon, { Props as IconProps, clColorTheme } from 'components/UI/Icon';

export type ButtonStyles =
  'primary'
  | 'primary-inverse'
  | 'primary-outlined'
  | 'secondary'
  | 'secondary-outlined'
  | 'success'
  | 'text'
  | 'cl-blue'
  | 'admin-dark'
  | 'delete';

type DefaultStyleValues = {
  [key in ButtonStyles]: {
    bgColor: string;
    bgHoverColor?: string;
    textColor: string;
    textHoverColor?: string;
    borderColor?: string;
    borderHoverColor?: string;
  };
};

function getFontSize(size) {
  switch (size) {
    case '2':
      return `${fontSizes.large}px`;
    case '3':
      return `${fontSizes.xl}px`;
    default:
      return `${fontSizes.base}px`;
  }
}

function getPadding(size) {
  switch (size) {
    case '2':
      return '11px 22px';
    case '3':
      return '13px 24px';
    case '4':
      return '15px 26px';
    default:
      return '.65em 1.45em';
  }
}

function getIconHeight(size) {
  switch (size) {
    case '2':
      return '18px';
    case '3':
      return '19px';
    case '4':
      return '20px';
    default:
      return '17px';
  }
}

function getLineHeight(size) {
  switch (size) {
    case '2':
      return '24px';
    case '3':
      return '26px';
    case '4':
      return '28px';
    default:
      return '22px';
  }
}

function getButtonStyle(props: ButtonContainerProps & { theme: any }) {

  const defaultStyleValues: DefaultStyleValues = {
    primary: {
      bgColor: get(props.theme, 'colorMain'),
      textColor: '#fff',
      textHoverColor: '#fff'
    },
    'primary-outlined': {
      bgColor: 'transparent',
      bgHoverColor: 'transparent',
      textColor: get(props.theme, 'colorMain'),
      borderColor: get(props.theme, 'colorMain'),
    },
    'primary-inverse': {
      bgColor: '#fff',
      textColor: get(props.theme, 'colorText'),
      textHoverColor: get(props.theme, 'colorText')
    },
    secondary: {
      bgColor: colors.lightGreyishBlue,
      textColor: darken(0.1, colors.label),
      borderColor: 'transparent',
      bgHoverColor: darken(0.05, colors.lightGreyishBlue)
    },
    'secondary-outlined': {
      bgColor: 'transparent',
      bgHoverColor: 'transparent',
      textColor: colors.label,
      borderColor: colors.label
    },
    text: {
      bgColor: 'transparent',
      textColor: colors.label
    },
    success: {
      bgColor: colors.clGreenSuccessBackground,
      textColor: colors.clGreenSuccess
    },
    'cl-blue': {
      bgColor: colors.clBlueDark,
      textColor: '#fff',
      textHoverColor: '#fff'
    },
    'admin-dark': {
      bgColor: colors.adminTextColor,
      textColor: '#fff',
      textHoverColor: '#fff'
    },
    delete: {
      bgColor: colors.clRedError,
      textColor: '#fff',
      textHoverColor: '#fff'
    }
  };

  const finalBgColor = props.bgColor || get(defaultStyleValues, `${props.buttonStyle}.bgColor`);
  const finalBgHoverColor = props.bgHoverColor || get(defaultStyleValues, `${props.buttonStyle}.bgHoverColor`) || darken(0.12, finalBgColor);
  const finalTextColor = props.textColor || get(defaultStyleValues, `${props.buttonStyle}.textColor`);
  const finalTextHoverColor = props.textHoverColor || get(defaultStyleValues, `${props.buttonStyle}.textHoverColor`) || darken(0.2, finalTextColor);
  const finalIconColor = props.iconColor || get(defaultStyleValues, `${props.buttonStyle}.iconColor`) || finalTextColor;
  const finalIconHoverColor = props.iconHoverColor || get(defaultStyleValues, `${props.buttonStyle}.iconHoverColor`) || finalTextHoverColor;
  const finalBorderColor = props.borderColor || get(defaultStyleValues, `${props.buttonStyle}.borderColor`) || 'transparent';
  const finalBorderHoverColor = props.borderHoverColor || get(defaultStyleValues, `${props.buttonStyle}.borderHoverColor`) || darken(0.2, finalBorderColor);
  const finalBoxShadow = props.boxShadow || get(defaultStyleValues, `${props.buttonStyle}.boxShadow`) || 'none';
  const finalBoxShadowHover = props.boxShadowHover || get(defaultStyleValues, `${props.buttonStyle}.boxShadowHover`) || 'none';
  const finalBorderRadius = props.borderRadius || get(defaultStyleValues, `${props.buttonStyle}.borderRadius`) || props.theme.borderRadius;

  return `
    border-radius: ${finalBorderRadius};

    &:not(.disabled) {
      background: ${finalBgColor};
      border-color: ${finalBorderColor};
      box-shadow: ${finalBoxShadow};

      ${ButtonText} {
        color: ${finalTextColor};
      }

      ${StyledIcon} {
        fill: ${finalIconColor};
      }

      &:not(.processing):hover,
      &:not(.processing):focus {
        background: ${finalBgHoverColor};
        border-color: ${finalBorderHoverColor};
        box-shadow: ${finalBoxShadowHover};

        ${ButtonText} {
          color: ${finalTextHoverColor};
        }

        ${StyledIcon} {
          fill: ${finalIconHoverColor};
        }
      }
    }

    &.disabled {
      background: ${colors.disabledPrimaryButtonBg};

      ${ButtonText} {
        color: #fff;
      }

      ${StyledIcon} {
        fill: #fff;
      }
    }
  `;
}

const StyledButton = styled.button``;
const StyledLink = styled(Link)``;
const StyledA = styled.a``;
const StyledIcon = styled(Icon)`
  transition: all 100ms ease-out;

  &.hasText.left {
    margin-right: 10px;
  }

  &.hasText.right {
    margin-left: 10px;
  }
`;

const ButtonText = styled.div`
  margin: 0;
  margin-top: -1px;
  padding: 0;
  text-align: left;
  transition: all 100ms ease-out;
`;

const Container = styled.div<ButtonContainerProps>`
  align-items: center;
  display: flex;
  font-weight: 400;
  justify-content: ${(props) => props.justifyWrapper || 'center'};
  margin: 0;
  padding: 0;
  user-select: none;

  * {
    user-select: none;
  }

  &.fullWidth {
    width: 100%;

    button,
    a {
      flex: 1;
      width: 100%;
    }
  }

  button,
  a {
    align-items: center;
    border: ${(props) => props.borderThickness || '1px'} solid transparent;
    display: ${(props) => !props.width ? 'inline-flex' : 'flex'};
    height: ${(props) => props.height || 'auto'};
    justify-content: ${(props) => props.justify || 'center'};
    margin: 0;
    padding: ${(props) => props.padding || getPadding(props.size)};
    position: relative;
    min-width: ${(props) => props.minWidth || 'auto'};
    width: ${(props) => props.width || '100%'};
    transition: background 100ms ease-out,
                border-color 100ms ease-out,
                box-shadow 100ms ease-out;

    &:not(.disabled) {
      cursor: pointer;
    }

    ${ButtonText} {
      opacity: ${(props) => props.processing ? 0 : 1};
      font-size: ${(props) => props.fontSize ? props.fontSize : getFontSize(props.size)};
      line-height: ${(props) => getLineHeight(props.size)};
      font-weight: ${(props) => props.fontWeight || 'normal'}
    }

    ${StyledIcon} {
      flex: 0 0 ${(props) => props.iconSize ? props.iconSize : getIconHeight(props.size)};
      height: ${(props) => props.iconSize ? props.iconSize : getIconHeight(props.size)};
      width: ${(props) => props.iconSize ? props.iconSize : getIconHeight(props.size)};
      opacity: ${(props) => props.processing ? 0 : 1};
    }

    ${(props) => getButtonStyle(props)}
  }

  button.disabled {
    cursor: not-allowed;
  }

  a.disabled {
    pointer-events: none;
  }
`;

const SpinnerWrapper = styled.div`
  position: absolute;
  top: 0;
  left: 0;
  right: 0;
  bottom: 0px;
  display: flex;
  align-items: center;
  justify-content: center;
`;

const HiddenText = styled.span`
  ${invisibleA11yText()}
`;

export interface ButtonContainerProps {
  buttonStyle?: ButtonStyles;
  style?: ButtonStyles;
  id?: string;
  size?: '1' | '2' | '3' | '4';
  width?: string;
  height?: string;
  fullWidth?: boolean;
  padding?: string;
  justify?: 'left' | 'center' | 'right' | 'space-between';
  justifyWrapper?: 'left' | 'center' | 'right' | 'space-between';
  iconSize?: string;
  processing?: boolean;
  disabled?: boolean;
  iconColor?: string;
  iconHoverColor?: string;
  textColor?: string;
  textHoverColor?: string;
  bgColor?: string;
  bgHoverColor?: string;
  borderColor?: string;
  borderHoverColor?: string;
  borderThickness?: string;
  boxShadow?: string;
  boxShadowHover?: string;
  borderRadius?: string;
  fontWeight?: string;
  minWidth?: string;
  fontSize?: string;
  onClick?: (arg: FormEvent<HTMLButtonElement>) => void;
}

export interface Props extends ButtonContainerProps {
  children?: any;
  className?: string;
  form?: string;
  hiddenText?: string | JSX.Element;
  icon?: IconProps['name'];
  iconPos?: 'left' | 'right';
  iconTitle?: IconProps['title'];
  iconTheme?: clColorTheme;
  linkTo?: string;
  openInNewTab?: boolean;
  setSubmitButtonRef?: (value: any) => void;
  text?: string | JSX.Element;
  theme?: object | undefined;
  type?: ButtonHTMLAttributes<HTMLButtonElement>['type'];
  spinnerColor?: string;
  ariaLabel?: string;
  autoFocus?: boolean;
  fontSize?: string;
  ariaExpanded?: boolean;
  ariaDescribedby?: string;
  iconAriaHidden?: boolean;
<<<<<<< HEAD
}
=======
  ariaDisabled?: boolean;
};
>>>>>>> 9b8bd8ab

type State = {};

class Button extends PureComponent<Props, State> {

  handleOnClick = (event) => {
    const { onClick, processing, disabled } = this.props;

    if (onClick) {
      event.preventDefault();
      event.stopPropagation();

      if (!disabled && !processing) {
        onClick(event);
      }
    }
  }

  removeFocus = (event: React.MouseEvent<HTMLElement>) => {
    event.preventDefault();
  }

  getSpinnerSize = (size) => {
    switch (size) {
      case '2':
        return '26px';
      case '3':
        return '28px';
      case '4':
        return '30px';
      default:
        return '24px';
    }
  }

  getSpinnerColor = (style: ButtonStyles) => {
    if (style === 'primary-outlined' || style === 'secondary-outlined') {
      const theme = this.props.theme as object;
      return theme['colorMain'];
    }

    if (style === 'secondary') {
      const theme = this.props.theme as object;
      return theme['colors']['label'];
    }

    return '#fff';
  }

  render() {
    const {
      type,
      text,
      form,
      iconColor,
      iconHoverColor,
      textColor,
      textHoverColor,
      bgColor,
      bgHoverColor,
      borderColor,
      borderHoverColor,
      borderThickness,
      boxShadow,
      boxShadowHover,
      borderRadius,
      minWidth,
      width,
      height,
      padding,
      justify,
      justifyWrapper,
      icon,
      iconSize,
      iconTitle,
      iconTheme,
      hiddenText,
      children,
      linkTo,
      openInNewTab,
      fontWeight,
      fullWidth,
      ariaLabel,
      fontSize,
      autoFocus,
      ariaExpanded,
<<<<<<< HEAD
      ariaDescribedby,
      iconAriaHidden
=======
      iconAriaHidden,
      ariaDisabled
>>>>>>> 9b8bd8ab
    } = this.props;
    let { id, size, style, processing, disabled, iconPos, className } = this.props;

    id = (id || '');
    size = (size || '1');
    style = (style || 'primary');
    processing = (isBoolean(processing) ? processing : false);
    disabled = (isBoolean(disabled) ? disabled : false);
    iconPos = (iconPos || 'left');
    className = `${className ? className : ''}`;

    const spinnerSize = this.getSpinnerSize(size);
    const spinnerColor = this.props.spinnerColor || textColor || this.getSpinnerColor(style);
    const buttonClassnames = `Button button ${disabled ? 'disabled' : ''} ${processing ? 'processing' : ''} ${fullWidth ? 'fullWidth' : ''} ${style}`;
    const hasText = (!isNil(text) || !isNil(children));
    const childContent = (
      <>
        {icon && iconPos === 'left' &&
          <StyledIcon
            name={icon}
            className={`buttonIcon ${iconPos} ${hasText && 'hasText'}`}
            title={iconTitle}
            colorTheme={iconTheme}
            ariaHidden={iconAriaHidden}
          />}
        {hasText && <ButtonText className="buttonText">{text || children}</ButtonText>}
        {hiddenText && <HiddenText>{hiddenText}</HiddenText>}
        {icon && iconPos === 'right' &&
          <StyledIcon
            name={icon}
            className={`buttonIcon ${iconPos} ${hasText && 'hasText'}`}
            title={iconTitle}
            colorTheme={iconTheme}
            ariaHidden={iconAriaHidden}
          />
        }
        {processing &&
          <SpinnerWrapper>
            <Spinner size={spinnerSize} color={spinnerColor} />
          </SpinnerWrapper>
        }
      </>
    );

    return (
      <Container
        className={`${className} ${buttonClassnames}`}
        onClick={this.handleOnClick}
        onMouseDown={this.removeFocus}
        buttonStyle={style}
        id={id}
        size={size}
        width={width}
        height={height}
        padding={padding}
        justify={justify}
        justifyWrapper={justifyWrapper}
        iconSize={iconSize}
        processing={processing}
        disabled={disabled}
        iconColor={iconColor}
        iconHoverColor={iconHoverColor}
        textColor={textColor}
        textHoverColor={textHoverColor}
        bgColor={bgColor}
        bgHoverColor={bgHoverColor}
        borderColor={borderColor}
        borderHoverColor={borderHoverColor}
        borderThickness={borderThickness}
        boxShadow={boxShadow}
        boxShadowHover={boxShadowHover}
        borderRadius={borderRadius}
        fontWeight={fontWeight}
        minWidth={minWidth}
        fontSize={fontSize}
      >
        {linkTo && !disabled ? (
          (isString(linkTo) && linkTo.startsWith('http')) ? (
            <StyledA
              ref={this.props.setSubmitButtonRef}
              href={linkTo}
              target={openInNewTab ? '_blank' : '_self'}
              className={buttonClassnames}
              aria-label={ariaLabel}
            >
              {childContent}
            </StyledA>
          ) : (
            <StyledLink
              ref={this.props.setSubmitButtonRef}
              to={linkTo}
              className={buttonClassnames}
              aria-label={ariaLabel}
            >
              {childContent}
            </StyledLink>
          )
        ) : (
          <StyledButton
            aria-label={ariaLabel}
            aria-expanded={ariaExpanded}
<<<<<<< HEAD
            aria-describedby={ariaDescribedby}
=======
            aria-disabled={ariaDisabled}
>>>>>>> 9b8bd8ab
            disabled={disabled}
            ref={this.props.setSubmitButtonRef}
            className={buttonClassnames}
            form={form}
            type={type ? type : 'submit'}
            autoFocus={autoFocus}
          >
            {childContent}
          </StyledButton>
        )}
      </Container>
    );
  }
}

export default withTheme(Button);<|MERGE_RESOLUTION|>--- conflicted
+++ resolved
@@ -355,12 +355,8 @@
   ariaExpanded?: boolean;
   ariaDescribedby?: string;
   iconAriaHidden?: boolean;
-<<<<<<< HEAD
-}
-=======
   ariaDisabled?: boolean;
-};
->>>>>>> 9b8bd8ab
+}
 
 type State = {};
 
@@ -447,13 +443,9 @@
       fontSize,
       autoFocus,
       ariaExpanded,
-<<<<<<< HEAD
       ariaDescribedby,
-      iconAriaHidden
-=======
       iconAriaHidden,
       ariaDisabled
->>>>>>> 9b8bd8ab
     } = this.props;
     let { id, size, style, processing, disabled, iconPos, className } = this.props;
 
@@ -555,11 +547,8 @@
           <StyledButton
             aria-label={ariaLabel}
             aria-expanded={ariaExpanded}
-<<<<<<< HEAD
             aria-describedby={ariaDescribedby}
-=======
             aria-disabled={ariaDisabled}
->>>>>>> 9b8bd8ab
             disabled={disabled}
             ref={this.props.setSubmitButtonRef}
             className={buttonClassnames}
