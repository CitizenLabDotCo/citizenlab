import React, { PureComponent, FormEvent } from 'react';
import Link from 'utils/cl-router/Link';
import { isBoolean, isNil } from 'lodash-es';
import styled, { withTheme } from 'styled-components';
import { darken, readableColor } from 'polished';
import { color, colors, invisibleA11yText } from 'utils/styleUtils';
import Spinner from 'components/UI/Spinner';
import Icon, { Props as IconProps, clColorTheme } from 'components/UI/Icon';

function getFontSize(size) {
  switch (size) {
    case '2':
      return '18px';
    case '3':
      return '20px';
    case '4':
      return '22px';
    default:
      return '16px';
  }
}

function getPadding(size) {
  switch (size) {
    case '2':
      return '11px 22px';
    case '3':
      return '13px 24px';
    case '4':
      return '15px 26px';
    default:
      return '.65em 1.45em';
  }
}

function getIconHeight(size) {
  switch (size) {
    case '2':
      return '18px';
    case '3':
      return '19px';
    case '4':
      return '20px';
    default:
      return '17px';
  }
}

function getLineHeight(size) {
  switch (size) {
    case '2':
      return '24px';
    case '3':
      return '26px';
    case '4':
      return '28px';
    default:
      return '22px';
  }
}

function setFillColor(color) {
  return `
    ${ButtonText} {
      color: ${color};
    }

    ${StyledIcon} {
      fill: ${color};
    }
  `;
}

// Sets the button colors depending on Background color, optionally set the text/icon fill color and border color.
function buttonTheme(
  props: Props,
  bgColor: string,
  textColor: string,
  borderColor = 'transparent',
  bgHoverColor?: string | null,
  textHoverColor?: string | null,
  borderHoverColor?: string | null
) {
  const finalBgColor = props.bgColor || bgColor;
  const finalBgHoverColor = props.bgHoverColor || bgHoverColor;
  const finalTextColor = props.textColor || textColor;
  const finalTextHoverColor = props.textHoverColor || textHoverColor;
  const finalBorderColor = props.borderColor || borderColor;
  const finalBorderHoverColor = props.borderHoverColor || borderHoverColor;

  return `
    &:not(.disabled) {
      ${setFillColor(finalTextColor || readableColor(finalBgColor))}
      background: ${finalBgColor};
      border-color: ${finalBorderColor};

      &:not(.processing):hover,
      &:not(.processing):focus {
        ${finalBgColor !== ('transparent' || '#fff' || 'white') && `background: ${finalBgHoverColor || darken(0.12, finalBgColor)};`}
        ${finalBgColor === ('transparent' || '#fff' || 'white') && finalTextColor && (finalTextHoverColor || setFillColor(darken(0.2, finalTextColor)))}
        ${finalBgColor === ('transparent' || '#fff' || 'white') && finalBorderColor !== 'transparent' && `border-color: ${finalBorderHoverColor || darken(0.2, finalBorderColor)};`}
      }
    }

    &.disabled {
      background: ${colors.disabledPrimaryButtonBg};
      ${setFillColor('#fff')}
    }
  `;
}

const StyledButton = styled.button``;
const StyledLink = styled(Link)``;
const StyledA = styled.a``;
const StyledIcon = styled(Icon)`
  &.hasText.left {
    margin-right: 10px;
  }

  &.hasText.right {
    margin-left: 10px;
  }
`;

const ButtonText = styled.div`
  margin: 0;
  margin-top: -1px;
  padding: 0;
  white-space: nowrap;
`;

const Container: any = styled.div`
  align-items: center;
  display: flex;
  font-weight: 400;
  justify-content: center;
  margin: 0;
  padding: 0;
  user-select: none;
  * {
    user-select: none;
  }
  &.fullWidth {
    width: 100%;
  }
  button,
  a {
    align-items: center;
    border: ${(props: any) => props.borderThickness || '1px'} solid transparent;
    border-radius: ${(props: any) => props.circularCorners ? '999em' : '5px'};
    display: ${(props: any) => !props.width ? 'inline-flex' : 'flex'};
    height: ${(props: any) => props.height || 'auto'};
    justify-content: ${(props: any) => props.justify || 'center'};
    margin: 0;
    padding: ${(props: any) => props.padding || getPadding(props.size)};
    position: relative;
    transition: all 100ms ease-out;
    min-width: ${(props: any) => props.minWidth || 'auto'};
    width: ${(props: any) => props.width || '100%'};
    outline: none;
    &:not(.disabled) {
      cursor: pointer;
    }
    &.fullWidth {
      width: 100%;
      flex: 1;
    }
    ${ButtonText} {
      opacity: ${(props: any) => props.processing ? 0 : 1};
      font-size: ${(props: any) => getFontSize(props.size)};
      line-height: ${(props: any) => getLineHeight(props.size)};
      font-weight: ${(props: any) => props.fontWeight || 'normal'}
    }
    ${StyledIcon} {
      flex: 0 0 ${(props: any) => props.iconSize ? props.iconSize : getIconHeight(props.size)};
      height: ${(props: any) => props.iconSize ? props.iconSize : getIconHeight(props.size)};
      width: ${(props: any) => props.iconSize ? props.iconSize : getIconHeight(props.size)};
      opacity: ${(props: any) => props.processing ? 0 : 1};
    }
    &.primary {
      ${(props: any) => buttonTheme(props, props.theme.colorMain || 'e0e0e0', '#fff')}
    }
    &.primary-inverse {
      ${(props: any) => buttonTheme(props, '#fff', props.theme.colorMain || 'e0e0e0')}
    }
    &.secondary {
      ${(props: any) => buttonTheme(
        props,
        color('lightGreyishBlue'),
        darken(0.1, color('label')),
        'transparent',
        darken(0.05, color('lightGreyishBlue'))
      )}
    }
    &.primary-outlined {
      ${(props: any) => buttonTheme(props, 'transparent', props.theme.colorMain || 'e0e0e0', props.theme.colorMain || 'e0e0e0')}
    }
    &.secondary-outlined {
      ${(props: any) => buttonTheme(props, 'transparent', color('label'), color('label'))}
    }
    &.text {
      ${(props: any) => buttonTheme(props, 'transparent', color('label'))}
    }
    &.success {
      ${(props: any) => buttonTheme(props, color('clGreenSuccessBackground'), color('clGreenSuccess'))}
    }
    &.cl-blue {
      ${(props: any) => buttonTheme(props, color('clBlueDark'), 'white')}
    }
    &.admin-dark {
      ${(props: any) => buttonTheme(props, colors.adminTextColor, 'white')}
    }
    &.delete {
      ${(props: any) => buttonTheme(props, colors.clRedError, 'white')}
    }
  }
  button.disabled {
    cursor: not-allowed;
  }
  a.disabled {
    pointer-events: none;
  }
  &.bannerStyle {
    height: 100%;
    & * {
      height: 100%;
    }
    a {
      height: 100%;
      border-radius: 0;
    }
    .buttonText {
      display: inline-flex;
      align-items: center;
    }
  }
`;

const SpinnerWrapper = styled.div`
  position: absolute;
  top: 0;
  left: 0;
  right: 0;
  bottom: 0px;
  display: flex;
  align-items: center;
  justify-content: center;
`;

const HiddenText = styled.span`
  ${invisibleA11yText()}
`;

export type ButtonStyles = 'primary' | 'primary-inverse' | 'primary-outlined' | 'secondary' | 'secondary-outlined' | 'success' | 'text' | 'cl-blue' | 'admin-dark' | 'delete';

type Props = {
  children?: any;
  circularCorners?: boolean;
  className?: string;
  disabled?: boolean;
  form?: string;
  fullWidth?: boolean;
  height?: string;
  hiddenText?: string | JSX.Element;
  icon?: IconProps['name'];
  iconPos?: 'left' | 'right';
  iconSize?: string;
  iconTitle?: IconProps['title'];
  iconTheme?: clColorTheme;
  id?: string;
  justify?: 'left' | 'center' | 'right' | 'space-between';
  linkTo?: string;
  openInNewTab?: boolean;
  onClick?: (arg: FormEvent<HTMLButtonElement>) => void;
  padding?: string;
  processing?: boolean;
  setSubmitButtonRef?: (value: HTMLInputElement) => void;
  size?: '1' | '2' | '3' | '4';
  style?: ButtonStyles;
  text?: string | JSX.Element;
  textColor?: string;
  textHoverColor?: string;
  bgColor?: string;
  bgHoverColor?: string;
  borderColor?: string;
  borderHoverColor?: string;
  borderThickness?: string;
  fontWeight?: string;
  theme?: object | undefined;
  minWidth?: string;
  width?: string;
  type?: string;
  spinnerColor?: string;
  inABanner?: boolean;
};

type State = {};

class Button extends PureComponent<Props, State> {

  handleOnClick = (event: FormEvent<HTMLButtonElement>) => {
    if (this.props.onClick && !this.props.disabled && !this.props.processing) {
      event.preventDefault();
      this.props.onClick(event);
    } else if (this.props.onClick && (this.props.disabled || this.props.processing)) {
      event.preventDefault();
      event.stopPropagation();
    }
  }

  getSpinnerSize = (size) => {
    switch (size) {
      case '2':
        return '26px';
      case '3':
        return '28px';
      case '4':
        return '30px';
      default:
        return '24px';
    }
  }

  getSpinnerColor = (style: ButtonStyles) => {
    if (style === 'primary-outlined' || style === 'secondary-outlined') {
      const theme = this.props.theme as object;
      return theme['colorMain'];
    }

    if (style === 'secondary') {
      const theme = this.props.theme as object;
      return theme['colors']['label'];
    }

    return '#fff';
  }

  render() {
<<<<<<< HEAD
    const { type, text, form, textColor, textHoverColor, bgColor, bgHoverColor, borderColor, borderHoverColor, borderThickness, minWidth, width, height, padding, justify, icon, iconSize, iconTitle, iconTheme, hiddenText, children, linkTo, openInNewTab, inABanner } = this.props;
=======
    const { type, text, form, textColor, textHoverColor, bgColor, bgHoverColor, borderColor, borderHoverColor, borderThickness, minWidth, width, height, padding, justify, icon, iconSize, iconTitle, iconTheme, hiddenText, children, linkTo, openInNewTab, fontWeight } = this.props;
>>>>>>> 8e7b2c8a
    let { id, size, style, processing, disabled, fullWidth, circularCorners, iconPos, className } = this.props;

    id = (id || '');
    size = (size || '1');
    style = (style || 'primary');
    processing = (isBoolean(processing) ? processing : false);
    disabled = (isBoolean(disabled) ? disabled : false);
    fullWidth = (isBoolean(fullWidth) ? fullWidth : false);
    circularCorners = (isBoolean(circularCorners) ? circularCorners : false);
    iconPos = (iconPos || 'left');
    className = `${className ? className : ''}`;

    const spinnerSize = this.getSpinnerSize(size);
    const spinnerColor = this.props.spinnerColor || this.getSpinnerColor(style);
    const buttonClassnames = `Button button ${disabled ? 'disabled' : ''} ${processing ? 'processing' : ''} ${fullWidth ? 'fullWidth' : ''} ${style}`;
    const hasText = (!isNil(text) || !isNil(children));

    const childContent = (
      <>
        {icon && iconPos === 'left' && <StyledIcon name={icon} className={`buttonIcon ${iconPos} ${hasText && 'hasText'}`} title={iconTitle} colorTheme={iconTheme} />}
        {hasText && <ButtonText className="buttonText">{text || children}</ButtonText>}
        {hiddenText && <HiddenText>{hiddenText}</HiddenText>}
        {icon && iconPos === 'right' && <StyledIcon name={icon} className={`buttonIcon ${iconPos} ${hasText && 'hasText'}`} title={iconTitle} colorTheme={iconTheme} />}
        {processing &&
          <SpinnerWrapper>
            <Spinner size={spinnerSize} color={spinnerColor} />
          </SpinnerWrapper>
        }
      </>
    );

    return (
      <Container
        id={id}
        size={size}
        width={width}
        height={height}
        padding={padding}
        justify={justify}
        iconSize={iconSize}
        processing={processing}
        onClick={this.handleOnClick}
        disabled={disabled}
        circularCorners={circularCorners}
        className={`${className} ${buttonClassnames} ${inABanner ? 'bannerStyle' : ''}`}
        textColor={textColor}
        textHoverColor={textHoverColor}
        bgColor={bgColor}
        bgHoverColor={bgHoverColor}
        borderColor={borderColor}
        borderHoverColor={borderHoverColor}
        borderThickness={borderThickness}
        fontWeight={fontWeight}
        minWidth={minWidth}
      >
        {linkTo ? (
          (typeof (linkTo === 'string') && (linkTo as string).startsWith('http')) ? (
            <StyledA
              innerRef={this.props.setSubmitButtonRef}
              href={(linkTo as string)}
              target={openInNewTab ? '_blank' : '_self'}
              className={buttonClassnames}
            >
              {childContent}
            </StyledA>
          ) : (
              <StyledLink
                innerRef={this.props.setSubmitButtonRef}
                to={linkTo}
                className={buttonClassnames}
              >
                {childContent}
              </StyledLink>
            )
        ) : (
            <StyledButton disabled={disabled} innerRef={this.props.setSubmitButtonRef} className={buttonClassnames} form={form} type={type ? type : 'submit'}>{childContent}</StyledButton>
          )}
      </Container>
    );
  }
}

export default withTheme(Button);<|MERGE_RESOLUTION|>--- conflicted
+++ resolved
@@ -336,11 +336,7 @@
   }
 
   render() {
-<<<<<<< HEAD
-    const { type, text, form, textColor, textHoverColor, bgColor, bgHoverColor, borderColor, borderHoverColor, borderThickness, minWidth, width, height, padding, justify, icon, iconSize, iconTitle, iconTheme, hiddenText, children, linkTo, openInNewTab, inABanner } = this.props;
-=======
-    const { type, text, form, textColor, textHoverColor, bgColor, bgHoverColor, borderColor, borderHoverColor, borderThickness, minWidth, width, height, padding, justify, icon, iconSize, iconTitle, iconTheme, hiddenText, children, linkTo, openInNewTab, fontWeight } = this.props;
->>>>>>> 8e7b2c8a
+    const { type, text, form, textColor, textHoverColor, bgColor, bgHoverColor, borderColor, borderHoverColor, borderThickness, minWidth, width, height, padding, justify, icon, iconSize, iconTitle, iconTheme, hiddenText, children, linkTo, openInNewTab, fontWeight, inABanner } = this.props;
     let { id, size, style, processing, disabled, fullWidth, circularCorners, iconPos, className } = this.props;
 
     id = (id || '');
