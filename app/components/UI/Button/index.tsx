import React, { PureComponent, FormEvent, ButtonHTMLAttributes } from 'react';
import Link from 'utils/cl-router/Link';
import { isBoolean, isNil, isString } from 'lodash-es';
import styled, { withTheme } from 'styled-components';
import { darken, readableColor } from 'polished';
import { colors, invisibleA11yText, fontSizes } from 'utils/styleUtils';
import Spinner from 'components/UI/Spinner';
import Icon, { Props as IconProps, clColorTheme } from 'components/UI/Icon';

function getFontSize(size) {
  switch (size) {
    case '2':
      return `${fontSizes.large}px`;
    case '3':
      return `${fontSizes.xl}px`;
    default:
      return `${fontSizes.base}px`;
  }
}

function getPadding(size) {
  switch (size) {
    case '2':
      return '11px 22px';
    case '3':
      return '13px 24px';
    case '4':
      return '15px 26px';
    default:
      return '.65em 1.45em';
  }
}

function getIconHeight(size) {
  switch (size) {
    case '2':
      return '18px';
    case '3':
      return '19px';
    case '4':
      return '20px';
    default:
      return '17px';
  }
}

function getLineHeight(size) {
  switch (size) {
    case '2':
      return '24px';
    case '3':
      return '26px';
    case '4':
      return '28px';
    default:
      return '22px';
  }
}

function setFillColor(color) {
  return `
    ${ButtonText} {
      color: ${color};
    }

    ${StyledIcon} {
      fill: ${color};
    }
  `;
}

// Sets the button colors depending on Background color, optionally set the text/icon fill color and border color.
function buttonTheme(
  props: Props,
  bgColor: string,
  textColor: string,
  borderColor = 'transparent',
  bgHoverColor?: string | null,
  textHoverColor?: string | null,
  borderHoverColor?: string | null
) {
  const finalBgColor = props.bgColor || bgColor;
  const finalBgHoverColor = props.bgHoverColor || bgHoverColor;
  const finalTextColor = props.textColor || textColor;
  const finalTextHoverColor = props.textHoverColor || textHoverColor;
  const finalBorderColor = props.borderColor || borderColor;
  const finalBorderHoverColor = props.borderHoverColor || borderHoverColor;

  return `
    &:not(.disabled) {
      ${setFillColor(finalTextColor || readableColor(finalBgColor))}
      background: ${finalBgColor};
      border-color: ${finalBorderColor};

      &:not(.processing):hover,
      &:not(.processing):focus {
        ${finalBgColor !== ('transparent' || '#fff' || 'white')
          && `background: ${finalBgHoverColor || darken(0.12, finalBgColor)};`}

        ${finalBgColor === ('transparent' || '#fff' || 'white')
          && finalTextColor && (finalTextHoverColor || setFillColor(darken(0.2, finalTextColor)))}

        ${finalBgColor === ('transparent' || '#fff' || 'white')
          && finalBorderColor !== 'transparent'
          && `border-color: ${finalBorderHoverColor || darken(0.2, finalBorderColor)};`}
      }
    }

    &.disabled {
      background: ${colors.disabledPrimaryButtonBg};
      ${setFillColor('#fff')}
    }
  `;
}

const StyledButton = styled.button``;
const StyledLink = styled(Link)``;
const StyledA = styled.a``;
const StyledIcon = styled(Icon)`
  &.hasText.left {
    margin-right: 10px;
  }

  &.hasText.right {
    margin-left: 10px;
  }
`;

const ButtonText = styled.div`
  margin: 0;
  margin-top: -1px;
  padding: 0;
  white-space: nowrap;
`;

const Container: any = styled.div`
  align-items: center;
  display: flex;
  font-weight: 400;
  justify-content: ${(props: any) => props.justifyWrapper || 'center'};
  margin: 0;
  padding: 0;
  user-select: none;
  * {
    user-select: none;
  }
  &.fullWidth {
    width: 100%;
  }
  button,
  a {
    align-items: center;
    border: ${(props: any) => props.borderThickness || '1px'} solid transparent;
    border-radius: ${(props: any) => props.theme.borderRadius};
    display: ${(props: any) => !props.width ? 'inline-flex' : 'flex'};
    height: ${(props: any) => props.height || 'auto'};
    justify-content: ${(props: any) => props.justify || 'center'};
    margin: 0;
    padding: ${(props: any) => props.padding || getPadding(props.size)};
    position: relative;
    transition: all 100ms ease-out;
    min-width: ${(props: any) => props.minWidth || 'auto'};
    width: ${(props: any) => props.width || '100%'};
    outline: none;
    &:not(.disabled) {
      cursor: pointer;
    }
    &.fullWidth {
      width: 100%;
      flex: 1;
    }
    ${ButtonText} {
      opacity: ${(props: any) => props.processing ? 0 : 1};
      font-size: ${(props: any) => props.fontSize ? props.fontSize : getFontSize(props.size)};
      line-height: ${(props: any) => getLineHeight(props.size)};
      font-weight: ${(props: any) => props.fontWeight || 400};
    }
    ${StyledIcon} {
      flex: 0 0 ${(props: any) => props.iconSize ? props.iconSize : getIconHeight(props.size)};
      height: ${(props: any) => props.iconSize ? props.iconSize : getIconHeight(props.size)};
      width: ${(props: any) => props.iconSize ? props.iconSize : getIconHeight(props.size)};
      opacity: ${(props: any) => props.processing ? 0 : 1};
    }
    &.primary {
      ${(props: any) => buttonTheme(props, props.theme.colorMain || 'e0e0e0', '#fff')}
    }
    &.primary-inverse {
      ${(props: any) => buttonTheme(props, '#fff', props.theme.colorMain || 'e0e0e0')}
    }
    &.secondary {
      ${(props: any) => buttonTheme(
        props,
        colors.lightGreyishBlue,
        darken(0.1, colors.label),
        'transparent',
        darken(0.05, colors.lightGreyishBlue)
      )}
    }
    &.primary-outlined {
      ${(props: any) => buttonTheme(props, 'transparent', props.theme.colorMain
        || 'e0e0e0', props.theme.colorMain || 'e0e0e0')}
    }
    &.secondary-outlined {
      ${(props: any) => buttonTheme(props, 'transparent', colors.label, colors.label)}
    }
    &.text {
      ${(props: any) => buttonTheme(props, 'transparent', colors.label)}
    }
    &.success {
      ${(props: any) => buttonTheme(props, colors.clGreenSuccessBackground, colors.clGreenSuccess)}
    }
    &.cl-blue {
      ${(props: any) => buttonTheme(props, colors.clBlueDark, 'white')}
    }
    &.admin-dark {
      ${(props: any) => buttonTheme(props, colors.adminTextColor, 'white')}
    }
    &.delete {
      ${(props: any) => buttonTheme(props, colors.clRedError, 'white')}
    }
  }
  button.disabled {
    cursor: not-allowed;
  }
  a.disabled {
    pointer-events: none;
  }
  &.bannerStyle {
    height: 100%;

    .Button {
      display: flex;
      align-items: center;
      height: 100%;
      border-radius: 0;
    }

    .buttonText {
      display: inline-flex;
      align-items: center;
    }
  }
`;

const SpinnerWrapper = styled.div`
  position: absolute;
  top: 0;
  left: 0;
  right: 0;
  bottom: 0px;
  display: flex;
  align-items: center;
  justify-content: center;
`;

const HiddenText = styled.span`
  ${invisibleA11yText()}
`;

export type ButtonStyles =
  'primary'
  | 'primary-inverse'
  | 'primary-outlined'
  | 'secondary'
  | 'secondary-outlined'
  | 'success'
  | 'text'
  | 'cl-blue'
  | 'admin-dark'
  | 'delete';

export type Props = {
  children?: any;
  className?: string;
  disabled?: boolean;
  form?: string;
  fullWidth?: boolean;
  height?: string;
  hiddenText?: string | JSX.Element;
  icon?: IconProps['name'];
  iconPos?: 'left' | 'right';
  iconSize?: string;
  iconTitle?: IconProps['title'];
  iconTheme?: clColorTheme;
  id?: string;
  justify?: 'left' | 'center' | 'right' | 'space-between';
  justifyWrapper?: 'left' | 'center' | 'right' | 'space-between';
  linkTo?: string;
  openInNewTab?: boolean;
  onClick?: (arg: FormEvent<HTMLButtonElement>) => void;
  padding?: string;
  processing?: boolean;
  setSubmitButtonRef?: (value: any) => void;
  size?: '1' | '2' | '3' | '4';
  style?: ButtonStyles;
  text?: string | JSX.Element;
  textColor?: string;
  textHoverColor?: string;
  bgColor?: string;
  bgHoverColor?: string;
  borderColor?: string;
  borderHoverColor?: string;
  borderThickness?: string;
  fontWeight?: string;
  theme?: object | undefined;
  minWidth?: string;
  width?: string;
  type?: ButtonHTMLAttributes<HTMLButtonElement>['type'];
  spinnerColor?: string;
  fullHeight?: boolean;
  ariaLabel?: string;
  fontSize?: string;
<<<<<<< HEAD
  autoFocus?: boolean
  ariaExpanded?: boolean;
  ariaHideIcon?: boolean;
=======
  autoFocus?: boolean;
  iconAriaHidden?: boolean;
>>>>>>> 316f41ef
};

type State = {};

class Button extends PureComponent<Props, State> {

  handleOnClick = (event: FormEvent<HTMLButtonElement>) => {
    const { onClick, processing, disabled } = this.props;

    if (onClick) {
      event.preventDefault();
      event.stopPropagation();
      if (!disabled && !processing) {
        onClick(event);
      }
    }
  }

  getSpinnerSize = (size) => {
    switch (size) {
      case '2':
        return '26px';
      case '3':
        return '28px';
      case '4':
        return '30px';
      default:
        return '24px';
    }
  }

  getSpinnerColor = (style: ButtonStyles) => {
    if (style === 'primary-outlined' || style === 'secondary-outlined') {
      const theme = this.props.theme as object;
      return theme['colorMain'];
    }

    if (style === 'secondary') {
      const theme = this.props.theme as object;
      return theme['colors']['label'];
    }

    return '#fff';
  }

  render() {
    const {
      type,
      text,
      form,
      textColor,
      textHoverColor,
      bgColor,
      bgHoverColor,
      borderColor,
      borderHoverColor,
      borderThickness,
      minWidth,
      width,
      height,
      padding,
      justify,
      justifyWrapper,
      icon,
      iconSize,
      iconTitle,
      iconTheme,
      hiddenText,
      children,
      linkTo,
      openInNewTab,
      fontWeight,
      fullHeight,
      ariaLabel,
      fontSize,
      autoFocus,
<<<<<<< HEAD
      ariaExpanded,
      ariaHideIcon
=======
      iconAriaHidden
>>>>>>> 316f41ef
    } = this.props;
    let { id, size, style, processing, disabled, fullWidth, iconPos, className } = this.props;

    id = (id || '');
    size = (size || '1');
    style = (style || 'primary');
    processing = (isBoolean(processing) ? processing : false);
    disabled = (isBoolean(disabled) ? disabled : false);
    fullWidth = (isBoolean(fullWidth) ? fullWidth : false);
    iconPos = (iconPos || 'left');
    className = `${className ? className : ''}`;

    const spinnerSize = this.getSpinnerSize(size);
    const spinnerColor = this.props.spinnerColor || textColor || this.getSpinnerColor(style);
    const buttonClassnames = `Button button ${disabled ? 'disabled' : ''} ${processing ? 'processing' : ''} ${fullWidth ? 'fullWidth' : ''} ${style}`;
    const hasText = (!isNil(text) || !isNil(children));
    const childContent = (
      <>
        {icon && iconPos === 'left' &&
          <StyledIcon
            name={icon}
            className={`buttonIcon ${iconPos} ${hasText && 'hasText'}`}
            title={iconTitle}
            colorTheme={iconTheme}
<<<<<<< HEAD
            ariaHidden={ariaHideIcon}
=======
            ariaHidden={iconAriaHidden}
>>>>>>> 316f41ef
          />}
        {hasText && <ButtonText className="buttonText">{text || children}</ButtonText>}
        {hiddenText && <HiddenText>{hiddenText}</HiddenText>}
        {icon && iconPos === 'right' &&
        <StyledIcon
          name={icon}
          className={`buttonIcon ${iconPos} ${hasText && 'hasText'}`}
          title={iconTitle}
          colorTheme={iconTheme}
<<<<<<< HEAD
          ariaHidden={ariaHideIcon}
=======
          ariaHidden={iconAriaHidden}
>>>>>>> 316f41ef
        />}
        {processing &&
          <SpinnerWrapper>
            <Spinner size={spinnerSize} color={spinnerColor} />
          </SpinnerWrapper>
        }
      </>
    );

    return (
      <Container
        id={id}
        size={size}
        width={width}
        height={height}
        padding={padding}
        justify={justify}
        justifyWrapper={justifyWrapper}
        iconSize={iconSize}
        processing={processing}
        onClick={this.handleOnClick}
        disabled={disabled}
        className={`${className} ${buttonClassnames} ${fullHeight ? 'bannerStyle' : ''}`}
        textColor={textColor}
        textHoverColor={textHoverColor}
        bgColor={bgColor}
        bgHoverColor={bgHoverColor}
        borderColor={borderColor}
        borderHoverColor={borderHoverColor}
        borderThickness={borderThickness}
        fontWeight={fontWeight}
        minWidth={minWidth}
        fontSize={fontSize}
      >
        {linkTo ? (
          (isString(linkTo) && linkTo.startsWith('http')) ? (
            <StyledA
              ref={this.props.setSubmitButtonRef}
              href={(linkTo as string)}
              target={openInNewTab ? '_blank' : '_self'}
              className={buttonClassnames}
            >
              {childContent}
            </StyledA>
          ) : (
            <StyledLink
              ref={this.props.setSubmitButtonRef}
              to={linkTo}
              className={buttonClassnames}
            >
              {childContent}
            </StyledLink>
          )
        ) : (
          <StyledButton
            aria-label={ariaLabel}
            aria-expanded={ariaExpanded}
            disabled={disabled}
            ref={this.props.setSubmitButtonRef}
            className={buttonClassnames}
            form={form}
            type={type ? type : 'submit'}
            autoFocus={autoFocus}
          >
            {childContent}
          </StyledButton>
        )}
      </Container>
    );
  }
}

export default withTheme(Button);<|MERGE_RESOLUTION|>--- conflicted
+++ resolved
@@ -310,14 +310,9 @@
   fullHeight?: boolean;
   ariaLabel?: string;
   fontSize?: string;
-<<<<<<< HEAD
   autoFocus?: boolean
   ariaExpanded?: boolean;
-  ariaHideIcon?: boolean;
-=======
-  autoFocus?: boolean;
   iconAriaHidden?: boolean;
->>>>>>> 316f41ef
 };
 
 type State = {};
@@ -394,12 +389,8 @@
       ariaLabel,
       fontSize,
       autoFocus,
-<<<<<<< HEAD
       ariaExpanded,
-      ariaHideIcon
-=======
       iconAriaHidden
->>>>>>> 316f41ef
     } = this.props;
     let { id, size, style, processing, disabled, fullWidth, iconPos, className } = this.props;
 
@@ -424,11 +415,7 @@
             className={`buttonIcon ${iconPos} ${hasText && 'hasText'}`}
             title={iconTitle}
             colorTheme={iconTheme}
-<<<<<<< HEAD
-            ariaHidden={ariaHideIcon}
-=======
             ariaHidden={iconAriaHidden}
->>>>>>> 316f41ef
           />}
         {hasText && <ButtonText className="buttonText">{text || children}</ButtonText>}
         {hiddenText && <HiddenText>{hiddenText}</HiddenText>}
@@ -438,11 +425,7 @@
           className={`buttonIcon ${iconPos} ${hasText && 'hasText'}`}
           title={iconTitle}
           colorTheme={iconTheme}
-<<<<<<< HEAD
-          ariaHidden={ariaHideIcon}
-=======
           ariaHidden={iconAriaHidden}
->>>>>>> 316f41ef
         />}
         {processing &&
           <SpinnerWrapper>
