import React from 'react';
import Link, { Props as LinkProps } from 'utils/cl-router/Link';
import { isBoolean, isNil } from 'lodash';
import styled, { withTheme } from 'styled-components';
import { darken, rgba, readableColor } from 'polished';
import { color, invisibleA11yText } from 'utils/styleUtils';
import Spinner from 'components/UI/Spinner';
import Icon, { Props as IconProps } from 'components/UI/Icon';

function getFontSize(size) {
  switch (size) {
    case '2':
      return `18px`;
    case '3':
      return `20px`;
    case '4':
      return `22px`;
    default:
      return `16px`;
  }
}

function getPadding(size) {
  switch (size) {
    case '2':
      return `11px 22px`;
    case '3':
      return `13px 24px`;
    case '4':
      return `15px 26px`;
    default:
      return `.65em 1.45em`;
  }
}

function getIconHeight(size) {
  switch (size) {
    case '2':
      return `18px`;
    case '3':
      return `19px`;
    case '4':
      return `20px`;
    default:
      return `17px`;
  }
}

function getLineHeight(size) {
  switch (size) {
    case '2':
      return `24px`;
    case '3':
      return `26px`;
    case '4':
      return `28px`;
    default:
      return `22px`;
  }
}

function setFillColor(color) {
  return `
    ${ButtonText} {
      color: ${color};
    }

    ${StyledIcon} {
      fill: ${color};
    }
  `;
}

// Sets the button colors depending on Background color, optionally set the text/icon fill color and border color.
function buttonTheme(
  bgColor: string,
  textColor: string,
  borderColor = 'transparent',
  bgHoverColor?: string | null,
  textHoverColor?: string | null
) {
  return `
    &:not(.disabled) {
      ${setFillColor(textColor || readableColor(bgColor))}
      background: ${bgColor};
      border-color: ${borderColor};

      &:not(.processing):hover,
      &:not(.processing):focus {
        ${bgColor !== 'transparent' && `background: ${bgHoverColor || darken(0.12, bgColor)};`}
        ${bgColor === 'transparent' && textColor && (textHoverColor || setFillColor(darken(0.2, textColor)))}
        ${bgColor === 'transparent' && borderColor !== 'transparent' && `border-color: ${darken(0.2, borderColor)};`}
      }
    }

    &.disabled {
      background: #d0d0d0;
      ${setFillColor('#fff')}
    }
  `;
}

const StyledButton = styled.button``;
const StyledLink = styled(Link)``;
const StyledA = styled.a``;
const StyledIcon = styled(Icon)`
  &.hasText.left {
    margin-right: 10px;
  }

  &.hasText.right {
    margin-left: 10px;
  }
`;

const ButtonText = styled.div`
  margin: 0;
  margin-top: -1px;
  padding: 0;
  white-space: nowrap;
`;

const Container: any = styled.div`
  align-items: center;
  display: flex;
  font-weight: 400;
  justify-content: center;
  margin: 0;
  padding: 0;
  user-select: none;
  * {
    user-select: none;
  }
  &.fullWidth {
    width: 100%;
  }
  button,
  a {
    align-items: center;
    border: 1px solid transparent;
    border-radius: ${(props: any) => props.circularCorners ? '999em' : '5px'};
    display: ${(props: any) => !props.width ? 'inline-flex' : 'flex'};
    height: ${(props: any) => props.height || 'auto'};
    justify-content: ${(props: any) => props.justify || 'center'};
    margin: 0;
    outline: none;
    padding: ${(props: any) => props.padding || getPadding(props.size)};
    position: relative;
    transition: all 100ms ease-out;
    width: ${(props: any) => props.width || '100%'};
    &:not(.disabled) {
      cursor: pointer;
    }
    &.disabled {
      pointer-events: none;
    }
    &.fullWidth {
      width: 100%;
      flex: 1;
    }
    ${ButtonText} {
      opacity: ${(props: any) => props.processing ? 0 : 1};
      font-size: ${(props: any) => getFontSize(props.size)};
      line-height: ${(props: any) => getLineHeight(props.size)};
    }
    ${StyledIcon} {
      height: ${(props: any) => props.iconSize ? props.iconSize : getIconHeight(props.size)};
      width: ${(props: any) => props.iconSize ? props.iconSize : getIconHeight(props.size)};
      opacity: ${(props: any) => props.processing ? 0 : 1};
    }
    &.primary {
      ${(props: any) => buttonTheme((props.theme.colorMain || 'e0e0e0'), '#fff')}
    }
    &.secondary {
      ${buttonTheme(color('lightGreyishBlue'), color('label'), 'transparent', darken(0.05, color('lightGreyishBlue')))}
    }
    &.primary-outlined {
      ${(props: any) => buttonTheme('transparent', props.theme.colorMain || 'e0e0e0', props.theme.colorMain || 'e0e0e0')}
    }
    &.secondary-outlined {
      ${buttonTheme('transparent', color('label'), color('label'))}
    }
    &.text {
      ${(props: any) => buttonTheme('transparent', props.textColor || color('label'), undefined, undefined, props.textHoverColor)}
    }
    &.success {
      ${buttonTheme(rgba(color('success'), .15), color('success'))}
    }
    &.error {
      ${buttonTheme(rgba(color('error'), .15), color('error'))}
    }
    &.cl-blue {
      ${buttonTheme(color('clBlue'), 'white')}
    }
  }
`;

const SpinnerWrapper = styled.div`
  position: absolute;
  top: 0;
  left: 0;
  right: 0;
  bottom: 0px;
  display: flex;
  align-items: center;
  justify-content: center;
`;

const HiddenText = styled.span`
  ${invisibleA11yText()}
`;

export type ButtonStyles = 'primary' | 'primary-outlined' | 'secondary' | 'secondary-outlined' | 'success' | 'error' | 'text' | 'cl-blue';

type Props = {
  children?: any;
  circularCorners?: boolean;
  className?: string;
  size?: '1' | '2' | '3' | '4';
  style?: ButtonStyles;
  width?: string;
  height?: string;
  padding?: string;
  justify?: 'left' | 'center' | 'right' | 'space-between';
  icon?: IconProps['name'];
  iconPos?: 'left' | 'right';
  iconSize?: string;
  processing?: boolean;
  disabled?: boolean;
  fullWidth?: boolean;
<<<<<<< HEAD
  onClick?: (arg: React.FormEvent<HTMLButtonElement>) => void;
  className?: string;
  circularCorners?: boolean;
  linkTo?: LinkProps['to'];
=======
  hiddenText?: string | JSX.Element;
  iconTitle?: IconProps['title'];
>>>>>>> ecbd3d82
  id?: string;
  linkTo?: string;
  onClick?: (arg: React.FormEvent<HTMLButtonElement>) => void;
  setSubmitButtonRef?: (value: HTMLInputElement) => void;
  text?: string | JSX.Element;
  textColor?: string;
  textHoverColor?: string;
  theme?: object | undefined;
};

type State = {};

class Button extends React.PureComponent<Props, State> {

  handleOnClick = (event: React.FormEvent<HTMLButtonElement>) => {
    if (this.props.onClick && !this.props.disabled && !this.props.processing) {
      event.preventDefault();
      this.props.onClick(event);
    }
  }

  getSpinnerSize = (size) => {
    switch (size) {
      case '2':
        return `26px`;
      case '3':
        return `28px`;
      case '4':
        return `30px`;
      default:
        return `24px`;
    }
  }

  getSpinnerColor = (style: ButtonStyles) => {
    if (style === 'primary-outlined' || style === 'secondary-outlined') {
      const theme = this.props.theme as object;
      return theme['colorMain'];
    }

    if (style === 'secondary') {
      const theme = this.props.theme as object;
      return theme['colors']['label'];
    }

    return '#fff';
  }

  render() {
    const { text, textColor, textHoverColor, width, height, padding, justify, icon, iconSize, iconTitle, hiddenText, children, linkTo } = this.props;
    let { id, size, style, processing, disabled, fullWidth, circularCorners, iconPos, className } = this.props;

    id = (id || '');
    size = (size || '1');
    style = (style || 'primary');
    processing = (isBoolean(processing) ? processing : false);
    disabled = (isBoolean(disabled) ? disabled : false);
    fullWidth = (isBoolean(fullWidth) ? fullWidth : false);
    circularCorners = (isBoolean(circularCorners) ? circularCorners : true);
    iconPos = (iconPos || 'left');
    className = `${className ? className : ''}`;

    const spinnerSize = this.getSpinnerSize(size);
    const spinnerColor = this.getSpinnerColor(style);
    const buttonClassnames = `Button button ${disabled ? 'disabled' : ''} ${processing ? 'processing' : ''} ${fullWidth ? 'fullWidth' : ''} ${style}`;
    const hasText = (!isNil(text) || !isNil(children));

    const childContent = (
      <>
        {icon && iconPos === 'left' && <StyledIcon name={icon} className={`buttonIcon ${iconPos} ${hasText && 'hasText'}`} title={iconTitle} />}
        {hasText && <ButtonText className="buttonText">{text || children}</ButtonText>}
        {hiddenText && <HiddenText>{hiddenText}</HiddenText>}
        {icon && iconPos === 'right' && <StyledIcon name={icon} className={`buttonIcon ${iconPos} ${hasText && 'hasText'}`} title={iconTitle} />}
        {processing && <SpinnerWrapper><Spinner size={spinnerSize} color={spinnerColor} /></SpinnerWrapper>}
      </>
    );

    return (
      <Container
        id={id}
        size={size}
        width={width}
        height={height}
        padding={padding}
        justify={justify}
        iconSize={iconSize}
        processing={processing}
        onClick={this.handleOnClick}
        disabled={disabled}
        circularCorners={circularCorners}
        className={`${className} ${buttonClassnames}`}
        textColor={textColor}
        textHoverColor={textHoverColor}
      >
        {linkTo ? (
          (typeof(linkTo === 'string') && (linkTo as string).startsWith('http')) ? (
            <StyledA innerRef={this.props.setSubmitButtonRef} href={(linkTo as string)} className={buttonClassnames}>{childContent}</StyledA>
          ) : (
            <StyledLink innerRef={this.props.setSubmitButtonRef} to={linkTo} className={buttonClassnames}>{childContent}</StyledLink>
          )
        ) : (
          <StyledButton innerRef={this.props.setSubmitButtonRef} className={buttonClassnames}>{childContent}</StyledButton>
        )}
      </Container>
    );
  }
}

export default withTheme(Button);<|MERGE_RESOLUTION|>--- conflicted
+++ resolved
@@ -216,35 +216,28 @@
   children?: any;
   circularCorners?: boolean;
   className?: string;
-  size?: '1' | '2' | '3' | '4';
-  style?: ButtonStyles;
-  width?: string;
+  disabled?: boolean;
+  fullWidth?: boolean;
   height?: string;
-  padding?: string;
-  justify?: 'left' | 'center' | 'right' | 'space-between';
+  hiddenText?: string | JSX.Element;
   icon?: IconProps['name'];
   iconPos?: 'left' | 'right';
   iconSize?: string;
-  processing?: boolean;
-  disabled?: boolean;
-  fullWidth?: boolean;
-<<<<<<< HEAD
-  onClick?: (arg: React.FormEvent<HTMLButtonElement>) => void;
-  className?: string;
-  circularCorners?: boolean;
-  linkTo?: LinkProps['to'];
-=======
-  hiddenText?: string | JSX.Element;
   iconTitle?: IconProps['title'];
->>>>>>> ecbd3d82
   id?: string;
+  justify?: 'left' | 'center' | 'right' | 'space-between';
   linkTo?: string;
   onClick?: (arg: React.FormEvent<HTMLButtonElement>) => void;
+  padding?: string;
+  processing?: boolean;
   setSubmitButtonRef?: (value: HTMLInputElement) => void;
+  size?: '1' | '2' | '3' | '4';
+  style?: ButtonStyles;
   text?: string | JSX.Element;
   textColor?: string;
   textHoverColor?: string;
   theme?: object | undefined;
+  width?: string;
 };
 
 type State = {};
