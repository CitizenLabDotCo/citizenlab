import React, { PureComponent, FormEvent, ButtonHTMLAttributes } from 'react';
import Link from 'utils/cl-router/Link';
import { isBoolean, isNil, isString, get } from 'lodash-es';
import styled, { withTheme } from 'styled-components';
import { darken } from 'polished';
import { colors, invisibleA11yText, fontSizes } from 'utils/styleUtils';
import Spinner from 'components/UI/Spinner';
import Icon, { Props as IconProps, clColorTheme } from 'components/UI/Icon';

export type ButtonStyles =
  'primary'
  | 'primary-inverse'
  | 'primary-outlined'
  | 'secondary'
  | 'secondary-outlined'
  | 'success'
  | 'text'
  | 'cl-blue'
  | 'admin-dark'
  | 'delete';

type DefaultStyleValues = {
  [key in ButtonStyles]: {
    bgColor: string;
    bgHoverColor?: string;
    textColor: string;
    textHoverColor?: string;
    borderColor?: string;
    borderHoverColor?: string;
  };
};

function getFontSize(size) {
  switch (size) {
    case '2':
      return `${fontSizes.large}px`;
    case '3':
      return `${fontSizes.xl}px`;
    default:
      return `${fontSizes.base}px`;
  }
}

function getPadding(size) {
  switch (size) {
    case '2':
      return '11px 22px';
    case '3':
      return '13px 24px';
    case '4':
      return '15px 26px';
    default:
      return '.65em 1.45em';
  }
}

function getIconHeight(size) {
  switch (size) {
    case '2':
      return '18px';
    case '3':
      return '19px';
    case '4':
      return '20px';
    default:
      return '17px';
  }
}

function getLineHeight(size) {
  switch (size) {
    case '2':
      return '24px';
    case '3':
      return '26px';
    case '4':
      return '28px';
    default:
      return '22px';
  }
}

function getButtonStyle(props: ButtonContainerProps & { theme: any }) {

  const defaultStyleValues: DefaultStyleValues = {
    primary: {
      bgColor: get(props.theme, 'colorMain'),
      textColor: '#fff',
      textHoverColor: '#fff'
    },
    'primary-outlined': {
      bgColor: 'transparent',
      bgHoverColor: 'transparent',
      textColor: get(props.theme, 'colorMain'),
      borderColor: get(props.theme, 'colorMain'),
    },
    'primary-inverse': {
      bgColor: '#fff',
      textColor: get(props.theme, 'colorText'),
      textHoverColor: get(props.theme, 'colorText')
    },
    secondary: {
      bgColor: colors.lightGreyishBlue,
      textColor: darken(0.1, colors.label),
      borderColor: 'transparent',
      bgHoverColor: darken(0.05, colors.lightGreyishBlue)
    },
    'secondary-outlined': {
      bgColor: 'transparent',
      bgHoverColor: 'transparent',
      textColor: colors.label,
      borderColor: colors.label
    },
    text: {
      bgColor: 'transparent',
      textColor: colors.label
    },
    success: {
      bgColor: colors.clGreenSuccessBackground,
      textColor: colors.clGreenSuccess
    },
    'cl-blue': {
      bgColor: colors.clBlueDark,
      textColor: '#fff',
      textHoverColor: '#fff'
    },
    'admin-dark': {
      bgColor: colors.adminTextColor,
      textColor: '#fff',
      textHoverColor: '#fff'
    },
    delete: {
      bgColor: colors.clRedError,
      textColor: '#fff',
      textHoverColor: '#fff'
    }
  };

  const finalBgColor = props.bgColor || get(defaultStyleValues, `${props.buttonStyle}.bgColor`);
  const finalBgHoverColor = props.bgHoverColor || get(defaultStyleValues, `${props.buttonStyle}.bgHoverColor`) || darken(0.12, finalBgColor);
  const finalTextColor = props.textColor || get(defaultStyleValues, `${props.buttonStyle}.textColor`);
  const finalTextHoverColor = props.textHoverColor || get(defaultStyleValues, `${props.buttonStyle}.textHoverColor`) || darken(0.2, finalTextColor);
<<<<<<< HEAD
=======
  const finalIconColor = props.iconColor || get(defaultStyleValues, `${props.buttonStyle}.iconColor`) || finalTextColor;
  const finalIconHoverColor = props.iconHoverColor || get(defaultStyleValues, `${props.buttonStyle}.iconHoverColor`) || finalTextHoverColor;
>>>>>>> 5362603e
  const finalBorderColor = props.borderColor || get(defaultStyleValues, `${props.buttonStyle}.borderColor`) || 'transparent';
  const finalBorderHoverColor = props.borderHoverColor || get(defaultStyleValues, `${props.buttonStyle}.borderHoverColor`) || darken(0.2, finalBorderColor);
  const finalBoxShadow = props.boxShadow || get(defaultStyleValues, `${props.buttonStyle}.boxShadow`) || 'none';
  const finalBoxShadowHover = props.boxShadowHover || get(defaultStyleValues, `${props.buttonStyle}.boxShadowHover`) || 'none';
  const finalBorderRadius = props.borderRadius || get(defaultStyleValues, `${props.buttonStyle}.borderRadius`) || props.theme.borderRadius;

  return `
    border-radius: ${finalBorderRadius};

    &:not(.disabled) {
      background: ${finalBgColor};
      border-color: ${finalBorderColor};
      box-shadow: ${finalBoxShadow};

      ${ButtonText} {
        color: ${finalTextColor};
      }

      ${StyledIcon} {
<<<<<<< HEAD
        fill: ${finalTextColor};
=======
        fill: ${finalIconColor};
>>>>>>> 5362603e
      }

      &:not(.processing):hover,
      &:not(.processing):focus {
        background: ${finalBgHoverColor};
        border-color: ${finalBorderHoverColor};
        box-shadow: ${finalBoxShadowHover};

        ${ButtonText} {
          color: ${finalTextHoverColor};
        }

        ${StyledIcon} {
<<<<<<< HEAD
          fill: ${finalTextHoverColor};
=======
          fill: ${finalIconHoverColor};
>>>>>>> 5362603e
        }
      }
    }

    &.disabled {
      background: ${colors.disabledPrimaryButtonBg};

      ${ButtonText} {
        color: #fff;
      }

      ${StyledIcon} {
        fill: #fff;
      }
    }
  `;
}

const StyledButton = styled.button``;
const StyledLink = styled(Link)``;
const StyledA = styled.a``;
const StyledIcon = styled(Icon)`
  transition: all 100ms ease-out;

  &.hasText.left {
    margin-right: 10px;
  }

  &.hasText.right {
    margin-left: 10px;
  }
`;

const ButtonText = styled.div`
  margin: 0;
  margin-top: -1px;
  padding: 0;
  text-align: left;
  transition: all 100ms ease-out;
`;

const Container = styled.div<ButtonContainerProps>`
  align-items: center;
  display: flex;
  font-weight: 400;
  justify-content: ${(props) => props.justifyWrapper || 'center'};
  margin: 0;
  padding: 0;
  user-select: none;

  * {
    user-select: none;
  }

  &.fullWidth {
    width: 100%;

    button,
    a {
      flex: 1;
      width: 100%;
    }
  }

  button,
  a {
    align-items: center;
    border: ${(props) => props.borderThickness || '1px'} solid transparent;
    display: ${(props) => !props.width ? 'inline-flex' : 'flex'};
    height: ${(props) => props.height || 'auto'};
    justify-content: ${(props) => props.justify || 'center'};
    margin: 0;
    padding: ${(props) => props.padding || getPadding(props.size)};
    position: relative;
    min-width: ${(props) => props.minWidth || 'auto'};
    width: ${(props) => props.width || '100%'};
    transition: background 100ms ease-out,
                border-color 100ms ease-out,
                box-shadow 100ms ease-out;

    &:not(.disabled) {
      cursor: pointer;
    }

    ${ButtonText} {
      opacity: ${(props) => props.processing ? 0 : 1};
      font-size: ${(props) => props.fontSize ? props.fontSize : getFontSize(props.size)};
      line-height: ${(props) => getLineHeight(props.size)};
      font-weight: ${(props) => props.fontWeight || 'normal'}
    }

    ${StyledIcon} {
      flex: 0 0 ${(props) => props.iconSize ? props.iconSize : getIconHeight(props.size)};
      height: ${(props) => props.iconSize ? props.iconSize : getIconHeight(props.size)};
      width: ${(props) => props.iconSize ? props.iconSize : getIconHeight(props.size)};
      opacity: ${(props) => props.processing ? 0 : 1};
    }

    ${(props) => getButtonStyle(props)}
  }

  button.disabled {
    cursor: not-allowed;
  }

  a.disabled {
    pointer-events: none;
  }
`;

const SpinnerWrapper = styled.div`
  position: absolute;
  top: 0;
  left: 0;
  right: 0;
  bottom: 0px;
  display: flex;
  align-items: center;
  justify-content: center;
`;

const HiddenText = styled.span`
  ${invisibleA11yText()}
`;

export interface ButtonContainerProps {
  buttonStyle?: ButtonStyles;
  style?: ButtonStyles;
  id?: string;
  size?: '1' | '2' | '3' | '4';
  width?: string;
  height?: string;
  fullWidth?: boolean;
  padding?: string;
  justify?: 'left' | 'center' | 'right' | 'space-between';
  justifyWrapper?: 'left' | 'center' | 'right' | 'space-between';
  iconSize?: string;
  processing?: boolean;
  disabled?: boolean;
<<<<<<< HEAD
=======
  iconColor?: string;
  iconHoverColor?: string;
>>>>>>> 5362603e
  textColor?: string;
  textHoverColor?: string;
  bgColor?: string;
  bgHoverColor?: string;
  borderColor?: string;
  borderHoverColor?: string;
  borderThickness?: string;
  boxShadow?: string;
  boxShadowHover?: string;
  borderRadius?: string;
  fontWeight?: string;
  minWidth?: string;
  fontSize?: string;
  onClick?: (arg: FormEvent<HTMLButtonElement>) => void;
}

export interface Props extends ButtonContainerProps {
  children?: any;
  className?: string;
  form?: string;
  hiddenText?: string | JSX.Element;
  icon?: IconProps['name'];
  iconPos?: 'left' | 'right';
  iconTitle?: IconProps['title'];
  iconTheme?: clColorTheme;
  linkTo?: string;
  openInNewTab?: boolean;
  setSubmitButtonRef?: (value: any) => void;
  text?: string | JSX.Element;
  theme?: object | undefined;
  type?: ButtonHTMLAttributes<HTMLButtonElement>['type'];
  spinnerColor?: string;
  ariaLabel?: string;
  autoFocus?: boolean;
  fontSize?: string;
  ariaExpanded?: boolean;
  ariaDescribedby?: string;
  iconAriaHidden?: boolean;
}

type State = {};

class Button extends PureComponent<Props, State> {

  handleOnClick = (event) => {
    const { onClick, processing, disabled } = this.props;

    if (onClick) {
      event.preventDefault();
      event.stopPropagation();

      if (!disabled && !processing) {
        onClick(event);
      }
    }
  }

  removeFocus = (event: React.MouseEvent<HTMLElement>) => {
    event.preventDefault();
  }

  getSpinnerSize = (size) => {
    switch (size) {
      case '2':
        return '26px';
      case '3':
        return '28px';
      case '4':
        return '30px';
      default:
        return '24px';
    }
  }

  getSpinnerColor = (style: ButtonStyles) => {
    if (style === 'primary-outlined' || style === 'secondary-outlined') {
      const theme = this.props.theme as object;
      return theme['colorMain'];
    }

    if (style === 'secondary') {
      const theme = this.props.theme as object;
      return theme['colors']['label'];
    }

    return '#fff';
  }

  render() {
    const {
      type,
      text,
      form,
      iconColor,
      iconHoverColor,
      textColor,
      textHoverColor,
      bgColor,
      bgHoverColor,
      borderColor,
      borderHoverColor,
      borderThickness,
      boxShadow,
      boxShadowHover,
      borderRadius,
      minWidth,
      width,
      height,
      padding,
      justify,
      justifyWrapper,
      icon,
      iconSize,
      iconTitle,
      iconTheme,
      hiddenText,
      children,
      linkTo,
      openInNewTab,
      fontWeight,
      fullWidth,
      ariaLabel,
      fontSize,
      autoFocus,
      ariaExpanded,
      ariaDescribedby,
      iconAriaHidden
    } = this.props;
    let { id, size, style, processing, disabled, iconPos, className } = this.props;

    id = (id || '');
    size = (size || '1');
    style = (style || 'primary');
    processing = (isBoolean(processing) ? processing : false);
    disabled = (isBoolean(disabled) ? disabled : false);
    iconPos = (iconPos || 'left');
    className = `${className ? className : ''}`;

    const spinnerSize = this.getSpinnerSize(size);
    const spinnerColor = this.props.spinnerColor || textColor || this.getSpinnerColor(style);
    const buttonClassnames = `Button button ${disabled ? 'disabled' : ''} ${processing ? 'processing' : ''} ${fullWidth ? 'fullWidth' : ''} ${style}`;
    const hasText = (!isNil(text) || !isNil(children));
    const childContent = (
      <>
        {icon && iconPos === 'left' &&
          <StyledIcon
            name={icon}
            className={`buttonIcon ${iconPos} ${hasText && 'hasText'}`}
            title={iconTitle}
            colorTheme={iconTheme}
            ariaHidden={iconAriaHidden}
          />}
        {hasText && <ButtonText className="buttonText">{text || children}</ButtonText>}
        {hiddenText && <HiddenText>{hiddenText}</HiddenText>}
        {icon && iconPos === 'right' &&
          <StyledIcon
            name={icon}
            className={`buttonIcon ${iconPos} ${hasText && 'hasText'}`}
            title={iconTitle}
            colorTheme={iconTheme}
            ariaHidden={iconAriaHidden}
          />
        }
        {processing &&
          <SpinnerWrapper>
            <Spinner size={spinnerSize} color={spinnerColor} />
          </SpinnerWrapper>
        }
      </>
    );

    return (
      <Container
        className={`${className} ${buttonClassnames}`}
        onClick={this.handleOnClick}
        onMouseDown={this.removeFocus}
        buttonStyle={style}
        id={id}
        size={size}
        width={width}
        height={height}
        padding={padding}
        justify={justify}
        justifyWrapper={justifyWrapper}
        iconSize={iconSize}
        processing={processing}
        disabled={disabled}
<<<<<<< HEAD
=======
        iconColor={iconColor}
        iconHoverColor={iconHoverColor}
>>>>>>> 5362603e
        textColor={textColor}
        textHoverColor={textHoverColor}
        bgColor={bgColor}
        bgHoverColor={bgHoverColor}
        borderColor={borderColor}
        borderHoverColor={borderHoverColor}
        borderThickness={borderThickness}
        boxShadow={boxShadow}
        boxShadowHover={boxShadowHover}
        borderRadius={borderRadius}
        fontWeight={fontWeight}
        minWidth={minWidth}
        fontSize={fontSize}
      >
        {linkTo && !disabled ? (
          (isString(linkTo) && linkTo.startsWith('http')) ? (
            <StyledA
              ref={this.props.setSubmitButtonRef}
              href={linkTo}
              target={openInNewTab ? '_blank' : '_self'}
              className={buttonClassnames}
              aria-label={ariaLabel}
            >
              {childContent}
            </StyledA>
          ) : (
            <StyledLink
              ref={this.props.setSubmitButtonRef}
              to={linkTo}
              className={buttonClassnames}
              aria-label={ariaLabel}
            >
              {childContent}
            </StyledLink>
          )
        ) : (
          <StyledButton
            aria-label={ariaLabel}
            aria-expanded={ariaExpanded}
            aria-describedby={ariaDescribedby}
            disabled={disabled}
            ref={this.props.setSubmitButtonRef}
            className={buttonClassnames}
            form={form}
            type={type ? type : 'submit'}
            autoFocus={autoFocus}
          >
            {childContent}
          </StyledButton>
        )}
      </Container>
    );
  }
}

export default withTheme(Button);<|MERGE_RESOLUTION|>--- conflicted
+++ resolved
@@ -140,11 +140,8 @@
   const finalBgHoverColor = props.bgHoverColor || get(defaultStyleValues, `${props.buttonStyle}.bgHoverColor`) || darken(0.12, finalBgColor);
   const finalTextColor = props.textColor || get(defaultStyleValues, `${props.buttonStyle}.textColor`);
   const finalTextHoverColor = props.textHoverColor || get(defaultStyleValues, `${props.buttonStyle}.textHoverColor`) || darken(0.2, finalTextColor);
-<<<<<<< HEAD
-=======
   const finalIconColor = props.iconColor || get(defaultStyleValues, `${props.buttonStyle}.iconColor`) || finalTextColor;
   const finalIconHoverColor = props.iconHoverColor || get(defaultStyleValues, `${props.buttonStyle}.iconHoverColor`) || finalTextHoverColor;
->>>>>>> 5362603e
   const finalBorderColor = props.borderColor || get(defaultStyleValues, `${props.buttonStyle}.borderColor`) || 'transparent';
   const finalBorderHoverColor = props.borderHoverColor || get(defaultStyleValues, `${props.buttonStyle}.borderHoverColor`) || darken(0.2, finalBorderColor);
   const finalBoxShadow = props.boxShadow || get(defaultStyleValues, `${props.buttonStyle}.boxShadow`) || 'none';
@@ -164,11 +161,7 @@
       }
 
       ${StyledIcon} {
-<<<<<<< HEAD
-        fill: ${finalTextColor};
-=======
         fill: ${finalIconColor};
->>>>>>> 5362603e
       }
 
       &:not(.processing):hover,
@@ -182,11 +175,7 @@
         }
 
         ${StyledIcon} {
-<<<<<<< HEAD
-          fill: ${finalTextHoverColor};
-=======
           fill: ${finalIconHoverColor};
->>>>>>> 5362603e
         }
       }
     }
@@ -326,11 +315,8 @@
   iconSize?: string;
   processing?: boolean;
   disabled?: boolean;
-<<<<<<< HEAD
-=======
   iconColor?: string;
   iconHoverColor?: string;
->>>>>>> 5362603e
   textColor?: string;
   textHoverColor?: string;
   bgColor?: string;
@@ -518,11 +504,8 @@
         iconSize={iconSize}
         processing={processing}
         disabled={disabled}
-<<<<<<< HEAD
-=======
         iconColor={iconColor}
         iconHoverColor={iconHoverColor}
->>>>>>> 5362603e
         textColor={textColor}
         textHoverColor={textHoverColor}
         bgColor={bgColor}
