import React from 'react';
import Link from 'utils/cl-router/Link';
import { isBoolean, isNil } from 'lodash';
import styled, { withTheme } from 'styled-components';
import { darken, readableColor } from 'polished';
import { color, invisibleA11yText } from 'utils/styleUtils';
import Spinner from 'components/UI/Spinner';
import Icon, { Props as IconProps } from 'components/UI/Icon';

function getFontSize(size) {
  switch (size) {
    case '2':
      return `18px`;
    case '3':
      return `20px`;
    case '4':
      return `22px`;
    default:
      return `16px`;
  }
}

function getPadding(size) {
  switch (size) {
    case '2':
      return `11px 22px`;
    case '3':
      return `13px 24px`;
    case '4':
      return `15px 26px`;
    default:
      return `.65em 1.45em`;
  }
}

function getIconHeight(size) {
  switch (size) {
    case '2':
      return `18px`;
    case '3':
      return `19px`;
    case '4':
      return `20px`;
    default:
      return `17px`;
  }
}

function getLineHeight(size) {
  switch (size) {
    case '2':
      return `24px`;
    case '3':
      return `26px`;
    case '4':
      return `28px`;
    default:
      return `22px`;
  }
}

function setFillColor(color) {
  return `
    ${ButtonText} {
      color: ${color};
    }

    ${StyledIcon} {
      fill: ${color};
    }
  `;
}

// Sets the button colors depending on Background color, optionally set the text/icon fill color and border color.
function buttonTheme(
  bgColor: string,
  textColor: string,
  borderColor = 'transparent',
  bgHoverColor?: string | null,
  textHoverColor?: string | null
) {
  return `
    &:not(.disabled) {
      ${setFillColor(textColor || readableColor(bgColor))}
      background: ${bgColor};
      border-color: ${borderColor};

      &:not(.processing):hover,
      &:not(.processing):focus {
        ${bgColor !== 'transparent' && `background: ${bgHoverColor || darken(0.12, bgColor)};`}
        ${bgColor === 'transparent' && textColor && (textHoverColor || setFillColor(darken(0.2, textColor)))}
        ${bgColor === 'transparent' && borderColor !== 'transparent' && `border-color: ${darken(0.2, borderColor)};`}
      }
    }

    &.disabled {
      background: #d0d0d0;
      ${setFillColor('#fff')}
    }
  `;
}

const StyledButton = styled.button``;
const StyledLink = styled(Link)``;
const StyledA = styled.a``;
const StyledIcon = styled(Icon)`
  &.hasText.left {
    margin-right: 10px;
  }

  &.hasText.right {
    margin-left: 10px;
  }
`;

const ButtonText = styled.div`
  margin: 0;
  margin-top: -1px;
  padding: 0;
  white-space: nowrap;
`;

const Container: any = styled.div`
  align-items: center;
  display: flex;
  font-weight: 400;
  justify-content: center;
  margin: 0;
  padding: 0;
  user-select: none;
  * {
    user-select: none;
  }
  &.fullWidth {
    width: 100%;
  }
  button,
  a {
    align-items: center;
    border: 1px solid transparent;
    border-radius: ${(props: any) => props.circularCorners ? '999em' : '5px'};
    display: ${(props: any) => !props.width ? 'inline-flex' : 'flex'};
    height: ${(props: any) => props.height || 'auto'};
    justify-content: ${(props: any) => props.justify || 'center'};
    margin: 0;
    outline: none;
    padding: ${(props: any) => props.padding || getPadding(props.size)};
    position: relative;
    transition: all 100ms ease-out;
    width: ${(props: any) => props.width || '100%'};
    &:not(.disabled) {
      cursor: pointer;
    }
    &.disabled {
      pointer-events: none;
    }
    &.fullWidth {
      width: 100%;
      flex: 1;
    }
    ${ButtonText} {
      opacity: ${(props: any) => props.processing ? 0 : 1};
      font-size: ${(props: any) => getFontSize(props.size)};
      line-height: ${(props: any) => getLineHeight(props.size)};
    }
    ${StyledIcon} {
      height: ${(props: any) => props.iconSize ? props.iconSize : getIconHeight(props.size)};
      width: ${(props: any) => props.iconSize ? props.iconSize : getIconHeight(props.size)};
      opacity: ${(props: any) => props.processing ? 0 : 1};
    }
    &.primary {
      ${(props: any) => buttonTheme((props.theme.colorMain || 'e0e0e0'), '#fff')}
    }
    &.primary-inverse {
      ${(props: any) => buttonTheme('#fff', (props.theme.colorMain || 'e0e0e0'))}
    }
    &.secondary {
      ${buttonTheme(color('lightGreyishBlue'), color('label'), 'transparent', darken(0.05, color('lightGreyishBlue')))}
    }
    &.primary-outlined {
      ${(props: any) => buttonTheme('transparent', props.theme.colorMain || 'e0e0e0', props.theme.colorMain || 'e0e0e0')}
    }
    &.secondary-outlined {
      ${buttonTheme('transparent', color('clGrey'), color('clGrey'))}
    }
    &.text {
      ${(props: any) => buttonTheme('transparent', props.textColor || color('clGrey'), undefined, undefined, props.textHoverColor)}
    }
    &.success {
      ${buttonTheme(color('clGreenSuccessBackground'), color('clGreenSuccess'))}
    }
    &.cl-blue {
      ${buttonTheme(color('clBlueDark'), 'white')}
    }
  }
`;

const SpinnerWrapper = styled.div`
  position: absolute;
  top: 0;
  left: 0;
  right: 0;
  bottom: 0px;
  display: flex;
  align-items: center;
  justify-content: center;
`;

const HiddenText = styled.span`
  ${invisibleA11yText()}
`;

<<<<<<< HEAD
export type ButtonStyles = 'primary' | 'primary-outlined' | 'secondary' | 'secondary-outlined' | 'success' | 'text' | 'cl-blue';
=======
export type ButtonStyles = 'primary' | 'primary-inverse' | 'primary-outlined' | 'secondary' | 'secondary-outlined' | 'success' | 'error' | 'text' | 'cl-blue';
>>>>>>> 4bd854fa

type Props = {
  children?: any;
  circularCorners?: boolean;
  className?: string;
  disabled?: boolean;
  fullWidth?: boolean;
  height?: string;
  hiddenText?: string | JSX.Element;
  icon?: IconProps['name'];
  iconPos?: 'left' | 'right';
  iconSize?: string;
  iconTitle?: IconProps['title'];
  id?: string;
  justify?: 'left' | 'center' | 'right' | 'space-between';
  linkTo?: string;
  onClick?: (arg: React.FormEvent<HTMLButtonElement>) => void;
  padding?: string;
  processing?: boolean;
  setSubmitButtonRef?: (value: HTMLInputElement) => void;
  size?: '1' | '2' | '3' | '4';
  style?: ButtonStyles;
  text?: string | JSX.Element;
  textColor?: string;
  textHoverColor?: string;
  theme?: object | undefined;
  width?: string;
};

type State = {};

class Button extends React.PureComponent<Props, State> {

  handleOnClick = (event: React.FormEvent<HTMLButtonElement>) => {
    if (this.props.onClick && !this.props.disabled && !this.props.processing) {
      event.preventDefault();
      this.props.onClick(event);
    }
  }

  getSpinnerSize = (size) => {
    switch (size) {
      case '2':
        return `26px`;
      case '3':
        return `28px`;
      case '4':
        return `30px`;
      default:
        return `24px`;
    }
  }

  getSpinnerColor = (style: ButtonStyles) => {
    if (style === 'primary-outlined' || style === 'secondary-outlined') {
      const theme = this.props.theme as object;
      return theme['colorMain'];
    }

    if (style === 'secondary') {
      const theme = this.props.theme as object;
      return theme['colors']['label'];
    }

    return '#fff';
  }

  render() {
    const { text, textColor, textHoverColor, width, height, padding, justify, icon, iconSize, iconTitle, hiddenText, children, linkTo } = this.props;
    let { id, size, style, processing, disabled, fullWidth, circularCorners, iconPos, className } = this.props;

    id = (id || '');
    size = (size || '1');
    style = (style || 'primary');
    processing = (isBoolean(processing) ? processing : false);
    disabled = (isBoolean(disabled) ? disabled : false);
    fullWidth = (isBoolean(fullWidth) ? fullWidth : false);
    circularCorners = (isBoolean(circularCorners) ? circularCorners : false);
    iconPos = (iconPos || 'left');
    className = `${className ? className : ''}`;

    const spinnerSize = this.getSpinnerSize(size);
    const spinnerColor = this.getSpinnerColor(style);
    const buttonClassnames = `Button button ${disabled ? 'disabled' : ''} ${processing ? 'processing' : ''} ${fullWidth ? 'fullWidth' : ''} ${style}`;
    const hasText = (!isNil(text) || !isNil(children));

    const childContent = (
      <>
        {icon && iconPos === 'left' && <StyledIcon name={icon} className={`buttonIcon ${iconPos} ${hasText && 'hasText'}`} title={iconTitle} />}
        {hasText && <ButtonText className="buttonText">{text || children}</ButtonText>}
        {hiddenText && <HiddenText>{hiddenText}</HiddenText>}
        {icon && iconPos === 'right' && <StyledIcon name={icon} className={`buttonIcon ${iconPos} ${hasText && 'hasText'}`} title={iconTitle} />}
        {processing && <SpinnerWrapper><Spinner size={spinnerSize} color={spinnerColor} /></SpinnerWrapper>}
      </>
    );

    return (
      <Container
        id={id}
        size={size}
        width={width}
        height={height}
        padding={padding}
        justify={justify}
        iconSize={iconSize}
        processing={processing}
        onClick={this.handleOnClick}
        disabled={disabled}
        circularCorners={circularCorners}
        className={`${className} ${buttonClassnames}`}
        textColor={textColor}
        textHoverColor={textHoverColor}
      >
        {linkTo ? (
          (typeof(linkTo === 'string') && (linkTo as string).startsWith('http')) ? (
            <StyledA innerRef={this.props.setSubmitButtonRef} href={(linkTo as string)} className={buttonClassnames}>{childContent}</StyledA>
          ) : (
            <StyledLink innerRef={this.props.setSubmitButtonRef} to={linkTo} className={buttonClassnames}>{childContent}</StyledLink>
          )
        ) : (
          <StyledButton innerRef={this.props.setSubmitButtonRef} className={buttonClassnames}>{childContent}</StyledButton>
        )}
      </Container>
    );
  }
}

export default withTheme(Button);<|MERGE_RESOLUTION|>--- conflicted
+++ resolved
@@ -210,11 +210,7 @@
   ${invisibleA11yText()}
 `;
 
-<<<<<<< HEAD
-export type ButtonStyles = 'primary' | 'primary-outlined' | 'secondary' | 'secondary-outlined' | 'success' | 'text' | 'cl-blue';
-=======
-export type ButtonStyles = 'primary' | 'primary-inverse' | 'primary-outlined' | 'secondary' | 'secondary-outlined' | 'success' | 'error' | 'text' | 'cl-blue';
->>>>>>> 4bd854fa
+export type ButtonStyles = 'primary' | 'primary-inverse' | 'primary-outlined' | 'secondary' | 'secondary-outlined' | 'success' | 'text' | 'cl-blue';
 
 type Props = {
   children?: any;
