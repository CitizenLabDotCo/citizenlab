--- conflicted
+++ resolved
@@ -33,16 +33,9 @@
   className?: string;
 }
 
-const StatusLabel: FC<Props> = (props) => {
+const StatusLabel: FC<Props> = props => {
   return (
-<<<<<<< HEAD
-    <Container
-      color={props.color}
-      className={props?.className || ''}
-    >
-=======
-    <Container color={props.color} className={props['className']}>
->>>>>>> b11c23d9
+    <Container color={props.color} className={props?.className || ''}>
       {props.icon && <StyledIcon name={props.icon} />}
       {props.text}
     </Container>
