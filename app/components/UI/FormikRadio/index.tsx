// Libraries
import React, { PureComponent } from 'react';
import { FormikConsumer, FormikContext } from 'formik';
import { Radio, RadioProps } from 'cl2-component-library';

// Typings
type Props  = RadioProps & {
  name: string;
<<<<<<< HEAD
};
=======
}

export interface State {}

class FormikRadio extends React.Component<Props & VanillaProps, State> {
  constructor(props) {
    super(props);
    this.state = {};
  }
>>>>>>> b11c23d9

class FormikRadio extends PureComponent<Props> {
  handleOnChange = (formikContext: FormikContext<any>) => (value: string) => {
    formikContext.setFieldValue(this.props.name, value);
  };

  render() {
    return (
      <FormikConsumer>
        {(formikContext) => (
          <Radio
            {...this.props}
            currentValue={formikContext.values[this.props.name] || ''}
            onChange={this.handleOnChange(formikContext)}
          />
        )}
      </FormikConsumer>
    );
  }
}

export default FormikRadio;<|MERGE_RESOLUTION|>--- conflicted
+++ resolved
@@ -4,21 +4,9 @@
 import { Radio, RadioProps } from 'cl2-component-library';
 
 // Typings
-type Props  = RadioProps & {
+type Props = RadioProps & {
   name: string;
-<<<<<<< HEAD
 };
-=======
-}
-
-export interface State {}
-
-class FormikRadio extends React.Component<Props & VanillaProps, State> {
-  constructor(props) {
-    super(props);
-    this.state = {};
-  }
->>>>>>> b11c23d9
 
 class FormikRadio extends PureComponent<Props> {
   handleOnChange = (formikContext: FormikContext<any>) => (value: string) => {
@@ -28,7 +16,7 @@
   render() {
     return (
       <FormikConsumer>
-        {(formikContext) => (
+        {formikContext => (
           <Radio
             {...this.props}
             currentValue={formikContext.values[this.props.name] || ''}
