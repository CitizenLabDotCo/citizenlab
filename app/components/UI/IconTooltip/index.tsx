import React, { memo, ReactChild } from 'react';
import Tippy from '@tippy.js/react';

// components
import Icon, { IconNames } from 'components/UI/Icon';

// style
import styled from 'styled-components';
import { darken } from 'polished';
import { colors } from 'utils/styleUtils';

const ContentWrapper = styled.div<{ tippytheme: 'light' | undefined }>`
  padding: 5px;

  a {
    color: ${({ tippytheme }) => tippytheme === 'light' ? colors.clBlueDark : colors.clBlueLighter};
    text-decoration: underline;
    overflow-wrap: break-word;
    word-wrap: break-word;
    word-break: break-all;
    word-break: break-word;
    hyphens: auto;

    &:hover {
      color: ${({ tippytheme }) => tippytheme === 'light' ? colors.clBlueDarker : colors.clBlueLight};
      text-decoration: underline;
    }
  }
`;

const TooltipIconButton = styled.button`
  display: flex;
  align-items: center;
  margin: 0;
  padding: 0;
  border: none;
`;

const TooltipIcon = styled(Icon)<{ iconColor: string | undefined, iconHoverColor: string | undefined }>`
  width: 17px;
  height: 17px;
  cursor: pointer;
  fill: ${({ iconColor }) => iconColor || colors.label};

  &:hover {
    fill: ${({ iconColor, iconHoverColor }) => {
      if (iconHoverColor) {
        return iconHoverColor;
      } else if (iconColor) {
        return darken(0.2, iconColor);
      }

      return darken(0.2, colors.label);
    }};
  }
`;

interface Props {
  className?: string;
  content: ReactChild;
  icon?: IconNames;
  placement?: 'auto-start' | 'auto' | 'auto-end' | 'top-start' | 'top' | 'top-end' | 'right-start' | 'right' | 'right-end' | 'bottom-end' | 'bottom' | 'bottom-start' | 'left-end' | 'left' | 'left-start';
  theme?: 'light';
  iconColor?: string;
  iconHoverColor?: string;
  maxTooltipWidth?: number;
  iconAriaTitle?: string;
}

<<<<<<< HEAD
const IconTooltip = memo<Props>(({ content, icon, placement, theme, iconColor, iconHoverColor, maxTooltipWidth, iconAriaTitle }) => (
=======
const IconTooltip = memo<Props>((
  {
    content,
    icon,
    placement,
    theme,
    iconColor,
    iconHoverColor,
    maxTooltipWidth,
    iconAriaTitle,
    className
  }) => (
>>>>>>> 08e5d5a7
  <Tippy
    interactive={true}
    placement={placement || 'right-end'}
    theme={theme || ''}
    maxWidth={maxTooltipWidth || 350}
    content={
      <ContentWrapper id="tooltip-content" tippytheme={theme}>
        {content}
      </ContentWrapper>
    }
  >
    <TooltipIconButton
      type="button"
<<<<<<< HEAD
      className="tooltip-icon"
=======
      className={`${className || ''} tooltip-icon`}
>>>>>>> 08e5d5a7
      aria-describedby="tooltip-content"
    >
      <TooltipIcon
        name={icon || 'info3'}
        iconColor={iconColor}
        iconHoverColor={iconHoverColor}
        title={iconAriaTitle}
      />
    </TooltipIconButton>
  </Tippy>
));

export default IconTooltip;<|MERGE_RESOLUTION|>--- conflicted
+++ resolved
@@ -67,9 +67,6 @@
   iconAriaTitle?: string;
 }
 
-<<<<<<< HEAD
-const IconTooltip = memo<Props>(({ content, icon, placement, theme, iconColor, iconHoverColor, maxTooltipWidth, iconAriaTitle }) => (
-=======
 const IconTooltip = memo<Props>((
   {
     content,
@@ -82,7 +79,6 @@
     iconAriaTitle,
     className
   }) => (
->>>>>>> 08e5d5a7
   <Tippy
     interactive={true}
     placement={placement || 'right-end'}
@@ -96,11 +92,7 @@
   >
     <TooltipIconButton
       type="button"
-<<<<<<< HEAD
-      className="tooltip-icon"
-=======
       className={`${className || ''} tooltip-icon`}
->>>>>>> 08e5d5a7
       aria-describedby="tooltip-content"
     >
       <TooltipIcon
