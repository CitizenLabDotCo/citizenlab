--- conflicted
+++ resolved
@@ -1,11 +1,8 @@
 import React from 'react';
-<<<<<<< HEAD
-import { ColorPickerInput, ColorPickerInputProps as VanillaInputProps } from 'cl2-component-library';
-=======
-import ColorPickerInput, {
-  Props as VanillaInputProps,
-} from 'components/UI/ColorPickerInput';
->>>>>>> b11c23d9
+import {
+  ColorPickerInput,
+  ColorPickerInputProps as VanillaInputProps
+} from 'cl2-component-library';
 import { FieldProps } from 'formik';
 
 type State = {};
@@ -14,7 +11,7 @@
   FieldProps & VanillaInputProps,
   State
 > {
-  handleOnChange = (newValue) => {
+  handleOnChange = newValue => {
     this.props.form.setFieldValue(this.props.field.name, newValue);
   };
 
