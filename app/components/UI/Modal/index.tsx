import React from 'react';
import ReactDOM from 'react-dom';
import { isFunction, isBoolean, isString } from 'lodash-es';
import clHistory from 'utils/cl-router/history';
import { disableBodyScroll, enableBodyScroll } from 'body-scroll-lock';
import FocusTrap from 'focus-trap-react';

// components
import Icon from 'components/UI/Icon';
import clickOutside from 'utils/containers/clickOutside';

// animations
import TransitionGroup from 'react-transition-group/TransitionGroup';
import CSSTransition from 'react-transition-group/CSSTransition';

// Translation
import messages from './messages';
import { FormattedMessage } from 'utils/cl-intl';

// analytics
import { injectTracks } from 'utils/analytics';
import tracks from './tracks';

// style
import styled from 'styled-components';
import { media, colors, fontSizes } from 'utils/styleUtils';
import { hideVisually } from 'polished';

const ModalContent = styled.div`
  -webkit-overflow-scroll: auto;
  overflow-y: auto;
  overflow-x: hidden;
  width: 100%;
`;

const CloseIcon = styled(Icon)`
<<<<<<< HEAD
  fill: ${colors.mediumGrey};
  flex: 1;
  svg {
    height: 100%;
    width: 100%;
  }
=======
  flex: 0 0 20px;
  width: 20px;
  height: 20px;
  fill: ${colors.mediumGrey};
>>>>>>> 5a02f0bf
`;

const CloseButton = styled.button`
  position: absolute;
  top: 15px;
  right: 15px;
  height: 32px;
  width: 32px;
  display: flex;
  align-items: center;
  justify-content: center;
  cursor: pointer;
  outline: none;

  &:hover,
  &:focus,
  &:active {
    svg {
      fill: ${colors.clBlueDark};
    }
  }
`;

const HiddenSpan = styled.span`${hideVisually()}`;

const ModalContainer: any = styled(clickOutside)`
  width: 100%;
  max-width: ${(props: any) => props.width};
  background: white;
  border-radius: 5px;
  display: flex;
  flex-direction: column;
  outline: none;
  overflow: hidden;
  padding: ${(props: any) => props.hasHeaderOrFooter ? 0 : '40px'};
  position: relative;

  &.fixedHeight {
    height: 600px;
  }

  ${media.smallerThanMaxTablet`
    &.fixedHeight {
      height: 80vh;
    }
    ${media.smallerThanMinTablet`
      height: 100vh;
      width: 100vw;
      max-width: 100%;
    `}
  `}
`;

const Overlay = styled.div`
  width: 100vw;
  height: 100vh;
  position: fixed;
  top: 0;
  left: 0;
  right: 0;
  bottom: 0;
  display: flex;
  background: rgba(0, 0, 0, 0.75);
  flex-direction: column;
  align-items: center;
  justify-content: center;
  padding: 30px;
  overflow: hidden;
  z-index: 1000000;
  will-change: opacity, transform;

  ${media.smallerThanMaxTablet`
    padding: 0;
    /* height: calc(100vh - ${props => props.theme.mobileMenuHeight}px); */
    /* bottom: auto; */
  `}

  &.modal-enter {
    opacity: 0;

    ${ModalContent} {
      opacity: 0;
      transform: translateY(-40px);
    }

    &.modal-enter-active {
      opacity: 1;
      transition: opacity 350ms cubic-bezier(0.165, 0.84, 0.44, 1);

      ${ModalContent} {
        opacity: 1;
        transform: translateY(0px);
        transition: opacity 350ms cubic-bezier(0.165, 0.84, 0.44, 1),
                    transform 350ms cubic-bezier(0.165, 0.84, 0.44, 1);
      }
    }
  }
`;

const HeaderContainer = styled.div`
  background: white;
  width: 100%;
  flex: 0 0 54px;
  border-bottom: 2px solid ${colors.separation};
  display: flex;
  flex-direction: row;
  align-items: center;
  padding-left: 40px;
  padding-right: 40px;
  h1 {
    font-size: ${fontSizes.medium}px;
  }
`;

const FooterContainer = styled(HeaderContainer)`
  border-bottom: none;
  border-top: 2px solid ${colors.separation};
  padding-left: 20px;
  padding-right: 20px;
`;

const Skip = styled.div`
  color: #fff;
  font-size: ${fontSizes.base}px;
  text-align: center;
  text-decoration: underline;
  margin-top: 15px;
  cursor: pointer;

  ${media.smallerThanMaxTablet`
    display: none;
  `}
`;

export const Spacer = styled.div`
  flex: 1;
`;

interface ITracks {
  clickCloseButton: () => void;
  clickOutsideModal: () => void;
  clickBack: () => void;
}

type Props = {
  opened: boolean;
  fixedHeight?: boolean | undefined;
  width?: string | undefined;
  close: () => void;
  className?: string;
  header?: JSX.Element;
  footer?: JSX.Element;
  hasSkipButton?: boolean;
  skipText?: JSX.Element;
  label?: string;
};

type State = {};

class Modal extends React.PureComponent<Props & ITracks, State> {
  private unlisten: Function | null;
  private goBackUrl: string | null;
  private el: HTMLDivElement;
  private ModalPortal = document.getElementById('modal-portal');
  private ModalContentElement: HTMLDivElement | null;
  private ModalCloseButton: HTMLButtonElement | null;

  constructor(props: Props & ITracks) {
    super(props);
    this.unlisten = null;
    this.goBackUrl = null;
    this.el = document.createElement('div');
    this.ModalContentElement = null;
  }

  componentDidMount() {
    if (!this.ModalPortal) {
      console.log('There was no Portal to insert the modal. Please make sure you have a Portal root');
    } else {
      this.ModalPortal.appendChild(this.el);
    }

    if (this.props.opened) {
      this.openModal();
    }
  }

  componentWillUnmount() {
    if (this.props.opened) {
      this.cleanup();
    }

    if (!this.ModalPortal) {
      console.log('There was no Portal to insert the modal. Please make sure you have a Portal root');
    } else {
      this.ModalPortal.removeChild(this.el);
    }
  }

  componentDidUpdate(prevProps: Props) {
    if (!prevProps.opened && this.props.opened) {
      this.openModal();
    } else if (prevProps.opened && !this.props.opened) {
      this.cleanup();
    }
  }

  openModal = () => {
    this.goBackUrl = window.location.href;

    window.addEventListener('popstate', this.handlePopstateEvent);
    disableBodyScroll(this.ModalContentElement);

    this.unlisten = clHistory.listen(this.props.close);

    if (this.ModalCloseButton) {
      this.ModalCloseButton.focus();
    }
  }

  manuallyCloseModal = () => {
    this.props.close();
  }

  handlePopstateEvent = () => {
    if (location.href === this.goBackUrl) {
      this.props.clickBack();
    }

    this.props.close();
  }

  cleanup = () => {
    this.goBackUrl = null;
    window.removeEventListener('popstate', this.handlePopstateEvent);
    enableBodyScroll(this.ModalContentElement);

    if (isFunction(this.unlisten)) {
      this.unlisten();
    }
  }

  clickOutsideModal = () => {
    this.props.clickOutsideModal();
    this.manuallyCloseModal();
  }

  clickCloseButton = (event) => {
    event.preventDefault();
    event.stopPropagation();
    this.props.clickCloseButton();
    this.manuallyCloseModal();
  }

  setCloseButtonRef = (element: HTMLButtonElement) => {
    this.ModalCloseButton = (element || null);
  }
  setContentRef = (element: HTMLDivElement) => {
    this.ModalContentElement = (element || null);
  }

  onOpen = () => {
    this.setState({ isOpen: true }, () => {
      if (this.ModalCloseButton) {
        this.ModalCloseButton.focus();
      }
    });
  }

  render() {
    let { fixedHeight, width } = this.props;
    const { children, opened, header, footer, hasSkipButton, skipText, label } = this.props;

    fixedHeight = (isBoolean(fixedHeight) ? fixedHeight : true);
    width = (isString(width) ? width : '650px');

    const element = (opened ? (
      <CSSTransition classNames="modal" timeout={350} exit={false}>
        <FocusTrap>
          <Overlay
            id="e2e-modal-container"
            className={this.props.className}
            aria-modal="true"
            role="dialog"
            aria-label={label}
          >
            <ModalContainer
              className={`modalcontent ${fixedHeight && 'fixedHeight'}`}
              width={width}
              onClickOutside={this.clickOutsideModal}
              hasHeaderOrFooter={header !== undefined || footer !== undefined}
            >
              <CloseButton
                className="e2e-modal-close-button"
                onClick={this.clickCloseButton}
                innerRef={this.setCloseButtonRef}
              >
                <HiddenSpan>
                  <FormattedMessage {...messages.closeButtonLabel} />
                </HiddenSpan>
                <CloseIcon name="close3" />
              </CloseButton >

              {header && <HeaderContainer> {header} </HeaderContainer>}
              <ModalContent
                innerRef={this.setContentRef}
              >
                {children}
              </ModalContent>
              <Spacer />

              {footer && <FooterContainer> {footer} </FooterContainer>}

              {hasSkipButton && skipText &&
                <Skip onClick={this.clickCloseButton}>{skipText}</Skip>
              }
            </ModalContainer>
          </Overlay>
        </FocusTrap>
      </CSSTransition>
    ) : undefined);

    return ReactDOM.createPortal(
      <TransitionGroup
        tabIndex="-1"
        component="aside"
      >
        {element}
      </TransitionGroup>,
      document.body
    );
  }
}

export default injectTracks<Props>(tracks)(Modal);<|MERGE_RESOLUTION|>--- conflicted
+++ resolved
@@ -34,19 +34,10 @@
 `;
 
 const CloseIcon = styled(Icon)`
-<<<<<<< HEAD
-  fill: ${colors.mediumGrey};
-  flex: 1;
-  svg {
-    height: 100%;
-    width: 100%;
-  }
-=======
   flex: 0 0 20px;
   width: 20px;
   height: 20px;
   fill: ${colors.mediumGrey};
->>>>>>> 5a02f0bf
 `;
 
 const CloseButton = styled.button`
