--- conflicted
+++ resolved
@@ -6,10 +6,6 @@
 import styled from 'styled-components';
 import messages from './messages';
 
-<<<<<<< HEAD
-=======
-
->>>>>>> 071d620c
 const ModalContent = styled(clickOutside)`
   width: 100%;
   max-width: 1000px;
@@ -119,25 +115,9 @@
 
 export default class Modal extends React.PureComponent<Props, State> {
 
-<<<<<<< HEAD
-  componentWillUpdate(nextProps, nextState) {
-    const { opened } = this.props;
-
-    if (!opened && nextProps.opened) {
-      this.onOpen();
-    }
-
-    if (opened && !nextProps.opened) {
-      this.onClose();
-    }
-  }
-=======
->>>>>>> 071d620c
-
   componentWillReceiveProps(nextProps) {
-
     // If modal opens
-    if (!this.props.opened && nextProps.opened){
+    if (!this.props.opened && nextProps.opened) {
       window.addEventListener('popstate', this.handlePopstateEvent);
       window.history.pushState({ path: nextProps.url }, '', nextProps.url);
       if (!document.body.classList.contains('modal-active')) {
@@ -146,7 +126,7 @@
     }
 
     // if modal closes
-    if (this.props.opened && !nextProps.opened){
+    if (this.props.opened && !nextProps.opened) {
       window.removeEventListener('popstate', this.handlePopstateEvent);
       document.body.classList.remove('modal-active');
     }
@@ -181,17 +161,6 @@
       </CSSTransition>
     );
 
-    const element = opened && (
-      <CSSTransition classNames="modal" timeout={400}>
-        <ModalContainer>
-          <ModalContent onClickOutside={this.closeModal}>
-            <CloseButton onClick={this.closeModal}>Close</CloseButton>
-            {children}
-          </ModalContent>
-        </ModalContainer>
-      </CSSTransition>
-    );
-
     return (
       <TransitionGroup>
         {element}
