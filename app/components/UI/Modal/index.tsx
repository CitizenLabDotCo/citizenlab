--- conflicted
+++ resolved
@@ -71,23 +71,11 @@
 `;
 
 const ModalContainer = styled.div`
-<<<<<<< HEAD
-  align-items: center;
-  backface-visibility: hidden;
-  background: rgba(0, 0, 0, 0.8);
-  bottom: 0;
-  display: flex;
-  height: 100vh;
-  justify-content: center;
-  left: 0;
-  padding: 30px;
-=======
   color: ${color('text')};
   max-height: 100%;
   padding-left: 30px;
   padding-right: 30px;
   z-index: 1001;
->>>>>>> b080b7ed
   position: fixed;
   right: 0;
   top: 0;
