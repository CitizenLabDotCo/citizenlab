--- conflicted
+++ resolved
@@ -21,7 +21,6 @@
   height: 100%;
 `;
 
-<<<<<<< HEAD
 const Tooltip = memo<Props>(({ enabled, children, content, className, buttonProps, ...otherProps  }) => {
 
   const [opened, setOpened] = useState(false);
@@ -75,98 +74,4 @@
 
 (Tooltip as any).defaultProps = defaultProps;
 
-export default Tooltip;
-=======
-export default class Tooltip extends PureComponent<Props, State> {
-  public static defaultProps = {
-    offset: '0px',
-    backgroundColor: 'white',
-    borderColor: '#fff',
-    textColor: '#fff',
-    enabled: true,
-    openDelay: 100,
-    position: 'right'
-  };
-
-  constructor(props) {
-    super(props);
-    this.state = {
-      opened: false,
-      waiting: false,
-    };
-  }
-
-  handleOnMouseEnter = () => {
-    const { openDelay } = this.props;
-
-    if (this.state.waiting) {
-      return;
-    } else {
-      this.setState({ waiting: true });
-      setTimeout(() => {
-        if (this.state.waiting) {
-          this.setState({ opened: true, waiting: false });
-        }
-      }, openDelay);
-    }
-  }
-
-  handleOnMouseLeave = () => {
-    this.setState({ waiting: false, opened: false });
-  }
-
-  handleOnClick = (event) => {
-    event.preventDefault();
-    this.setState({ opened: true, waiting: false });
-  }
-
-  handleOnFocus = () => {
-    this.setState({ opened: true, waiting: false });
-  }
-
-  handleOnBlur = (event) => {
-    if (event && event.relatedTarget && event.relatedTarget.className &&
-      event.relatedTarget.className.split(' ').includes('tooltipLink')) {
-      return;
-    }
-    this.setState({ opened: false });
-  }
-
-  render() {
-    const { opened } = this.state;
-    const { enabled, children, content, className, buttonProps, ...otherProps } = this.props;
-
-    const WrappedChildren = buttonProps ? (
-      <Button {...buttonProps} ariaExpanded={opened} />
-    ) : (
-        <button aria-expanded={opened}>
-          {children}
-        </button>
-      );
-
-    if (!enabled || !content) {
-      return WrappedChildren;
-    }
-
-    return (
-      <Container
-        className={`${className || ''} tooltip`}
-        onMouseEnter={this.handleOnMouseEnter}
-        onMouseLeave={this.handleOnMouseLeave}
-        onFocus={this.handleOnFocus}
-        onBlur={this.handleOnBlur}
-        onClick={this.handleOnClick}
-        tabIndex={buttonProps && buttonProps.disabled ? 0 : undefined}
-      >
-        <Popover
-          {...otherProps}
-          children={WrappedChildren}
-          content={content}
-          dropdownOpened={opened}
-          onClickOutside={this.handleOnMouseLeave}
-        />
-      </Container>
-    );
-  }
-}
->>>>>>> 0e3682bc
+export default Tooltip;