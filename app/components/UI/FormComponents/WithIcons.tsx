import React, { memo } from 'react';

import styled from 'styled-components';
import { booleanClass } from 'utils/styleUtils';
import { FormattedMessage } from 'utils/cl-intl';
import Icon, { IconNames } from 'components/UI/Icon';
<<<<<<< HEAD
import { FormLabelProps, FormLabelStyled, FormSubtextStyled } from '.';
=======
import { FormLabelProps, FormLabelStyled, FormSubtextStyled, Spacer } from '.';
>>>>>>> 3e93712e

interface FormLabelWithIconProps extends FormLabelProps {
  iconName: IconNames;
}

const LabelContainer = styled.div`
  display: flex;
  align-items: center;
`;

const StyledIcon = styled(Icon)`
  width: 16px;
  height: 16px;
  margin-left: 10px;
`;

const Spacer = styled.div`
  flex: 1;
`;

export const FormLabelWithIcon = memo(({
  labelMessage,
  labelMessageValues,
  subtextMessage,
  subtextMessageValues,
  id,
  htmlFor,
  children,
  className,
  hidden,
  thin,
  noSpace,
  iconName
}: FormLabelWithIconProps) => (
  <FormLabelStyled thin={thin} id={id} className={`${booleanClass(className, className)}${booleanClass(hidden, 'invisible')}`} htmlFor={htmlFor}>
    <LabelContainer>
      <FormattedMessage {...labelMessage} values={labelMessageValues} />
      <StyledIcon name={iconName} />
    </LabelContainer>
    {subtextMessage &&
      <>
        <br/>
        <FormSubtextStyled>
            <FormattedMessage {...subtextMessage} values={subtextMessageValues} />
        </FormSubtextStyled>
      </>
    }
    {!noSpace && <Spacer />}
    {children}
  </FormLabelStyled>
));<|MERGE_RESOLUTION|>--- conflicted
+++ resolved
@@ -4,11 +4,7 @@
 import { booleanClass } from 'utils/styleUtils';
 import { FormattedMessage } from 'utils/cl-intl';
 import Icon, { IconNames } from 'components/UI/Icon';
-<<<<<<< HEAD
-import { FormLabelProps, FormLabelStyled, FormSubtextStyled } from '.';
-=======
 import { FormLabelProps, FormLabelStyled, FormSubtextStyled, Spacer } from '.';
->>>>>>> 3e93712e
 
 interface FormLabelWithIconProps extends FormLabelProps {
   iconName: IconNames;
@@ -23,10 +19,6 @@
   width: 16px;
   height: 16px;
   margin-left: 10px;
-`;
-
-const Spacer = styled.div`
-  flex: 1;
 `;
 
 export const FormLabelWithIcon = memo(({
