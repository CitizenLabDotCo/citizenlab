import * as React from 'react';
import styled from 'styled-components';

const Wrapper = styled.label`
  display: flex;
  flex-direction: row;
  align-items: center;
  margin-bottom: 12px;
  cursor: pointer;
`;

const CustomRadio = styled<any, 'div'>('div')`
  flex: 0 0 20px;
  width: 20px;
  height: 20px;
  display: flex;
  align-items: center;
  justify-content: center;
  margin-right: 10px;
  position: relative;
  background: #fff;
  border-radius: 50%;
  border: 1px solid #a6a6a6;
  box-shadow: inset 0px 1px 2px rgba(0, 0, 0, 0.15);

  ${props => props.disabled ?
    `
      opacity: 0.5;
    `
    :
    `
      cursor: pointer;
      &:not(.checked):hover {
        border-color: #000;
      }
    `
  }
`;

const Checked = styled.div`
  flex: 0 0 12px;
  width: 12px;
  height: 12px;
  background: ${(props: any) => props.color};
  border-radius: 50%;
`;

const Text = styled.div`
  color: #333;
  font-size: 16px;
  font-weight: 400;
  line-height: 20px;
`;

const HiddenInput = styled.input`
  display: none;
`;

export interface Props {
  onChange?: {(event): void};
  currentValue?: any;
  value: any;
<<<<<<< HEAD
  name?: string | undefined;
  id?: string | undefined;
=======
  name: string;
  id?: string;
>>>>>>> e6add2ac
  label: string | JSX.Element;
  disabled?: boolean;
  buttonColor?: string | undefined;
}

export default class Radio extends React.PureComponent<Props> {
  handleChange = () => {
    if (!this.props.disabled) {
      if (this.props.onChange) this.props.onChange(this.props.value);
    }
  }

  render() {
    const id = this.props.id || `${this.props.name}-${this.props.value}`;

    const className = this.props['className'];
    const checked = (this.props.value === this.props.currentValue);

    return (
      <Wrapper className={className} htmlFor={id}>
        <HiddenInput
          type="radio"
          name={this.props.name}
          id={id}
          value={this.props.value}
          aria-checked={checked}
          checked={checked}
          onChange={this.handleChange}
        />
        <CustomRadio
          className={`${checked ? 'checked' : ''}`}
          disabled={this.props.disabled}
        >
          {checked && <Checked color={(this.props.buttonColor || '#49B47D')}/>}
        </CustomRadio>
        <Text className="text">{this.props.label}</Text>
      </Wrapper>
    );
  }
}<|MERGE_RESOLUTION|>--- conflicted
+++ resolved
@@ -60,13 +60,8 @@
   onChange?: {(event): void};
   currentValue?: any;
   value: any;
-<<<<<<< HEAD
   name?: string | undefined;
   id?: string | undefined;
-=======
-  name: string;
-  id?: string;
->>>>>>> e6add2ac
   label: string | JSX.Element;
   disabled?: boolean;
   buttonColor?: string | undefined;
