import React, { PureComponent } from 'react';
import styled from 'styled-components';
import { fontSizes, customOutline } from 'utils/styleUtils';
import { get } from 'lodash-es';

export const CustomRadio = styled.div`
  flex: 0 0 20px;
  width: 20px;
  height: 20px;
  display: flex;
  align-items: center;
  justify-content: center;
  padding: 0;
  margin: 0;
  margin-right: 10px;
  position: relative;
  background: #fff;
  border-radius: 50%;
  border: 1px solid #a6a6a6;
  box-shadow: inset 0px 1px 2px rgba(0, 0, 0, 0.15);

  &.focused {
    outline: ${customOutline};
    border-color: #000;
  }

  &.enabled {
    cursor: pointer;

    &:hover,
    &:active {
      border-color: #000;
    }
  }

  &.disabled {
    opacity: 0.5;
    cursor: not-allowed;
  }
`;

export const Checked = styled.div`
  flex: 0 0 12px;
  width: 12px;
  height: 12px;
  background: ${(props: any) => props.color};
  border-radius: 50%;
`;

const Label = styled.label`
  display: flex;
  font-size: ${fontSizes.base}px;
  font-weight: 400;
  line-height: normal;

  & > :not(last-child) {
    margin-right: 7px;
  }

  &.enabled {
    cursor: pointer;
  }
`;

const Input = styled.input`
  &[type='radio'] {
    /* See: https://snook.ca/archives/html_and_css/hiding-content-for-accessibility */
    position: absolute;
    width: 1px;
    height: 1px;
    overflow: hidden;
    clip: rect(1px 1px 1px 1px); /* IE6, IE7 */
    clip: rect(1px, 1px, 1px, 1px);
  }
`;

const Container = styled.div`
  display: flex;
  align-items: center;
  margin-bottom: 12px;

  &.enabled {
    &:hover {
      ${CustomRadio} {
        border-color: #000;
      }
    }
  }
`;

export interface Props {
  onChange?: {(event): void};
  currentValue?: any;
  value: any;
  /**
   * Name should be a string that is the same for all radios of the same radio group and unique for each radio group.
   * E.g. if you have a poll with two questions and each question has four answers/radios,
   * radios of each question should have the same name, but it should be different from those
   * of the second question. See PollForm.tsx for a good example.
   */
  name: string | undefined;
  id?: string | undefined;
  label?: string | JSX.Element;
  disabled?: boolean;
  buttonColor?: string | undefined;
  className?: string;
}

interface State {
  inputFocused: boolean;
}

export default class Radio extends PureComponent<Props, State> {

  constructor(props) {
    super(props);
    this.state = {
      inputFocused: false
    };
  }

  handleOnClick = (event: React.MouseEvent) => {
    if (!this.props.disabled && this.props.onChange) {
      const targetElement = get(event, 'target') as any;
      const parentElement = get(event, 'target.parentElement');
      const targetElementIsLink = targetElement && targetElement.hasAttribute && targetElement.hasAttribute('href');
      const parentElementIsLink = parentElement && parentElement.hasAttribute && parentElement.hasAttribute('href');

      if (!targetElementIsLink && !parentElementIsLink) {
        event && event.preventDefault();
        this.props.onChange(this.props.value);
      }
    }
  }

  handleOnFocus = () => {
    this.setState({ inputFocused: true });
  }

  handleOnBlur = () => {
    this.setState({ inputFocused: false });
  }

  removeFocus = (event: React.FormEvent) => {
    event.preventDefault();
  }

  render() {
    const { id, name, value, currentValue, disabled, buttonColor, label, className } = this.props;
    const { inputFocused } = this.state;
    const checked = (value === currentValue);

    return (
      <Container
        onMouseDown={this.removeFocus}
        onClick={this.handleOnClick}
        className={`${className} ${disabled ? 'disabled' : 'enabled'}`}
      >
        <Input
          id={id}
          type="radio"
          name={name}
          value={value}
          defaultChecked={checked}
<<<<<<< HEAD
=======
          checked={checked}
          aria-checked={checked}
>>>>>>> 08e5d5a7
          onFocus={this.handleOnFocus}
          onBlur={this.handleOnBlur}
        />

        <CustomRadio className={`${inputFocused ? 'focused' : ''} ${checked ? 'checked' : ''} ${disabled ? 'disabled' : 'enabled'} circle`}>
          {checked && <Checked aria-hidden color={buttonColor || '#49B47D'}/>}
        </CustomRadio>

        {label &&
          <Label htmlFor={id} className={`text ${disabled ? 'disabled' : 'enabled'}`}>{label}</Label>
        }
      </Container>
    );
  }
}<|MERGE_RESOLUTION|>--- conflicted
+++ resolved
@@ -162,11 +162,8 @@
           name={name}
           value={value}
           defaultChecked={checked}
-<<<<<<< HEAD
-=======
           checked={checked}
           aria-checked={checked}
->>>>>>> 08e5d5a7
           onFocus={this.handleOnFocus}
           onBlur={this.handleOnBlur}
         />
