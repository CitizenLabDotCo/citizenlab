import React, { PureComponent } from 'react';
import styled from 'styled-components';
import { fontSizes } from 'utils/styleUtils';
import { hideVisually } from 'polished';

export const CustomRadio = styled.div`
  flex: 0 0 20px;
  width: 20px;
  height: 20px;
  display: flex;
  align-items: center;
  justify-content: center;
  padding: 0;
  margin: 0;
  margin-right: 10px;
  position: relative;
  background: #fff;
  border-radius: 50%;
  border: 1px solid #a6a6a6;
  box-shadow: inset 0px 1px 2px rgba(0, 0, 0, 0.15);
  cursor: pointer;

  &:not(.disabled) {
    cursor: pointer;
<<<<<<< HEAD

    &:hover,
    &:focus,
    &:active {
      border-color: #000;
    }
=======
>>>>>>> 880bbbb5
  }

  &.disabled {
    opacity: 0.5;
    cursor: not-allowed;
  }
`;

const Wrapper = styled.label`
  display: flex;
  flex-direction: row;
  align-items: center;
  margin-bottom: 12px;
  cursor: pointer;

  &.disabled {
    cursor: not-allowed;
  }

  &:hover, &:focus-within {
    .circle {
      border: 1px solid #000;
    }
  }
`;

export const Checked = styled.div`
  flex: 0 0 12px;
  width: 12px;
  height: 12px;
  background: ${(props: any) => props.color};
  border-radius: 50%;
`;

const Text = styled.div`
  display: flex;
  font-size: ${fontSizes.base}px;
  font-weight: 400;
  line-height: 20px;
  & > :not(last-child) {
    margin-right: 7px;
  }
`;

const HiddenInput = styled.input`
  ${hideVisually()}
`;

export interface Props {
  onChange?: {(event): void};
  currentValue?: any;
  value: any;
  name?: string | undefined;
  id?: string | undefined;
  label: string | JSX.Element;
  disabled?: boolean;
  buttonColor?: string | undefined;
  className?: string;
}

export default class Radio extends PureComponent<Props> {

  removeFocus = (event: React.MouseEvent) => {
    event.preventDefault();
  }

  handleClick = (event: React.MouseEvent) => {
    event.preventDefault();
    this.handleChange();
  }

  handleChange = () => {
    if (!this.props.disabled && this.props.onChange) {
      this.props.onChange(this.props.value);
    }
  }

  render() {
    const { name, value, currentValue, disabled, buttonColor, label, className } = this.props;
    const checked = (value === currentValue);

    return (
      <Wrapper className={`${className} ${disabled ? 'disabled' : ''}`}>
        <HiddenInput
          type="radio"
          name={name}
          value={value}
          aria-checked={checked}
          checked={checked}
          onChange={this.handleChange}
        />
        <CustomRadio
          onMouseDown={this.removeFocus}
          onClick={this.handleClick}
          className={`${checked ? 'checked' : ''} ${disabled ? 'disabled' : ''} circle`}
        >
          {checked &&
            <Checked color={(buttonColor || '#49B47D')}/>
          }
        </CustomRadio>
        <Text className="text">{label}</Text>
      </Wrapper>
    );
  }
}<|MERGE_RESOLUTION|>--- conflicted
+++ resolved
@@ -22,15 +22,12 @@
 
   &:not(.disabled) {
     cursor: pointer;
-<<<<<<< HEAD
 
     &:hover,
     &:focus,
     &:active {
       border-color: #000;
     }
-=======
->>>>>>> 880bbbb5
   }
 
   &.disabled {
