import * as React from 'react';
import styled from 'styled-components';

const Wrapper = styled.label`
  display: flex;
  flex-direction: row;
  align-items: center;
  margin-bottom: 12px;
`;

<<<<<<< HEAD
const CustomRadio = styled<any, 'div'>('div')`
=======
const CustomRadio = styled.div`
  flex: 0 0 20px;
>>>>>>> f2090887
  width: 20px;
  height: 20px;
  display: flex;
  align-items: center;
  justify-content: center;
  margin-right: 10px;
  position: relative;
  background: #fff;
  border-radius: 50%;
  border: 1px solid #a6a6a6;
  box-shadow: inset 0px 1px 2px rgba(0, 0, 0, 0.15);


  ${props => props.disabled ? `
    opacity: 0.5;
    ` : `
    cursor: pointer;
    &:not(.checked):hover {
      border-color: #000;
    }
  `
  }
`;

const Checked = styled.div`
  flex: 0 0 12px;
  width: 12px;
  height: 12px;
  background: #49B47D;
  border-radius: 50%;
`;

const Text = styled.div`
  color: #333;
  font-size: 16px;
  font-weight: 400;
  line-height: 20px;
`;

const HiddenInput = styled.input`
  display: none;
`;

interface Props {
  onChange: {(event): void};
  currentValue: any;
  value: any;
  name: string;
  id: string;
  label: string | JSX.Element;
  disabled?: boolean;
}

export default class Radio extends React.PureComponent<Props> {
  handleChange = () => {
    if (!this.props.disabled) {
      this.props.onChange(this.props.value);
    }
  }

  render() {
    const className = this.props['className'];
    const checked = (this.props.value === this.props.currentValue);

    return (
      <Wrapper className={className} htmlFor={this.props.id}>
        <HiddenInput
          type="radio"
          name={this.props.name}
          id={this.props.id}
          value={this.props.value}
          aria-checked={checked}
          checked={checked}
          onChange={this.handleChange}
        />
        <CustomRadio
          className={`${checked ? 'checked' : ''}`}
          disabled={this.props.disabled}
        >
          {checked && <Checked />}
        </CustomRadio>
        <Text className="text">{this.props.label}</Text>
      </Wrapper>
    );
  }
}<|MERGE_RESOLUTION|>--- conflicted
+++ resolved
@@ -8,12 +8,8 @@
   margin-bottom: 12px;
 `;
 
-<<<<<<< HEAD
-const CustomRadio = styled<any, 'div'>('div')`
-=======
 const CustomRadio = styled.div`
   flex: 0 0 20px;
->>>>>>> f2090887
   width: 20px;
   height: 20px;
   display: flex;
