--- conflicted
+++ resolved
@@ -60,13 +60,8 @@
   onChange?: {(event): void};
   currentValue?: any;
   value: any;
-<<<<<<< HEAD
   name?: string | undefined;
   id?: string | undefined;
-=======
-  name: string;
-  id?: string;
->>>>>>> 5473d394
   label: string | JSX.Element;
   disabled?: boolean;
   buttonColor?: string | undefined;
