--- conflicted
+++ resolved
@@ -64,84 +64,6 @@
   }
 
   render() {
-<<<<<<< HEAD
-    const { locale, currentTenant } = this.state;
-    const { selectedLocale, label, placeholder, valueMultiloc, errorMultiloc, ariaLabel, setRef, autoFocus, autocomplete } = this.props;
-
-    if (locale && currentTenant) {
-      const currentTenantLocales = currentTenant.data.attributes.settings.core.locales;
-
-      if (selectedLocale) {
-        const value = get(valueMultiloc, [selectedLocale], null);
-        const error = get(errorMultiloc, [selectedLocale], null);
-        const id = this.props.id && `${this.props.id}-${selectedLocale}`;
-
-        return (
-          <InputWrapper>
-            {label &&
-              <LabelWrapper>
-                <Label htmlFor={id}>{label}</Label>
-                {currentTenantLocales.length > 1 &&
-                  <LanguageExtension>{selectedLocale.toUpperCase()}</LanguageExtension>
-                }
-              </LabelWrapper>
-            }
-
-            <Input
-              setRef={setRef}
-              id={id}
-              value={value}
-              type={this.props.type}
-              placeholder={placeholder}
-              error={error}
-              onChange={this.handleOnChange(selectedLocale)}
-              onBlur={this.props.onBlur}
-              maxCharCount={this.props.maxCharCount}
-              disabled={this.props.disabled}
-              ariaLabel={ariaLabel}
-              autoFocus={autoFocus}
-              autocomplete={autocomplete}
-            />
-          </InputWrapper>
-        );
-      } else {
-        return (
-          <Container id={this.props.id} className={`${this.props['className']} e2e-multiloc-input`} >
-            {currentTenantLocales.map((currentTenantLocale, index) => {
-              const value = get(valueMultiloc, [currentTenantLocale], null);
-              const error = get(errorMultiloc, [currentTenantLocale], null);
-              const id = this.props.id && `${this.props.id}-${currentTenantLocale}`;
-
-              return (
-                <InputWrapper key={currentTenantLocale} className={`${index === currentTenantLocales.length - 1 && 'last'}`}>
-                  {label &&
-                    <LabelWrapper>
-                      <Label htmlFor={id}>{label}</Label>
-                      {currentTenantLocales.length > 1 &&
-                        <LanguageExtension>{currentTenantLocale.toUpperCase()}</LanguageExtension>
-                      }
-                    </LabelWrapper>
-                  }
-
-                  <Input
-                    id={id}
-                    value={value}
-                    type={this.props.type}
-                    placeholder={placeholder}
-                    error={error}
-                    onChange={this.handleOnChange(currentTenantLocale)}
-                    onBlur={this.props.onBlur}
-                    maxCharCount={this.props.maxCharCount}
-                    disabled={this.props.disabled}
-                    ariaLabel={ariaLabel}
-                  />
-                </InputWrapper>
-              );
-            })}
-          </Container>
-        );
-      }
-=======
     const {
       id,
       valueMultiloc,
@@ -198,7 +120,6 @@
           })}
         </Container>
       );
->>>>>>> 38309a61
     }
 
     return null;
