import React, { PureComponent } from 'react';
import { isFunction } from 'lodash-es';
import { disableBodyScroll, enableBodyScroll } from 'body-scroll-lock';
import clHistory from 'utils/cl-router/history';

// components
import Icon from 'components/UI/Icon';
import CSSTransition from 'react-transition-group/CSSTransition';

// resources
import GetLocale, { GetLocaleChildProps } from 'resources/GetLocale';

// i18n
import { FormattedMessage } from 'utils/cl-intl';
import messages from './messages';

// tracking
import { trackEventByName, trackPage } from 'utils/analytics';
import tracks from './tracks';

// styling
import styled from 'styled-components';
import { media, colors, fontSizes } from 'utils/styleUtils';
import { lighten } from 'polished';
import { getUrlLocale } from 'services/locale';

const timeout = 300;
const easing = 'cubic-bezier(0.19, 1, 0.22, 1)';

const Container: any = styled.div`
  position: fixed;
  top: 0;
  bottom: 0;
  left: 0;
  right: 0;
  display: flex;
  justify-content: center;
  overflow: hidden;
  background: #fff;
  z-index: -10000;
  transform: none;
  will-change: opacity;
  display: none;

  &.opened {
    z-index: 10000;
    display: block;
  }

  &.modal-enter {
    opacity: 0;

    &.modal-enter-active {
      opacity: 1;
      transition: opacity ${timeout}ms ${easing};
    }
  }

  ${media.smallerThanMaxTablet`
    will-change: opacity, transform;

    &.modal-enter {
      opacity: 0;
      transform: translateY(20px);

      &.modal-enter-active {
        opacity: 1;
        transform: translateY(0);
        transition: all ${timeout}ms ${easing};
      }
    }
  `}

  &.modal-exit {
    display: none;
  }
`;

const Content = styled.div`
  width: 100%;
  height: 100%;
  position: absolute;
  top: 0;
  bottom: 0;
  left: 0;
  right: 0;
  z-index: 10001;
  overflow: auto;
  -webkit-overflow-scrolling: touch;

  ${media.smallerThanMaxTablet`
    height: calc(100vh - ${props => props.theme.mobileTopBarHeight}px - ${props => props.theme.mobileMenuHeight}px);
    margin-top: ${props => props.theme.mobileTopBarHeight}px;
  `}
`;

const ContentInner = styled.div`
  width: 100%;
`;

const TopBar: any = styled.div`
  height: ${props => props.theme.mobileTopBarHeight}px;
  position: absolute;
  top: 0;
  left: 0;
  right: 0;
  background: #fff;
  border-bottom: solid 1px ${colors.separation};
  z-index: 10002;

  ${media.biggerThanMaxTablet`
    display: none;
  `}
`;

const TopBarInner = styled.div`
  height: 100%;
  padding-left: 15px;
  padding-right: 15px;
  position: relative;
  display: flex;
  align-items: center;
  justify-content: space-between;
`;

const GoBackIcon = styled(Icon)`
  height: 22px;
  fill: ${colors.label};
  display: flex;
  align-items: center;
  justify-content: center;
  transition: fill 100ms ease-out;
`;

const GoBackButton = styled.div`
  width: 45px;
  height: 45px;
  display: flex;
  align-items: center;
  justify-content: center;
  margin-right: 6px;
  margin-left: -2px;
  cursor: pointer;
  background: #fff;
  border-radius: 50%;
  border: solid 1px ${lighten(0.4, colors.label)};
  transition: all 100ms ease-out;

  &:hover {
    border-color: #000;

    ${GoBackIcon} {
      fill: #000;
    }
  }
`;

const GoBackLabel = styled.div`
  color: ${colors.label};
  font-size: ${fontSizes.base}px;
  font-weight: 400;
  transition: fill 100ms ease-out;

  ${media.phone`
    display: none;
  `}
`;

const GoBackButtonWrapper = styled.div`
  height: 48px;
  align-items: center;
  display: none;

  ${media.smallerThanMaxTablet`
    display: flex;
  `}
`;

const HeaderChildWrapper = styled.div`
  display: inline-block;
`;

const CloseIcon = styled(Icon)`
  width: 13px;
  height: 13px;
  fill: ${colors.label};
  display: flex;
  align-items: center;
  justify-content: center;
  transition: fill 100ms ease-out;
`;

const CloseButton = styled.div`
  height: 52px;
  width: 52px;
  display: flex;
  align-items: center;
  justify-content: center;
  position: absolute;
  cursor: pointer;
  top: 20px;
  right: 33px;
  border-radius: 50%;
  border: solid 1px ${lighten(0.35, colors.label)};
  background: #fff;
  z-index: 10002;
  transition: border-color 100ms ease-out;

  &:hover {
    border-color: #000;

    ${CloseIcon} {
      fill: #000;
    }
  }

  ${media.smallerThanMaxTablet`
    display: none;
  `}
`;

interface InputProps {
  opened: boolean;
  close: () => void;
  url: string | null;
  headerChild?: JSX.Element | undefined;
  children: JSX.Element | null | undefined;
}

interface DataProps {
  locale: GetLocaleChildProps;
}

interface Props extends InputProps, DataProps {}

interface State {}

const useCapture = false;

class Modal extends PureComponent<Props, State> {
  unlisten: Function | null;
  goBackUrl: string | null;
  ModalContentInnerElement: HTMLDivElement | null;

  constructor(props) {
    super(props);
    this.state = {
      scrolled: false
    };
    this.unlisten = null;
    this.goBackUrl = null;
    this.ModalContentInnerElement = null;
  }

  componentWillUnmount() {
    this.cleanup();
  }

  componentDidUpdate(prevProps: Props) {
    if (!prevProps.opened && this.props.opened) {
      this.openModal(this.props.url);
    } else if (prevProps.opened && !this.props.opened) {
      this.cleanup();
    }
  }

  openModal = (url: string | null) => {
    this.goBackUrl = window.location.href;

    window.addEventListener('popstate', this.handlePopstateEvent, useCapture);
    window.addEventListener('keydown', this.handleKeypress, useCapture);

    // on route change
    this.unlisten = clHistory.listen(() => {
      setTimeout(() => this.props.close(), 250);
    });

    // Add locale to the URL if it's not present yet
    let localizedUrl = url;
    const urlLocale = url && getUrlLocale(url);

    if (!urlLocale) {
      localizedUrl = `/${this.props.locale}${url}`;
    }

    if (localizedUrl) {
      window.history.pushState({ path: localizedUrl }, '', localizedUrl);
      trackPage(localizedUrl, { modal: true });
    }

    disableBodyScroll(this.ModalContentInnerElement);
  }

<<<<<<< HEAD
  onEscKeyPressed = (event) => {
    if (!event.defaultPrevented && event.key === 'Escape') {
      this.manuallyCloseModal();
      event.preventDefault();
=======
  handleKeypress = (event) => {
    if (event.type === 'keydown' && event.key === 'Escape') {
      event.preventDefault();
      this.manuallyCloseModal();
>>>>>>> 91572d52
    }
  }

  manuallyCloseModal = () => {
    if (this.props.url && this.goBackUrl) {
      window.history.pushState({ path: this.goBackUrl }, '', this.goBackUrl);
    }

    this.props.close();
  }

  handlePopstateEvent = () => {
    if (location.href === this.goBackUrl) {
      trackEventByName(tracks.clickBack, { extra: { url: this.props.url } });
    }

    this.props.close();
  }

  cleanup = () => {
    this.goBackUrl = null;

    window.removeEventListener('popstate', this.handlePopstateEvent, useCapture);
    window.removeEventListener('keydown', this.handleKeypress, useCapture);

    // reset state
    this.setState({ scrolled: false });

    if (isFunction(this.unlisten)) {
      this.unlisten();
    }

    if (this.ModalContentInnerElement) {
      this.ModalContentInnerElement.scrollTop = 0;
    }

    enableBodyScroll(this.ModalContentInnerElement);
  }

  clickOutsideModal = () => {
    trackEventByName(tracks.clickOutsideModal, { extra: { url: this.props.url } });
    this.manuallyCloseModal();
  }

  clickCloseButton = (event) => {
    event.preventDefault();
    trackEventByName(tracks.clickCloseButton, { extra: { url: this.props.url } });
    this.manuallyCloseModal();
  }

  setRef = (element: HTMLDivElement) => {
    this.ModalContentInnerElement = (element || null);
  }

  render() {
    const { children, opened, headerChild } = this.props;

    return (
      <CSSTransition
        classNames="modal"
        in={opened}
        timeout={timeout}
        mountOnEnter={false}
        unmountOnExit={false}
        exit={true}
      >
        <Container id="e2e-fullscreenmodal-content" className={`${opened && 'opened'}`}>
          <Content innerRef={this.setRef}>
            <ContentInner>
              {children}
            </ContentInner>
          </Content>

          <CloseButton onClick={this.clickCloseButton}>
            <CloseIcon name="close4" />
          </CloseButton>

          <TopBar>
            <TopBarInner>
              <GoBackButtonWrapper>
                <GoBackButton onClick={this.clickCloseButton}>
                  <GoBackIcon name="arrow-back" />
                </GoBackButton>
                <GoBackLabel>
                  <FormattedMessage {...messages.goBack} />
                </GoBackLabel>
              </GoBackButtonWrapper>
              {headerChild && <HeaderChildWrapper>{headerChild}</HeaderChildWrapper>}
            </TopBarInner>
          </TopBar>
        </Container>
      </CSSTransition>
    );
  }
}

export default (inputProps: InputProps) => (
  <GetLocale>
    {locale => <Modal {...inputProps} locale={locale} />}
  </GetLocale>
);<|MERGE_RESOLUTION|>--- conflicted
+++ resolved
@@ -291,17 +291,10 @@
     disableBodyScroll(this.ModalContentInnerElement);
   }
 
-<<<<<<< HEAD
-  onEscKeyPressed = (event) => {
-    if (!event.defaultPrevented && event.key === 'Escape') {
-      this.manuallyCloseModal();
-      event.preventDefault();
-=======
   handleKeypress = (event) => {
     if (event.type === 'keydown' && event.key === 'Escape') {
       event.preventDefault();
       this.manuallyCloseModal();
->>>>>>> 91572d52
     }
   }
 
