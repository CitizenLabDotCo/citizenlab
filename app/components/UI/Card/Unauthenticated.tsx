import React, { PureComponent, FormEvent } from 'react';
<<<<<<< HEAD
=======
import clHistory from 'utils/cl-router/history';
import { FormattedMessage } from 'utils/cl-intl';
>>>>>>> fa267494

// components
import Button from 'components/UI/Button';

// styles
import styled, { withTheme } from 'styled-components';
import { darken } from 'polished';

// i18n
import messages from './messages';
import { FormattedMessage } from 'utils/cl-intl';

const Container = styled.div`
  display: flex;
  align-items: center;
  padding-top: 22px;
  padding-bottom: 22px;
  padding-left: 20px;
  padding-right: 20px;
`;

const StyledLinkButton = styled(Button)`
  margin-left: 5px;

  &:hover .buttonText {
    text-decoration: underline;
  }
`;

interface Props {
  theme: any;
}

interface State { }

class Unauthenticated extends PureComponent<Props, State> {
<<<<<<< HEAD
=======
  goToLogin = (event: FormEvent) => {
    event.preventDefault();
    event.stopPropagation();
    clHistory.push('/sign-in');
  }
>>>>>>> fa267494

  stopPropagation = (event: FormEvent) => {
    event.preventDefault();
    event.stopPropagation();
  }

  render() {
<<<<<<< HEAD
    return (
      <Container>
        <StyledLinkButton
=======

    return (
      <Container>
        <Button
>>>>>>> fa267494
          className="e2e-login-button"
          linkTo="/sign-in"
          onClick={this.stopPropagation}
        >
          <FormattedMessage {...messages.login} />
        </StyledLinkButton>

        <StyledLinkButton
          className="e2e-register-button"
          linkTo="/sign-up"
          onClick={this.stopPropagation}
          style="text"
          textColor={this.props.theme.colorMain}
          textHoverColor={darken(0.15, this.props.theme.colorMain)}
        >
          <FormattedMessage {...messages.register} />
        </StyledLinkButton>
      </Container>
    );
  }
}

export default withTheme(Unauthenticated);<|MERGE_RESOLUTION|>--- conflicted
+++ resolved
@@ -1,9 +1,5 @@
 import React, { PureComponent, FormEvent } from 'react';
-<<<<<<< HEAD
-=======
 import clHistory from 'utils/cl-router/history';
-import { FormattedMessage } from 'utils/cl-intl';
->>>>>>> fa267494
 
 // components
 import Button from 'components/UI/Button';
@@ -40,14 +36,6 @@
 interface State { }
 
 class Unauthenticated extends PureComponent<Props, State> {
-<<<<<<< HEAD
-=======
-  goToLogin = (event: FormEvent) => {
-    event.preventDefault();
-    event.stopPropagation();
-    clHistory.push('/sign-in');
-  }
->>>>>>> fa267494
 
   stopPropagation = (event: FormEvent) => {
     event.preventDefault();
@@ -55,16 +43,9 @@
   }
 
   render() {
-<<<<<<< HEAD
     return (
       <Container>
         <StyledLinkButton
-=======
-
-    return (
-      <Container>
-        <Button
->>>>>>> fa267494
           className="e2e-login-button"
           linkTo="/sign-in"
           onClick={this.stopPropagation}
