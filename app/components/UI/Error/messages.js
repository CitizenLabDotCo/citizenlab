--- conflicted
+++ resolved
@@ -117,14 +117,12 @@
     id: 'app.errors.has_other_overlapping_phases',
     defaultMessage: 'Projects cannot have overlapping phases.',
   },
-<<<<<<< HEAD
   group_ids_unauthorized_choice_moderator: {
     id: 'app.errors.group_ids_unauthorized_choice_moderator',
     defaultMessage: 'As a project moderator, you can only email to people that can access your project(s)',
-=======
+  },
   file_extension_whitelist_error: {
     id: 'app.errors.file_extension_whitelist_error',
     defaultMessage: 'The format of the file you tried to upload is not supported.',
->>>>>>> 21231b93
   }
 });