--- conflicted
+++ resolved
@@ -248,16 +248,11 @@
 
               {apiErrors && isArray(apiErrors) && !isEmpty(apiErrors) &&
                 <ErrorList>
-<<<<<<< HEAD
                   {apiErrors.map((error, index) => {
                     // If we have multiple possible errors for a certain input field,
                     // we can 'group' them in the messages.js file using the fieldName as a prefix
                     // Check the implementation of findMessage for details
-                    const errorMessage = findMessage(fieldName, error.error);
-=======
-                  {apiErrors.map((error) => {
                     const errorMessage = this.findMessage(fieldName, error.error);
->>>>>>> 4a4b4ab5
 
                     if (errorMessage) {
                       // Variables for inside messages.js
