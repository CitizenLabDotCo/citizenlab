import * as React from 'react';
import * as _ from 'lodash';
<<<<<<< HEAD
=======
import * as Rx from 'rxjs/Rx';
import PropTypes from 'prop-types';
>>>>>>> bf17bbfb

// components
import Error from 'components/UI/Error';

// style
import styled from 'styled-components';
import { media, color, fontSize } from 'utils/styleUtils';

const Container: any = styled.div`
  position: relative;

  input {
    width: 100%;
    color: ${color('text')};
    font-size: ${fontSize('base')};
    line-height: 24px;
    font-weight: 400;
    padding: 12px;
    border-radius: 5px;
    border: solid 1px;
    border-color: ${(props: any) => props.error ? props.theme.colors.error : '#ccc'};
    /* box-shadow: inset 0px 2px 3px rgba(0, 0, 0, 0.15); */
    box-shadow: inset 0 0 2px rgba(0, 0, 0, 0.1);
    background: #fff;
    outline: none;
    -webkit-appearance: none;

    &::placeholder {
      color: #aaa;
      opacity: 1;
    }

    &:focus {
      border-color: ${(props: any) => props.error ? props.theme.colors.error : '#999'};
    }

    ${media.biggerThanPhone`
      padding-right: ${props => props.error && '40px'};
    `}
  }
`;

export type Props = {
  id?: string | undefined;
  value?: string | null | undefined;
  type: 'text' | 'email' | 'password';
  placeholder?: string | null | undefined;
  error?: string | JSX.Element | null | undefined;
  onChange?: (arg: string) => void;
  onFocus?: (arg: React.FormEvent<HTMLInputElement>) => void;
  onBlur?: (arg: React.FormEvent<HTMLInputElement>) => void;
  setRef?: (arg: HTMLInputElement) => void | undefined;
  autoFocus?: boolean;
  name?: string;
};

type State = {};

export default class Input extends React.Component<Props, State> {
  static contextTypes = {
    formik: PropTypes.object,
  };

  handleOnChange = (event: React.FormEvent<HTMLInputElement>) => {
    if (this.props.onChange) this.props.onChange(event.currentTarget.value);

    if (this.context.formik && this.props.name) {
      this.context.formik.handleChange(event);
    }
  }

  handleOnBlur = (event: React.FormEvent<HTMLInputElement>) => {
    if (this.props.onBlur) this.props.onBlur(event);

    if (this.context.formik && this.props.name) {
      this.context.formik.handleBlur(event);
    }
  }

  handleRef = (element: HTMLInputElement) => {
    if (_.isFunction(this.props.setRef)) {
      this.props.setRef(element);
    }
  }

  render() {
    let { value, placeholder, error } = this.props;
    const className = this.props['className'];
    const { id, type } = this.props;
    const hasError = (!_.isNull(error) && !_.isUndefined(error) && !_.isEmpty(error));

    if (this.props.name && this.context.formik && this.context.formik.values[this.props.name]) {
      value = value || this.context.formik.values[this.props.name];
    }

    value = (value || '');
    placeholder = (placeholder || '');
    error = (error || null);

    return (
      <Container error={hasError} className={className}>
        <input
          id={id}
          name={name}
          type={type}
          placeholder={placeholder}
          value={value}
          onChange={this.handleOnChange}
          onFocus={this.props.onFocus}
          onBlur={this.handleOnBlur}
          ref={this.handleRef}
          autoFocus={this.props.autoFocus}
        />
        <div>
          <Error text={error} size="1" />
        </div>
      </Container>
    );
  }
}<|MERGE_RESOLUTION|>--- conflicted
+++ resolved
@@ -1,10 +1,6 @@
 import * as React from 'react';
 import * as _ from 'lodash';
-<<<<<<< HEAD
-=======
-import * as Rx from 'rxjs/Rx';
 import PropTypes from 'prop-types';
->>>>>>> bf17bbfb
 
 // components
 import Error from 'components/UI/Error';
