import * as React from 'react';
import * as _ from 'lodash';
import * as Rx from 'rxjs/Rx';
import PropTypes from 'prop-types';

// components
import Error from 'components/UI/Error';

// style
import styled from 'styled-components';
import { media, color, fontSize } from 'utils/styleUtils';

const Container: any = styled.div`
  position: relative;

  input {
    width: 100%;
    color: ${color('text')};
    font-size: ${fontSize('base')};
    line-height: 24px;
    font-weight: 400;
    padding: 12px;
    border-radius: 5px;
    border: solid 1px;
    border-color: ${(props: any) => props.error ? props.theme.colors.error : '#ccc'};
    /* box-shadow: inset 0px 2px 3px rgba(0, 0, 0, 0.15); */
    box-shadow: inset 0 0 2px rgba(0, 0, 0, 0.1);
    background: #fff;
    outline: none;
    -webkit-appearance: none;

    &::placeholder {
      color: #aaa;
      opacity: 1;
    }

    &:focus {
      border-color: ${(props: any) => props.error ? props.theme.colors.error : '#999'};
    }

    ${media.biggerThanPhone`
      padding-right: ${props => props.error && '40px'};
    `}
  }
`;

export type Props = {
  id?: string | undefined;
  value?: string | null | undefined;
  type: 'text' | 'email' | 'password';
  placeholder?: string | null | undefined;
<<<<<<< HEAD
  error?: string | null | undefined;
  onChange?: (arg: string) => void;
=======
  error?: string | JSX.Element | null | undefined;
  onChange: (arg: string) => void;
>>>>>>> bec35e04
  onFocus?: (arg: React.FormEvent<HTMLInputElement>) => void;
  onBlur?: (arg: React.FormEvent<HTMLInputElement>) => void;
  setRef?: (arg: HTMLInputElement) => void | undefined;
  autoFocus?: boolean;
  name?: string;
};

type State = {};

export default class Input extends React.Component<Props, State> {
  static contextTypes = {
    formik: PropTypes.object,
  };

  handleOnChange = (event: React.FormEvent<HTMLInputElement>) => {
    if (this.props.onChange) this.props.onChange(event.currentTarget.value);

    if (this.context.formik && this.props.name) {
      this.context.formik.handleChange(event);
    }
  }

  handleOnBlur = (event: React.FormEvent<HTMLInputElement>) => {
    if (this.props.onBlur) this.props.onBlur(event);

    if (this.context.formik && this.props.name) {
      this.context.formik.handleBlur(event);
    }
  }

  handleRef = (element: HTMLInputElement) => {
    if (_.isFunction(this.props.setRef)) {
      this.props.setRef(element);
    }
  }

  render() {
    let { value, placeholder, error } = this.props;
    const className = this.props['className'];
<<<<<<< HEAD
    const { id, type, name } = this.props;
    const hasError = (_.isString(error) && !_.isEmpty(error));
=======
    const { id, type } = this.props;
    const hasError = (!_.isNull(error) && !_.isUndefined(error) && !_.isEmpty(error));

    console.log(error);
>>>>>>> bec35e04

    if (this.props.name && this.context.formik && this.context.formik.values[this.props.name]) {
      value = value || this.context.formik.values[this.props.name];
    }

    value = (value || '');
    placeholder = (placeholder || '');
    error = (error || null);

    return (
      <Container error={hasError} className={className}>
        <input
          id={id}
          name={name}
          type={type}
          placeholder={placeholder}
          value={value}
          onChange={this.handleOnChange}
          onFocus={this.props.onFocus}
          onBlur={this.handleOnBlur}
          ref={this.handleRef}
          autoFocus={this.props.autoFocus}
        />
        <div>
          <Error text={error} size="1" />
        </div>
      </Container>
    );
  }
}<|MERGE_RESOLUTION|>--- conflicted
+++ resolved
@@ -49,13 +49,8 @@
   value?: string | null | undefined;
   type: 'text' | 'email' | 'password';
   placeholder?: string | null | undefined;
-<<<<<<< HEAD
-  error?: string | null | undefined;
+  error?: string | JSX.Element | null | undefined;
   onChange?: (arg: string) => void;
-=======
-  error?: string | JSX.Element | null | undefined;
-  onChange: (arg: string) => void;
->>>>>>> bec35e04
   onFocus?: (arg: React.FormEvent<HTMLInputElement>) => void;
   onBlur?: (arg: React.FormEvent<HTMLInputElement>) => void;
   setRef?: (arg: HTMLInputElement) => void | undefined;
@@ -95,15 +90,8 @@
   render() {
     let { value, placeholder, error } = this.props;
     const className = this.props['className'];
-<<<<<<< HEAD
-    const { id, type, name } = this.props;
-    const hasError = (_.isString(error) && !_.isEmpty(error));
-=======
     const { id, type } = this.props;
     const hasError = (!_.isNull(error) && !_.isUndefined(error) && !_.isEmpty(error));
-
-    console.log(error);
->>>>>>> bec35e04
 
     if (this.props.name && this.context.formik && this.context.formik.values[this.props.name]) {
       value = value || this.context.formik.values[this.props.name];
