import * as React from 'react';
import styled from 'styled-components';

const StyledLabel = styled.label`
  color: #666;
  font-size: 17px;
  font-weight: 400;
  display: flex;
  padding-bottom: 6px;
`;

<<<<<<< HEAD
const Label: React.SFC<ILabel> = ({ value, htmlFor, children }) => <StyledLabel htmlFor={htmlFor}>{children || value}</StyledLabel>;

interface ILabel {
  value?: string;
  htmlFor?: string;
  children?: any;
}
=======
type Props = {
  value: string;
  htmlFor?: string;
  children?: any;
};

type State = {};

export default class Label extends React.PureComponent<Props, State> {
  render() {
    const { value, htmlFor, children } = this.props;
>>>>>>> 2a60fd17

    return (
      <StyledLabel htmlFor={htmlFor}>{children || value}</StyledLabel>
    );
  }
}<|MERGE_RESOLUTION|>--- conflicted
+++ resolved
@@ -9,17 +9,8 @@
   padding-bottom: 6px;
 `;
 
-<<<<<<< HEAD
-const Label: React.SFC<ILabel> = ({ value, htmlFor, children }) => <StyledLabel htmlFor={htmlFor}>{children || value}</StyledLabel>;
-
-interface ILabel {
+type Props = {
   value?: string;
-  htmlFor?: string;
-  children?: any;
-}
-=======
-type Props = {
-  value: string;
   htmlFor?: string;
   children?: any;
 };
@@ -29,7 +20,6 @@
 export default class Label extends React.PureComponent<Props, State> {
   render() {
     const { value, htmlFor, children } = this.props;
->>>>>>> 2a60fd17
 
     return (
       <StyledLabel htmlFor={htmlFor}>{children || value}</StyledLabel>
