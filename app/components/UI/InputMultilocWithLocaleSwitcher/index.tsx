import React, { memo } from 'react';
import { isNilOrError } from 'utils/helperUtils';
import useTenantLocales from 'hooks/useTenantLocales';
import { InputMultilocWithLocaleSwitcher, InputMultilocWithLocaleSwitcherProps } from 'cl2-component-library';

export interface Props extends Omit<InputMultilocWithLocaleSwitcherProps, 'locales'> {}

const InputMultilocWithLocaleSwitcherWrapper = memo<Props>((props) => {

  const tenantLocales = useTenantLocales();

<<<<<<< HEAD
  if (!isNilOrError(tenantLocales)) {
    return (
      <InputMultilocWithLocaleSwitcher {...props} locales={tenantLocales} />
=======
// typings
import { Locale, Multiloc } from 'typings';

const Container = styled.div``;

const LabelContainer = styled.div`
  display: flex;
  align-items: center;
  justify-content: space-between;
  margin-bottom: 10px;
`;

const StyledLabel = styled(Label)`
  flex: 1;
  padding-bottom: 0px;
`;

const Spacer = styled.div`
  flex: 1;
`;

const StyledFormLocaleSwitcher = styled(FormLocaleSwitcher)`
  width: auto;
`;

export interface Props extends Omit<InputProps, 'value' | 'onChange'> {
  valueMultiloc: Multiloc | null | undefined;
  onChange?: (value: Multiloc) => void;
  onSelectedLocaleChange?: (locale: Locale) => void;
}

const InputMultilocWithLocaleSwitcher = memo<Props>((props) => {
  const {
    valueMultiloc,
    onChange,
    onSelectedLocaleChange,
    label,
    labelTooltipText,
    ...inputProps
  } = props;
  const { id, className } = props;

  const [selectedLocale, setSelectedLocale] = useState<Locale | null>(null);

  const tenant = useTenant();
  const tenantLocales = !isNilOrError(tenant)
    ? tenant.data.attributes.settings.core.locales
    : null;

  useEffect(() => {
    const newSelectedLocale =
      tenantLocales && tenantLocales.length > 0 ? tenantLocales[0] : null;
    setSelectedLocale(newSelectedLocale);
    onSelectedLocaleChange &&
      newSelectedLocale &&
      onSelectedLocaleChange(newSelectedLocale);
  }, [tenantLocales, onSelectedLocaleChange]);

  const handleValueOnChange = useCallback(
    (value: string) => {
      if (onChange && !isNilOrError(selectedLocale)) {
        onChange({
          ...valueMultiloc,
          [selectedLocale]: value,
        });
      }
    },
    [valueMultiloc, selectedLocale, onChange]
  );

  const handleOnSelectedLocaleChange = useCallback(
    (newSelectedLocale: Locale) => {
      setSelectedLocale(newSelectedLocale);
      onSelectedLocaleChange && onSelectedLocaleChange(newSelectedLocale);
    },
    [onSelectedLocaleChange]
  );

  if (selectedLocale) {
    return (
      <Container className={className}>
        <LabelContainer>
          {label ? (
            <StyledLabel htmlFor={id}>
              <span>{label}</span>
              {labelTooltipText && <IconTooltip content={labelTooltipText} />}
            </StyledLabel>
          ) : (
            <Spacer />
          )}

          <StyledFormLocaleSwitcher
            onLocaleChange={handleOnSelectedLocaleChange}
            selectedLocale={selectedLocale}
            values={{
              input_field: valueMultiloc as Multiloc,
            }}
          />
        </LabelContainer>

        <Input
          {...inputProps}
          value={valueMultiloc?.[selectedLocale] || null}
          onChange={handleValueOnChange}
        />
      </Container>
>>>>>>> b11c23d9
    );
  }

  return null;
});

export default InputMultilocWithLocaleSwitcherWrapper;<|MERGE_RESOLUTION|>--- conflicted
+++ resolved
@@ -1,126 +1,20 @@
 import React, { memo } from 'react';
 import { isNilOrError } from 'utils/helperUtils';
 import useTenantLocales from 'hooks/useTenantLocales';
-import { InputMultilocWithLocaleSwitcher, InputMultilocWithLocaleSwitcherProps } from 'cl2-component-library';
+import {
+  InputMultilocWithLocaleSwitcher,
+  InputMultilocWithLocaleSwitcherProps
+} from 'cl2-component-library';
 
-export interface Props extends Omit<InputMultilocWithLocaleSwitcherProps, 'locales'> {}
+export interface Props
+  extends Omit<InputMultilocWithLocaleSwitcherProps, 'locales'> {}
 
-const InputMultilocWithLocaleSwitcherWrapper = memo<Props>((props) => {
-
+const InputMultilocWithLocaleSwitcherWrapper = memo<Props>(props => {
   const tenantLocales = useTenantLocales();
 
-<<<<<<< HEAD
   if (!isNilOrError(tenantLocales)) {
     return (
       <InputMultilocWithLocaleSwitcher {...props} locales={tenantLocales} />
-=======
-// typings
-import { Locale, Multiloc } from 'typings';
-
-const Container = styled.div``;
-
-const LabelContainer = styled.div`
-  display: flex;
-  align-items: center;
-  justify-content: space-between;
-  margin-bottom: 10px;
-`;
-
-const StyledLabel = styled(Label)`
-  flex: 1;
-  padding-bottom: 0px;
-`;
-
-const Spacer = styled.div`
-  flex: 1;
-`;
-
-const StyledFormLocaleSwitcher = styled(FormLocaleSwitcher)`
-  width: auto;
-`;
-
-export interface Props extends Omit<InputProps, 'value' | 'onChange'> {
-  valueMultiloc: Multiloc | null | undefined;
-  onChange?: (value: Multiloc) => void;
-  onSelectedLocaleChange?: (locale: Locale) => void;
-}
-
-const InputMultilocWithLocaleSwitcher = memo<Props>((props) => {
-  const {
-    valueMultiloc,
-    onChange,
-    onSelectedLocaleChange,
-    label,
-    labelTooltipText,
-    ...inputProps
-  } = props;
-  const { id, className } = props;
-
-  const [selectedLocale, setSelectedLocale] = useState<Locale | null>(null);
-
-  const tenant = useTenant();
-  const tenantLocales = !isNilOrError(tenant)
-    ? tenant.data.attributes.settings.core.locales
-    : null;
-
-  useEffect(() => {
-    const newSelectedLocale =
-      tenantLocales && tenantLocales.length > 0 ? tenantLocales[0] : null;
-    setSelectedLocale(newSelectedLocale);
-    onSelectedLocaleChange &&
-      newSelectedLocale &&
-      onSelectedLocaleChange(newSelectedLocale);
-  }, [tenantLocales, onSelectedLocaleChange]);
-
-  const handleValueOnChange = useCallback(
-    (value: string) => {
-      if (onChange && !isNilOrError(selectedLocale)) {
-        onChange({
-          ...valueMultiloc,
-          [selectedLocale]: value,
-        });
-      }
-    },
-    [valueMultiloc, selectedLocale, onChange]
-  );
-
-  const handleOnSelectedLocaleChange = useCallback(
-    (newSelectedLocale: Locale) => {
-      setSelectedLocale(newSelectedLocale);
-      onSelectedLocaleChange && onSelectedLocaleChange(newSelectedLocale);
-    },
-    [onSelectedLocaleChange]
-  );
-
-  if (selectedLocale) {
-    return (
-      <Container className={className}>
-        <LabelContainer>
-          {label ? (
-            <StyledLabel htmlFor={id}>
-              <span>{label}</span>
-              {labelTooltipText && <IconTooltip content={labelTooltipText} />}
-            </StyledLabel>
-          ) : (
-            <Spacer />
-          )}
-
-          <StyledFormLocaleSwitcher
-            onLocaleChange={handleOnSelectedLocaleChange}
-            selectedLocale={selectedLocale}
-            values={{
-              input_field: valueMultiloc as Multiloc,
-            }}
-          />
-        </LabelContainer>
-
-        <Input
-          {...inputProps}
-          value={valueMultiloc?.[selectedLocale] || null}
-          onChange={handleValueOnChange}
-        />
-      </Container>
->>>>>>> b11c23d9
     );
   }
 
