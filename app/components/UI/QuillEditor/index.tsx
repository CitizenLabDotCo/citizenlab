<<<<<<< HEAD
import React, { PureComponent } from 'react';
=======
import React from 'react';
import { isFunction } from 'lodash-es';
>>>>>>> 789b895b

// Quill editor & modules
import ReactQuill, { Quill } from 'react-quill';
import 'react-quill/dist/quill.snow.css';

// Image & video resize modules
import BlotFormatter from 'quill-blot-formatter';
Quill.register('modules/blotFormatter', BlotFormatter);

// BEGIN allow image alignment styles
const ImageFormatAttributesList = [
  'alt',
  'height',
  'width',
  'style',
];

const BaseImageFormat = Quill.import('formats/image');
class ImageFormat extends BaseImageFormat {
  static formats(domNode) {
    return ImageFormatAttributesList.reduce((formats, attribute) => {
      if (domNode.hasAttribute(attribute)) {
        formats[attribute] = domNode.getAttribute(attribute);
      }
      return formats;
    }, {});
  }
  format(name, value) {
    if (ImageFormatAttributesList.indexOf(name) > -1) {
      if (value) {
        this.domNode.setAttribute(name, value);
      } else {
        this.domNode.removeAttribute(name);
      }
    } else {
      super.format(name, value);
    }
  }
}

Quill.register(ImageFormat, true);
// END allow image alignment styles

// Localization
import { injectIntl } from 'utils/cl-intl';
import { InjectedIntlProps } from 'react-intl';
import messages from './messages';

// tracking
import { injectTracks } from 'utils/analytics';
import tracks from './tracks';

// Styling
import styled from 'styled-components';
import { fontSize, colors, quillEditedContent } from 'utils/styleUtils';

const Container: any = styled.div`
  .ql-snow.ql-toolbar button:hover .ql-stroke, .ql-snow .ql-toolbar button:hover .ql-stroke, .ql-snow.ql-toolbar button:focus .ql-stroke, .ql-snow .ql-toolbar button:focus .ql-stroke, .ql-snow.ql-toolbar button.ql-active .ql-stroke, .ql-snow .ql-toolbar button.ql-active .ql-stroke, .ql-snow.ql-toolbar .ql-picker-label:hover .ql-stroke, .ql-snow .ql-toolbar .ql-picker-label:hover .ql-stroke, .ql-snow.ql-toolbar .ql-picker-label.ql-active .ql-stroke, .ql-snow .ql-toolbar .ql-picker-label.ql-active .ql-stroke, .ql-snow.ql-toolbar .ql-picker-item:hover .ql-stroke, .ql-snow .ql-toolbar .ql-picker-item:hover .ql-stroke, .ql-snow.ql-toolbar .ql-picker-item.ql-selected .ql-stroke, .ql-snow .ql-toolbar .ql-picker-item.ql-selected .ql-stroke, .ql-snow.ql-toolbar button:hover .ql-stroke-miter, .ql-snow .ql-toolbar button:hover .ql-stroke-miter, .ql-snow.ql-toolbar button:focus .ql-stroke-miter, .ql-snow .ql-toolbar button:focus .ql-stroke-miter, .ql-snow.ql-toolbar button.ql-active .ql-stroke-miter, .ql-snow .ql-toolbar button.ql-active .ql-stroke-miter, .ql-snow.ql-toolbar .ql-picker-label:hover .ql-stroke-miter, .ql-snow .ql-toolbar .ql-picker-label:hover .ql-stroke-miter, .ql-snow.ql-toolbar .ql-picker-label.ql-active .ql-stroke-miter, .ql-snow .ql-toolbar .ql-picker-label.ql-active .ql-stroke-miter, .ql-snow.ql-toolbar .ql-picker-item:hover .ql-stroke-miter, .ql-snow .ql-toolbar .ql-picker-item:hover .ql-stroke-miter, .ql-snow.ql-toolbar .ql-picker-item.ql-selected .ql-stroke-miter, .ql-snow .ql-toolbar .ql-picker-item.ql-selected .ql-stroke-miter, .ql-picker-label:focus .ql-stroke, .ql-picker-item:focus .ql-stroke {
    stroke: ${(props: any) => props.inAdmin ? colors.clBlue : props.theme.colorMain};
  }
  .ql-snow.ql-toolbar button:hover .ql-fill, .ql-snow .ql-toolbar button:hover .ql-fill, .ql-snow.ql-toolbar button:focus .ql-fill, .ql-snow .ql-toolbar button:focus .ql-fill, .ql-snow.ql-toolbar button.ql-active .ql-fill, .ql-snow .ql-toolbar button.ql-active .ql-fill, .ql-snow.ql-toolbar .ql-picker-label:hover .ql-fill, .ql-snow .ql-toolbar .ql-picker-label:hover .ql-fill, .ql-snow.ql-toolbar .ql-picker-label.ql-active .ql-fill, .ql-snow .ql-toolbar .ql-picker-label.ql-active .ql-fill, .ql-snow.ql-toolbar .ql-picker-item:hover .ql-fill, .ql-snow .ql-toolbar .ql-picker-item:hover .ql-fill, .ql-snow.ql-toolbar .ql-picker-item.ql-selected .ql-fill, .ql-snow .ql-toolbar .ql-picker-item.ql-selected .ql-fill, .ql-snow.ql-toolbar button:hover .ql-stroke.ql-fill, .ql-snow .ql-toolbar button:hover .ql-stroke.ql-fill, .ql-snow.ql-toolbar button:focus .ql-stroke.ql-fill, .ql-snow .ql-toolbar button:focus .ql-stroke.ql-fill, .ql-snow.ql-toolbar button.ql-active .ql-stroke.ql-fill, .ql-snow .ql-toolbar button.ql-active .ql-stroke.ql-fill, .ql-snow.ql-toolbar .ql-picker-label:hover .ql-stroke.ql-fill, .ql-snow .ql-toolbar .ql-picker-label:hover .ql-stroke.ql-fill, .ql-snow.ql-toolbar .ql-picker-label.ql-active .ql-stroke.ql-fill, .ql-snow .ql-toolbar .ql-picker-label.ql-active .ql-stroke.ql-fill, .ql-snow.ql-toolbar .ql-picker-item:hover .ql-stroke.ql-fill, .ql-snow .ql-toolbar .ql-picker-item:hover .ql-stroke.ql-fill, .ql-snow.ql-toolbar .ql-picker-item.ql-selected .ql-stroke.ql-fill, .ql-snow .ql-toolbar .ql-picker-item.ql-selected .ql-stroke.ql-fill, .ql-snow.ql-toolbar .ql-picker-label:focus .ql-stroke.ql-fill, .ql-snow.ql-toolbar .ql-picker-item:focus .ql-stroke.ql-fill {
    fill:  ${(props: any) => props.inAdmin ? colors.clBlue : props.theme.colorMain};
  }
  .ql-snow.ql-toolbar button:hover, .ql-snow .ql-toolbar button:hover, .ql-snow.ql-toolbar button:focus, .ql-snow .ql-toolbar button:focus, .ql-snow.ql-toolbar button.ql-active, .ql-snow .ql-toolbar button.ql-active, .ql-snow.ql-toolbar .ql-picker-label:hover,  .ql-snow.ql-toolbar .ql-picker-label:focus, .ql-snow .ql-toolbar .ql-picker-label:hover, .ql-snow.ql-toolbar .ql-picker-label.ql-active, .ql-snow .ql-toolbar .ql-picker-label.ql-active,  .ql-snow .ql-toolbar .ql-picker-label:focus, .ql-snow.ql-toolbar .ql-picker-item:hover, .ql-snow .ql-toolbar .ql-picker-item:hover, .ql-snow.ql-toolbar .ql-picker-item.ql-selected, .ql-snow.ql-toolbar .ql-picker-item:focus, .ql-snow .ql-toolbar .ql-picker-item.ql-selected {
    color:  ${(props: any) => props.inAdmin ? colors.clBlue : props.theme.colorMain};
  }
  .ql-toolbar.ql-snow {
    font-family: 'visuelt','Helvetica Neue',Helvetica,Arial,sans-serifhtml, body;
  }

  background: #fff;
  .ql-toolbar {
    background: white;
    box-shadow: inset 0 0 2px rgba(0,0,0,0.1);
    border-radius: 5px 5px 0 0;
    border-bottom: 0 !important;
    & *:focus {
      outline: none;
    }
  }
  .ql-snow .ql-tooltip[data-mode="link"]::before {
    content: ${(props: any) => `"${props.linkPrompt}"`};
  }
  .ql-snow .ql-tooltip[data-mode="video"]::before {
    content: ${(props: any) => `"${props.videoPrompt}"`};
  }
  .ql-snow .ql-tooltip::before {
    content: ${(props: any) => `"${props.visitPrompt}"`};
  }
  .ql-snow .ql-tooltip.ql-editing a.ql-action::after {
    content: ${(props: any) => `"${props.save}"`};
  }
  .ql-snow .ql-tooltip a.ql-action::after {
    content: ${(props: any) => `"${props.edit}"`};
  }
  .ql-snow .ql-tooltip a.ql-remove::before {
    content: ${(props: any) => `"${props.remove}"`};
  }
  .ql-container {
    font-family: 'visuelt','Helvetica Neue',Helvetica,Arial,sans-serifhtml, body;
    border-radius: 0 0 5px 5px;
    width: 100%;
    height: 100%;
    font-size: ${fontSize('base')};
    line-height: 24px;
    font-weight: 400;
    border-color: ${(props: any) => props.error ? props.theme.colors.clRedError : '#ccc'};
    box-shadow: inset 0 0 2px rgba(0, 0, 0, 0.1);
    -webkit-appearance: none;
    .ql-editor {
      min-height: 300px;
    }
    .ql-editor.ql-blank::before {
      color: #aaa;
      font-style: normal;
      opacity: 1;
    }
    ${quillEditedContent()}

    &:focus {
      border-color: ${(props: any) => props.error ? props.theme.colors.clRedError : '#999'};
    }

    .ql-align .ql-picker-label svg {
      top: -3px;
    }
  }
`;

// Typings
export interface InputProps {
  noImages?: boolean;
  noVideos?: boolean;
  noAlign?: boolean;
  limitedTextFormatting?: boolean;
  noToolbar?: boolean;
  id: string;
  inAdmin?: boolean;
}
export interface QuillProps {
  onChange?: (string) => void;
  value?: string;
  className?: string;
  theme?: string;
  style?: React.CSSProperties;
  readOnly?: boolean;
  defaultValue?: string;
  placeholder?: string;
  tabIndex?: number;
  bounds?: string | HTMLElement;
  onFocus?: () => void;
  onBlur?: () => void;
  onKeyPress?: React.EventHandler<any>;
  onKeyDown?: React.EventHandler<any>;
  onKeyUp?: React.EventHandler<any>;
  children?: React.ReactElement<any>;
  setRef?: (arg: any) => void | undefined;
}

interface State {
  editorHtml: string;
}

interface ModulesConfig {
  imageDrop?: boolean;
  toolbar?: any;
  blotFormatter?: any;
  keyboard: any;
}

interface Tracks {
  trackImageEditing: Function;
  trackBasicEditing: Function;
  trackVideoEditing: Function;
  trackAdvancedEditing: Function;
}

export interface Props extends InputProps, QuillProps { }

// Quill override link handler
function handleLink(value) {
  if (value) {
    const range = (this.quill as Quill).getSelection();
    if (range && range.length !== 0) {
      const tooltip = (this.quill as any).theme.tooltip;
      tooltip.edit('link', 'https://');
    } else {
      (this.quill as Quill).format('link', false);
    }
  }
}

function handlerTab() {
  // do nothing
  return true;
}

function handlerRemoveTab() {
  // do nothing
  return true;
}

class QuillEditor extends PureComponent<Props & InjectedIntlProps & Tracks, State> {
  constructor(props) {
    super(props);
    this.state = { editorHtml: '' };
  }

  handleChange = (html) => {
    this.setState({ editorHtml: html });
  }

  setRef = (element) => {
    if (isFunction(this.props.setRef)) {
      this.props.setRef(element);
    }
  }

  trackAdvanced = (type, option) => {
    return () => {
      this.props.trackAdvancedEditing({
        extra: {
          type,
          option,
        },
      });
    };
  }

  trackClickDropdown = () => {
    return (e) => {
      if (e.target && e.target.classList.contains('ql-picker-item')) {
        const value = e.target.getAttribute('data-value');
        let option;
        if (value === '1') {
          option = 'title';
        } else if (value === '2') {
          option = 'subtitle';
        } else {
          option = 'normal';
        }
        this.props.trackAdvancedEditing({
          extra: {
            option,
            type: 'heading',
          },
        });
      }
    };
  }

  trackBasic = (type) => {
    return () => this.props.trackBasicEditing({
      extra: {
        type,
      },
    });
  }

  trackImage = () => {
    return this.props.trackImageEditing();
  }

  trackVideo = () => {
    return this.props.trackVideoEditing();
  }

  render() {
    const {
      id,
      noToolbar,
      noAlign,
      noImages,
      noVideos,
      limitedTextFormatting,
      inAdmin,
      trackBasicEditing,
      trackImageEditing,
      trackVideoEditing,
      trackAdvancedEditing,
      intl: { formatMessage },
      ...quillProps
    } = this.props;

    const toolbarId = `ql-editor-toolbar-${id}`;

    const modules: ModulesConfig = {
      blotFormatter: (noImages && noVideos) ? false : {},
      keyboard: {
        // This will overwrite the default binding also named 'tab'
        bindings: {
          tab: {
            key: 9,
            handler: handlerTab
          },
          'remove tab': {
            key: 9,
            shiftKey: true,
            collapsed: true,
            prefix: /\t$/,
            handler: handlerRemoveTab
          }
        }
      },
      toolbar: noToolbar ? false : {
        container: `#${toolbarId}`,
        handlers: {
          link: handleLink,
        }
      },
    };

    const formats = ['bold', 'italic', 'link'];
    if (!noImages) { formats.push('image'); }
    if (!noVideos) { formats.push('video'); }
    if (!limitedTextFormatting) {
      formats.push('list');
      if (!noAlign) {
        formats.push('align');
      }
      formats.push('header');
    }

    return (
      <Container
        id="boundaries"
        inAdmin={inAdmin}
        videoPrompt={formatMessage(messages.videoPrompt)}
        linkPrompt={formatMessage(messages.linkPrompt)}
        visitPrompt={formatMessage(messages.visitPrompt)}
        save={formatMessage(messages.save)}
        edit={formatMessage(messages.edit)}
        remove={formatMessage(messages.remove)}
      >
        <div id={toolbarId} >
          {!limitedTextFormatting &&
            <span className="ql-formats" role="button" onClick={this.trackClickDropdown()}>
              <select className="ql-header" defaultValue={''}>
                <option
                  value="1"
                  aria-selected={false}
                >{formatMessage(messages.title)}
                </option>
                <option
                  value="2"
                  aria-selected={false}
                >{formatMessage(messages.subtitle)}
                </option>
                <option
                  value=""
                  aria-selected
                >{formatMessage(messages.normalText)}
                </option>
              </select>
            </span>
          }
          {!limitedTextFormatting && !noAlign &&
            <span className="ql-formats">
              <button
                className="ql-align"
                value=""
                onClick={this.trackAdvanced('align', 'left')}
                aria-label={formatMessage(messages.alignLeft)}
              />
              <button
                className="ql-align"
                value="center"
                onClick={this.trackAdvanced('align', 'center')}
                aria-label={formatMessage(messages.alignCenter)}
              />
              <button
                className="ql-align"
                value="right"
                onClick={this.trackAdvanced('align', 'right')}
                aria-label={formatMessage(messages.alignRight)}
              />
            </span>
          }
          {!limitedTextFormatting &&
            <span className="ql-formats">
              <button
                className="ql-list"
                value="ordered"
                onClick={this.trackAdvanced('list', 'ordered')}
                aria-label={formatMessage(messages.orderedList)}
              />
              <button
                className="ql-list"
                value="bullet"
                onClick={this.trackAdvanced('list', 'bullet')}
                aria-label={formatMessage(messages.unorderedList)}
              />
            </span>
          }
          <span className="ql-formats">
            <button className="ql-bold" onClick={this.trackBasic('bold')} aria-label={formatMessage(messages.bold)} />
            <button className="ql-italic" onClick={this.trackBasic('italic')} aria-label={formatMessage(messages.italic)} />
            <button className="ql-link" onClick={this.trackBasic('link')} aria-label={formatMessage(messages.link)} />
          </span>

          {!(noImages && noVideos) &&
            <span className="ql-formats">
              {!noImages && <button className="ql-image" onClick={this.trackImage} aria-label={formatMessage(messages.image)}/>}
              {!noVideos && <button className="ql-video" onClick={this.trackVideo} aria-label={formatMessage(messages.video)}/>}
            </span>
          }
        </div>
        <ReactQuill
          modules={modules}
          bounds="#boundaries"
          theme="snow"
          formats={formats}
          ref={this.setRef}
          {...quillProps}
        />
      </Container >
    );
  }
}

const QuillEditorWithHoc = injectTracks<Props>({
  trackBasicEditing: tracks.basicEditing,
  trackImageEditing: tracks.imageEditing,
  trackVideoEditing: tracks.videoEditing,
  trackAdvancedEditing: tracks.advancedEditing,
})(QuillEditor);

export default injectIntl<Props>(QuillEditorWithHoc);<|MERGE_RESOLUTION|>--- conflicted
+++ resolved
@@ -1,9 +1,5 @@
-<<<<<<< HEAD
-import React, { PureComponent } from 'react';
-=======
 import React from 'react';
 import { isFunction } from 'lodash-es';
->>>>>>> 789b895b
 
 // Quill editor & modules
 import ReactQuill, { Quill } from 'react-quill';
@@ -206,7 +202,7 @@
   return true;
 }
 
-class QuillEditor extends PureComponent<Props & InjectedIntlProps & Tracks, State> {
+class QuillEditor extends React.Component<Props & InjectedIntlProps & Tracks, State> {
   constructor(props) {
     super(props);
     this.state = { editorHtml: '' };
