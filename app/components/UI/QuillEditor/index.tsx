import React, { memo, useEffect, useRef, useState, useCallback } from 'react';
import usePrevious from 'hooks/usePrevious';
import { debounce } from 'lodash-es';

// quill
import Quill, { Sources, QuillOptionsStatic, RangeStatic } from 'quill';
import BlotFormatter from 'quill-blot-formatter';
import 'quill/dist/quill.snow.css';

// components
<<<<<<< HEAD
import { Label } from 'cl2-component-library';
import IconTooltip from 'components/UI/IconTooltip';
=======
import Label from 'components/UI/Label';
import { IconTooltip } from 'cl2-component-library';
>>>>>>> 5502c8df

// i18n
import { injectIntl } from 'utils/cl-intl';
import { InjectedIntlProps } from 'react-intl';
import messages from './messages';

// analytics
import { trackEventByName } from 'utils/analytics';
import tracks from './tracks';

// styling
import styled from 'styled-components';
import { colors, quillEditedContent, media, fontSizes } from 'utils/styleUtils';

// typings
import { Locale } from 'typings';
import Tippy from '@tippyjs/react';

const DropdownList = styled.div`
  display: flex;
  flex-direction: column;
  width: auto;
  margin-top: 5px;
  margin-bottom: 5px;
`;

const DropdownListItem = styled.button`
  flex: 1 1 auto;
  display: flex;
  align-items: center;
  justify-content: space-between;
  color: ${colors.text};
  font-size: ${fontSizes.small}px;
  font-weight: 400;
  white-space: nowrap;
  width: auto !important;
  padding: 10px;
  border-radius: ${(props: any) => props.theme.borderRadius};
  cursor: pointer;
  white-space: nowrap;
  text-align: left;

  &:hover,
  &:focus {
    outline: none;
    color: white;
    background: ${colors.adminMenuBackground};
  }
`;

const Container = styled.div<{
  videoPrompt: string,
  linkPrompt: string,
  visitPrompt: string,
  save: string,
  edit: string,
  remove: string
}>`
  .ql-snow.ql-toolbar button:hover .ql-stroke, .ql-snow .ql-toolbar button:hover .ql-stroke, .ql-snow.ql-toolbar button:focus .ql-stroke, .ql-snow .ql-toolbar button:focus .ql-stroke, .ql-snow.ql-toolbar button.ql-active .ql-stroke, .ql-snow .ql-toolbar button.ql-active .ql-stroke, .ql-snow.ql-toolbar .ql-picker-label:hover .ql-stroke, .ql-snow .ql-toolbar .ql-picker-label:hover .ql-stroke, .ql-snow.ql-toolbar .ql-picker-label.ql-active .ql-stroke, .ql-snow .ql-toolbar .ql-picker-label.ql-active .ql-stroke, .ql-snow.ql-toolbar .ql-picker-item:hover .ql-stroke, .ql-snow .ql-toolbar .ql-picker-item:hover .ql-stroke, .ql-snow.ql-toolbar .ql-picker-item.ql-selected .ql-stroke, .ql-snow .ql-toolbar .ql-picker-item.ql-selected .ql-stroke, .ql-snow.ql-toolbar button:hover .ql-stroke-miter, .ql-snow .ql-toolbar button:hover .ql-stroke-miter, .ql-snow.ql-toolbar button:focus .ql-stroke-miter, .ql-snow .ql-toolbar button:focus .ql-stroke-miter, .ql-snow.ql-toolbar button.ql-active .ql-stroke-miter, .ql-snow .ql-toolbar button.ql-active .ql-stroke-miter, .ql-snow.ql-toolbar .ql-picker-label:hover .ql-stroke-miter, .ql-snow .ql-toolbar .ql-picker-label:hover .ql-stroke-miter, .ql-snow.ql-toolbar .ql-picker-label.ql-active .ql-stroke-miter, .ql-snow .ql-toolbar .ql-picker-label.ql-active .ql-stroke-miter, .ql-snow.ql-toolbar .ql-picker-item:hover .ql-stroke-miter, .ql-snow .ql-toolbar .ql-picker-item:hover .ql-stroke-miter, .ql-snow.ql-toolbar .ql-picker-item.ql-selected .ql-stroke-miter, .ql-snow .ql-toolbar .ql-picker-item.ql-selected .ql-stroke-miter, .ql-picker-label:focus .ql-stroke, .ql-picker-item:focus .ql-stroke {
    stroke: ${colors.clBlue};
  }

  .ql-snow.ql-toolbar button:hover .ql-fill, .ql-snow .ql-toolbar button:hover .ql-fill, .ql-snow.ql-toolbar button:focus .ql-fill, .ql-snow .ql-toolbar button:focus .ql-fill, .ql-snow.ql-toolbar button.ql-active .ql-fill, .ql-snow .ql-toolbar button.ql-active .ql-fill, .ql-snow.ql-toolbar .ql-picker-label:hover .ql-fill, .ql-snow .ql-toolbar .ql-picker-label:hover .ql-fill, .ql-snow.ql-toolbar .ql-picker-label.ql-active .ql-fill, .ql-snow .ql-toolbar .ql-picker-label.ql-active .ql-fill, .ql-snow.ql-toolbar .ql-picker-item:hover .ql-fill, .ql-snow .ql-toolbar .ql-picker-item:hover .ql-fill, .ql-snow.ql-toolbar .ql-picker-item.ql-selected .ql-fill, .ql-snow .ql-toolbar .ql-picker-item.ql-selected .ql-fill, .ql-snow.ql-toolbar button:hover .ql-stroke.ql-fill, .ql-snow .ql-toolbar button:hover .ql-stroke.ql-fill, .ql-snow.ql-toolbar button:focus .ql-stroke.ql-fill, .ql-snow .ql-toolbar button:focus .ql-stroke.ql-fill, .ql-snow.ql-toolbar button.ql-active .ql-stroke.ql-fill, .ql-snow .ql-toolbar button.ql-active .ql-stroke.ql-fill, .ql-snow.ql-toolbar .ql-picker-label:hover .ql-stroke.ql-fill, .ql-snow .ql-toolbar .ql-picker-label:hover .ql-stroke.ql-fill, .ql-snow.ql-toolbar .ql-picker-label.ql-active .ql-stroke.ql-fill, .ql-snow .ql-toolbar .ql-picker-label.ql-active .ql-stroke.ql-fill, .ql-snow.ql-toolbar .ql-picker-item:hover .ql-stroke.ql-fill, .ql-snow .ql-toolbar .ql-picker-item:hover .ql-stroke.ql-fill, .ql-snow.ql-toolbar .ql-picker-item.ql-selected .ql-stroke.ql-fill, .ql-snow .ql-toolbar .ql-picker-item.ql-selected .ql-stroke.ql-fill, .ql-snow.ql-toolbar .ql-picker-label:focus .ql-stroke.ql-fill, .ql-snow.ql-toolbar .ql-picker-item:focus .ql-stroke.ql-fill {
    fill: ${colors.clBlue};
  }

  .ql-snow.ql-toolbar button:hover, .ql-snow .ql-toolbar button:hover, .ql-snow.ql-toolbar button:focus, .ql-snow .ql-toolbar button:focus, .ql-snow.ql-toolbar button.ql-active, .ql-snow .ql-toolbar button.ql-active, .ql-snow.ql-toolbar .ql-picker-label:hover,  .ql-snow.ql-toolbar .ql-picker-label:focus, .ql-snow .ql-toolbar .ql-picker-label:hover, .ql-snow.ql-toolbar .ql-picker-label.ql-active, .ql-snow .ql-toolbar .ql-picker-label.ql-active,  .ql-snow .ql-toolbar .ql-picker-label:focus, .ql-snow.ql-toolbar .ql-picker-item:hover, .ql-snow .ql-toolbar .ql-picker-item:hover, .ql-snow.ql-toolbar .ql-picker-item.ql-selected, .ql-snow.ql-toolbar .ql-picker-item:focus, .ql-snow .ql-toolbar .ql-picker-item.ql-selected {
    color: ${colors.clBlue};
  }

  .ql-tooltip[data-mode=link]::before {
    content: '${props => props.linkPrompt}' !important;
  }

  .ql-tooltip[data-mode=video]::before {
    content: '${props => props.videoPrompt}' !important;
  }

  .ql-tooltip::before {
    content: '${props => props.visitPrompt}' !important;
  }

  .ql-tooltip.ql-editing a.ql-action::after {
    content: '${props => props.save}' !important;
  }

  .ql-tooltip a.ql-action::after {
    content: '${props => props.edit}' !important;
  }

  .ql-tooltip a.ql-remove::before {
    content: '${props => props.remove}' !important;
  }

  .ql-tooltip.ql-editing input {
    font-size: 16px !important;
    font-weight: 400 !important;
  }

  span.ql-formats:last-child {
    margin-right: 0;
  }

  .ql-toolbar.ql-snow {
    background: #f8f8f8;
    border-radius: ${({ theme }) => theme.borderRadius} ${({ theme }) => theme.borderRadius} 0 0;
    box-shadow: none;
    border: 1px solid ${colors.border};
    border-bottom: 0;
  }

  &.focus:not(.error) .ql-toolbar.ql-snow + .ql-container.ql-snow {
    border-color: #000;
    box-shadow: inset 0px 0px 0px 1px #000;
  }

  &.error .ql-toolbar.ql-snow + .ql-container.ql-snow {
    border-color: ${colors.clRedError};
  }

  &.error.focus .ql-toolbar.ql-snow + .ql-container.ql-snow {
    border-color: ${colors.clRedError};
    box-shadow: inset 0px 0px 0px 1px ${colors.clRedError};
  }

  .ql-toolbar.ql-snow + .ql-container.ql-snow {
    width: 100%;
    height: 100%;
    max-height: ${({ theme: { menuHeight } }) => `calc(80vh - ${menuHeight}px)`};
    cursor: text;
    border-radius: 0 0 ${({ theme }) => theme.borderRadius} ${({ theme }) => theme.borderRadius};
    border: 1px solid ${colors.border};
    box-shadow: inset 0px 0px 0px 1px transparent;
    overflow-y: auto;
    transition: box-shadow 65ms ease-out, border-color 65ms ease-out;
    transform: translate3d(0,0,0);
    ${(props: any) => quillEditedContent(props.theme.colorMain)};

    .ql-editor {
      min-height: 300px;
    }

    ${media.smallerThanMaxTablet`
      max-height: ${({ theme: { mobileMenuHeight } }) => `calc(80vh - ${mobileMenuHeight}px)`};
    `}
  }
`;

export interface Props {
  id: string;
  value?: string;
  label?: string | JSX.Element | null;
  labelTooltipText?: string | JSX.Element | null;
  locale?: Locale;
  placeholder?: string;
  noToolbar?: boolean;
  noImages?: boolean;
  noVideos?: boolean;
  noAlign?: boolean;
  limitedTextFormatting?: boolean;
  hasError?: boolean;
  className?: string;
  onChange?: (html: string, locale: Locale | undefined) => void;
  onFocus?: () => void;
  onBlur?: () => void;
  setRef?: (arg: HTMLDivElement) => void | undefined;
  withCTAButton?: boolean;
}

Quill.register('modules/blotFormatter', BlotFormatter);

// BEGIN allow image alignment styles
const attributes = [
  'alt',
  'width',
  'height',
  'style'
];

const BaseImageFormat = Quill.import('formats/image');
const BaseVideoFormat = Quill.import('formats/video');

class ImageFormat extends BaseImageFormat {
  static formats(domNode) {
    return attributes.reduce((formats, attribute) => {
      if (domNode.hasAttribute(attribute)) {
        formats[attribute] = domNode.getAttribute(attribute);
      }
      return formats;
    }, {});
  }
  format(name, value) {
    if (attributes.indexOf(name) > -1) {
      if (value) {
        this.domNode.setAttribute(name, value);
      } else {
        this.domNode.removeAttribute(name);
      }
    } else {
      super.format(name, value);
    }
  }
}
ImageFormat.blotName = 'image';
ImageFormat.tagName = 'img';
Quill.register(ImageFormat, true);

class VideoFormat extends BaseVideoFormat {
  static formats(domNode) {
    return attributes.reduce((formats, attribute) => {
      if (domNode.hasAttribute(attribute)) {
        formats[attribute] = domNode.getAttribute(attribute);
      }
      return formats;
    }, {});
  }
  format(name, value) {
    if (attributes.indexOf(name) > -1) {
      if (value) {
        this.domNode.setAttribute(name, value);
      } else {
        this.domNode.removeAttribute(name);
      }
    } else {
      super.format(name, value);
    }
  }
}
VideoFormat.blotName = 'video';
VideoFormat.tagName = 'iframe';
Quill.register(VideoFormat, true);
// END allow image & video resizing styles

// BEGIN custom button implementation
const Inline = Quill.import('blots/inline');

class CustomButton extends Inline {
  static create(value) {
    const node = super.create();
    node.setAttribute('href', value);
    node.setAttribute('type', 'button');
    node.setAttribute('target', '_blank');
    node.setAttribute('rel', 'noorefferer');
    return node;
  }

  static formats(node) {
    return node.getAttribute('href');
  }
}
CustomButton.blotName = 'button';
CustomButton.tagName = 'a';
CustomButton.className = 'custom-button';

Quill.register(CustomButton);
// END custom button implementation

const QuillEditor = memo<Props & InjectedIntlProps>(({
  id,
  value,
  label,
  labelTooltipText,
  locale,
  placeholder,
  noToolbar,
  noAlign,
  noImages,
  noVideos,
  limitedTextFormatting,
  hasError,
  className,
  setRef,
  onChange,
  onBlur,
  onFocus,
  withCTAButton,
  intl: {
    formatMessage
  },
  children
}) => {
  const toolbarId = !noToolbar ? `ql-editor-toolbar-${id}` : null;

  const [editor, setEditor] = useState<Quill | null>(null);
  const contentRef = useRef<string>(value || '');
  const prevEditor = usePrevious(editor);
  const [focussed, setFocussed] = useState(false);
  const prevFocussed = usePrevious(focussed);
  const editorRef = useRef<HTMLDivElement>(null);
  const [isButtonsMenuVisible, setIsButtonsMenuVisible] = useState(false);

  const toggleButtonsMenu = useCallback(() => setIsButtonsMenuVisible(value => !value), []);
  const hideButtonsMenu = useCallback(() => setIsButtonsMenuVisible(false), []);

  // initialize quill
  useEffect(() => {
    if (!editor && editorRef && editorRef.current) {
      const editorOptions: QuillOptionsStatic = {
        bounds: editorRef.current,
        formats: [
          'bold',
          'italic',
          'link',
          ...attributes,
          ...(withCTAButton ? ['button'] : []),
          ...(!limitedTextFormatting ? ['header', 'list'] : []),
          ...(!limitedTextFormatting && !noAlign ? ['align'] : []),
          ...(!noImages ? ['image'] : []),
          ...(!noVideos ? ['video'] : [])
        ],
        theme: 'snow',
        placeholder: placeholder || '',
        modules: {
          blotFormatter: !noImages || !noVideos ? true : false,
          toolbar: toolbarId ? `#${toolbarId}` : false,
          keyboard: {
            bindings: {
              // overwrite default tab behavior
              tab: {
                key: 9,
                handler: () => true // do nothing
              },
              'remove tab': {
                key: 9,
                shiftKey: true,
                collapsed: true,
                prefix: /\t$/,
                handler: () => true // do nothing
              }
            }
          },
          clipboard: {
            matchVisual: false
          },
        },
      };

      setEditor(new Quill(editorRef.current, editorOptions));
    }
  }, [placeholder, noAlign, noImages, noVideos, limitedTextFormatting, toolbarId, editor, editorRef]);

  useEffect(() => {
    if (!prevEditor && editor && editorRef ?.current) {
      editorRef.current.getElementsByClassName('ql-editor')[0].setAttribute('name', id);
      editorRef.current.getElementsByClassName('ql-editor')[0].setAttribute('id', id);
      editorRef.current.getElementsByClassName('ql-editor')[0].setAttribute('aria-labelledby', id);
      editorRef.current.getElementsByClassName('ql-editor')[0].setAttribute('aria-multiline', 'true');
      editorRef.current.getElementsByClassName('ql-editor')[0].setAttribute('role', 'textbox');
    }

    if ((!prevEditor && editor && value) || (prevEditor && editor && value !== contentRef.current)) {
      const delta = editor.clipboard.convert(value);
      editor.setContents(delta);
      contentRef.current = editor.root.innerHTML;
    }
  }, [editor, value]);

  useEffect(() => {
    const textChangeHandler = () => {
      if (editor) {
        const html = editor.root.innerHTML === '<p><br></p>' ? '' : editor.root.innerHTML;

        if (html !== contentRef.current) {
          contentRef.current = html;
          onChange && onChange(html, locale);
        }
      }
    };

    const selectionChangeHandler = (range: RangeStatic, oldRange: RangeStatic, _source: Sources) => {
      if (range === null && oldRange !== null) {
        setFocussed(false);
      } else if (range !== null && oldRange === null) {
        setFocussed(true);
      }
    };

    const debouncedTextChangeHandler = debounce(textChangeHandler, 100);

    if (editor) {
      editor.on('text-change', debouncedTextChangeHandler);
      editor.on('selection-change', selectionChangeHandler);
      setRef && setRef(editor.root);
    }

    return () => {
      if (editor) {
        editor.off('text-change', debouncedTextChangeHandler);
        editor.off('selection-change', selectionChangeHandler);
      }
    };
  }, [editor, locale, onChange]);

  useEffect(() => {
    if (!prevFocussed && focussed && onFocus) {
      onFocus();
    }

    if (prevFocussed && !focussed && onBlur) {
      onBlur();
    }
  }, [focussed, onFocus, onBlur]);

  const trackAdvanced = (type, option) => (_event: React.MouseEvent<HTMLElement>) => {
    trackEventByName(tracks.advancedEditing.name, {
      extra: {
        type,
        option,
      },
    });
  };

  const trackClickDropdown = (event: React.MouseEvent<HTMLElement>) => {
    if (event.currentTarget && event.currentTarget.classList.contains('ql-picker-item')) {
      const value = event.currentTarget.getAttribute('data-value');
      let option;

      if (value === '1') {
        option = 'title';
      } else if (value === '2') {
        option = 'subtitle';
      } else {
        option = 'normal';
      }

      trackEventByName(tracks.advancedEditing.name, {
        extra: {
          option,
          type: 'heading',
        },
      });
    }
  };

  const trackBasic = (type) => (_event: React.MouseEvent<HTMLElement>) => {
    trackEventByName(tracks.basicEditing.name, {
      extra: {
        type,
      },
    });
  };

  const trackImage = (_event: React.MouseEvent<HTMLElement>) => {
    trackEventByName(tracks.imageEditing.name);
  };

  const trackVideo = (_event: React.MouseEvent<HTMLElement>) => {
    trackEventByName(tracks.videoEditing.name);
  };

  const handleLabelOnClick = useCallback(() => {
    editor && editor.focus();
  }, [editor]);

  const handleCustomLink = useCallback(() => {
    if (!editor) return;

    const selection = editor.getSelection();

    if (selection && selection.length > 0) {
      trackBasic('custom-link');
      const value = prompt(formatMessage(messages.customLinkPrompt));
      editor.format('button', value);
      setIsButtonsMenuVisible(false);
    }
  }, [editor]);

  const handleNormalLink = useCallback(() => {
    if (!editor) return;

    const selection = editor.getSelection();

    // copied from the snow toolbar code
    // to manually add the handler that would have been callen on the toolbar button
    if (selection == null || selection.length === 0) return;
    const preview = editor.getText(selection as any);
    const tooltip = (editor as any).theme.tooltip;
    tooltip.edit('link', preview);
    setIsButtonsMenuVisible(false);
  }, [editor]);

  const classNames = [
    className,
    focussed ? 'focus' : null,
    hasError ? 'error' : null
  ].filter(className => className).join(' ');

  return (
    <Container
      className={classNames}
      videoPrompt={formatMessage(messages.videoPrompt)}
      linkPrompt={formatMessage(messages.linkPrompt)}
      visitPrompt={formatMessage(messages.visitPrompt)}
      save={formatMessage(messages.save)}
      edit={formatMessage(messages.edit)}
      remove={formatMessage(messages.remove)}
    >
      {label &&
        <Label htmlFor={id} onClick={handleLabelOnClick}>
          <span>{label}</span>
          {labelTooltipText && <IconTooltip content={labelTooltipText} />}
        </Label>
      }

      {!noToolbar &&
        <div id={toolbarId || ''} >
          {!limitedTextFormatting &&
            <span
              className="ql-formats"
              role="button"
              onClick={trackClickDropdown}
            >
              <select className="ql-header" defaultValue={''}>
                <option
                  value="2"
                  aria-selected={false}
                >{formatMessage(messages.title)}
                </option>
                <option
                  value="3"
                  aria-selected={false}
                >{formatMessage(messages.subtitle)}
                </option>
                <option
                  value=""
                  aria-selected
                >{formatMessage(messages.normalText)}
                </option>
              </select>
            </span>
          }
          <span className="ql-formats">
            <button className="ql-bold" onClick={trackBasic('bold')} aria-label={formatMessage(messages.bold)} />
            <button className="ql-italic" onClick={trackBasic('italic')} aria-label={formatMessage(messages.italic)} />
            {withCTAButton ? (
              <Tippy
                placement="bottom"
                theme="light"
                interactive={true}
                visible={isButtonsMenuVisible}
                onClickOutside={hideButtonsMenu}
                duration={[200, 0]}
                popperOptions={{
                  strategy: 'fixed'
                }}
                content={(
                  <DropdownList>
                    <DropdownListItem onClick={handleCustomLink} type="button">
                      {formatMessage(messages.customLink)}
                    </DropdownListItem>
                    <DropdownListItem onClick={handleNormalLink} type="button" className="ql-link">
                      {formatMessage(messages.link)}
                    </DropdownListItem>
                  </DropdownList>
                )}
              >
                <button type="button" onClick={toggleButtonsMenu}>
                  <svg viewBox="0 0 18 18">
                    <line className="ql-stroke" x1="7" x2="11" y1="7" y2="11" />
                    <path className="ql-even ql-stroke" d="M8.9,4.577a3.476,3.476,0,0,1,.36,4.679A3.476,3.476,0,0,1,4.577,8.9C3.185,7.5,2.035,6.4,4.217,4.217S7.5,3.185,8.9,4.577Z" />
                    <path className="ql-even ql-stroke" d="M13.423,9.1a3.476,3.476,0,0,0-4.679-.36,3.476,3.476,0,0,0,.36,4.679c1.392,1.392,2.5,2.542,4.679.36S14.815,10.5,13.423,9.1Z" />
                  </svg>
                </button>
              </Tippy>
            ) : (
              <button className="ql-link" onClick={trackBasic('link')} aria-label={formatMessage(messages.link)} />
            )}
          </span>

          {!limitedTextFormatting && !noAlign &&
            <span className="ql-formats">
              <button
                className="ql-align"
                value=""
                onClick={trackAdvanced('align', 'left')}
                aria-label={formatMessage(messages.alignLeft)}
              />
              <button
                className="ql-align"
                value="center"
                onClick={trackAdvanced('align', 'center')}
                aria-label={formatMessage(messages.alignCenter)}
              />
              <button
                className="ql-align"
                value="right"
                onClick={trackAdvanced('align', 'right')}
                aria-label={formatMessage(messages.alignRight)}
              />
            </span>
          }

          {!limitedTextFormatting &&
            <span className="ql-formats">
              <button
                className="ql-list"
                value="ordered"
                onClick={trackAdvanced('list', 'ordered')}
                aria-label={formatMessage(messages.orderedList)}
              />
              <button
                className="ql-list"
                value="bullet"
                onClick={trackAdvanced('list', 'bullet')}
                aria-label={formatMessage(messages.unorderedList)}
              />
            </span>
          }

            {!(noImages && noVideos) &&
              <span className="ql-formats">
                {!noImages && <button className="ql-image" onClick={trackImage} aria-label={formatMessage(messages.image)} />}
                {!noVideos && <button className="ql-video" onClick={trackVideo} aria-label={formatMessage(messages.video)} />}
              </span>
            }

            <span className="ql-formats">
              <button className="ql-clean" aria-label={formatMessage(messages.clean)} />
            </span>
        </div>
      }
      <div ref={editorRef}>
        {children}
      </div>
    </Container>
  );
});

export default injectIntl(QuillEditor);<|MERGE_RESOLUTION|>--- conflicted
+++ resolved
@@ -8,13 +8,7 @@
 import 'quill/dist/quill.snow.css';
 
 // components
-<<<<<<< HEAD
-import { Label } from 'cl2-component-library';
-import IconTooltip from 'components/UI/IconTooltip';
-=======
-import Label from 'components/UI/Label';
-import { IconTooltip } from 'cl2-component-library';
->>>>>>> 5502c8df
+import { Label, IconTooltip } from 'cl2-component-library';
 
 // i18n
 import { injectIntl } from 'utils/cl-intl';
