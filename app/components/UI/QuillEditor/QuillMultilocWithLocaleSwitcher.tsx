--- conflicted
+++ resolved
@@ -2,17 +2,10 @@
 import { isNilOrError } from 'utils/helperUtils';
 
 // components
-<<<<<<< HEAD
-import QuillEditor, { Props as QuillEditorProps } from 'components/UI/QuillEditor';
+import QuillEditor, {
+  Props as QuillEditorProps
+} from 'components/UI/QuillEditor';
 import { IconTooltip, LocaleSwitcher, Label } from 'cl2-component-library';
-=======
-import QuillEditor, {
-  Props as QuillEditorProps,
-} from 'components/UI/QuillEditor';
-import Label from 'components/UI/Label';
-import FormLocaleSwitcher from 'components/admin/FormLocaleSwitcher';
-import IconTooltip from 'components/UI/IconTooltip';
->>>>>>> 31b691b0
 
 // hooks
 import useLocale from 'hooks/useLocale';
@@ -58,7 +51,7 @@
   onChange: (value: Multiloc, locale: Locale) => void;
 }
 
-const QuillMutilocWithLocaleSwitcher = memo<Props>((props) => {
+const QuillMutilocWithLocaleSwitcher = memo<Props>(props => {
   const {
     valueMultiloc,
     onChange,
@@ -81,7 +74,7 @@
     (value: string, locale: Locale) => {
       const newValueMultiloc = {
         ...(valueMultiloc || {}),
-        [locale]: value,
+        [locale]: value
       } as Multiloc;
 
       onChange(newValueMultiloc, locale);
