import React, { memo, useState, useCallback, useEffect } from 'react';
import { isNilOrError } from 'utils/helperUtils';

// components
import QuillEditor, { Props as QuillEditorProps } from 'components/UI/QuillEditor';
<<<<<<< HEAD
import { Label } from 'cl2-component-library';
import FormLocaleSwitcher from 'components/admin/FormLocaleSwitcher';
import IconTooltip from 'components/UI/IconTooltip';
=======
import Label from 'components/UI/Label';
import { IconTooltip, LocaleSwitcher } from 'cl2-component-library';
>>>>>>> 8954f09b

// hooks
import useLocale from 'hooks/useLocale';
import useTenantLocales from 'hooks/useTenantLocales';

// style
import styled from 'styled-components';

// typings
import { Locale, Multiloc } from 'typings';

const Container = styled.div``;

const LabelContainer = styled.div`
  display: flex;
  align-items: center;
  justify-content: space-between;
  margin-bottom: 10px;
`;

const StyledLabel = styled(Label)`
  margin-bottom: 0px;
`;

const StyledIconTooltip = styled(IconTooltip)``;

const Spacer = styled.div`
  flex: 1;
`;

const StyledLocaleSwitcher = styled(LocaleSwitcher)`
  width: auto;
  margin-left: 20px;
`;

export interface Props extends Omit<QuillEditorProps, 'value' | 'onChange' | 'locale' | 'labelTooltip'> {
  valueMultiloc: Multiloc | null | undefined;
  labelTooltipText?: string | JSX.Element | null;
  onChange: (value: Multiloc, locale: Locale) => void;
}

const QuillMutilocWithLocaleSwitcher = memo<Props>((props) => {
  const { valueMultiloc, onChange, className, label, labelTooltipText, ...quillProps } = props;

  const [selectedLocale, setSelectedLocale] = useState<Locale | null>(null);

  const locale = useLocale();
  const tenantLocales = useTenantLocales();

  useEffect(() => {
    !isNilOrError(locale) && setSelectedLocale(locale);
  }, [locale]);

  const handleValueOnChange = useCallback((value: string, locale: Locale) => {
    const newValueMultiloc = {
      ...(valueMultiloc || {}),
      [locale]: value
    } as Multiloc;

    onChange(newValueMultiloc, locale);
  }, [valueMultiloc, onChange]);

  const handleOnSelectedLocaleChange = useCallback((newSelectedLocale: Locale) => {
    setSelectedLocale(newSelectedLocale);
  }, []);

  if (selectedLocale) {
    const id = `${props.id}-${selectedLocale}`;

    return (
      <Container className={className}>
        <LabelContainer>
          {label &&
            <StyledLabel htmlFor={id}>
              <span>{label}</span>
              {labelTooltipText && <StyledIconTooltip content={labelTooltipText} />}
            </StyledLabel>
          }

          {!label && <Spacer />}

          <StyledLocaleSwitcher
            onSelectedLocaleChange={handleOnSelectedLocaleChange}
            locales={!isNilOrError(tenantLocales) ? tenantLocales : []}
            selectedLocale={selectedLocale}
            values={{ valueMultiloc }}
          />
        </LabelContainer>

        <QuillEditor
          {...quillProps}
          id={id}
          value={valueMultiloc?.[selectedLocale]}
          locale={selectedLocale}
          onChange={handleValueOnChange}
        />
      </Container>
    );
  }

  return null;
});

export default QuillMutilocWithLocaleSwitcher;<|MERGE_RESOLUTION|>--- conflicted
+++ resolved
@@ -3,14 +3,7 @@
 
 // components
 import QuillEditor, { Props as QuillEditorProps } from 'components/UI/QuillEditor';
-<<<<<<< HEAD
-import { Label } from 'cl2-component-library';
-import FormLocaleSwitcher from 'components/admin/FormLocaleSwitcher';
-import IconTooltip from 'components/UI/IconTooltip';
-=======
-import Label from 'components/UI/Label';
-import { IconTooltip, LocaleSwitcher } from 'cl2-component-library';
->>>>>>> 8954f09b
+import { IconTooltip, LocaleSwitcher, Label } from 'cl2-component-library';
 
 // hooks
 import useLocale from 'hooks/useLocale';
