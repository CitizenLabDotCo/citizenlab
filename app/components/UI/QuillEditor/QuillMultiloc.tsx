// Be careful when using this component, you have to use onChangeMultiloc and not onChange
// onChange will override the behaviour of this components and without any error from TS not work as intended

import React, { PureComponent } from 'react';
import { get } from 'lodash-es';

// components
import QuillEditor, { Props as VanillaProps } from 'components/UI/QuillEditor';
import Label from 'components/UI/Label';

// style
import styled from 'styled-components';

// typings
import { Locale, Multiloc } from 'typings';

// resources
import GetTenantLocales, { GetTenantLocalesChildProps } from 'resources/GetTenantLocales';

// utils
import { isNilOrError } from 'utils/helperUtils';

const Container = styled.div``;

const EditorWrapper = styled.div`
  &:not(.last) {
    margin-bottom: 20px;
  }
`;

const StyledLabel = styled(Label)`
  display: block;
`;

const LanguageExtension = styled.span`
  font-weight: 500;
`;

const LabelTooltip = styled.div`
  margin-top: 7px;
  display: inline-block;
`;

export type InputProps = {
  id: string;
  valueMultiloc?: Multiloc | null;
  label?: string | JSX.Element | null;
  labelTooltip?: JSX.Element;
  onChangeMultiloc?: (value: Multiloc) => void;
  renderPerLocale?: (locale: string) => JSX.Element;
  shownLocale?: Locale;
};

type DataProps = {
  tenantLocales: GetTenantLocalesChildProps;
};

interface Props extends InputProps, DataProps { }

export interface MultilocEditorProps extends InputProps, VanillaProps {}

interface State { }

class EditorMultiloc extends PureComponent<Props & VanillaProps, State> {
  handleOnChange = (locale: Locale) => (html: string) => {
    if (this.props.onChangeMultiloc) {
      const multiloc = Object.assign({}, this.props.valueMultiloc || {});
      multiloc[locale] = html;
      this.props.onChangeMultiloc(multiloc);
    }
  }

<<<<<<< HEAD
  renderOnce = (currentTenantLocale, index) => {
    const { tenantLocales, id, label, labelTooltip, valueMultiloc, renderPerLocale, ...otherProps } = this.props;
    const value = get(valueMultiloc, [currentTenantLocale], undefined);
    const idLocale = id && `${id}-${currentTenantLocale}`;

    if (isNilOrError(tenantLocales)) return;

    return (
      <EditorWrapper key={currentTenantLocale} className={`${index === tenantLocales.length - 1 && 'last'}`}>
        {label &&
          <LabelWrapper>
            <Label>{label}</Label>
            {tenantLocales.length > 1 &&
              <LanguageExtension>{currentTenantLocale.toUpperCase()}</LanguageExtension>
            }
            {labelTooltip && <LabelTooltip>{labelTooltip}</LabelTooltip>}
          </LabelWrapper>
        }

        {renderPerLocale && renderPerLocale(currentTenantLocale)}
=======
  renderOnce = (locale, index) => {
    const { tenantLocales, label, labelTooltip, renderPerLocale, id, valueMultiloc, ...otherProps } = this.props;
    const value = get(valueMultiloc, [locale], undefined);
    const idLocale = id && `${id}-${locale}`;

    if (isNilOrError(tenantLocales)) return null;

    return (
      <EditorWrapper key={locale} className={`${index === tenantLocales.length - 1 && 'last'}`}>
        {label &&
          <StyledLabel>{label}
            {tenantLocales.length > 1 &&
              <LanguageExtension>{locale.toUpperCase()}</LanguageExtension>
            }
            {labelTooltip && <LabelTooltip>{labelTooltip}</LabelTooltip>}
          </StyledLabel>
        }

        {renderPerLocale && renderPerLocale(locale)}
>>>>>>> f7268854

        <QuillEditor
          id={idLocale}
          value={value || ''}
<<<<<<< HEAD
          onChange={this.handleOnChange(currentTenantLocale)}
=======
          onChange={this.handleOnChange(locale)}
>>>>>>> f7268854
          {...otherProps}
        />
      </EditorWrapper>
    );
  }

  render() {
    const { tenantLocales, id, shownLocale } = this.props;

    if (!isNilOrError(tenantLocales)) {
      return (
        <Container id={id} className={`${this.props['className']} e2e-multiloc-editor`} >
<<<<<<< HEAD
          {shownLocale
            ? this.renderOnce(shownLocale, 0)
            : tenantLocales.map((currentTenantLocale, index) => (
              this.renderOnce(currentTenantLocale, index)
            ))
          }
=======
          {!shownLocale ? tenantLocales.map((currentTenantLocale, index) => this.renderOnce(currentTenantLocale, index))
        : this.renderOnce(shownLocale, 0)}
>>>>>>> f7268854
        </Container>
      );
    }

    return null;
  }
}

export default (props: InputProps & VanillaProps) => (
  <GetTenantLocales>
    {tenantLocales => <EditorMultiloc {...props} tenantLocales={tenantLocales} />}
  </GetTenantLocales>
);<|MERGE_RESOLUTION|>--- conflicted
+++ resolved
@@ -70,28 +70,6 @@
     }
   }
 
-<<<<<<< HEAD
-  renderOnce = (currentTenantLocale, index) => {
-    const { tenantLocales, id, label, labelTooltip, valueMultiloc, renderPerLocale, ...otherProps } = this.props;
-    const value = get(valueMultiloc, [currentTenantLocale], undefined);
-    const idLocale = id && `${id}-${currentTenantLocale}`;
-
-    if (isNilOrError(tenantLocales)) return;
-
-    return (
-      <EditorWrapper key={currentTenantLocale} className={`${index === tenantLocales.length - 1 && 'last'}`}>
-        {label &&
-          <LabelWrapper>
-            <Label>{label}</Label>
-            {tenantLocales.length > 1 &&
-              <LanguageExtension>{currentTenantLocale.toUpperCase()}</LanguageExtension>
-            }
-            {labelTooltip && <LabelTooltip>{labelTooltip}</LabelTooltip>}
-          </LabelWrapper>
-        }
-
-        {renderPerLocale && renderPerLocale(currentTenantLocale)}
-=======
   renderOnce = (locale, index) => {
     const { tenantLocales, label, labelTooltip, renderPerLocale, id, valueMultiloc, ...otherProps } = this.props;
     const value = get(valueMultiloc, [locale], undefined);
@@ -111,16 +89,11 @@
         }
 
         {renderPerLocale && renderPerLocale(locale)}
->>>>>>> f7268854
 
         <QuillEditor
           id={idLocale}
           value={value || ''}
-<<<<<<< HEAD
-          onChange={this.handleOnChange(currentTenantLocale)}
-=======
           onChange={this.handleOnChange(locale)}
->>>>>>> f7268854
           {...otherProps}
         />
       </EditorWrapper>
@@ -133,17 +106,8 @@
     if (!isNilOrError(tenantLocales)) {
       return (
         <Container id={id} className={`${this.props['className']} e2e-multiloc-editor`} >
-<<<<<<< HEAD
-          {shownLocale
-            ? this.renderOnce(shownLocale, 0)
-            : tenantLocales.map((currentTenantLocale, index) => (
-              this.renderOnce(currentTenantLocale, index)
-            ))
-          }
-=======
           {!shownLocale ? tenantLocales.map((currentTenantLocale, index) => this.renderOnce(currentTenantLocale, index))
         : this.renderOnce(shownLocale, 0)}
->>>>>>> f7268854
         </Container>
       );
     }
