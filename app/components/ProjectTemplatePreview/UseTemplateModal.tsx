--- conflicted
+++ resolved
@@ -259,7 +259,7 @@
     }, []);
 
     const onSelectedLocaleChange = useCallback(
-      (newSelectedLocale: Locale | null) => {
+      (newSelectedLocale: Locale) => {
         setSelectedLocale(newSelectedLocale);
       },
       []
@@ -298,60 +298,6 @@
             values={{ templateTitle }}
           />
         }
-<<<<<<< HEAD
-
-        setProcessing(false);
-        setSuccess(true);
-      } catch (error) {
-        setProcessing(false);
-        setResponseError(error);
-      }
-    }
-  }, [tenantLocales, titleMultiloc, startDate, selectedLocale]);
-
-  const onClose = useCallback(() => {
-    close();
-  }, []);
-
-  const onTitleChange = useCallback((titleMultiloc: Multiloc | null) => {
-    setResponseError(null);
-    setTitleError(null);
-    setTitleMultiloc(titleMultiloc);
-  }, []);
-
-  const onSelectedLocaleChange = useCallback((newSelectedLocale: Locale) => {
-    setSelectedLocale(newSelectedLocale);
-  }, []);
-
-  const onStartDateChange = useCallback((startDate: string) => {
-    setResponseError(null);
-    setStartDateError(null);
-    setStartDate(startDate);
-  }, []);
-
-  useEffect(() => {
-    setTitleMultiloc(null);
-    setStartDate(null);
-    setSelectedLocale(null);
-    setTitleError(null);
-    setStartDateError(null);
-    setProcessing(false);
-    setSuccess(false);
-    setResponseError(null);
-  }, [opened]);
-
-  const templateTitle = <T value={get(data, 'projectTemplate.titleMultiloc')} />;
-
-  return (
-    <Modal
-      width={500}
-      opened={opened}
-      close={onClose}
-      closeOnClickOutside={false}
-      header={<FormattedMessage {...messages.createProjectBasedOn} values={{ templateTitle }} />}
-      footer={
-        <Footer>
-=======
         footer={
           <Footer>
             {!success ? (
@@ -381,7 +327,6 @@
         }
       >
         <Content>
->>>>>>> 31b691b0
           {!success ? (
             <>
               <StyledInputMultilocWithLocaleSwitcher
