--- conflicted
+++ resolved
@@ -122,13 +122,8 @@
       if (!isNilOrError(authUser) && isAdmin({ data: authUser })) {
         clHistory.push(`/admin/projects/templates/${projectTemplateId}`);
       } else {
-<<<<<<< HEAD
-        // tslint:disable-next-line
-        const link = (
-=======
         const link = (
           // tslint:disable-next-line
->>>>>>> 7bcf9eac
           <a href="mailto:support@citizenlab.co">
             <FormattedMessage {...messages.citizenlabExpert} />
           </a>
