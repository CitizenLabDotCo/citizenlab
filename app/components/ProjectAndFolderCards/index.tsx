import React, { PureComponent } from 'react';
import { adopt } from 'react-adopt';
import { isNilOrError } from 'utils/helperUtils';
import { size, isEqual, isEmpty, isString } from 'lodash-es';
import { withRouter, WithRouterProps } from 'react-router';
import { stringify } from 'qs';

// components
import ProjectCard from 'components/ProjectCard';
import ProjectFolderCard from 'components/ProjectFolderCard';
import SelectAreas from './SelectAreas';
import LoadingBox from './LoadingBox';
import Button from 'components/UI/Button';

// resources
import GetTenant, { GetTenantChildProps } from 'resources/GetTenant';
import GetWindowSize, {
  GetWindowSizeChildProps,
} from 'resources/GetWindowSize';
import GetAdminPublications, {
  GetAdminPublicationsChildProps,
} from 'resources/GetAdminPublications';

// services
import {
  IAdminPublicationContent,
  InputProps as UseAdminPublicationInputProps,
} from 'hooks/useAdminPublications';

// routing
import { removeLocale } from 'utils/cl-router/updateLocationDescriptor';
import clHistory from 'utils/cl-router/history';

// i18n
import { FormattedMessage, injectIntl } from 'utils/cl-intl';
import { InjectedIntlProps } from 'react-intl';
import T from 'components/T';
import messages from './messages';

// tracking
import { trackEventByName } from 'utils/analytics';
import tracks from './tracks';

// style
import styled, { withTheme } from 'styled-components';
import { media, fontSizes, viewportWidths, defaultCardStyle } from 'utils/styleUtils';
import { ScreenReaderOnly } from 'utils/a11y';
import { rgba } from 'polished';

// svg
import EmptyProjectsImageSrc from 'assets/img/landingpage/no_projects_image.svg';

const Container = styled.div`
  display: flex;
  flex-direction: column;
`;

const Header = styled.div`
  width: 100%;
  display: flex;
  flex-direction: row;
  align-items: center;
  margin-bottom: 30px;
  border-bottom: 1px solid #d1d1d1;

  ${media.smallerThanMinTablet`
    justify-content: center;
    border: none;
  `};
`;

const Title = styled.h2`
  color: ${({ theme }) => theme.colorText};
  font-size: ${fontSizes.xl}px;
  font-weight: 500;
  line-height: normal;
  display: flex;
  align-items: center;
  padding: 0;
  margin-right: 45px;
  width: 100%;

  ${media.smallerThanMinTablet`
    text-align: center;
    margin: 0;
  `};
`;

const ProjectsList = styled.div`
  display: flex;
  flex-wrap: wrap;
  justify-content: space-between;
`;

const MockProjectCard = styled.div`
  height: 1px;
  background: transparent;
  width: calc(33% - 12px);
`;

const EmptyContainer = styled.div`
  width: 100%;
  min-height: 200px;
  color: ${({ theme }) => theme.colorText};
  display: flex;
  flex-direction: column;
  align-items: center;
  justify-content: center;
  text-align: center;
  margin: 0;
  margin-bottom: 43px;
  position: relative;
<<<<<<< HEAD
  ${defaultCardStyle};
=======
  background: #fff;
  box-shadow: 0px 2px 2px -1px rgba(152, 162, 179, 0.3),
    0px 1px 5px -2px rgba(152, 162, 179, 0.3);
>>>>>>> b11c23d9
`;

const EmptyProjectsImage = styled.img`
  width: 100%;
  height: auto;

  ${media.smallerThanMaxTablet`
    &.objectFitCoverSupported {
      width: 100%;
      height: 100%;
      object-fit: cover;
    }

    &:not(.objectFitCoverSupported) {
      width: auto;
      height: 100%;
    }
  `}
`;

const EmptyMessage = styled.div`
  color: ${({ theme }) => theme.colorText};
  position: absolute;
  top: 50%;
  left: 50%;
  transform: translate(-50%, -50%);
`;

const EmptyMessageTitle = styled.h2`
  font-weight: 600;
  font-size: ${fontSizes.xl}px;
  white-space: nowrap;
  margin-bottom: 5px;

  ${media.smallerThanMinTablet`
    font-size: ${fontSizes.large}px;
  `};
`;

const EmptyMessageLine = styled.p`
  color: ${({ theme }) => theme.colorText};
  font-size: ${fontSizes.base}px;
  font-weight: 400;
  line-height: 25px;
  text-align: center;
`;

const Footer = styled.div`
  width: 100%;
  display: flex;
  justify-content: center;
  align-items: center;
  margin-top: 20px;

  ${media.smallerThanMinTablet`
    flex-direction: column;
    align-items: stretch;
    margin-top: 0px;
  `}
`;

const FiltersArea = styled.div`
  display: flex;
  flex-direction: row;
  align-items: center;
  width: 100%;
  justify-content: flex-end;

  ${media.smallerThanMinTablet`
    display: none;
  `};
`;

const FilterArea = styled.div`
  height: 60px;
  display: flex;
  align-items: center;

  &.publicationstatus {
    margin-right: 30px;
  }

  ${media.smallerThanMinTablet`
    height: auto;
  `};
`;

const ShowMoreButton = styled(Button)``;

interface InputProps extends UseAdminPublicationInputProps {
  showTitle: boolean;
  layout: 'dynamic' | 'threecolumns' | 'twocolumns';
}

interface DataProps {
  tenant: GetTenantChildProps;
  windowSize: GetWindowSizeChildProps;
  adminPublications: GetAdminPublicationsChildProps;
}

interface Props extends InputProps, DataProps {
  theme: any;
}

interface State {
  cardSizes: ('small' | 'medium' | 'large')[];
  areas: string[];
}

class ProjectAndFolderCards extends PureComponent<
  Props & InjectedIntlProps & WithRouterProps,
  State
> {
  emptyArray: string[] = [];

  constructor(props) {
    super(props);
    this.state = {
      cardSizes: [],
      areas: [],
    };
  }

  componentDidMount() {
    this.calculateCardsLayout();
  }

  componentDidUpdate(_prevProps: Props, prevState: State) {
    this.calculateCardsLayout();

    const areas = this.getAreasFromQueryParams();

    if (!isEqual(this.state.areas, areas)) {
      this.setState({ areas });
    }

    const { adminPublications } = this.props;
    if (
      !isEqual(prevState.areas, this.state.areas) &&
      !isNilOrError(adminPublications)
    ) {
      adminPublications.onChangeAreas(this.state.areas);
    }
  }

  calculateCardsLayout = () => {
    const { adminPublications, windowSize, layout } = this.props;

    if (
      !isNilOrError(adminPublications) &&
      adminPublications.list &&
      adminPublications.list.length > 0 &&
      windowSize &&
      layout === 'dynamic'
    ) {
      const initialCount = size(adminPublications.list.slice(0, 6));
      const isOdd = (number: number) => number % 2 === 1;
      const biggerThanSmallTablet = windowSize >= viewportWidths.smallTablet;
      const biggerThanLargeTablet = windowSize >= viewportWidths.largeTablet;

      const cardSizes = adminPublications.list.map((_project, index) => {
        let cardSize: 'small' | 'medium' | 'large' =
          biggerThanSmallTablet && !biggerThanLargeTablet ? 'medium' : 'small';

        if (index < 6) {
          if (biggerThanSmallTablet && !biggerThanLargeTablet) {
            if (
              (!isOdd(initialCount) && (index === 0 || index === 1)) ||
              (isOdd(initialCount) && index === 0)
            ) {
              cardSize = 'large';
            }
          }

          if (biggerThanLargeTablet) {
            if (initialCount === 1 && index === 0) {
              cardSize = 'large';
            } else if (initialCount === 2) {
              cardSize = 'medium';
            } else if (initialCount === 3) {
              if (index === 0) {
                cardSize = 'large';
              } else {
                cardSize = 'medium';
              }
            } else if (initialCount === 4 && index === 0) {
              cardSize = 'large';
            } else if (initialCount === 5 && (index === 0 || index === 1)) {
              cardSize = 'medium';
            } else if (initialCount === 6) {
              if (index === 0) {
                cardSize = 'large';
              } else if (index === 1 || index === 2) {
                cardSize = 'medium';
              }
            }
          }
        }

        return cardSize;
      });

      if (!isEqual(this.state.cardSizes, cardSizes)) {
        this.setState({ cardSizes });
      }
    }
  };

  getAreasFromQueryParams = () => {
    let areas: string[] = [];
    const { query } = this.props.location;

    if (query.areas && !isEmpty(query.areas)) {
      areas = isString(query.areas) ? [query.areas] : query.areas;
    }

    return areas;
  };

  showMore = () => {
    trackEventByName(tracks.clickOnProjectsShowMoreButton);
    this.props.adminPublications.onLoadMore();
  };

  handleAreasOnChange = (areas: string[]) => {
    if (!isEqual(this.state.areas, areas)) {
      trackEventByName(tracks.clickOnProjectsAreaFilter);
      const { pathname } = removeLocale(this.props.location.pathname);
      const query = { ...this.props.location.query, areas };
      const search = `?${stringify(query, { indices: false, encode: false })}`;
      clHistory.replace({ pathname, search });
    }
  };

  render() {
    const { cardSizes, areas } = this.state;
    const { tenant, showTitle, layout, theme, adminPublications } = this.props;
    const { loadingInitial, loadingMore, hasMore, list } = adminPublications;
    const hasPublications = list && list.length > 0;
    const objectFitCoverSupported =
      window['CSS'] && CSS.supports('object-fit: cover');

    if (!isNilOrError(tenant)) {
      const customCurrentlyWorkingOn =
        tenant.attributes.settings.core.currently_working_on_text;

      return (
        <Container id="e2e-projects-container">
          <Header>
            {showTitle ? (
              <Title>
                {customCurrentlyWorkingOn &&
                !isEmpty(customCurrentlyWorkingOn) ? (
                  <T value={customCurrentlyWorkingOn} />
                ) : (
                  <FormattedMessage {...messages.currentlyWorkingOn} />
                )}
              </Title>
            ) : (
              <ScreenReaderOnly>
                {customCurrentlyWorkingOn &&
                !isEmpty(customCurrentlyWorkingOn) ? (
                  <T value={customCurrentlyWorkingOn} />
                ) : (
                  <FormattedMessage {...messages.currentlyWorkingOn} />
                )}
              </ScreenReaderOnly>
            )}
            <FiltersArea>
              <FilterArea>
                <SelectAreas
                  selectedAreas={areas}
                  onChange={this.handleAreasOnChange}
                />
              </FilterArea>
            </FiltersArea>
          </Header>

          {loadingInitial && <LoadingBox />}

          {!loadingInitial && !hasPublications && (
            <EmptyContainer id="projects-empty">
              <EmptyProjectsImage
                src={EmptyProjectsImageSrc}
                className={
                  objectFitCoverSupported ? 'objectFitCoverSupported' : ''
                }
              />
              <EmptyMessage>
                <EmptyMessageTitle>
                  <FormattedMessage {...messages.noProjectYet} />
                </EmptyMessageTitle>
                <EmptyMessageLine>
                  <FormattedMessage {...messages.stayTuned} />
                </EmptyMessageLine>
              </EmptyMessage>
            </EmptyContainer>
          )}

          {!loadingInitial && hasPublications && list && (
            <ProjectsList id="e2e-projects-list">
              {list.map((item: IAdminPublicationContent, index: number) => {
                const projectOrFolderId = item.publicationId;
                const projectOrFolderType = item.publicationType;
                const size =
                  layout === 'dynamic'
                    ? cardSizes[index]
                    : layout === 'threecolumns'
                    ? 'small'
                    : 'medium';

                return (
                  <React.Fragment key={index}>
                    {projectOrFolderType === 'project' ? (
                      <ProjectCard
                        projectId={projectOrFolderId}
                        size={size}
                        layout={layout}
                      />
                    ) : (
                      <ProjectFolderCard
                        publication={item}
                        size={size}
                        layout={layout}
                      />
                    )}
                  </React.Fragment>
                );
              })}

              {/*
              // A bit of a hack (but the most elegant one I could think of) to
              // make the 3-column layout work for the last row of project cards when
              // the total amount of projects is not divisible by 3 and therefore doesn't take up the full row width.
              // Ideally would have been solved with CSS grid, but... IE11
              */}
              {!hasMore &&
                (layout === 'threecolumns' || list.length > 6) &&
                (list.length + 1) % 3 === 0 && (
                  <MockProjectCard className={layout} />
                )}

              {!hasMore &&
                (layout === 'threecolumns' || list.length > 6) &&
                (list.length - 1) % 3 === 0 && (
                  <>
                    <MockProjectCard className={layout} />
                    <MockProjectCard className={layout} />
                  </>
                )}
            </ProjectsList>
          )}

          <Footer>
            {!loadingInitial && hasPublications && hasMore && (
              <ShowMoreButton
                onClick={this.showMore}
                buttonStyle="secondary"
                text={<FormattedMessage {...messages.showMore} />}
                processing={loadingMore}
                height="50px"
                icon="showMore"
                iconPos="left"
                textColor={theme.colorText}
                bgColor={rgba(theme.colorText, 0.08)}
                bgHoverColor={rgba(theme.colorText, 0.12)}
                fontWeight="500"
                className="e2e-project-cards-show-more-button"
              />
            )}
          </Footer>
        </Container>
      );
    }

    return null;
  }
}

const ProjectAndFolderCardsWithHOCs = withTheme(
  injectIntl<Props>(withRouter(ProjectAndFolderCards))
);

const Data = adopt<DataProps, InputProps>({
  tenant: <GetTenant />,
  windowSize: <GetWindowSize />,
  adminPublications: ({ render, ...props }) => (
    <GetAdminPublications
      pageSize={6}
      noEmptyFolder
      prefetchProjects
      {...props}
    >
      {render}
    </GetAdminPublications>
  ),
});

export default (inputProps: InputProps) => (
  <Data {...inputProps}>
    {(dataProps) => (
      <ProjectAndFolderCardsWithHOCs {...inputProps} {...dataProps} />
    )}
  </Data>
);<|MERGE_RESOLUTION|>--- conflicted
+++ resolved
@@ -110,13 +110,7 @@
   margin: 0;
   margin-bottom: 43px;
   position: relative;
-<<<<<<< HEAD
   ${defaultCardStyle};
-=======
-  background: #fff;
-  box-shadow: 0px 2px 2px -1px rgba(152, 162, 179, 0.3),
-    0px 1px 5px -2px rgba(152, 162, 179, 0.3);
->>>>>>> b11c23d9
 `;
 
 const EmptyProjectsImage = styled.img`
