import React, { PureComponent, FormEvent, MouseEvent } from 'react';
import { adopt } from 'react-adopt';
import { get, isNumber } from 'lodash-es';
import { isNilOrError } from 'utils/helperUtils';

// components
import IdeaCard from 'components/IdeaCard';
import IdeasMap from 'components/IdeasMap';
import Icon from 'components/UI/Icon';
import Spinner from 'components/UI/Spinner';
import SortFilterDropdown from './SortFilterDropdown';
import StatusFilterBox from './StatusFilterBox';
import TopicFilterBox from './TopicFilterBox';
import SearchInput from 'components/UI/SearchInput';
import TopBar from 'components/FiltersModal/TopBar';
import BottomBar from 'components/FiltersModal/BottomBar';
import FullscreenModal from 'components/UI/FullscreenModal';
import Button from 'components/UI/Button';
import FeatureFlag from 'components/FeatureFlag';

// resources
import GetIdeas, { Sort, GetIdeasChildProps, InputProps as GetIdeasInputProps, IQueryParameters } from 'resources/GetIdeas';
import GetIdeasFilterCounts, { GetIdeasFilterCountsChildProps } from 'resources/GetIdeasFilterCounts';
import GetWindowSize, { GetWindowSizeChildProps } from 'resources/GetWindowSize';

// i18n
import messages from './messages';
import { InjectedIntlProps } from 'react-intl';
import { FormattedMessage, injectIntl } from 'utils/cl-intl';

// utils
import { trackEventByName } from 'utils/analytics';
import tracks from './tracks';

// style
import styled, { withTheme } from 'styled-components';
<<<<<<< HEAD
import { media, colors, fontSizes, viewportWidths, ScreenReaderOnly } from 'utils/styleUtils';
import { darken, rgba } from 'polished';
=======
import { media, colors, fontSizes, viewportWidths } from 'utils/styleUtils';
import { rgba } from 'polished';
>>>>>>> 791356f0

// typings
import { ParticipationMethod } from 'services/participationContexts';
import { ideasCount } from 'services/stats';

const gapWidth = 35;

const Container = styled.div`
  width: 100%;
  max-width: 1345px;
  margin-left: auto;
  margin-right: auto;
  display: flex;
  flex-direction: column;
  align-items: stretch;

  @media (max-width: 1279px) {
    max-width: 1000px;
  }
`;

const InitialLoading = styled.div`
  width: 100%;
  height: 300px;
  border-radius: ${(props: any) => props.theme.borderRadius};
  display: flex;
  align-items: center;
  justify-content: center;
  background: #fff;
  box-shadow: 1px 2px 2px rgba(0, 0, 0, 0.06);

  ${media.smallerThanMinTablet`
    height: 150px;
  `}
`;

const MobileSearchFilter = styled(SearchInput)`
  margin-bottom: 20px;
`;

const MobileFilterButton = styled(Button)``;

const MobileFiltersSidebarWrapper = styled.div`
  background: ${colors.background};
  padding: 15px;
`;

const AboveContent = styled.div<{ filterColumnWidth: number }>`
  display: flex;
  align-items: center;
  justify-content: space-between;
  margin-right: ${({ filterColumnWidth }) => filterColumnWidth + gapWidth}px;
  margin-bottom: 22px;

  ${media.smallerThanMaxTablet`
    margin-right: 0;
    margin-top: 20px;
  `}
`;

const AboveContentLeft = styled.div`
  display: flex;
  align-items: center;
`;

const AboveContentRight = styled.div`
  display: flex;
  align-items: center;
`;

const IdeasCount = styled.div`
  color: ${({ theme }) => theme.colorText};
  font-size: ${fontSizes.base}px;
  line-height: 21px;
  white-space: nowrap;
  display: flex;
  align-items: center;

  span > span {
    font-weight: 600;
  }
`;

const Content = styled.div`
  display: flex;
`;

const ContentLeft = styled.div`
  flex: 1;
  display: flex;
  flex-direction: column;
  align-items: stretch;
  position: relative;
`;

const Loading = styled.div`
  width: 100%;
  display: flex;
  align-items: center;
  justify-content: center;

  ${media.biggerThanMinTablet`
    height: calc(100vh - 280px);
    position: sticky;
    top: 200px;
  `}

  ${media.smallerThanMinTablet`
    height: 150px;
  `}
`;

const EmptyContainer = styled.div`
  width: 100%;
  display: flex;
  align-items: center;
  justify-content: center;

  ${media.biggerThanMinTablet`
    height: calc(100vh - 280px);
    position: sticky;
    top: 200px;
  `}

  ${media.smallerThanMinTablet`
    height: 150px;
  `}
`;

const EmptyContainerInner = styled.div`
  display: flex;
  flex-direction: column;
  align-items: center;
  padding-left: 30px;
  padding-right: 30px;
`;

const IdeaIcon = styled(Icon)`
  flex: 0 0 46px;
  width: 46px;
  height: 46px;
  fill: ${colors.label};
`;

const EmptyMessage = styled.div`
  max-width: 400px;
  color: ${colors.label};
  font-size: ${fontSizes.base}px;
  font-weight: 400;
  line-height: normal;
  text-align: center;
  margin-top: 10px;
`;

const EmptyMessageMainLine = styled.div`
  color: ${colors.text};
  font-size: ${fontSizes.large}px;
  font-weight: 400;
  line-height: normal;
  text-align: center;
  margin-top: 20px;
`;

const EmptyMessageSubLine = styled.div`
  color: ${colors.label};
  font-size: ${fontSizes.base}px;
  font-weight: 300;
  line-height: normal;
  text-align: center;
  margin-top: 10px;
`;

const IdeasList = styled.div`
  margin-left: -13px;
  margin-right: -13px;
  display: flex;
  flex-wrap: wrap;
`;

const StyledIdeaCard = styled(IdeaCard)`
  flex-grow: 0;
  width: calc(100% * (1/3) - 26px);
  margin-left: 13px;
  margin-right: 13px;

  @media (max-width: 1440px) and (min-width: 1279px)  {
    width: calc(100% * (1/3) - 16px);
    margin-left: 8px;
    margin-right: 8px;
  }

  @media (max-width: 1279px) and (min-width: 768px)  {
    width: calc(100% * (1/2) - 26px);
  }

  ${media.smallerThanMinTablet`
    width: 100%;
  `};
`;

const ContentRight = styled.div<{ filterColumnWidth: number }>`
  flex: 0 0 ${({ filterColumnWidth }) => filterColumnWidth}px;
  width: ${({ filterColumnWidth }) => filterColumnWidth}px;
  display: flex;
  flex-direction: column;
  justify-content: flex-start;
  align-items: stretch;
  margin-left: ${gapWidth}px;
  position: relative;
`;

const FiltersSidebarContainer = styled.div`
  position: relative;
`;

const ClearFiltersText = styled.span`
  color: ${colors.label};
  font-size: ${fontSizes.base}px;
  font-weight: 400;
  line-height: auto;
`;

const ClearFiltersButton = styled.button`
  height: 32px;
  position: absolute;
  top: -48px;
  right: 0px;
  display: flex;
  align-items: center;
  padding: 0;
  margin: 0;
  cursor: pointer;

  &:hover {
    ${ClearFiltersText} {
      color: #000;
    }
  }
`;

const StyledSearchInput = styled(SearchInput)`
  margin-bottom: 20px;

  ${media.smallerThanMaxTablet`
    display: none;
  `}
`;

const StyledIdeasStatusFilter = styled(StatusFilterBox)`
  margin-bottom: 20px;
`;

const StyledIdeasTopicsFilter = styled(TopicFilterBox)`
  margin-bottom: 0px;
`;

const Spacer = styled.div`
  flex: 1;
`;

const ViewButtons = styled.div`
  display: flex;
  margin-right: 10px;
`;

const ViewButton = styled.div`
  display: flex;
  align-items: center;
  justify-content: center;
  cursor: pointer;
  background: transparent;
  border: solid 1px ${({ theme }) => theme.colorText};

  &:not(.active):hover {
    background: ${({ theme }) => rgba(theme.colorText, 0.08)};
  }

  &.active {
    background: ${({ theme }) => theme.colorText};

    > span {
      color: #fff;
    }
  }

  > span {
    color: ${({ theme }) => theme.colorText};
    font-size: ${fontSizes.base}px;
    font-weight: 400;
    line-height: normal;
    padding-left: 18px;
    padding-right: 18px;
    padding-top: 10px;
    padding-bottom: 10px;

    ${media.smallerThanMinTablet`
      padding-top: 9px;
      padding-bottom: 9px;
    `}
  }
`;

const CardsButton = styled(ViewButton)`
  border-top-left-radius: ${(props: any) => props.theme.borderRadius};
  border-bottom-left-radius: ${(props: any) => props.theme.borderRadius};
  border-right: none;
`;

const MapButton = styled(ViewButton)`
 border-top-right-radius: ${(props: any) => props.theme.borderRadius};
  border-bottom-right-radius: ${(props: any) => props.theme.borderRadius};
`;

const Footer = styled.div`
  width: 100%;
  display: flex;
  justify-content: center;
  margin-top: 30px;

  ${media.smallerThanMinTablet`
    flex-direction: column;
    align-items: stretch;
    margin-top: 0px;
  `}
`;

const ShowMoreButton = styled(Button)``;

interface InputProps extends GetIdeasInputProps  {
  showViewToggle?: boolean | undefined;
  defaultView?: 'card' | 'map' | null | undefined;
  participationMethod?: ParticipationMethod | null;
  participationContextId?: string | null;
  participationContextType?: 'Phase' | 'Project' | null;
  className?: string;
}

interface DataProps {
  windowSize: GetWindowSizeChildProps;
  ideas: GetIdeasChildProps;
  ideasFilterCounts: GetIdeasFilterCountsChildProps;
}

interface Props extends InputProps, DataProps {
  theme: any;
}

interface State {
  selectedView: 'card' | 'map';
  filtersModalOpened: boolean;
  selectedIdeaFilters: Partial<IQueryParameters>;
  previouslySelectedIdeaFilters: Partial<IQueryParameters> | null;
}

class IdeaCards extends PureComponent<Props & InjectedIntlProps, State> {
  static defaultProps = {
    showViewToggle: false
  };

  constructor(props: Props & InjectedIntlProps) {
    super(props);
    this.state = {
      selectedView: (props.defaultView || 'card'),
      filtersModalOpened: false,
      selectedIdeaFilters: get(props.ideas, 'queryParameters', {}),
      previouslySelectedIdeaFilters: null
    };
  }

  componentDidUpdate(prevProps: Props) {
    const oldQueryParameters = get(prevProps.ideas, 'queryParameters', null);
    const newQueryParameters = get(this.props.ideas, 'queryParameters', null);

    if (newQueryParameters !== oldQueryParameters) {
      this.setState({ selectedIdeaFilters: get(this.props.ideas, 'queryParameters', {}) });
    }

    if (this.props.phaseId !== prevProps.phaseId) {
      this.setState({ selectedView: this.props.defaultView || 'card' });
    }
  }

  openFiltersModal = () => {
    this.setState((state) => ({
      filtersModalOpened: true,
      previouslySelectedIdeaFilters: state.selectedIdeaFilters
    }));
  }

  loadMore = () => {
    this.props.ideas.onLoadMore();
  }

  handleProjectsOnChange = (projects: string[]) => {
    this.props.ideas.onChangeProjects(projects);
  }

  handleSortOnChange = (sort: Sort) => {
    this.props.ideas.onChangeSorting(sort);
  }

  handleSearchOnChange = (searchTerm: string) => {
    this.props.ideas.onChangeSearchTerm(searchTerm);
  }

  handleStatusOnChange = (idea_status: string | null) => {
    this.handleIdeaFiltersOnChange({ idea_status });
  }

  handleTopicsOnChange = (topics: string[] | null) => {
    this.handleIdeaFiltersOnChange({ topics });
  }

  handleStatusOnChangeAndApplyFilter = (idea_status: string | null) => {
    this.handleIdeaFiltersOnChange({ idea_status }, true);
  }

  handleTopicsOnChangeAndApplyFilter = (topics: string[] | null) => {
    this.handleIdeaFiltersOnChange({ topics }, true);
  }

  handleIdeaFiltersOnChange = (newSelectedIdeaFilters: Partial<IQueryParameters>, applyFilter: boolean = false) => {
    this.setState((state) => {
      const selectedIdeaFilters = {
        ...state.selectedIdeaFilters,
        ...newSelectedIdeaFilters
      };

      if (applyFilter) {
        this.props.ideas.onIdeaFiltering(selectedIdeaFilters);
      }

      return { selectedIdeaFilters };
    });
  }

  handleIdeaFiltersOnReset = () => {
    this.setState((state) => {
      const selectedIdeaFilters = {
        ...state.selectedIdeaFilters,
        idea_status: null,
        areas: null,
        topics: null
      };

      return { selectedIdeaFilters };
    });
  }

  handleIdeaFiltersOnResetAndApply = () => {
    this.setState((state) => {
      const selectedIdeaFilters = {
        ...state.selectedIdeaFilters,
        search: null,
        idea_status: null,
        areas: null,
        topics: null
      };

      this.props.ideas.onIdeaFiltering(selectedIdeaFilters);

      return { selectedIdeaFilters };
    });
  }

  closeModalAndApplyFilters = () => {
    this.setState((state) => {
      this.props.ideas.onIdeaFiltering(state.selectedIdeaFilters);

      return {
        filtersModalOpened: false,
        previouslySelectedIdeaFilters: null
      };
    });
  }

  closeModalAndRevertFilters = () => {
    this.setState((state) => {
      this.props.ideas.onIdeaFiltering(state.previouslySelectedIdeaFilters || {});

      return {
        filtersModalOpened: false,
        selectedIdeaFilters: state.previouslySelectedIdeaFilters || {},
        previouslySelectedIdeaFilters: null
      };
    });
  }

  selectView = (selectedView: 'card' | 'map') => (event: FormEvent<any>) => {
    event.preventDefault();
    trackEventByName(tracks.toggleDisplay, { selectedDisplayMode: selectedView });
    this.setState({ selectedView });
  }

  removeFocus = (event: MouseEvent<HTMLButtonElement>) => {
    event.preventDefault();
  }

  filterMessage = <FormattedMessage {...messages.filter} />;
  searchPlaceholder = this.props.intl.formatMessage(messages.searchPlaceholder);
  searchAriaLabel = this.props.intl.formatMessage(messages.searchPlaceholder);

  render() {
    const { selectedView, selectedIdeaFilters, filtersModalOpened } = this.state;
    const { participationMethod, participationContextId, participationContextType, ideas, ideasFilterCounts, windowSize, className, theme, showViewToggle } = this.props;
    const { queryParameters, list, hasMore, querying, loadingMore } = ideas;
    const hasIdeas = (!isNilOrError(list) && list.length > 0);
    const showCardView = (selectedView === 'card');
    const showMapView = (selectedView === 'map');
    const biggerThanLargeTablet = (windowSize && windowSize >= viewportWidths.largeTablet);
    const filterColumnWidth = (windowSize && windowSize < 1400 ? 340 : 352);

    const filtersSidebar = (
      <FiltersSidebarContainer className={className}>
        {(selectedIdeaFilters.search || selectedIdeaFilters.idea_status || selectedIdeaFilters.areas || selectedIdeaFilters.topics) &&
          <ClearFiltersButton onMouseDown={this.removeFocus} onClick={this.handleIdeaFiltersOnResetAndApply}>
            <ClearFiltersText>
              <FormattedMessage {...messages.resetFilters} />
            </ClearFiltersText>
          </ClearFiltersButton>
        }

        <StyledSearchInput
          placeholder={this.searchPlaceholder}
          ariaLabel={this.searchAriaLabel}
          value={selectedIdeaFilters.search || null}
          onChange={this.handleSearchOnChange}
        />
        <StyledIdeasStatusFilter
          selectedStatusId={selectedIdeaFilters.idea_status}
          selectedIdeaFilters={selectedIdeaFilters}
          onChange={!biggerThanLargeTablet ? this.handleStatusOnChange : this.handleStatusOnChangeAndApplyFilter}
        />
        <StyledIdeasTopicsFilter
          selectedTopicIds={selectedIdeaFilters.topics}
          onChange={!biggerThanLargeTablet ? this.handleTopicsOnChange : this.handleTopicsOnChangeAndApplyFilter}
        />

        <ScreenReaderOnly aria-live="polite">
          Search term: {selectedIdeaFilters.search}
          {ideasFilterCounts && `Total ideas: ${ideasFilterCounts.total}`}
        </ScreenReaderOnly>
      </FiltersSidebarContainer>
    );

    return (
      <Container id="e2e-ideas-container" className={className}>
        {list === undefined &&
          <InitialLoading id="ideas-loading">
            <Spinner />
          </InitialLoading>
        }

        {list !== undefined &&
          <>
            {!biggerThanLargeTablet &&
              <>
                <FullscreenModal
                  opened={filtersModalOpened}
                  close={this.closeModalAndRevertFilters}
                  animateInOut={true}
                  topBar={
                    <TopBar
                      onReset={!biggerThanLargeTablet ? this.handleIdeaFiltersOnReset : this.handleIdeaFiltersOnResetAndApply}
                      onClose={this.closeModalAndRevertFilters}
                    />
                  }
                  bottomBar={
                    <GetIdeasFilterCounts queryParameters={selectedIdeaFilters}>
                      {newIdeasFilterCounts => {
                        const bottomBarButtonText = (newIdeasFilterCounts && isNumber(newIdeasFilterCounts.total))
                          ? <FormattedMessage {...messages.showXIdeas} values={{ ideasCount: newIdeasFilterCounts.total }} />
                          : <FormattedMessage {...messages.showIdeas} />;

                        return <BottomBar buttonText={bottomBarButtonText} onClick={this.closeModalAndApplyFilters} />;
                      }}
                    </GetIdeasFilterCounts>
                  }
                >
                  <MobileFiltersSidebarWrapper>
                    {filtersSidebar}
                  </MobileFiltersSidebarWrapper>
                </FullscreenModal>

                <MobileSearchFilter
                  placeholder={this.searchPlaceholder}
                  ariaLabel={this.searchAriaLabel}
                  value={selectedIdeaFilters.search || null}
                  onChange={this.handleSearchOnChange}
                />

                <MobileFilterButton
                  style="secondary-outlined"
                  onClick={this.openFiltersModal}
                  icon="filter"
                  text={this.filterMessage}
                  borderColor="#ccc"
                  borderHoverColor="#999"
                />
              </>
            }

            <AboveContent filterColumnWidth={filterColumnWidth}>
              <AboveContentLeft>
                {showViewToggle &&
                  <FeatureFlag name="maps">
                    <ViewButtons className={`${showCardView && 'cardView'}`}>
                      <CardsButton onClick={this.selectView('card')} className={`${showCardView && 'active'}`}>
                        <FormattedMessage {...messages.cards} />
                      </CardsButton>
                      <MapButton onClick={this.selectView('map')} className={`${showMapView && 'active'}`}>
                        <FormattedMessage {...messages.map} />
                      </MapButton>
                    </ViewButtons>
                  </FeatureFlag>
                }

                {!isNilOrError(ideasFilterCounts) &&
                  <IdeasCount>
                    <FormattedMessage {...messages.xIdeas} values={{ ideasCount: ideasFilterCounts.total }} />
                  </IdeasCount>
                }
              </AboveContentLeft>

              <Spacer />

              {!showMapView &&
                <AboveContentRight>
                  <SortFilterDropdown
                    onChange={this.handleSortOnChange}
                    alignment="right"
                  />
                </AboveContentRight>
              }
            </AboveContent>

            <Content>
              <ContentLeft>
                {showCardView && !querying && hasIdeas && list &&
                  <IdeasList id="e2e-ideas-list">
                    {list.map((idea) => (
                      <StyledIdeaCard
                        key={idea.id}
                        ideaId={idea.id}
                        participationMethod={participationMethod}
                        participationContextId={participationContextId}
                        participationContextType={participationContextType}
                      />
                    ))}
                  </IdeasList>
                }

                {showCardView && !querying && hasMore &&
                  <Footer>
                    <ShowMoreButton
                      id="e2e-idea-cards-show-more-button"
                      onClick={this.loadMore}
                      style="secondary"
                      text={<FormattedMessage {...messages.showMore} />}
                      processing={loadingMore}
                      height="50px"
                      icon="showMore"
                      iconPos="left"
                      textColor={theme.colorText}
                      bgColor={rgba(theme.colorText, 0.08)}
                      bgHoverColor={rgba(theme.colorText, 0.12)}
                      fontWeight="500"
                    />
                  </Footer>
                }

                {showCardView && querying &&
                  <Loading id="ideas-loading">
                    <Spinner />
                  </Loading>
                }

                {!querying && !hasIdeas &&
                  <EmptyContainer id="ideas-empty">
                    <EmptyContainerInner>
                      <IdeaIcon name="idea" />
                      <EmptyMessage>
                        <EmptyMessageMainLine><FormattedMessage {...messages.noIdeasForFilter} /></EmptyMessageMainLine>
                        <EmptyMessageSubLine><FormattedMessage {...messages.tryOtherFilter} /></EmptyMessageSubLine>
                      </EmptyMessage>
                    </EmptyContainerInner>
                  </EmptyContainer>
                }

                {showMapView && hasIdeas &&
                  <IdeasMap
                    projectIds={queryParameters.projects}
                    phaseId={queryParameters.phase}
                  />
                }
              </ContentLeft>

              {biggerThanLargeTablet &&
                <ContentRight
                  id="e2e-ideas-filters"
                  filterColumnWidth={filterColumnWidth}
                >
                  {filtersSidebar}
                </ContentRight>
              }
            </Content>
          </>
        }
      </Container>
    );
  }
}

const Data = adopt<DataProps, InputProps>({
  windowSize: <GetWindowSize />,
  ideas: ({ render, children, ...getIdeasInputProps }) => <GetIdeas {...getIdeasInputProps} pageSize={12} sort="random">{render}</GetIdeas>,
  ideasFilterCounts: ({ ideas, render }) => <GetIdeasFilterCounts queryParameters={get(ideas, 'queryParameters', null)}>{render}</GetIdeasFilterCounts>
});

const WithFiltersSidebarWithHoCs = withTheme(injectIntl(IdeaCards));

export default (inputProps: InputProps) => (
  <Data {...inputProps}>
    {dataProps => <WithFiltersSidebarWithHoCs {...inputProps} {...dataProps} />}
  </Data>
);<|MERGE_RESOLUTION|>--- conflicted
+++ resolved
@@ -34,13 +34,8 @@
 
 // style
 import styled, { withTheme } from 'styled-components';
-<<<<<<< HEAD
 import { media, colors, fontSizes, viewportWidths, ScreenReaderOnly } from 'utils/styleUtils';
 import { darken, rgba } from 'polished';
-=======
-import { media, colors, fontSizes, viewportWidths } from 'utils/styleUtils';
-import { rgba } from 'polished';
->>>>>>> 791356f0
 
 // typings
 import { ParticipationMethod } from 'services/participationContexts';
