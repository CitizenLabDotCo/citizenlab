--- conflicted
+++ resolved
@@ -58,14 +58,7 @@
   display: flex;
   align-items: center;
   justify-content: center;
-<<<<<<< HEAD
   ${defaultCardStyle};
-=======
-  background: #fff;
-  border-radius: ${(props: any) => props.theme.borderRadius};
-  box-shadow: 0px 2px 2px -1px rgba(152, 162, 179, 0.3),
-    0px 1px 5px -2px rgba(152, 162, 179, 0.3);
->>>>>>> 31b691b0
 `;
 
 const FiltersArea = styled.div`
@@ -186,14 +179,7 @@
   margin: 0;
   padding-top: 100px;
   padding-bottom: 100px;
-<<<<<<< HEAD
   ${defaultCardStyle};
-=======
-  background: #fff;
-  border-radius: ${(props: any) => props.theme.borderRadius};
-  box-shadow: 0px 2px 2px -1px rgba(152, 162, 179, 0.3),
-    0px 1px 5px -2px rgba(152, 162, 179, 0.3);
->>>>>>> 31b691b0
 `;
 
 const IdeaIcon = styled(Icon)`
