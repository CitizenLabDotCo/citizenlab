import React, { PureComponent, FormEvent } from 'react';
import { adopt } from 'react-adopt';
import { isNilOrError } from 'utils/helperUtils';

// components
import IdeaCard, { InputProps as IdeaCardProps } from 'components/IdeaCard';
import IdeasMap from 'components/IdeasMap';
import Icon from 'components/UI/Icon';
import Spinner from 'components/UI/Spinner';
import SelectTopics from './SelectTopics';
import SelectSort from './SelectSort';
import SelectProjects from './SelectProjects';

import SearchInput from 'components/UI/SearchInput';
import Button from 'components/UI/Button';
import IdeaButton from 'components/IdeaButton';
import FeatureFlag from 'components/FeatureFlag';

// resources
import GetIdeas, { GetIdeasChildProps, InputProps as GetIdeasInputProps } from 'resources/GetIdeas';

// i18n
import { FormattedMessage } from 'utils/cl-intl';
import messages from './messages';

// utils
import { trackEventByName } from 'utils/analytics';
import tracks from './tracks';

// style
import styled, { withTheme } from 'styled-components';
import { media, colors, fontSizes } from 'utils/styleUtils';
import { darken, rgba } from 'polished';

// typings
import { ParticipationMethod } from 'services/participationContexts';

const Container = styled.div`
  width: 100%;
`;

const Loading = styled.div`
  width: 100%;
  height: 300px;
  background: #fff;
  border-radius: 5px;
  display: flex;
  align-items: center;
  justify-content: center;
  background: #fff;
  box-shadow: 1px 2px 2px rgba(0, 0, 0, 0.06);
`;

const FiltersArea = styled.div`
  width: 100%;
  display: flex;
  flex-direction: row;
  align-items: center;
  justify-content: space-between;
  margin-bottom: 20px;

  &.mapView {
    justify-content: flex-end;
  }

  ${media.smallerThanMaxTablet`
    margin-bottom: 30px;
  `}
`;

const FilterArea = styled.div`
  display: flex;

  ${media.biggerThanMinTablet`
    align-items: center;
  `}
`;

const LeftFilterArea = FilterArea.extend`
  &.hidden {
    display: none;
  }

  ${media.smallerThanMaxTablet`
    display: none;
  `}
`;

const Spacer = styled.div`
  flex: 1;
`;

const RightFilterArea = FilterArea.extend`
  &.hidden {
    display: none;
  }

  ${media.smallerThanMaxTablet`
    width: 100%;
    display: flex;
    justify-content: space-between;
  `}

  ${media.smallerThanMinTablet`
    width: 100%;
    display: flex;
    flex-direction: column-reverse;
  `}
`;

const DropdownFilters = styled.div`
  &.hidden {
    display: none;
  }

  &.hasViewToggle {
    ${media.smallerThanMinTablet`
      margin-top: 20px;
    `}
  }
`;

const StyledSearchInput = styled(SearchInput)`
  width: 300px;

  input {
    font-size: ${fontSizes.medium}px;
    font-weight: 400;
  }

  ${media.smallerThanMaxTablet`
    width: 100%;
  `}
`;

const ViewButtons = styled.div`
  display: flex;

  &.cardView {
    margin-left: 35px;

    ${media.smallerThanMinTablet`
      margin-left: 0px;
    `}
  }
`;

const ViewButton = styled.div`
  display: flex;
  align-items: center;
  justify-content: center;
  cursor: pointer;
  background: transparent;
  border: solid 1px ${({ theme }) => theme.colorText};

  &:not(.active):hover {
    background: ${({ theme }) => rgba(theme.colorText, 0.08)};
  }

  &.active {
    background: ${({ theme }) => theme.colorText};

    > span {
      color: #fff;
    }
  }

  > span {
    color: ${({ theme }) => theme.colorText};
    font-size: ${fontSizes.base}px;
    font-weight: 400;
    line-height: normal;
    padding-left: 18px;
    padding-right: 18px;
    padding-top: 10px;
    padding-bottom: 10px;

    ${media.smallerThanMinTablet`
      padding-top: 9px;
      padding-bottom: 9px;
    `}
  }
`;

const CardsButton = ViewButton.extend`
  border-top-left-radius: 5px;
  border-bottom-left-radius: 5px;
  border-right: none;
`;

const MapButton = ViewButton.extend`
  border-top-right-radius: 5px;
  border-bottom-right-radius: 5px;
`;

const IdeasList: any = styled.div`
  margin-left: -13px;
  margin-right: -13px;
  display: flex;
  flex-wrap: wrap;
`;

const StyledIdeaCard = styled<IdeaCardProps>(IdeaCard)`
  flex-grow: 0;
  width: calc(100% * (1/3) - 26px);
  margin-left: 13px;
  margin-right: 13px;

  ${media.smallerThanMaxTablet`
    width: calc(100% * (1/2) - 26px);
  `};

  ${media.smallerThanMinTablet`
    width: 100%;
  `};
`;

const EmptyContainer = styled.div`
  width: 100%;
  display: flex;
  flex-direction: column;
  align-items: center;
  justify-content: center;
  margin: 0;
  padding-top: 100px;
  padding-bottom: 100px;
  background: #fff;
  border: solid 1px ${colors.separation};
  border-radius: 5px;
`;

const IdeaIcon = styled(Icon)`
  width: 43px;
  height: 43px;
  fill: ${colors.label};
`;

const EmptyMessage = styled.div`
  padding-left: 20px;
  padding-right: 20px;
  margin-top: 20px;
  margin-bottom: 30px;
`;

const EmptyMessageLine = styled.div`
  color: ${colors.label};
  font-size: ${fontSizes.base}px;
  font-weight: 400;
  line-height: normal;
  text-align: center;
`;

const Footer = styled.div`
  width: 100%;
  display: flex;
  justify-content: center;
  margin-top: 30px;

  ${media.smallerThanMinTablet`
    flex-direction: column;
    align-items: stretch;
    margin-top: 0px;
  `}
`;

const ShowMoreButton = styled(Button)``;

interface InputProps extends GetIdeasInputProps  {
  showViewToggle?: boolean | undefined;
  defaultView?: 'card' | 'map' | null | undefined;
  participationMethod?: ParticipationMethod | null;
  participationContextId?: string | null;
  participationContextType?: 'Phase' | 'Project' | null;
  className?: string;
  allowProjectsFilter?: boolean;
}

interface DataProps {
  ideas: GetIdeasChildProps;
}

interface Props extends InputProps, DataProps {
  theme: any;
}

interface State {
  selectedView: 'card' | 'map';
}

class IdeaCards extends PureComponent<Props, State> {
  constructor(props: Props) {
    super(props);
    this.state = {
      selectedView: (props.defaultView || 'card')
    };
  }

  componentDidUpdate(prevProps: Props) {
    if (this.props.phaseId !== prevProps.phaseId) {
      this.setState({ selectedView: this.props.defaultView || 'card' });
    }
  }

  loadMore = () => {
    this.props.ideas.onLoadMore();
  }

  handleSearchOnChange = (search: string) => {
    // track
    this.props.ideas.onChangeSearchTerm(search);
  }

  handleProjectsOnChange = (projects: string[]) => {
    this.props.ideas.onChangeProjects(projects);
  }

  handleSortOnChange = (sort: string) => {
    this.props.ideas.onChangeSorting(sort);
  }

  handleTopicsOnChange = (topics: string[]) => {
    this.props.ideas.onChangeTopics(topics);
  }

  selectView = (selectedView: 'card' | 'map') => (event: FormEvent<any>) => {
    event.preventDefault();
    trackEventByName(tracks.toggleDisplay, { selectedDisplayMode: selectedView });
    this.setState({ selectedView });
  }

  render() {
    const { selectedView } = this.state;
    const {
      participationMethod,
      participationContextId,
      participationContextType,
      ideas,
      className,
      theme,
      allowProjectsFilter
    } = this.props;
    const {
      queryParameters,
      searchValue,
      ideasList,
      hasMore,
      querying,
      loadingMore
    } = ideas;
    const hasIdeas = (!isNilOrError(ideasList) && ideasList.length > 0);
    const showViewToggle = (this.props.showViewToggle || false);
    const showCardView = (selectedView === 'card');
    const showMapView = (selectedView === 'map');
    const projectId = queryParameters.project;
    const phaseId = queryParameters.phase;

    return (
      <Container id="e2e-ideas-container" className={className}>
        <FiltersArea id="e2e-ideas-filters" className={`${showMapView && 'mapView'}`}>
          <LeftFilterArea className={`${showMapView && 'hidden'}`}>
            <StyledSearchInput value={(searchValue || '')} onChange={this.handleSearchOnChange} className="e2e-search-ideas-input"/>
          </LeftFilterArea>

          <RightFilterArea>
            <DropdownFilters className={`${showMapView && 'hidden'} ${showViewToggle && 'hasViewToggle'}`}>
              <SelectSort onChange={this.handleSortOnChange} />
              {allowProjectsFilter && <SelectProjects onChange={this.handleProjectsOnChange} />}
              <SelectTopics onChange={this.handleTopicsOnChange} />
            </DropdownFilters>

            <Spacer />

            {showViewToggle &&
              <FeatureFlag name="maps">
                <ViewButtons className={`${showCardView && 'cardView'}`}>
                  <CardsButton onClick={this.selectView('card')} className={`${showCardView && 'active'}`}>
                    <FormattedMessage {...messages.cards} />
                  </CardsButton>
                  <MapButton onClick={this.selectView('map')} className={`${showMapView && 'active'}`}>
                    <FormattedMessage {...messages.map} />
                  </MapButton>
                </ViewButtons>
              </FeatureFlag>
            }
          </RightFilterArea>
        </FiltersArea>

        {showCardView && querying &&
          <Loading id="ideas-loading">
            <Spinner />
          </Loading>
        }

        {!querying && !hasIdeas &&
          <EmptyContainer id="ideas-empty">
            <IdeaIcon name="idea" />
            <EmptyMessage>
              <EmptyMessageLine>
                <FormattedMessage {...messages.noIdea} />
              </EmptyMessageLine>
            </EmptyMessage>
<<<<<<< HEAD
            <IdeaButton
              // If we have the project filter option, we cannot show an idea button that links to a particular project
              // Hence the projectId will be undefined and we link to the project selection page before showing the idea
              projectId={!allowProjectsFilter ? (queryParameters.projects && queryParameters.projects[0]) : undefined}
              phaseId={queryParameters.phase}
            />
=======
            {projectId &&
              <IdeaButton
                projectId={projectId}
                phaseId={phaseId}
              />
            }
>>>>>>> 8b27a147
          </EmptyContainer>
        }

        {showCardView && !querying && hasIdeas && ideasList &&
          <IdeasList id="e2e-ideas-list">
            {ideasList.map((idea) => (
              <StyledIdeaCard
                key={idea.id}
                ideaId={idea.id}
                participationMethod={participationMethod}
                participationContextId={participationContextId}
                participationContextType={participationContextType}
              />
            ))}
          </IdeasList>
        }

        {showCardView && !querying && hasMore &&
          <Footer>
            <ShowMoreButton
              onClick={this.loadMore}
              size="1"
              style="secondary"
              text={<FormattedMessage {...messages.showMore} />}
              processing={loadingMore}
              height="50px"
              icon="showMore"
              iconPos="left"
              textColor={theme.colorText}
              textHoverColor={darken(0.1, theme.colorText)}
              bgColor={rgba(theme.colorText, 0.08)}
              bgHoverColor={rgba(theme.colorText, 0.12)}
              fontWeight="500"
            />
          </Footer>
        }

        {showMapView && hasIdeas &&
          <IdeasMap projectIds={queryParameters.projects} phaseId={queryParameters.phase} />
        }
      </Container>
    );
  }
}

const Data = adopt<DataProps, InputProps>({
  ideas: ({ render, children, ...getIdeasInputProps }) => <GetIdeas {...getIdeasInputProps}>{render}</GetIdeas>
});

const IdeaCardsWithHoCs = withTheme<Props, State>(IdeaCards);

export default (inputProps: InputProps) => (
  <Data {...inputProps}>
    {dataProps => <IdeaCardsWithHoCs {...inputProps} {...dataProps} />}
  </Data>
);<|MERGE_RESOLUTION|>--- conflicted
+++ resolved
@@ -351,8 +351,6 @@
     const showViewToggle = (this.props.showViewToggle || false);
     const showCardView = (selectedView === 'card');
     const showMapView = (selectedView === 'map');
-    const projectId = queryParameters.project;
-    const phaseId = queryParameters.phase;
 
     return (
       <Container id="e2e-ideas-container" className={className}>
@@ -399,21 +397,18 @@
                 <FormattedMessage {...messages.noIdea} />
               </EmptyMessageLine>
             </EmptyMessage>
-<<<<<<< HEAD
-            <IdeaButton
-              // If we have the project filter option, we cannot show an idea button that links to a particular project
-              // Hence the projectId will be undefined and we link to the project selection page before showing the idea
-              projectId={!allowProjectsFilter ? (queryParameters.projects && queryParameters.projects[0]) : undefined}
-              phaseId={queryParameters.phase}
-            />
-=======
-            {projectId &&
+            {/* If there's at least 1 project, we can potentially show this button */}
+            {queryParameters.projects && queryParameters.projects.length > 0 &&
               <IdeaButton
-                projectId={projectId}
-                phaseId={phaseId}
+                // -If we DON'T have the project filter option, we're not on the ideas index page (only place with projects filter)
+                // Other places that use this component always only have a project tied to them
+                // We can grab its id by getting the first element of the projects parameter.
+                // -If we DO have the project filter, we cannot show an idea button that links to a particular project
+                // Hence the projectId will be undefined and we link to the project selection page before showing the idea
+                projectId={!allowProjectsFilter ? (queryParameters.projects && queryParameters.projects[0]) : undefined}
+                phaseId={queryParameters.phase}
               />
             }
->>>>>>> 8b27a147
           </EmptyContainer>
         }
 
