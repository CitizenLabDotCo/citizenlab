--- conflicted
+++ resolved
@@ -5,18 +5,16 @@
 import { isNilOrError } from 'utils/helperUtils';
 import { reportError } from 'utils/loggingUtils';
 import { withScope } from '@sentry/browser';
+import { isAdmin, isModerator } from 'services/permissions/roles';
 
 import ConsentManagerBuilderHandler from './ConsentManagerBuilderHandler';
 
 import { ADVERTISING_CATEGORIES, FUNCTIONAL_CATEGORIES, MARKETING_AND_ANALYTICS_CATEGORIES } from './categories';
 
 import GetTenant, { GetTenantChildProps } from 'resources/GetTenant';
-<<<<<<< HEAD
 import GetAuthUser, { GetAuthUserChildProps } from 'resources/GetAuthUser';
 
 export const adminIntegrations = ['Intercom', 'SatisMeter'];
-=======
->>>>>>> 68aa72ac
 
 // the format in which sentry sends out destinations
 export interface IDestination {
@@ -65,6 +63,7 @@
 interface InputProps { }
 interface DataProps {
   tenant: GetTenantChildProps;
+  authUser: GetAuthUserChildProps;
 }
 interface Props extends InputProps, DataProps { }
 
@@ -80,7 +79,7 @@
 * of the user in the format { [preferenceId]: booleanConsent }
 **/
 const mapCustomPreferences = (
-  { destinations, preferences }: { destinations: IDestination[], preferences: CustomPreferences},
+  { destinations, preferences }: { destinations: IDestination[], preferences: CustomPreferences },
   blacklistedDestinationsList: string[] | null
 ) => {
   const destinationPreferences = {};
@@ -125,7 +124,7 @@
         reportError('A segment destination doesn\'t belong to a category');
       });
       destinationPreferences[destination.id] =
-      customPreferences.analytics;
+        customPreferences.analytics;
     }
   }
 
@@ -141,7 +140,7 @@
   return {
     customPreferences,
     destinationPreferences: { ...destinationPreferences, ...blacklistedDestinations },
-  } as { customPreferences: CustomPreferences, destinationPreferences: { [destinationId: string]: boolean }};
+  } as { customPreferences: CustomPreferences, destinationPreferences: { [destinationId: string]: boolean } };
 };
 
 function reportToSegment(err) {
@@ -157,8 +156,17 @@
     if (isNilOrError(tenant)) return ({ customPreferences: {}, destinationPreferences: {} });
     return mapCustomPreferences(
       { destinations, preferences },
-      tenant.attributes.settings.core.segment_destinations_blacklist
+      this.getBlacklistedDestinations()
     );
+  }
+
+  getBlacklistedDestinations = () => {
+    const { tenant, authUser } = this.props;
+
+    const isPriviledgedUser = !isNilOrError(authUser) && (isAdmin({ data: authUser }) || isModerator({ data: authUser }));
+    const tenantBlacklisted = !isNilOrError(tenant) ? tenant.attributes.settings.core.segment_destinations_blacklist : [];
+
+    return [...(tenantBlacklisted || []), ...(!isPriviledgedUser ? adminIntegrations : [])];
   }
 
   render() {
@@ -183,7 +191,8 @@
 }
 
 const Data = adopt<DataProps, InputProps>({
-  tenant: <GetTenant />
+  tenant: <GetTenant />,
+  authUser: <GetAuthUser />
 });
 
 export default (inputProps: InputProps) => (
