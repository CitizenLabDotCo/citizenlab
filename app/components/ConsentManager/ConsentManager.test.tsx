// libraries
import React from 'react';
import { shallow } from 'enzyme';

// component to test
import { ConsentManager, CustomPreferences, IDestination, initialPreferences } from './';

// mock depencies
jest.mock('services/tenant');
jest.mock('resources/GetTenant', () => 'GetTenant');
jest.mock('./ConsentManagerBuilderHandler', () => 'ConsentManagerBuilderHandler');
jest.mock('containers/App/constants', () => ({ CL_SEGMENT_API_KEY: 'IHaveTheKeyInMyHand_AllINeedToFindIsTheLock' }));

// mimics the destination/newDestinations objects from sentry
const destinations = [
  {
    name: 'Google Tag Manager',
    description: 'Google Tag Manager is the most popular marketing tool for the web. It’s free and provides a wide range of features. It’s especially good at measuring traffic sources and ad campaigns.',
    category: 'Tag Manager', // as per defined in categories file, this falls under advertising
    website: 'http://google.com/analytics',
    id: 'Google Tag Manager',
  },
  {
    name: 'MarketingTool',
    description: 'MarketingTool is the most popular marketing tool for the web. It’s free and provides a wide range of features. It’s especially good at measuring traffic sources and ad campaigns.',
    category: 'Analytics',
    website: 'http://random.com/marketing',
    id: 'MarketingTool',
  },
  {
    name: 'AdvertisingTool',
    description: 'Advertising BS',
    category: 'Advertising',
    website: 'http://random.com/advertising',
    id: 'AdvertisingTool',
  },
  {
    name: 'FunctionalTool',
    description: 'Actually might be handy',
    category: 'Security & Fraud',
    website: 'http://random.com/security',
    id: 'FunctionalTool',
  }
] as IDestination[];

// get simplified tenant object
const getTenant = (blacklist: string[] | null) => ({
  attributes: {
    settings: {
      core: {
        segment_destinations_blacklist: blacklist
      }
    }
  }
});

describe('<ConsentManager />', () => {

  describe('boundaries: ', () => {
    it('renders null when tenant is null', () => {
      const wrapper = shallow(<ConsentManager authUser={null} tenant={null} />);
      expect(wrapper.isEmptyRender()).toBe(true);
    });
    it('renders null when tenant is Error', () => {
      const wrapper = shallow(<ConsentManager authUser={null} tenant={new Error} />);
      expect(wrapper.isEmptyRender()).toBe(true);
    });
    it('renders with a valid tenant', () => {
      const wrapper = shallow(<ConsentManager authUser={null} tenant={getTenant(null)} />);
      expect(wrapper.isEmptyRender()).toBe(false);
    });
  });

  describe('instanciation details: ', () => {
    it('passes segment API key from constants file to SCMB', () => {
      const wrapper = shallow(<ConsentManager authUser={null} tenant={getTenant(null)} />);
      expect(wrapper.find('ConsentManagerBuilder').props().writeKey).toBe('IHaveTheKeyInMyHand_AllINeedToFindIsTheLock');
    });
  });

  describe('parsing user choices coming back from child component to set cookie (no blacklist): ', () => {
    it('sets all to true when called with no preferences set', () => {
      const wrapper = shallow(<ConsentManager authUser={null} tenant={getTenant(null)} />);
      const handleMapCustomPreferences = wrapper.find('ConsentManagerBuilder').props().mapCustomPreferences;

      const preferences = initialPreferences;
      const { customPreferences, destinationPreferences } = handleMapCustomPreferences(destinations, preferences);
      expect(customPreferences).toEqual({
        advertising: true,
        analytics: true,
        functional: true
      });
      expect(destinationPreferences).toEqual({
        AdvertisingTool: true,
        FunctionalTool: true,
        'Google Tag Manager': true,
        MarketingTool: true,
<<<<<<< HEAD
        SatisMeter: false
=======
>>>>>>> 8b473807
      });
    });

    it('sets preferences according to the users choice', () => {
      const wrapper = shallow(<ConsentManager authUser={null} tenant={getTenant(null)} />);
      const handleMapCustomPreferences = wrapper.find('ConsentManagerBuilder').props().mapCustomPreferences;

      const preferences = {
        advertising: false,
        analytics: false,
        functional: true
      } as CustomPreferences;
      const { customPreferences, destinationPreferences } = handleMapCustomPreferences(destinations, preferences);
      expect(customPreferences).toEqual({
        advertising: false,
        analytics: false,
        functional: true
      });
      expect(destinationPreferences).toEqual({
        AdvertisingTool: false,
        FunctionalTool: true,
        'Google Tag Manager': false,
        MarketingTool: false,
<<<<<<< HEAD
        SatisMeter: false
=======
>>>>>>> 8b473807
      });
    });
  });

  describe('respects the blacklist set on tenant', () => {
    it('sets preferences according to the users choice, except blacklisted set to false, saves blacklisted', () => {
      const blacklist = ['Google Tag Manager'];
      const wrapper = shallow(<ConsentManager authUser={null} tenant={getTenant(blacklist)} />);
      const handleMapCustomPreferences = wrapper.find('ConsentManagerBuilder').props().mapCustomPreferences;

      const preferences = {
        advertising: true,
        analytics: true,
        functional: false
      } as CustomPreferences;
      const { customPreferences, destinationPreferences } = handleMapCustomPreferences(destinations, preferences);
      expect(customPreferences).toEqual({
        advertising: true,
        analytics: true,
        functional: false,
        tenantBlacklisted: blacklist
      });
      expect(destinationPreferences).toEqual({
        AdvertisingTool: true,
        FunctionalTool: false,
        'Google Tag Manager': false,
        MarketingTool: true,
<<<<<<< HEAD
        SatisMeter: false
=======
>>>>>>> 8b473807
      });
    });

    it('sets all to true but blacklisted destinations when called with no preferences set, saves blacklisted', () => {
      const blacklist = ['Google Tag Manager'];
      const wrapper = shallow(<ConsentManager authUser={null} tenant={getTenant(blacklist)} />);
      const handleMapCustomPreferences = wrapper.find('ConsentManagerBuilder').props().mapCustomPreferences;

      const preferences = initialPreferences;
      const { customPreferences, destinationPreferences } = handleMapCustomPreferences(destinations, preferences);
      expect(customPreferences).toEqual({
        advertising: true,
        analytics: true,
        functional: true,
<<<<<<< HEAD
        tenantBlacklisted: blacklist.concat(adminIntegrations)
      });
      expect(destinationPreferences).toEqual({
        AdvertisingTool: true,
        FunctionalTool: true,
        Intercom: false,

        'Google Tag Manager': false,
        MarketingTool: true,
        SatisMeter: false
      });
    });
    it('acts correctly for admins (adds intercom)', () => {
      const blacklist = ['Google Tag Manager'];
      const user = makeUser({ roles: [{ type: 'admin' }] });
      const wrapper = shallow(<ConsentManager authUser={user.data} tenant={getTenant(blacklist)} />);
      const handleMapCustomPreferences = wrapper.find('ConsentManagerBuilder').props().mapCustomPreferences;

      const preferences = initialPreferences;
      const { customPreferences, destinationPreferences } = handleMapCustomPreferences(destinations, preferences);
      expect(customPreferences).toEqual({
        advertising: true,
        analytics: true,
        functional: true,
=======
>>>>>>> 8b473807
        tenantBlacklisted: blacklist
      });
      expect(destinationPreferences).toEqual({
        AdvertisingTool: true,
        FunctionalTool: true,
        'Google Tag Manager': false,
        MarketingTool: true,
      });
    });
  });
});<|MERGE_RESOLUTION|>--- conflicted
+++ resolved
@@ -3,7 +3,7 @@
 import { shallow } from 'enzyme';
 
 // component to test
-import { ConsentManager, CustomPreferences, IDestination, initialPreferences } from './';
+import { ConsentManager, CustomPreferences, IDestination, initialPreferences, adminIntegrations } from './';
 
 // mock depencies
 jest.mock('services/tenant');
@@ -11,6 +11,8 @@
 jest.mock('./ConsentManagerBuilderHandler', () => 'ConsentManagerBuilderHandler');
 jest.mock('containers/App/constants', () => ({ CL_SEGMENT_API_KEY: 'IHaveTheKeyInMyHand_AllINeedToFindIsTheLock' }));
 
+import { makeUser } from 'services/__mocks__/users';
+
 // mimics the destination/newDestinations objects from sentry
 const destinations = [
   {
@@ -40,6 +42,13 @@
     category: 'Security & Fraud',
     website: 'http://random.com/security',
     id: 'FunctionalTool',
+  },
+  {
+    name: 'SatisMeter',
+    description: 'Measures satisfaction',
+    category: 'Surveys',
+    website: 'http://satismeter',
+    id: 'SatisMeter',
   }
 ] as IDestination[];
 
@@ -79,7 +88,7 @@
   });
 
   describe('parsing user choices coming back from child component to set cookie (no blacklist): ', () => {
-    it('sets all to true when called with no preferences set', () => {
+    it('sets all but admin integrations to true when called with no preferences set and an unsigned user', () => {
       const wrapper = shallow(<ConsentManager authUser={null} tenant={getTenant(null)} />);
       const handleMapCustomPreferences = wrapper.find('ConsentManagerBuilder').props().mapCustomPreferences;
 
@@ -88,17 +97,16 @@
       expect(customPreferences).toEqual({
         advertising: true,
         analytics: true,
-        functional: true
+        functional: true,
+        tenantBlacklisted: adminIntegrations
       });
       expect(destinationPreferences).toEqual({
         AdvertisingTool: true,
         FunctionalTool: true,
         'Google Tag Manager': true,
         MarketingTool: true,
-<<<<<<< HEAD
-        SatisMeter: false
-=======
->>>>>>> 8b473807
+        SatisMeter: false,
+        Intercom: false
       });
     });
 
@@ -115,17 +123,16 @@
       expect(customPreferences).toEqual({
         advertising: false,
         analytics: false,
-        functional: true
+        functional: true,
+        tenantBlacklisted: adminIntegrations
       });
       expect(destinationPreferences).toEqual({
         AdvertisingTool: false,
         FunctionalTool: true,
         'Google Tag Manager': false,
         MarketingTool: false,
-<<<<<<< HEAD
-        SatisMeter: false
-=======
->>>>>>> 8b473807
+        SatisMeter: false,
+        Intercom: false
       });
     });
   });
@@ -146,17 +153,15 @@
         advertising: true,
         analytics: true,
         functional: false,
-        tenantBlacklisted: blacklist
+        tenantBlacklisted: blacklist.concat(adminIntegrations)
       });
       expect(destinationPreferences).toEqual({
         AdvertisingTool: true,
         FunctionalTool: false,
         'Google Tag Manager': false,
         MarketingTool: true,
-<<<<<<< HEAD
-        SatisMeter: false
-=======
->>>>>>> 8b473807
+        SatisMeter: false,
+        Intercom: false
       });
     });
 
@@ -171,16 +176,14 @@
         advertising: true,
         analytics: true,
         functional: true,
-<<<<<<< HEAD
         tenantBlacklisted: blacklist.concat(adminIntegrations)
       });
       expect(destinationPreferences).toEqual({
         AdvertisingTool: true,
         FunctionalTool: true,
+        'Google Tag Manager': false,
+        MarketingTool: true,
         Intercom: false,
-
-        'Google Tag Manager': false,
-        MarketingTool: true,
         SatisMeter: false
       });
     });
@@ -196,8 +199,6 @@
         advertising: true,
         analytics: true,
         functional: true,
-=======
->>>>>>> 8b473807
         tenantBlacklisted: blacklist
       });
       expect(destinationPreferences).toEqual({
@@ -205,6 +206,7 @@
         FunctionalTool: true,
         'Google Tag Manager': false,
         MarketingTool: true,
+        SatisMeter: true
       });
     });
   });
