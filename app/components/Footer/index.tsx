import React, { PureComponent } from 'react';
import { Subscription, combineLatest } from 'rxjs';
import MediaQuery from 'react-responsive';

// utils
import eventEmitter from 'utils/eventEmitter';

// components
import Fragment from 'components/Fragment';
import ShortFeedback from './ShortFeedback';
import SendFeedback from 'components/SendFeedback';

// i18n
import { InjectedIntlProps } from 'react-intl';
import { injectIntl, FormattedMessage } from 'utils/cl-intl';
import { getLocalized } from 'utils/i18n';
import messages from './messages';

<<<<<<< HEAD
// tracking
import { trackEventByName } from 'utils/analytics';
import tracks from './tracks';

=======
>>>>>>> 3a9cafdf
// services
import { localeStream } from 'services/locale';
import { currentTenantStream, ITenant } from 'services/tenant';
import { LEGAL_PAGES } from 'services/pages';

<<<<<<< HEAD
// style
import styled from 'styled-components';
import { rgba } from 'polished';
import Polymorph from 'components/Polymorph';
import { media, colors, fontSizes, viewportWidths } from 'utils/styleUtils';

// typings
import { Locale } from 'typings';

const Container = styled.div`
  width: 100%;
  display: flex;
  flex-direction: column;
`;

const FirstLine = styled.div`
  display: flex;
  flex-direction: column;
  align-items: center;
  justify-content: center;
  padding-right: 20px;
  padding-left: 20px;
  padding-top: 110px;
  padding-bottom: 130px;
  background: #fff;
`;

const LogoLink = styled.a`
  cursor: pointer;
`;

const TenantLogo = styled.img`
  height: 50px;
  margin-bottom: 20px;
`;

const TenantSlogan = styled.div`
  width: 100%;
  max-width: 340px;
  color: ${(props) => props.theme.colorText};
  font-size: ${fontSizes.xxl}px;
  font-weight: 500;
  line-height: normal;
  text-align: center;
  overflow-wrap: break-word;
  word-wrap: break-word;
  word-break: break-word;
`;

const SecondLine = styled.div`
  width: 100%;
  display: flex;
  flex-direction: column;
  align-items: stretch;
  position: relative;
`;

const SecondLineInner = styled.div`
  width: 100%;
  min-height: 60px;
  display: flex;
  align-items: center;
  justify-content: space-between;
  padding-left: 28px;
  padding-right: 28px;
  padding-top: 12px;
  padding-bottom: 12px;
  background: #fff;

  ${media.smallerThanMaxTablet`
    display: flex;
    flex-direction: column;
    justify-content: center;
  `}

  ${media.smallerThanMinTablet`
    padding-left: 20px;
    padding-right: 20px;
    padding-top: 20px;
    padding-bottom: 20px;
  `}
`;

const ShortFeedback: any = styled.div`
  width: 100%;
  display: flex;
  border-bottom: 1px solid #e8e8e8;

  ${media.biggerThanMinTablet`
    position: absolute;
    top: -42px;
    left: 0px;
  `}
`;

const ShortFeedbackInner: any = styled.div`
  color: ${({ theme }) => theme.colorText};
  font-size: ${fontSizes.small}px;
  font-weight: 300;
  line-height: normal;
  display: flex;
  align-items: center;
  padding: 12px 25px;
  background: ${({ theme }) => rgba(theme.colorText, 0.05)};

  ${media.smallerThanMinTablet`
    width: 100%;
    justify-content: center;
  `}
`;

const ThankYouNote = styled.span`
  font-weight: 300;
`;

const FeedbackQuestion = styled.span`
  margin-right: 15px;

  ${media.smallerThanMinTablet`
    margin-right: 10px;
  `}
`;

const Buttons = styled.div`
  display: flex;
`;

const FeedbackButton = styled.button`
  color: ${({ theme }) => theme.colorText};
  font-weight: 500;
  text-transform: uppercase;
  display: flex;
  align-items: center;
  justify-content: center;
  padding: 0 12px;
  margin-bottom: -3px;
  z-index: 1;

  ${media.smallerThanMinTablet`
    padding: 0 8px;
  `}

  &:focus,
  &:hover {
    outline: none;
    cursor: pointer;
    text-decoration: underline;
  }
`;

const PagesNav = styled.nav`
  color: ${colors.label};
  font-weight: 300;
  text-align: left;

  ul {
    display: inline-block;
    padding: 0px;
    text-align: center;
  }

  li {
    display: inline;
    overflow-wrap: break-word;
    word-wrap: break-word;
    word-break: break-word;
    hyphens: auto;

    &:not(:first-child):before {
      content: '•';
      margin-left: 10px;
      margin-right: 10px;
    }
  }

  ${media.smallerThanMaxTablet`
    order: 2;
    text-align: center;
    justify-content: center;
    margin-top: 20px;
    padding-left: 20px;
    padding-right: 20px;
  `}
`;

const StyledThing = styled(Polymorph)`
  color: ${colors.label};
  font-weight: 300;
  font-size: ${fontSizes.small}px;
  text-decoration: none;
  padding: 0;
  cursor: pointer;

  &:hover {
    color: #000;
    text-decoration: underline;
  }

  ${media.smallerThanMaxTablet`
    font-size: ${fontSizes.small}px;
    line-height: 16px;
  `}
`;

const StyledButton = StyledThing.withComponent('button');
const StyledLink = StyledThing.withComponent(Link);

const Right = styled.div`
  display: flex;
  align-items: center;

  ${media.smallerThanMaxTablet`
    order: 1;
    margin-top: 15px;
  `}

  ${media.smallerThanMinTablet`
    flex-direction: column;
  `}
`;

const PoweredBy = styled.div`
  color: ${colors.label};
  font-size: ${fontSizes.base}px;
  font-weight: 300;
  text-decoration: none;
  display: flex;
  align-items: center;
  outline: none;
  padding-right: 20px;
  margin-right: 24px;
  border-right: 2px solid ${colors.adminBackground};

  ${media.smallerThanMinTablet`
    flex-direction: column;
    padding: 0px;
    margin: 0px;
    margin-bottom: 15px;
    border: none;
  `}
`;

const PoweredByText = styled.span`
  margin-right: 5px;

  ${media.smallerThanMinTablet`
    margin: 0;
    margin-bottom: 10px;
  `}
`;

const CitizenlabLink = styled.a`
  width: 151px;
  height: 27px;
  display: flex;
  align-items: center;
  justify-content: center;
  cursor: pointer;
`;

const CitizenlabName = styled.span`
  color: #000;
  white-space: nowrap;
  overflow: hidden;
  text-indent: -9999px;
`;

const CitizenlabLogo: any = styled.svg`
  width: 151px;
  height: 27px;
  fill: ${colors.secondaryText};
  transition: all 150ms ease-out;

  &:hover {
    fill: #000;
  }
`;

const StyledSendFeedback = styled(SendFeedback)`
  ${media.smallerThanMinTablet`
    margin-top: 25px;
  `}
`;

const openConsentManager = () => eventEmitter.emit('footer', 'openConsentManager', null);

interface Props {
=======
// typings
import { Locale } from 'typings';

import {
  Container,
  FirstLine,
  LogoLink,
  TenantLogo,
  TenantSlogan,
  SecondLine,
  PagesNav,
  StyledLink,
  StyledButton,
  Right,
  PoweredBy,
  CitizenlabLink,
  PoweredByText,
  CitizenlabName,
  CitizenlabLogo,
 } from './StyledComponents';
import { viewportWidths } from 'utils/styleUtils';

const openConsentManager = () => eventEmitter.emit('footer', 'openConsentManager', null);

interface InputProps {
>>>>>>> 3a9cafdf
  showCityLogoSection?: boolean | undefined;
}

interface State {
  locale: Locale | null;
  currentTenant: ITenant | null;
  showCityLogoSection: boolean;
<<<<<<< HEAD
  shortFeedbackButtonClicked: boolean;
}
=======
};
>>>>>>> 3a9cafdf

class Footer extends PureComponent<Props & InjectedIntlProps, State> {
  static displayName = 'Footer';
  subscriptions: Subscription[];

  static defaultProps = {
    showCityLogoSection: true
  };

  constructor(props) {
    super(props);
    this.state = {
      locale: null,
      currentTenant: null,
      showCityLogoSection: false,
    };
    this.subscriptions = [];
  }

  componentDidMount() {
    const locale$ = localeStream().observable;
    const currentTenant$ = currentTenantStream().observable;

    this.setState({ showCityLogoSection: !!this.props.showCityLogoSection });

    this.subscriptions = [
      combineLatest(
        locale$,
        currentTenant$
      ).subscribe(([locale, currentTenant]) => {
        this.setState({ locale, currentTenant });
      })
    ];
  }

  componentWillUnmount() {
    this.subscriptions.forEach(subscription => subscription.unsubscribe());
  }

<<<<<<< HEAD
  handleFeedbackButtonClick = (answer: 'yes' | 'no') => () => {
    this.setState({ shortFeedbackButtonClicked: true });

    // tracking
    if (answer === 'yes') {
      trackEventByName(tracks.clickShortFeedbackYes);
    } else if (answer === 'no') {
      trackEventByName(tracks.clickShortFeedbackNo);
    }
  }

  render() {
    const { locale, currentTenant, showCityLogoSection, shortFeedbackButtonClicked } = this.state;
=======
  render() {
    const { locale, currentTenant, showCityLogoSection } = this.state;
>>>>>>> 3a9cafdf
    const { formatMessage } = this.props.intl;

    if (locale && currentTenant) {
      const currentTenantLocales = currentTenant.data.attributes.settings.core.locales;
      const currentTenantLogo = currentTenant.data.attributes.logo.medium;
      const tenantSite = currentTenant.data.attributes.settings.core.organization_site;
      const organizationNameMulitiLoc = currentTenant.data.attributes.settings.core.organization_name;
      const currentTenantName = getLocalized(organizationNameMulitiLoc, locale, currentTenantLocales);
      const organizationType = currentTenant.data.attributes.settings.core.organization_type;
      const slogan = currentTenantName ? <FormattedMessage {...messages.slogan} values={{ name: currentTenantName, type: organizationType }} /> : '';
      const poweredBy = <FormattedMessage {...messages.poweredBy} />;
      const footerLocale = `footer-city-logo-${locale}`;

      return (
        <Container role="contentinfo" className={this.props['className']} id="hook-footer">
          {showCityLogoSection &&
            <Fragment title={formatMessage(messages.iframeTitle)} name={footerLocale}>
              <FirstLine id="hook-footer-logo">
                {currentTenantLogo && tenantSite &&
                  <LogoLink href={tenantSite} target="_blank">
                    <TenantLogo src={currentTenantLogo} alt="Organization logo" />
                  </LogoLink>}
                {currentTenantLogo && !tenantSite &&
                  <TenantLogo src={currentTenantLogo} alt="Organization logo" />}
                <TenantSlogan>{slogan}</TenantSlogan>
              </FirstLine>
            </Fragment>
          }

          <SecondLine>
<<<<<<< HEAD
            <ShortFeedback>
              <ShortFeedbackInner>
                {shortFeedbackButtonClicked ?
                  <ThankYouNote>
                    <FormattedMessage {...messages.thanksForFeedback} />
                  </ThankYouNote>
                  :
                  <>
                    <FeedbackQuestion>
                      <FormattedMessage {...messages.feedbackQuestion} />
                    </FeedbackQuestion>
                    <Buttons>
                      <FeedbackButton onClick={this.handleFeedbackButtonClick('yes')}>
                        <FormattedMessage {...messages.yes} />
                      </FeedbackButton>
                      <FeedbackButton onClick={this.handleFeedbackButtonClick('no')}>
                        <FormattedMessage {...messages.no} />
                      </FeedbackButton>
                    </Buttons>
                  </>
                }
              </ShortFeedbackInner>
            </ShortFeedback>

            <SecondLineInner>
              <PagesNav>
                <ul>
                  {LEGAL_PAGES.map((slug) => (
                    <li key={slug}>
                      <StyledLink to={`/pages/${slug}`}>
                        <FormattedMessage {...messages[slug]} />
                      </StyledLink>
                    </li>
                  ))}
                  <li>
                    <StyledButton onClick={openConsentManager}>
                      <FormattedMessage {...messages.cookieSettings} />
                    </StyledButton>
                  </li>
                </ul>
              </PagesNav>

              <Right>
                <PoweredBy>
                  <PoweredByText>{poweredBy}</PoweredByText>
                  <CitizenlabLink href="https://www.citizenlab.co/">
                    <CitizenlabName>CitizenLab</CitizenlabName>
                    <CitizenlabLogo height="100%" viewBox="0 1 140.753 27.002" alt="CitizenLab">
                      <path d="M21.35 1.004h-5.482c-.388 0-.815 0-1.272-.002-1.226-.002-2.618-.005-4.114.006-1.28.01-2.575.005-3.718 0-.584 0-1.134-.003-1.628-.003H0v8.233c0 3.633.488 6.853 1.452 9.573.805 2.27 1.942 4.206 3.38 5.75l.183.192.024.025c.592.61 1.24 1.156 1.92 1.625l.02.014c.063.043.124.084.19.126.026.02.054.035.08.054l.067.04.018.013c1.546.975 2.775 1.24 2.91 1.267l.43.086.432-.086c.135-.027.858-.19 1.86-.682 1.276-.63 2.504-1.557 3.55-2.683 1.438-1.545 2.575-3.48 3.38-5.75.963-2.718 1.452-5.936 1.452-9.566v-.153c.005-1.52.003-2.737 0-3.715V4.33c0-.978 0-1.518.004-2.08l-.004-1.246zM2.513 3.534H9.43v2.74l-2.534 2.55H2.513v-5.29zm6.916 21.4c-.256-.127-.51-.27-.758-.428l-.016-.01-.05-.03c-.022-.017-.045-.03-.065-.044-.05-.03-.097-.064-.145-.098l-.02-.014c-.545-.375-1.064-.814-1.543-1.306l-.018-.02c-.05-.05-.1-.104-.15-.155-1.2-1.29-2.157-2.93-2.845-4.87-.68-1.92-1.1-4.157-1.248-6.648h4.325l2.532 2.55v11.072zm1.235-13.347l-1.508-1.52 1.51-1.52 1.508 1.52-1.51 1.52zm6.866 6.366c-.687 1.94-1.645 3.58-2.845 4.87-.83.892-1.79 1.622-2.78 2.12v-11.08l2.532-2.55h4.34c-.147 2.488-.566 4.72-1.246 6.64zm1.303-9.214H14.43l-2.532-2.55V3.533h6.94v.125c0 .863.003 2.632-.005 5.08zM32.558 20.5c-1.864 0-3.453-1.38-3.453-3.838 0-2.457 1.562-3.81 3.425-3.81h.002c1.81 0 2.658 1.16 2.987 2.29l3.26-1.102c-.576-2.29-2.66-4.583-6.33-4.583-3.92 0-6.99 3.01-6.99 7.205 0 4.168 3.125 7.205 7.1 7.205 3.59 0 5.7-2.32 6.302-4.583l-3.207-1.076c-.3 1.05-1.233 2.292-3.097 2.292zM41 9.87h3.646v13.583H41zM42.808 3.137c-1.233-.002-2.246 1.02-2.246 2.29 0 1.215 1.014 2.236 2.246 2.236 1.26 0 2.248-1.02 2.248-2.236 0-1.27-.987-2.29-2.248-2.29zM52.484 5.814h-3.29v1.904c0 1.215-.658 2.153-2.08 2.153h-.688v3.26h2.44v6.32c0 2.624 1.644 4.196 4.275 4.196 1.07 0 1.728-.192 2.057-.33V20.28c-.192.054-.685.11-1.124.11-1.04 0-1.59-.39-1.59-1.576V13.13h2.714V9.87h-2.713V5.814zM57.743 23.453h3.646V9.87h-3.647M59.554 3.137c-1.233-.002-2.247 1.02-2.247 2.29 0 1.215 1.013 2.236 2.246 2.236 1.26 0 2.248-1.02 2.248-2.236 0-1.27-.985-2.29-2.246-2.29zM68.268 20.25l6.578-7.314V9.872h-10.88v3.174h6.22L63.8 20.223v3.23h11.154V20.25M82.9 9.457c-3.45 0-6.63 2.816-6.63 7.15 0 4.582 3.26 7.26 6.958 7.26 3.316 0 5.455-1.96 6.14-4.307l-3.04-.91c-.44 1.214-1.37 2.07-3.07 2.07-1.808 0-3.316-1.298-3.398-3.094h9.646c0-.054.055-.605.055-1.13 0-4.36-2.494-7.04-6.66-7.04zm-2.96 5.66c.085-1.243 1.126-2.678 3.016-2.68 2.083 0 2.96 1.327 3.017 2.68H79.94zM99.318 9.513c-1.452 0-3.07.635-3.89 2.042V9.87H91.89v13.583h3.646V15.64h-.002c0-1.572.93-2.814 2.52-2.814 1.755 0 2.495 1.187 2.495 2.705v7.924h3.647v-8.557c0-2.983-1.535-5.384-4.88-5.384zM107.594 3.467h2.576v19.986h-2.576zM124.338 14.62c0-2.594-1.533-4.86-5.48-4.86-2.85 0-5.125 1.767-5.4 4.307l2.468.58c.164-1.546 1.177-2.677 2.987-2.677 2 0 2.85 1.076 2.85 2.373 0 .47-.22.884-1.014.994l-3.565.524c-2.272.33-4 1.657-4 4.032 0 2.098 1.728 3.975 4.412 3.975 2.358 0 3.674-1.27 4.248-2.207 0 .966.082 1.463.14 1.793h2.52c-.056-.33-.165-1.02-.165-2.18V14.62zm-2.576 3.146c0 2.9-1.697 3.92-3.808 3.92-1.315 0-2.14-.938-2.14-1.933 0-1.188.824-1.82 1.918-1.987l4.03-.606v.606zM134.697 9.788c-2.193 0-3.727 1.077-4.357 2.264V3.467h-2.55v19.986h2.55V21.52c.823 1.436 2.33 2.292 4.273 2.292 3.92 0 6.14-3.12 6.14-7.067 0-3.865-2.056-6.957-6.056-6.957zm-.467 11.705c-2.274 0-3.918-1.878-3.918-4.748s1.644-4.665 3.918-4.665c2.385 0 3.892 1.795 3.892 4.665s-1.534 4.748-3.892 4.748z" />
                    </CitizenlabLogo>
                  </CitizenlabLink>
                </PoweredBy>

                <MediaQuery minWidth={viewportWidths.smallTablet}>
                  {matches => <StyledSendFeedback showFeedbackText={!matches} />}
                 </MediaQuery>
              </Right>
            </SecondLineInner>
=======
            <ShortFeedback />
            <PagesNav>
              <ul>
                {LEGAL_PAGES.map((slug) => (
                  <li key={slug}>
                    <StyledLink to={`/pages/${slug}`}>
                      <FormattedMessage {...messages[slug]} />
                    </StyledLink>
                  </li>
                ))}
                <li>
                  <StyledButton onClick={openConsentManager}>
                    <FormattedMessage {...messages.cookieSettings} />
                  </StyledButton>
                </li>
              </ul>
            </PagesNav>

            <Right>
              <PoweredBy>
                <PoweredByText>{poweredBy}</PoweredByText>
                <CitizenlabLink href="https://www.citizenlab.co/">
                  <CitizenlabName>CitizenLab</CitizenlabName>
                  <CitizenlabLogo height="100%" viewBox="0 1 140.753 27.002" alt="CitizenLab">
                    <path d="M21.35 1.004h-5.482c-.388 0-.815 0-1.272-.002-1.226-.002-2.618-.005-4.114.006-1.28.01-2.575.005-3.718 0-.584 0-1.134-.003-1.628-.003H0v8.233c0 3.633.488 6.853 1.452 9.573.805 2.27 1.942 4.206 3.38 5.75l.183.192.024.025c.592.61 1.24 1.156 1.92 1.625l.02.014c.063.043.124.084.19.126.026.02.054.035.08.054l.067.04.018.013c1.546.975 2.775 1.24 2.91 1.267l.43.086.432-.086c.135-.027.858-.19 1.86-.682 1.276-.63 2.504-1.557 3.55-2.683 1.438-1.545 2.575-3.48 3.38-5.75.963-2.718 1.452-5.936 1.452-9.566v-.153c.005-1.52.003-2.737 0-3.715V4.33c0-.978 0-1.518.004-2.08l-.004-1.246zM2.513 3.534H9.43v2.74l-2.534 2.55H2.513v-5.29zm6.916 21.4c-.256-.127-.51-.27-.758-.428l-.016-.01-.05-.03c-.022-.017-.045-.03-.065-.044-.05-.03-.097-.064-.145-.098l-.02-.014c-.545-.375-1.064-.814-1.543-1.306l-.018-.02c-.05-.05-.1-.104-.15-.155-1.2-1.29-2.157-2.93-2.845-4.87-.68-1.92-1.1-4.157-1.248-6.648h4.325l2.532 2.55v11.072zm1.235-13.347l-1.508-1.52 1.51-1.52 1.508 1.52-1.51 1.52zm6.866 6.366c-.687 1.94-1.645 3.58-2.845 4.87-.83.892-1.79 1.622-2.78 2.12v-11.08l2.532-2.55h4.34c-.147 2.488-.566 4.72-1.246 6.64zm1.303-9.214H14.43l-2.532-2.55V3.533h6.94v.125c0 .863.003 2.632-.005 5.08zM32.558 20.5c-1.864 0-3.453-1.38-3.453-3.838 0-2.457 1.562-3.81 3.425-3.81h.002c1.81 0 2.658 1.16 2.987 2.29l3.26-1.102c-.576-2.29-2.66-4.583-6.33-4.583-3.92 0-6.99 3.01-6.99 7.205 0 4.168 3.125 7.205 7.1 7.205 3.59 0 5.7-2.32 6.302-4.583l-3.207-1.076c-.3 1.05-1.233 2.292-3.097 2.292zM41 9.87h3.646v13.583H41zM42.808 3.137c-1.233-.002-2.246 1.02-2.246 2.29 0 1.215 1.014 2.236 2.246 2.236 1.26 0 2.248-1.02 2.248-2.236 0-1.27-.987-2.29-2.248-2.29zM52.484 5.814h-3.29v1.904c0 1.215-.658 2.153-2.08 2.153h-.688v3.26h2.44v6.32c0 2.624 1.644 4.196 4.275 4.196 1.07 0 1.728-.192 2.057-.33V20.28c-.192.054-.685.11-1.124.11-1.04 0-1.59-.39-1.59-1.576V13.13h2.714V9.87h-2.713V5.814zM57.743 23.453h3.646V9.87h-3.647M59.554 3.137c-1.233-.002-2.247 1.02-2.247 2.29 0 1.215 1.013 2.236 2.246 2.236 1.26 0 2.248-1.02 2.248-2.236 0-1.27-.985-2.29-2.246-2.29zM68.268 20.25l6.578-7.314V9.872h-10.88v3.174h6.22L63.8 20.223v3.23h11.154V20.25M82.9 9.457c-3.45 0-6.63 2.816-6.63 7.15 0 4.582 3.26 7.26 6.958 7.26 3.316 0 5.455-1.96 6.14-4.307l-3.04-.91c-.44 1.214-1.37 2.07-3.07 2.07-1.808 0-3.316-1.298-3.398-3.094h9.646c0-.054.055-.605.055-1.13 0-4.36-2.494-7.04-6.66-7.04zm-2.96 5.66c.085-1.243 1.126-2.678 3.016-2.68 2.083 0 2.96 1.327 3.017 2.68H79.94zM99.318 9.513c-1.452 0-3.07.635-3.89 2.042V9.87H91.89v13.583h3.646V15.64h-.002c0-1.572.93-2.814 2.52-2.814 1.755 0 2.495 1.187 2.495 2.705v7.924h3.647v-8.557c0-2.983-1.535-5.384-4.88-5.384zM107.594 3.467h2.576v19.986h-2.576zM124.338 14.62c0-2.594-1.533-4.86-5.48-4.86-2.85 0-5.125 1.767-5.4 4.307l2.468.58c.164-1.546 1.177-2.677 2.987-2.677 2 0 2.85 1.076 2.85 2.373 0 .47-.22.884-1.014.994l-3.565.524c-2.272.33-4 1.657-4 4.032 0 2.098 1.728 3.975 4.412 3.975 2.358 0 3.674-1.27 4.248-2.207 0 .966.082 1.463.14 1.793h2.52c-.056-.33-.165-1.02-.165-2.18V14.62zm-2.576 3.146c0 2.9-1.697 3.92-3.808 3.92-1.315 0-2.14-.938-2.14-1.933 0-1.188.824-1.82 1.918-1.987l4.03-.606v.606zM134.697 9.788c-2.193 0-3.727 1.077-4.357 2.264V3.467h-2.55v19.986h2.55V21.52c.823 1.436 2.33 2.292 4.273 2.292 3.92 0 6.14-3.12 6.14-7.067 0-3.865-2.056-6.957-6.056-6.957zm-.467 11.705c-2.274 0-3.918-1.878-3.918-4.748s1.644-4.665 3.918-4.665c2.385 0 3.892 1.795 3.892 4.665s-1.534 4.748-3.892 4.748z" />
                  </CitizenlabLogo>
                </CitizenlabLink>
              </PoweredBy>

              <MediaQuery minWidth={viewportWidths.smallTablet}>
                {matches => <SendFeedback showFeedbackText={!matches} />}
              </MediaQuery>
            </Right>
>>>>>>> 3a9cafdf
          </SecondLine>
        </Container>
      );
    }

    return null;
  }
}

<<<<<<< HEAD
export default injectIntl<Props>(Footer);
=======
const WrappedFooter = injectIntl(Footer);
Object.assign(WrappedFooter).displayName = 'WrappedFooter';

export default WrappedFooter;
>>>>>>> 3a9cafdf
<|MERGE_RESOLUTION|>--- conflicted
+++ resolved
@@ -1,14 +1,18 @@
 import React, { PureComponent } from 'react';
 import { Subscription, combineLatest } from 'rxjs';
 import MediaQuery from 'react-responsive';
+import * as Sentry from '@sentry/browser';
 
 // utils
+import Link from 'utils/cl-router/Link';
 import eventEmitter from 'utils/eventEmitter';
 
 // components
 import Fragment from 'components/Fragment';
-import ShortFeedback from './ShortFeedback';
 import SendFeedback from 'components/SendFeedback';
+import Modal from 'components/UI/Modal';
+import ShortFeedbackForm from './ShortFeedbackForm';
+import { postProductFeedback } from 'services/productFeedback';
 
 // i18n
 import { InjectedIntlProps } from 'react-intl';
@@ -16,19 +20,15 @@
 import { getLocalized } from 'utils/i18n';
 import messages from './messages';
 
-<<<<<<< HEAD
 // tracking
 import { trackEventByName } from 'utils/analytics';
 import tracks from './tracks';
 
-=======
->>>>>>> 3a9cafdf
 // services
-import { localeStream } from 'services/locale';
+import { localeStream, removeUrlLocale } from 'services/locale';
 import { currentTenantStream, ITenant } from 'services/tenant';
 import { LEGAL_PAGES } from 'services/pages';
 
-<<<<<<< HEAD
 // style
 import styled from 'styled-components';
 import { rgba } from 'polished';
@@ -316,33 +316,6 @@
 const openConsentManager = () => eventEmitter.emit('footer', 'openConsentManager', null);
 
 interface Props {
-=======
-// typings
-import { Locale } from 'typings';
-
-import {
-  Container,
-  FirstLine,
-  LogoLink,
-  TenantLogo,
-  TenantSlogan,
-  SecondLine,
-  PagesNav,
-  StyledLink,
-  StyledButton,
-  Right,
-  PoweredBy,
-  CitizenlabLink,
-  PoweredByText,
-  CitizenlabName,
-  CitizenlabLogo,
- } from './StyledComponents';
-import { viewportWidths } from 'utils/styleUtils';
-
-const openConsentManager = () => eventEmitter.emit('footer', 'openConsentManager', null);
-
-interface InputProps {
->>>>>>> 3a9cafdf
   showCityLogoSection?: boolean | undefined;
 }
 
@@ -350,12 +323,9 @@
   locale: Locale | null;
   currentTenant: ITenant | null;
   showCityLogoSection: boolean;
-<<<<<<< HEAD
   shortFeedbackButtonClicked: boolean;
+  feedbackModalOpen: boolean;
 }
-=======
-};
->>>>>>> 3a9cafdf
 
 class Footer extends PureComponent<Props & InjectedIntlProps, State> {
   static displayName = 'Footer';
@@ -371,6 +341,8 @@
       locale: null,
       currentTenant: null,
       showCityLogoSection: false,
+      shortFeedbackButtonClicked: false,
+      feedbackModalOpen: false
     };
     this.subscriptions = [];
   }
@@ -395,24 +367,47 @@
     this.subscriptions.forEach(subscription => subscription.unsubscribe());
   }
 
-<<<<<<< HEAD
   handleFeedbackButtonClick = (answer: 'yes' | 'no') => () => {
-    this.setState({ shortFeedbackButtonClicked: true });
+    this.setState({
+      shortFeedbackButtonClicked: true
+    });
 
     // tracking
     if (answer === 'yes') {
       trackEventByName(tracks.clickShortFeedbackYes);
+      postProductFeedback({
+        question: 'found_what_youre_looking_for?',
+        page: removeUrlLocale(location.pathname),
+        locale: this.state.locale || undefined,
+        answer: 'yes'
+      }).catch(err => Sentry.captureException(err));
     } else if (answer === 'no') {
       trackEventByName(tracks.clickShortFeedbackNo);
+      this.openFeedbackModal();
     }
   }
 
+  openFeedbackModal = () => {
+    this.setState({ feedbackModalOpen: true });
+  }
+
+  closeFeedbackModalSuccess = () => {
+    this.setState({ feedbackModalOpen: false });
+  }
+
+  closeFeedbackModalCancel = () => {
+    this.setState({ feedbackModalOpen: false });
+
+    postProductFeedback({
+      question: 'found_what_youre_looking_for?',
+      page: removeUrlLocale(location.pathname),
+      locale: this.state.locale || undefined,
+      answer: 'no'
+    }).catch(err => Sentry.captureException(err));
+  }
+
   render() {
-    const { locale, currentTenant, showCityLogoSection, shortFeedbackButtonClicked } = this.state;
-=======
-  render() {
-    const { locale, currentTenant, showCityLogoSection } = this.state;
->>>>>>> 3a9cafdf
+    const { locale, currentTenant, showCityLogoSection, shortFeedbackButtonClicked, feedbackModalOpen } = this.state;
     const { formatMessage } = this.props.intl;
 
     if (locale && currentTenant) {
@@ -443,13 +438,18 @@
           }
 
           <SecondLine>
-<<<<<<< HEAD
             <ShortFeedback>
               <ShortFeedbackInner>
                 {shortFeedbackButtonClicked ?
-                  <ThankYouNote>
-                    <FormattedMessage {...messages.thanksForFeedback} />
-                  </ThankYouNote>
+                  (feedbackModalOpen ?
+                    <ThankYouNote>
+                      <FormattedMessage {...messages.moreInfo} />
+                    </ThankYouNote>
+                    :
+                    <ThankYouNote>
+                      <FormattedMessage {...messages.thanksForFeedback} />
+                    </ThankYouNote>
+                  )
                   :
                   <>
                     <FeedbackQuestion>
@@ -468,6 +468,17 @@
               </ShortFeedbackInner>
             </ShortFeedback>
 
+            <Modal
+              fixedHeight={false}
+              opened={feedbackModalOpen}
+              close={this.closeFeedbackModalCancel}
+              className="e2e-feedback-modal"
+            >
+              <ShortFeedbackForm
+                closeModal={this.closeFeedbackModalSuccess}
+              />
+            </Modal>
+
             <SecondLineInner>
               <PagesNav>
                 <ul>
@@ -502,41 +513,6 @@
                  </MediaQuery>
               </Right>
             </SecondLineInner>
-=======
-            <ShortFeedback />
-            <PagesNav>
-              <ul>
-                {LEGAL_PAGES.map((slug) => (
-                  <li key={slug}>
-                    <StyledLink to={`/pages/${slug}`}>
-                      <FormattedMessage {...messages[slug]} />
-                    </StyledLink>
-                  </li>
-                ))}
-                <li>
-                  <StyledButton onClick={openConsentManager}>
-                    <FormattedMessage {...messages.cookieSettings} />
-                  </StyledButton>
-                </li>
-              </ul>
-            </PagesNav>
-
-            <Right>
-              <PoweredBy>
-                <PoweredByText>{poweredBy}</PoweredByText>
-                <CitizenlabLink href="https://www.citizenlab.co/">
-                  <CitizenlabName>CitizenLab</CitizenlabName>
-                  <CitizenlabLogo height="100%" viewBox="0 1 140.753 27.002" alt="CitizenLab">
-                    <path d="M21.35 1.004h-5.482c-.388 0-.815 0-1.272-.002-1.226-.002-2.618-.005-4.114.006-1.28.01-2.575.005-3.718 0-.584 0-1.134-.003-1.628-.003H0v8.233c0 3.633.488 6.853 1.452 9.573.805 2.27 1.942 4.206 3.38 5.75l.183.192.024.025c.592.61 1.24 1.156 1.92 1.625l.02.014c.063.043.124.084.19.126.026.02.054.035.08.054l.067.04.018.013c1.546.975 2.775 1.24 2.91 1.267l.43.086.432-.086c.135-.027.858-.19 1.86-.682 1.276-.63 2.504-1.557 3.55-2.683 1.438-1.545 2.575-3.48 3.38-5.75.963-2.718 1.452-5.936 1.452-9.566v-.153c.005-1.52.003-2.737 0-3.715V4.33c0-.978 0-1.518.004-2.08l-.004-1.246zM2.513 3.534H9.43v2.74l-2.534 2.55H2.513v-5.29zm6.916 21.4c-.256-.127-.51-.27-.758-.428l-.016-.01-.05-.03c-.022-.017-.045-.03-.065-.044-.05-.03-.097-.064-.145-.098l-.02-.014c-.545-.375-1.064-.814-1.543-1.306l-.018-.02c-.05-.05-.1-.104-.15-.155-1.2-1.29-2.157-2.93-2.845-4.87-.68-1.92-1.1-4.157-1.248-6.648h4.325l2.532 2.55v11.072zm1.235-13.347l-1.508-1.52 1.51-1.52 1.508 1.52-1.51 1.52zm6.866 6.366c-.687 1.94-1.645 3.58-2.845 4.87-.83.892-1.79 1.622-2.78 2.12v-11.08l2.532-2.55h4.34c-.147 2.488-.566 4.72-1.246 6.64zm1.303-9.214H14.43l-2.532-2.55V3.533h6.94v.125c0 .863.003 2.632-.005 5.08zM32.558 20.5c-1.864 0-3.453-1.38-3.453-3.838 0-2.457 1.562-3.81 3.425-3.81h.002c1.81 0 2.658 1.16 2.987 2.29l3.26-1.102c-.576-2.29-2.66-4.583-6.33-4.583-3.92 0-6.99 3.01-6.99 7.205 0 4.168 3.125 7.205 7.1 7.205 3.59 0 5.7-2.32 6.302-4.583l-3.207-1.076c-.3 1.05-1.233 2.292-3.097 2.292zM41 9.87h3.646v13.583H41zM42.808 3.137c-1.233-.002-2.246 1.02-2.246 2.29 0 1.215 1.014 2.236 2.246 2.236 1.26 0 2.248-1.02 2.248-2.236 0-1.27-.987-2.29-2.248-2.29zM52.484 5.814h-3.29v1.904c0 1.215-.658 2.153-2.08 2.153h-.688v3.26h2.44v6.32c0 2.624 1.644 4.196 4.275 4.196 1.07 0 1.728-.192 2.057-.33V20.28c-.192.054-.685.11-1.124.11-1.04 0-1.59-.39-1.59-1.576V13.13h2.714V9.87h-2.713V5.814zM57.743 23.453h3.646V9.87h-3.647M59.554 3.137c-1.233-.002-2.247 1.02-2.247 2.29 0 1.215 1.013 2.236 2.246 2.236 1.26 0 2.248-1.02 2.248-2.236 0-1.27-.985-2.29-2.246-2.29zM68.268 20.25l6.578-7.314V9.872h-10.88v3.174h6.22L63.8 20.223v3.23h11.154V20.25M82.9 9.457c-3.45 0-6.63 2.816-6.63 7.15 0 4.582 3.26 7.26 6.958 7.26 3.316 0 5.455-1.96 6.14-4.307l-3.04-.91c-.44 1.214-1.37 2.07-3.07 2.07-1.808 0-3.316-1.298-3.398-3.094h9.646c0-.054.055-.605.055-1.13 0-4.36-2.494-7.04-6.66-7.04zm-2.96 5.66c.085-1.243 1.126-2.678 3.016-2.68 2.083 0 2.96 1.327 3.017 2.68H79.94zM99.318 9.513c-1.452 0-3.07.635-3.89 2.042V9.87H91.89v13.583h3.646V15.64h-.002c0-1.572.93-2.814 2.52-2.814 1.755 0 2.495 1.187 2.495 2.705v7.924h3.647v-8.557c0-2.983-1.535-5.384-4.88-5.384zM107.594 3.467h2.576v19.986h-2.576zM124.338 14.62c0-2.594-1.533-4.86-5.48-4.86-2.85 0-5.125 1.767-5.4 4.307l2.468.58c.164-1.546 1.177-2.677 2.987-2.677 2 0 2.85 1.076 2.85 2.373 0 .47-.22.884-1.014.994l-3.565.524c-2.272.33-4 1.657-4 4.032 0 2.098 1.728 3.975 4.412 3.975 2.358 0 3.674-1.27 4.248-2.207 0 .966.082 1.463.14 1.793h2.52c-.056-.33-.165-1.02-.165-2.18V14.62zm-2.576 3.146c0 2.9-1.697 3.92-3.808 3.92-1.315 0-2.14-.938-2.14-1.933 0-1.188.824-1.82 1.918-1.987l4.03-.606v.606zM134.697 9.788c-2.193 0-3.727 1.077-4.357 2.264V3.467h-2.55v19.986h2.55V21.52c.823 1.436 2.33 2.292 4.273 2.292 3.92 0 6.14-3.12 6.14-7.067 0-3.865-2.056-6.957-6.056-6.957zm-.467 11.705c-2.274 0-3.918-1.878-3.918-4.748s1.644-4.665 3.918-4.665c2.385 0 3.892 1.795 3.892 4.665s-1.534 4.748-3.892 4.748z" />
-                  </CitizenlabLogo>
-                </CitizenlabLink>
-              </PoweredBy>
-
-              <MediaQuery minWidth={viewportWidths.smallTablet}>
-                {matches => <SendFeedback showFeedbackText={!matches} />}
-              </MediaQuery>
-            </Right>
->>>>>>> 3a9cafdf
           </SecondLine>
         </Container>
       );
@@ -546,11 +522,4 @@
   }
 }
 
-<<<<<<< HEAD
-export default injectIntl<Props>(Footer);
-=======
-const WrappedFooter = injectIntl(Footer);
-Object.assign(WrappedFooter).displayName = 'WrappedFooter';
-
-export default WrappedFooter;
->>>>>>> 3a9cafdf
+export default injectIntl<Props>(Footer);