export default {
<<<<<<< HEAD
  clickShortFeedbackYes: 'Short feedback in footer answered: YES',
  clickShortFeedbackNo: 'Short feedback in footer answered: NO',
=======
  clickShortFeedbackYes: {
    name: 'Short feedback in footer answered: YES',
  },
  clickShortFeedbackNo: {
    name: 'Short feedback in footer answered: NO',
  },
  sendShortFeedbackForm: {
    name: 'Short feedback form answered',
  },
>>>>>>> a1221cb0
};<|MERGE_RESOLUTION|>--- conflicted
+++ resolved
@@ -1,16 +1,5 @@
 export default {
-<<<<<<< HEAD
   clickShortFeedbackYes: 'Short feedback in footer answered: YES',
   clickShortFeedbackNo: 'Short feedback in footer answered: NO',
-=======
-  clickShortFeedbackYes: {
-    name: 'Short feedback in footer answered: YES',
-  },
-  clickShortFeedbackNo: {
-    name: 'Short feedback in footer answered: NO',
-  },
-  sendShortFeedbackForm: {
-    name: 'Short feedback form answered',
-  },
->>>>>>> a1221cb0
+  sendShortFeedbackForm: 'Short feedback form answered'
 };