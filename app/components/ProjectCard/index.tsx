--- conflicted
+++ resolved
@@ -51,14 +51,7 @@
   margin-bottom: 25px;
   position: relative;
   cursor: pointer;
-<<<<<<< HEAD
   ${defaultCardStyle};
-=======
-  background: #fff;
-  border-radius: ${(props: any) => props.theme.borderRadius};
-  box-shadow: 0px 2px 2px -1px rgba(152, 162, 179, 0.3),
-    0px 1px 5px -2px rgba(152, 162, 179, 0.3);
->>>>>>> 31b691b0
 
   &.large {
     width: 100%;
@@ -107,17 +100,7 @@
   }
 
   &.desktop {
-<<<<<<< HEAD
     ${defaultCardHoverStyle};
-=======
-    transition: all 150ms ease-out;
-
-    &:hover {
-      box-shadow: 0px 4px 12px 0px rgba(152, 162, 179, 0.35),
-        0px 2px 2px -1px rgba(152, 162, 179, 0.3);
-      transform: translate(0px, -2px);
-    }
->>>>>>> 31b691b0
   }
 
   ${media.smallerThanMinTablet`
