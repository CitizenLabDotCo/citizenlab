import React, { FormEvent } from 'react';
import { adopt } from 'react-adopt';
import { compact, /* get,*/ isNil } from 'lodash-es';
import { isNilOrError } from 'utils/helperUtils';
require('leaflet-simplestyle');

// import { style } from './colors';

// components
import ReactResizeDetector from 'react-resize-detector';
import Icon from 'components/UI/Icon';
import Legend from './Legend';

// resources
import GetTenant, { GetTenantChildProps } from 'resources/GetTenant';
import GetMapConfig, { GetMapConfigChildProps } from 'resources/GetMapConfig';

// Map
import Leaflet from 'leaflet';
import 'leaflet.markercluster';

// Styling
import 'leaflet/dist/leaflet.css';
import styled from 'styled-components';
import { darken, lighten } from 'polished';
import { colors, media } from 'utils/styleUtils';
import markerIcon from './marker.svg';

// localize
import injectLocalize, { InjectedLocalized } from 'utils/localize';

const Container = styled.div`
  width: 100%;
  height: 100%;
  display: flex;
  align-items: stretch;
  flex-direction: column;
`;

const MapContainer = styled.div``;

const BoxContainer = styled.div`
  flex: 0 0 400px;
  display: flex;
  flex-direction: column;
  align-items: stretch;
  position: relative;
  background: #fff;

  ${media.smallerThanMaxTablet`
    flex: 0 0 40%;
  `}

  ${media.smallerThanMinTablet`
    flex: 0 0 70%;
  `}
`;

const CloseIcon = styled(Icon)`
  height: 10px;
  fill: ${colors.label};
  display: flex;
  align-items: center;
  justify-content: center;
  transition: fill 100ms ease-out;
`;

const CloseButton = styled.div`
  height: 34px;
  width: 34px;
  display: flex;
  align-items: center;
  justify-content: center;
  position: absolute;
  cursor: pointer;
  top: 9px;
  right: 13px;
  border-radius: 50%;
  border: solid 1px ${lighten(0.4, colors.label)};
  transition: border-color 100ms ease-out;
  z-index: 2;

  &:hover {
    border-color: #000;

    ${CloseIcon} {
      fill: #000;
    }
  }

  ${media.smallerThanMinTablet`
    height: 32px;
    width: 32px;
    top: 8px;
    right: 8px;
  `}
`;

const LeafletMapContainer = styled.div<{mapHeight: number}>`
  flex: 1;
  height: ${props => props.mapHeight}px;

  .leaflet-container {
    height: 100%;
  }

  .marker-cluster-custom {
    background: #004949;
    border: 3px solid white;
    border-radius: 50%;
    color: white;
    height: 40px;
    line-height: 37px;
    text-align: center;
    width: 40px;

    &:hover {
      background: ${darken(0.2, '#004949')};
    }
  }
`;

const customIcon = Leaflet.icon({
  iconUrl: markerIcon,
  iconSize: [29, 41],
  iconAnchor: [14, 41],
});

export interface Point extends GeoJSON.Point {
  data?: any;
  id: string;
  title?: string;
}

export interface InputProps {
  center?: GeoJSON.Position;
  points?: Point[];
  areas?: GeoJSON.Polygon[];
  zoom?: number;
  boxContent?: JSX.Element | null;
  onBoxClose?: (event: FormEvent) => void;
  onMarkerClick?: (id: string, data: any) => void;
  onMapClick?: (map: Leaflet.Map, position: Leaflet.LatLng) => void;
  fitBounds?: boolean;
  className?: string;
  mapHeight: number;
  projectId?: string | null;
}

interface DataProps {
  tenant: GetTenantChildProps;
  mapConfig: GetMapConfigChildProps;
}

interface Props extends InputProps, DataProps {}

interface State {
  initiated: boolean;
  currentLayerTitle: string | null;
}

class CLMap extends React.PureComponent<Props & InjectedLocalized, State> {
  private map: Leaflet.Map;
  private clusterLayer: Leaflet.MarkerClusterGroup;
  private markers: Leaflet.Marker[];
  private markerOptions = { icon: customIcon };
  private clusterOptions = {
    showCoverageOnHover: false,
    spiderfyDistanceMultiplier: 2,
    iconCreateFunction: (cluster) => {
      return Leaflet.divIcon({
        html: `<span>${cluster.getChildCount()}</span>`,
        className: 'marker-cluster-custom',
        iconSize: Leaflet.point(40, 40, true),
      });
    },
  };

  constructor(props) {
    super(props);
    this.state = {
      initiated: false,
      currentLayerTitle: null,
    };
  }

  componentDidMount() {
    if (this.props.points && this.props.points.length > 0) {
      this.convertPoints(this.props.points);
    }
  }

  componentDidUpdate(_prevProps) {
    if (this.props.points && this.props.points.length > 0) {
      this.convertPoints(this.props.points);
    }
  }

  bindMapContainer = (element: HTMLDivElement | null) => {
    const { tenant, mapConfig, center, localize } = this.props;

    function getZoom() {
      if (
        !isNilOrError(mapConfig) &&
        mapConfig.attributes.zoom_level
      ) {
        return parseFloat(mapConfig.attributes.zoom_level);
       } else if (
        !isNilOrError(tenant) &&
        tenant.attributes &&
        tenant.attributes.settings.maps
      ) {
        return tenant.attributes.settings.maps.zoom_level;
      } else {
        return 15;
      }
    }

    function getTileProvider() {
      return 'https://api.maptiler.com/maps/basic/{z}/{x}/{y}.png?key=DIZiuhfkZEQ5EgsaTk6D';

      // if (
      //   !isNilOrError(mapConfig) &&
      //   mapConfig.attributes.tile_provider
      // ) {
      //   return mapConfig.attributes.tile_provider;
      // } else if (
      //   !isNilOrError(tenant) &&
      //   tenant.attributes &&
      //   tenant.attributes.settings.maps
      // ) {
      //   return tenant.attributes.settings.maps.tile_provider;
      // } else {
      //   return 'https://api.maptiler.com/maps/basic/{z}/{x}/{y}.png?key=DIZiuhfkZEQ5EgsaTk6D';
      // }
    }

    function getInitCenter() {
      let initCenter: [number, number] = [0, 0];

      if (
        center && center !== [0, 0]
      ) {
        initCenter = [center[1], center[0]];
      } else if (
        !isNilOrError(mapConfig) &&
        mapConfig.attributes.center_geojson
      ) {
        const [longitude, latitude] = mapConfig.attributes.center_geojson.coordinates;
        initCenter = [latitude, longitude];
      } else if (
        !isNilOrError(tenant) &&
        tenant.attributes &&
        tenant.attributes.settings.maps
      ) {
        initCenter = [
          parseFloat(tenant.attributes.settings.maps.map_center.lat),
          parseFloat(tenant.attributes.settings.maps.map_center.long),
        ];
      }

      return initCenter;
    }

    function formatLayers() {
      const geoJsonOptions = {
        useSimpleStyle: true,
        pointToLayer: (_feature, latlng) => {
          return Leaflet.marker(latlng, { icon: customIcon });
        }
      };
      if (
        !isNilOrError(mapConfig) &&
        mapConfig.attributes.layers.length > 0
      ) {
        const layers = mapConfig.attributes.layers.map((layer, i) => {
          return {
            title_multiloc: layer.title_multiloc,
            leafletGeoJson: Leaflet.geoJSON(layer.geojson, geoJsonOptions as any),
            // enabledByDefault: layer.default_enabled,
            enabledByDefault: i % 2 === 0,
          };
        });

        return layers;
      }

      return [];
    }

    function getOverlayMaps(layers) {
      const overlayMaps = {};

      layers.forEach(((layer) => {
        overlayMaps[localize(layer.title_multiloc)] = layer.leafletGeoJson;
      }));

      return overlayMaps;
    }

    if (element && !this.map) {
      // Init the map
      const zoom = getZoom();
      const tileProvider = getTileProvider();
      const initCenter = getInitCenter();
      const layers = formatLayers();
      const leafletGeoJsonOverlaysEnabledByDefault = layers
        .filter(layer => layer.enabledByDefault === true)
        .map(layer => layer.leafletGeoJson);
      const baseLayer = Leaflet.tileLayer(tileProvider, {
        attribution: '&copy; <a href="https://www.openstreetmap.org/copyright">OpenStreetMap</a>',
        subdomains: ['a', 'b', 'c']
      });

      // const overlaysEnabledByDefault = getEnableDefaultLayers(geoJsonOverlays);

      this.map = Leaflet.map(element, {
        zoom,
        center: initCenter,
        maxZoom: 17,
        layers: [baseLayer, ...leafletGeoJsonOverlaysEnabledByDefault]
      });

      // Add layers
      const overlayMaps = getOverlayMaps(layers);
      Leaflet.control.layers(undefined, overlayMaps).addTo(this.map);

      // Handlers
      if (this.props.onMapClick) {
        this.map.on('click', this.handleMapClick);
      }
    }
  }

  convertPoints = (points: Point[]) => {
    const bounds: [number, number][] = [];

    this.markers = compact(points).map((point) => {
      const latlng: [number, number] = [
        point.coordinates[1],
        point.coordinates[0]
      ];

      const markerOptions = {
        ...this.markerOptions,
        data: point.data,
        id: point.id,
        title: point.title ? point.title : ''
      };

      bounds.push(latlng);

      return Leaflet.marker(latlng, markerOptions);
    });

    if (
      bounds && bounds.length > 0 &&
      this.props.fitBounds &&
      !this.state.initiated &&
      this.map
    ) {
      this.map.fitBounds(bounds, { maxZoom: 12, padding: [50, 50] });
      this.setState({ initiated: true });
    }

    this.addClusters();
  }

  addClusters = () => {
    if (this.map && this.markers) {
      if (this.clusterLayer) {
        this.map.removeLayer(this.clusterLayer);
      }

      this.clusterLayer = Leaflet.markerClusterGroup(this.clusterOptions);
      this.clusterLayer.addLayers(this.markers);
      this.map.addLayer(this.clusterLayer);

      if (this.props.onMarkerClick) {
        this.clusterLayer.on('click', this.handleMarkerClick);
      }
    }
  }

  handleMapClick = (event: Leaflet.LeafletMouseEvent) => {
    this.props.onMapClick && this.props.onMapClick(this.map, event.latlng);
  }

  handleMarkerClick = (event) => {
    this.props.onMarkerClick && this.props.onMarkerClick(event.layer.options.id, event.layer.options.data);
  }

  onMapElementResize = () => {
    this.map.invalidateSize();
  }

  handleBoxOnClose = (event: FormEvent) => {
    event.preventDefault();
    this.props.onBoxClose && this.props.onBoxClose(event);
  }

  render() {
    const {
      tenant,
      boxContent,
      className,
      mapHeight,
      mapConfig,
      projectId
    } = this.props;

    if (!isNilOrError(tenant) && !isNilOrError(mapConfig)) {
      return (
        <Container className={className}>
          <MapContainer>
            {!isNil(boxContent) &&
              <BoxContainer className={className}>
                <CloseButton onClick={this.handleBoxOnClose}>
                  <CloseIcon name="close" />
                </CloseButton>

                {boxContent}
              </BoxContainer>
            }

            <LeafletMapContainer
              id="e2e-map"
              ref={this.bindMapContainer}
              mapHeight={mapHeight}
            >
              <ReactResizeDetector handleWidth handleHeight onResize={this.onMapElementResize} />
            </LeafletMapContainer>
          </MapContainer>
<<<<<<< HEAD
          {projectId &&
=======
          {/* {showLegend && currentLayerTitle &&
>>>>>>> 33dfd0b7
            <Legend
              projectId={projectId}
            />
          } */}
        </Container>

      );
    }

    return null;
  }
}

const Data = adopt<DataProps, InputProps>({
  tenant: <GetTenant />,
  mapConfig: ({ projectId, render }) => projectId ? (
    <GetMapConfig projectId={projectId}>{render}</GetMapConfig>
  ) : null,
});

const CLMapWithHOCs = injectLocalize(CLMap);

export default (inputProps: InputProps) => (
  <Data {...inputProps}>
    {dataProps => <CLMapWithHOCs {...inputProps} {...dataProps} />}
  </Data>
);

// TODO: legend => always show when there's a legend
// TODO: show markers layer
// TODO: add comments
// TODO: uncomment getTileProvider
// TODO: initiatives have no legends (no mapconfig)?<|MERGE_RESOLUTION|>--- conflicted
+++ resolved
@@ -431,15 +431,11 @@
               <ReactResizeDetector handleWidth handleHeight onResize={this.onMapElementResize} />
             </LeafletMapContainer>
           </MapContainer>
-<<<<<<< HEAD
           {projectId &&
-=======
-          {/* {showLegend && currentLayerTitle &&
->>>>>>> 33dfd0b7
             <Legend
               projectId={projectId}
             />
-          } */}
+          }
         </Container>
 
       );
