--- conflicted
+++ resolved
@@ -70,11 +70,7 @@
     );
 
     return (
-<<<<<<< HEAD
-      <Container>
-=======
       <Container className="e2e-assign-disabled">
->>>>>>> 0c61ae87
         <FormattedMessage {...message} values={{ enabledFromDate, verificationLink }} />
       </Container>
     );
