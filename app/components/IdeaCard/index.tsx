--- conflicted
+++ resolved
@@ -215,13 +215,8 @@
   }
 
   render() {
-<<<<<<< HEAD
     const className = `${this.props['className']} idea-card ${!_.get(this.state, 'idea.data.relationships.user_vote.data', undefined) ? 'not-voted' : 'voted' }`;
-    const { idea, ideaImage, ideaAuthor, isAuthenticated, locale, showUnauthenticated, loading } = this.state;
-=======
-    const className = this.props['className'];
     const { idea, ideaImage, ideaAuthor, locale, showUnauthenticated, loading } = this.state;
->>>>>>> e67b02f2
 
     if (!loading && idea && ideaAuthor && locale) {
       const ideaImageUrl = (ideaImage ? ideaImage.data.attributes.versions.medium : null);
