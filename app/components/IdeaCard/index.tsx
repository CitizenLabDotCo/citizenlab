import * as React from 'react';
import * as Rx from 'rxjs/Rx';
import { has } from 'lodash';

// router
import { Link, browserHistory } from 'react-router';

// components
import Icon from 'components/UI/Icon';
import Unauthenticated from 'components/IdeaCard/Unauthenticated';
import BottomBounceUp from './BottomBounceUp';
import VotingDisabled from 'components/VoteControl/VotingDisabled';
import VoteControl from 'components/VoteControl';
import UserName from 'components/UI/UserName';
import Avatar from 'components/Avatar';

// services
import { localeStream } from 'services/locale';
import { ideaByIdStream, IIdea } from 'services/ideas';
import { userByIdStream, IUser } from 'services/users';
import { ideaImageStream, IIdeaImage } from 'services/ideaImages';
import { projectByIdStream } from 'services/projects';

// utils
import T from 'components/T';
import eventEmitter from 'utils/eventEmitter';

// i18n
import { FormattedRelative } from 'react-intl';
import { FormattedMessage } from 'utils/cl-intl';

import messages from './messages';

// styles
import { lighten } from 'polished';
import styled from 'styled-components';
import { media } from 'utils/styleUtils';

// typings
import { IModalInfo } from 'containers/App';
import { Locale } from 'typings';

const IdeaImageContainer: any = styled.div`
  width: 100%;
  height: 115px;
  overflow: hidden;
  position: relative;
  display: flex;
  align-items: center;
  justify-content: center;
  border-bottom: solid 1px #e4e4e4;
`;

const IdeaImage: any = styled.img`
  width: 100%;
  z-index: 1;
`;

const IdeaImageOverlay = styled.div`
  position: absolute;
  top: 0;
  bottom: 0;
  left: 0;
  right: 0;
  background: #fff;
  z-index: 2;
  opacity: 0.1;
  transition: all 250ms ease-out;
  will-change: opacity;
`;

const IdeaImagePlaceholder = styled.div`
  width: 100%;
  position: absolute;
  top: 0;
  bottom: 0;
  left: 0;
  right: 0;
  display: flex;
  align-items: center;
  justify-content: center;
  background: ${(props) => lighten(0.3, props.theme.colors.label)};
`;

const IdeaImagePlaceholderIcon = styled(Icon) `
  height: 50px;
  fill: #fff;
`;

const IdeaContent = styled.div`
  flex-grow: 1;
  padding: 20px;
  padding-top: 15px;
`;

const IdeaTitle: any = styled.h4`
  color: #333;
  display: block;
  display: -webkit-box;
  max-width: 400px;
  max-height: 60px;
  margin: 0;
  font-size: 22px;
  font-weight: 500;
  overflow: hidden;
  text-overflow: ellipsis;
  display: -webkit-box;
  -webkit-box-orient: vertical;
  -webkit-line-clamp: 3;
  line-height: 26px;
  max-height: 78px;
`;

const IdeaAuthor = styled.div`
  display: flex;
  align-items: center;
  margin-top: 10px;
`;

const IdeaAuthorAvatar = styled(Avatar)`
  width: 28px;
  height: 28px;
  margin-right: 6px;
`;

const IdeaAuthorText = styled.div`
  color: ${(props) => props.theme.colors.label};
  font-size: 14px;
  font-weight: 300;
  line-height: 18px;
  display: flex;
  flex-direction: row;
  flex-wrap: wrap;
  margin-top: -1px;

  > span:not(last-child) {
    margin-right: 4px;
  }

  span > span {
    font-weight: 400;
  }
`;

const Footer = styled.div`
  position: absolute;
  bottom: 18px;
  left: 20px;
  right: 20px;
  display: flex;
  align-items: center;
  justify-content: space-between;
`;

const StyledVoteControl = styled(VoteControl)``;

const CommentIcon = styled(Icon)`
<<<<<<< HEAD
  height: 23px;
  width: 30px;
=======
  height: 21px;
>>>>>>> 6df588cc
  fill: ${(props) => props.theme.colors.label};
  margin-right: 7px;
`;

const CommentCount = styled.div`
  color: ${(props) => props.theme.colors.label};
  font-size: 16px;
  font-weight: 300;
`;

const CommentInfo = styled.div`
  display: flex;
  flex-direction: row;
  align-items: center;

  &:not(.enabled) {
    opacity: 0.6;
  }
`;

const IdeaContainer = styled(Link)`
  width: 100%;
  height: 365px;
  margin-bottom: 24px;
  cursor: pointer;
  position: relative;

  ${media.biggerThanMaxTablet`
    &::after {
      content: '';
      border-radius: 5px;
      position: absolute;
      z-index: -1;
      top: 0;
      left: 0;
      width: 100%;
      height: 100%;
      opacity: 0;
      box-shadow: 0px 0px 15px rgba(0, 0, 0, 0.1);
      transition: opacity 350ms cubic-bezier(0.19, 1, 0.22, 1);
      will-change: opacity;
    }

    &:hover {
      ${IdeaImageOverlay} {
        opacity: 0;
      }

      &::after {
        opacity: 1;
      }
    }
  `};
`;

const IdeaContainerInner = styled.div`
  position: absolute;
  top: 0;
  left: 0;
  width: 100%;
  height: 100%;
  display: flex;
  flex-direction: column;
  border-radius: 5px;
  background: #fff;
  border: solid 1px #e4e4e4;
  position: relative;
  overflow: hidden;
`;

const VotingDisabledWrapper = styled.div`
  padding: 22px;
`;

export type Props = {
  ideaId: string;
};

type State = {
  idea: IIdea | null;
  ideaImage: IIdeaImage | null;
  ideaAuthor: IUser | null;
  locale: Locale | null;
  showVotingDisabled: 'unauthenticated' | 'votingDisabled' | null;
  loading: boolean;
};

export const namespace = 'components/IdeaCard/index';

class IdeaCard extends React.PureComponent<Props, State> {
  subscriptions: Rx.Subscription[];

  constructor(props) {
    super(props);
    this.state = {
      idea: null,
      ideaImage: null,
      ideaAuthor: null,
      locale: null,
      showVotingDisabled: null,
      loading: true
    };
    this.subscriptions = [];
  }

  componentDidMount() {
    const { ideaId } = this.props;
    const locale$ = localeStream().observable;
    const ideaWithRelationships$ = ideaByIdStream(ideaId).observable.switchMap((idea) => {
      const ideaId = idea.data.id;
      const ideaImages = idea.data.relationships.idea_images.data;
      const ideaImageId = (ideaImages.length > 0 ? ideaImages[0].id : null);
      const idea$ = ideaByIdStream(ideaId).observable;
      const ideaAuthor$ = idea.data.relationships.author.data ? userByIdStream(idea.data.relationships.author.data.id).observable : Rx.Observable.of(null);
      const ideaImage$ = (ideaImageId ? ideaImageStream(ideaId, ideaImageId).observable : Rx.Observable.of(null));
      const project$ = (idea.data.relationships.project && idea.data.relationships.project.data ? projectByIdStream(idea.data.relationships.project.data.id).observable : Rx.Observable.of(null));

      return Rx.Observable.combineLatest(
        idea$,
        ideaImage$,
        ideaAuthor$,
        project$
      ).map(([idea, ideaImage, ideaAuthor]) => {
        return { idea, ideaImage, ideaAuthor };
      });
    });

    this.subscriptions = [
      Rx.Observable.combineLatest(
        locale$,
        ideaWithRelationships$
      ).subscribe(([locale, { idea, ideaImage, ideaAuthor }]) => {
        this.setState({ idea, ideaImage, ideaAuthor, locale, loading: false });
      })
    ];
  }

  componentWillUnmount() {
    this.subscriptions.forEach(subscription => subscription.unsubscribe());
  }

  onCardClick = (event: React.FormEvent<MouseEvent>) => {
    event.preventDefault();

    const { idea } = this.state;

    if (idea) {
      eventEmitter.emit<IModalInfo>(namespace, 'cardClick', {
        type: 'idea',
        id: idea.data.id,
        url: `/ideas/${idea.data.attributes.slug}`
      });
    }
  }

  onAuthorClick = (event: React.FormEvent<MouseEvent>) => {
    const { ideaAuthor } = this.state;

    if (ideaAuthor) {
      event.stopPropagation();
      event.preventDefault();
      browserHistory.push(`/profile/${ideaAuthor.data.attributes.slug}`);
    }
  }

  unauthenticatedVoteClick = () => {
    this.setState({ showVotingDisabled: 'unauthenticated' });
  }

  disabledVoteClick = () => {
    this.setState({ showVotingDisabled: 'votingDisabled' });
  }

  render() {
    const { idea, ideaImage, ideaAuthor, locale, showVotingDisabled, loading } = this.state;

    if (!loading && idea && locale) {
      const ideaImageUrl = (ideaImage ? ideaImage.data.attributes.versions.medium : null);
      const hasVotingDescriptor = has(idea, 'data.relationships.action_descriptor.data.voting');
      const votingDescriptor = (hasVotingDescriptor ? idea.data.relationships.action_descriptor.data.voting : null);
      const projectId = idea.data.relationships.project.data && idea.data.relationships.project.data.id;
      const ideaAuthorId = (ideaAuthor ? ideaAuthor.data.id : null);
      const commentingDescriptor = idea.data.relationships.action_descriptor.data.commenting || null;
      const commentingEnabled = idea.data.relationships.action_descriptor.data.commenting.enabled;

      const className = `${this.props['className']}
        e2e-idea-card
        ${idea.data.relationships.user_vote && idea.data.relationships.user_vote.data ? 'voted' : 'not-voted' }
        ${commentingDescriptor && commentingDescriptor.enabled ? 'e2e-comments-enabled' : 'e2e-comments-disabled'}
        ${idea.data.attributes.comments_count > 0 ? 'e2e-has-comments' : ''}
        ${votingDescriptor && votingDescriptor.enabled ? 'e2e-voting-enabled' : 'e2e-voting-disabled'}
      `;

      return (
        <IdeaContainer onClick={this.onCardClick} to={`/ideas/${idea.data.attributes.slug}`} className={className}>
          <IdeaContainerInner>

            {ideaImageUrl &&
              <IdeaImageContainer>
                <IdeaImagePlaceholder>
                  <IdeaImagePlaceholderIcon name="idea" />
                </IdeaImagePlaceholder>
                <IdeaImage src={ideaImageUrl} />
                <IdeaImageOverlay />
              </IdeaImageContainer>
            }

            {/*
            {!ideaImageUrl &&
              <IdeaImagePlaceholder>
                <IdeaImagePlaceholderIcon name="idea" />
              </IdeaImagePlaceholder>
            }
            */}

            <IdeaContent>
              <IdeaTitle>
                <T value={idea.data.attributes.title_multiloc} />
              </IdeaTitle>
              <IdeaAuthor>
                {ideaAuthorId && <IdeaAuthorAvatar userId={ideaAuthorId} size="small" hideIfNoAvatar={false} />}
                <IdeaAuthorText>
                  <FormattedRelative value={idea.data.attributes.published_at} />
                  <FormattedMessage {...messages.byAuthorName} values={{ authorName: <UserName user={ideaAuthor} /> }} />
                </IdeaAuthorText>
              </IdeaAuthor>
            </IdeaContent>

            {!showVotingDisabled &&
              <Footer>
                <StyledVoteControl
                  ideaId={idea.data.id}
                  unauthenticatedVoteClick={this.unauthenticatedVoteClick}
                  disabledVoteClick={this.disabledVoteClick}
                  size="2"
                />
                <CommentInfo className={`${commentingEnabled && 'enabled'}`}>
                  <CommentIcon name="comments2" />
                  <CommentCount>
                    <span>{idea.data.attributes.comments_count}</span>
                  </CommentCount>
                </CommentInfo>
              </Footer>
            }
            {showVotingDisabled === 'unauthenticated' &&
              <BottomBounceUp icon="lock-outlined">
                <Unauthenticated />
              </BottomBounceUp>
              }
            {(showVotingDisabled === 'votingDisabled' && votingDescriptor) &&
              <BottomBounceUp icon="lock-outlined">
                <VotingDisabledWrapper>
                  <VotingDisabled
                    votingDescriptor={votingDescriptor}
                    projectId={projectId}
                  />
                </VotingDisabledWrapper>
              </BottomBounceUp>
            }
          </IdeaContainerInner>
        </IdeaContainer>
      );
    }

    return null;
  }
}

export default IdeaCard;<|MERGE_RESOLUTION|>--- conflicted
+++ resolved
@@ -155,14 +155,10 @@
 const StyledVoteControl = styled(VoteControl)``;
 
 const CommentIcon = styled(Icon)`
-<<<<<<< HEAD
-  height: 23px;
+  fill: ${(props) => props.theme.colors.label};
+  height: 21px;
+  margin-right: 7px;
   width: 30px;
-=======
-  height: 21px;
->>>>>>> 6df588cc
-  fill: ${(props) => props.theme.colors.label};
-  margin-right: 7px;
 `;
 
 const CommentCount = styled.div`
