import React, { PureComponent, FormEvent } from 'react';
import { get } from 'lodash';
import { isNilOrError } from 'utils/helperUtils';
import { adopt } from 'react-adopt';
import Link from 'utils/cl-router/Link';
import clHistory from 'utils/cl-router/history';

// components
import Icon from 'components/UI/Icon';
import Unauthenticated from 'components/IdeaCard/Unauthenticated';
import BottomBounceUp from './BottomBounceUp';
import VotingDisabled from 'components/VoteControl/VotingDisabled';
import VoteControl from 'components/VoteControl';
import UserName from 'components/UI/UserName';
import Avatar from 'components/Avatar';
import LazyImage from 'components/LazyImage';

// resources
import GetIdea, { GetIdeaChildProps } from 'resources/GetIdea';
import GetIdeaImage, { GetIdeaImageChildProps } from 'resources/GetIdeaImage';
import GetUser, { GetUserChildProps } from 'resources/GetUser';

// utils
import eventEmitter from 'utils/eventEmitter';

// i18n
import T from 'components/T';
import { FormattedRelative, InjectedIntlProps } from 'react-intl';
import { FormattedMessage } from 'utils/cl-intl';
import injectIntl from 'utils/cl-intl/injectIntl';
import messages from './messages';

// styles
import styled from 'styled-components';
import { media, colors } from 'utils/styleUtils';

// typings
import { IModalInfo } from 'containers/App';

const IdeaImageContainer: any = styled.div`
  width: 100%;
  height: 115px;
  overflow: hidden;
  position: relative;
  display: flex;
  align-items: center;
  justify-content: center;
`;

const IdeaImage: any = styled(LazyImage)`
  width: 100%;
`;

const IdeaContent = styled.div`
  flex-grow: 1;
  padding: 20px;
  padding-top: 15px;
`;

const IdeaTitle: any = styled.h3`
  color: #333;
  display: block;
  display: -webkit-box;
  max-width: 400px;
  max-height: 60px;
  margin: 0;
  font-size: 22px;
  font-weight: 500;
  overflow: hidden;
  text-overflow: ellipsis;
  display: -webkit-box;
  -webkit-box-orient: vertical;
  -webkit-line-clamp: 3;
  line-height: 26px;
  max-height: 78px;
`;

const IdeaAuthor = styled.div`
  display: flex;
  align-items: center;
  margin-top: 10px;
`;

const IdeaAuthorAvatar = styled(Avatar)`
  width: 28px;
  height: 28px;
  margin-right: 6px;
`;

const IdeaAuthorText = styled.div`
<<<<<<< HEAD
  color: ${(props) => props.theme.colors.clGrey};
=======
  color: ${colors.label};
>>>>>>> 36de0f52
  font-size: 14px;
  font-weight: 400;
  line-height: 18px;
  display: flex;
  flex-direction: row;
  flex-wrap: wrap;
  margin-top: -1px;

  > span:not(last-child) {
    margin-right: 4px;
  }

  span > span {
    font-weight: 400;
  }
`;

const Footer = styled.div`
  position: absolute;
  bottom: 18px;
  left: 20px;
  right: 20px;
  display: flex;
  align-items: center;
  justify-content: space-between;
`;

const StyledVoteControl = styled(VoteControl)``;

const CommentIcon = styled(Icon)`
<<<<<<< HEAD
  fill: ${(props) => props.theme.colors.clGrey};
=======
  fill: ${colors.label};
>>>>>>> 36de0f52
  height: 21px;
  margin-right: 7px;
  width: 30px;
`;

const CommentCount = styled.div`
<<<<<<< HEAD
  color: ${(props) => props.theme.colors.clGrey};
=======
  color: ${colors.label};
>>>>>>> 36de0f52
  font-size: 16px;
  font-weight: 400;
`;

const CommentInfo = styled.div`
  display: flex;
  flex-direction: row;
  align-items: center;

  &:not(.enabled) {
    opacity: 0.6;
  }
`;

const IdeaContainer = styled(Link)`
  width: 100%;
  height: 365px;
  margin-bottom: 24px;
  cursor: pointer;
  position: relative;

  ${media.biggerThanMaxTablet`
    &::after {
      content: '';
      border-radius: 5px;
      position: absolute;
      z-index: -1;
      top: 0;
      left: 0;
      width: 100%;
      height: 100%;
      opacity: 0;
      box-shadow: 0px 0px 18px rgba(0, 0, 0, 0.12);
      transition: opacity 350ms cubic-bezier(0.19, 1, 0.22, 1);
      will-change: opacity;
    }

    &:hover::after {
      opacity: 1;
    }
  `};
`;

const IdeaContainerInner = styled.div`
  position: absolute;
  top: 0;
  left: 0;
  width: 100%;
  height: 100%;
  display: flex;
  flex-direction: column;
  border-radius: 5px;
  background: #fff;
  border: solid 1px #e4e4e4;
  position: relative;
  overflow: hidden;
`;

const VotingDisabledWrapper = styled.div`
  padding: 22px;
`;

export interface InputProps {
  ideaId: string;
}

interface DataProps {
  idea: GetIdeaChildProps;
  ideaImage: GetIdeaImageChildProps;
  ideaAuthor: GetUserChildProps;
}

interface Props extends InputProps, DataProps {}

interface State {
  showVotingDisabled: 'unauthenticated' | 'votingDisabled' | null;
}

export const namespace = 'components/IdeaCard/index';

class IdeaCard extends PureComponent<Props & InjectedIntlProps, State> {
  constructor(props) {
    super(props);
    this.state = {
      showVotingDisabled: null,
    };
  }

  onCardClick = (event: FormEvent<MouseEvent>) => {
    event.preventDefault();

    const { idea } = this.props;

    if (!isNilOrError(idea)) {
      eventEmitter.emit<IModalInfo>(namespace, 'cardClick', {
        type: 'idea',
        id: idea.id,
        url: `/ideas/${idea.attributes.slug}`
      });
    }
  }

  onAuthorClick = (event: FormEvent<MouseEvent>) => {
    const { ideaAuthor } = this.props;

    if (!isNilOrError(ideaAuthor)) {
      event.stopPropagation();
      event.preventDefault();
      clHistory.push(`/profile/${ideaAuthor.attributes.slug}`);
    }
  }

  unauthenticatedVoteClick = () => {
    this.setState({ showVotingDisabled: 'unauthenticated' });
  }

  disabledVoteClick = () => {
    this.setState({ showVotingDisabled: 'votingDisabled' });
  }

  render() {
    const { idea, ideaImage, ideaAuthor, intl: { formatMessage } } = this.props;
    const { showVotingDisabled } = this.state;

    if (!isNilOrError(idea)) {
      const ideaImageUrl = (ideaImage ? ideaImage.attributes.versions.medium : null);
      const votingDescriptor = get(idea.relationships.action_descriptor.data, 'voting', null);
      const projectId = idea.relationships.project.data.id;
      const ideaAuthorId = (!isNilOrError(ideaAuthor) ? ideaAuthor.id : null);
      const commentingDescriptor = (idea.relationships.action_descriptor.data.commenting || null);
      const commentingEnabled = idea.relationships.action_descriptor.data.commenting.enabled;

      const className = `${this.props['className']}
        e2e-idea-card
        ${idea.relationships.user_vote && idea.relationships.user_vote.data ? 'voted' : 'not-voted' }
        ${commentingDescriptor && commentingDescriptor.enabled ? 'e2e-comments-enabled' : 'e2e-comments-disabled'}
        ${idea.attributes.comments_count > 0 ? 'e2e-has-comments' : ''}
        ${votingDescriptor && votingDescriptor.enabled ? 'e2e-voting-enabled' : 'e2e-voting-disabled'}
      `;

      return (
        <IdeaContainer onClick={this.onCardClick} to={`/ideas/${idea.attributes.slug}`} className={className}>
          <IdeaContainerInner>

            {ideaImageUrl &&
              <IdeaImageContainer>
              <T value={idea.attributes.title_multiloc}>
                {(ideaTitle) => (<IdeaImage src={ideaImageUrl} alt={formatMessage(messages.imageAltText, { ideaTitle })} />)}
              </T>
              </IdeaImageContainer>
            }

            <IdeaContent>
              <IdeaTitle>
                <T value={idea.attributes.title_multiloc} />
              </IdeaTitle>
              <IdeaAuthor>
                {ideaAuthorId && <IdeaAuthorAvatar userId={ideaAuthorId} size="small" hideIfNoAvatar={false} />}
                <IdeaAuthorText>
                  <FormattedRelative value={idea.attributes.published_at} />
                  <FormattedMessage {...messages.byAuthorName} values={{ authorName: <UserName user={!isNilOrError(ideaAuthor) ? ideaAuthor : null} /> }} />
                </IdeaAuthorText>
              </IdeaAuthor>
            </IdeaContent>

            {!showVotingDisabled &&
              <Footer>
                <StyledVoteControl
                  ideaId={idea.id}
                  unauthenticatedVoteClick={this.unauthenticatedVoteClick}
                  disabledVoteClick={this.disabledVoteClick}
                  size="2"
                />
                <CommentInfo className={`${commentingEnabled && 'enabled'}`}>
                  <CommentIcon name="comments2" />
                  <CommentCount>
                    <span>{idea.attributes.comments_count}</span>
                  </CommentCount>
                </CommentInfo>
              </Footer>
            }

            {showVotingDisabled === 'unauthenticated' &&
              <BottomBounceUp icon="lock-outlined">
                <Unauthenticated />
              </BottomBounceUp>
            }

            {(showVotingDisabled === 'votingDisabled' && votingDescriptor && projectId) &&
              <BottomBounceUp icon="lock-outlined">
                <VotingDisabledWrapper>
                  <VotingDisabled
                    votingDescriptor={votingDescriptor}
                    projectId={projectId}
                  />
                </VotingDisabledWrapper>
              </BottomBounceUp>
            }
          </IdeaContainerInner>
        </IdeaContainer>
      );
    }

    return null;
  }
}

const Data = adopt<DataProps, InputProps>({
  idea: ({ ideaId, render }) => <GetIdea id={ideaId}>{render}</GetIdea>,
  ideaImage: ({ ideaId, idea, render }) => <GetIdeaImage ideaId={ideaId} ideaImageId={!isNilOrError(idea) ? get(idea.relationships.idea_images.data[0], 'id', null) : null}>{render}</GetIdeaImage>,
  ideaAuthor: ({ idea, render }) => <GetUser id={!isNilOrError(idea) ? get(idea.relationships.author.data, 'id', null) : null}>{render}</GetUser>,
});

const IdeaCardWithHoC = injectIntl(IdeaCard);

export default (inputProps: InputProps) => (
  <Data {...inputProps}>
    {dataProps => <IdeaCardWithHoC {...inputProps} {...dataProps} />}
  </Data>
);<|MERGE_RESOLUTION|>--- conflicted
+++ resolved
@@ -32,7 +32,7 @@
 
 // styles
 import styled from 'styled-components';
-import { media, colors } from 'utils/styleUtils';
+import { media } from 'utils/styleUtils';
 
 // typings
 import { IModalInfo } from 'containers/App';
@@ -88,11 +88,7 @@
 `;
 
 const IdeaAuthorText = styled.div`
-<<<<<<< HEAD
   color: ${(props) => props.theme.colors.clGrey};
-=======
-  color: ${colors.label};
->>>>>>> 36de0f52
   font-size: 14px;
   font-weight: 400;
   line-height: 18px;
@@ -123,22 +119,14 @@
 const StyledVoteControl = styled(VoteControl)``;
 
 const CommentIcon = styled(Icon)`
-<<<<<<< HEAD
   fill: ${(props) => props.theme.colors.clGrey};
-=======
-  fill: ${colors.label};
->>>>>>> 36de0f52
   height: 21px;
   margin-right: 7px;
   width: 30px;
 `;
 
 const CommentCount = styled.div`
-<<<<<<< HEAD
   color: ${(props) => props.theme.colors.clGrey};
-=======
-  color: ${colors.label};
->>>>>>> 36de0f52
   font-size: 16px;
   font-weight: 400;
 `;
