import React, { PureComponent, FormEvent } from 'react';
import { get, isUndefined, isString } from 'lodash-es';
import { isNilOrError } from 'utils/helperUtils';
import { adopt } from 'react-adopt';

// components
import Card from 'components/UI/Card';
import { Icon } from 'cl2-component-library';
import BottomBounceUp from 'components/UI/Card/BottomBounceUp';
import VotingDisabled from 'components/VoteControl/VotingDisabled';
import VoteControl from 'components/VoteControl';
import AssignBudgetControl from 'components/AssignBudgetControl';
import AssignBudgetDisabled from 'components/AssignBudgetControl/AssignBudgetDisabled';
import Author from 'components/Author';

// resources
import GetTenant, { GetTenantChildProps } from 'resources/GetTenant';
import GetIdea, { GetIdeaChildProps } from 'resources/GetIdea';
import GetIdeaImage, { GetIdeaImageChildProps } from 'resources/GetIdeaImage';
import GetUser, { GetUserChildProps } from 'resources/GetUser';
import GetProject, { GetProjectChildProps } from 'resources/GetProject';
import GetPhases, { GetPhasesChildProps } from 'resources/GetPhases';

// utils
import eventEmitter from 'utils/eventEmitter';

// i18n
import injectLocalize, { InjectedLocalized } from 'utils/localize';
import { FormattedNumber, InjectedIntlProps } from 'react-intl';
import { injectIntl, FormattedMessage } from 'utils/cl-intl';
import messages from './messages';
import { getInputTermMessage } from 'utils/i18n';

// styles
import styled from 'styled-components';
import { fontSizes, colors, isRtl } from 'utils/styleUtils';
import { ScreenReaderOnly } from 'utils/a11y';

// typings
import { IOpenPostPageModalEvent } from 'containers/App';
import {
  ParticipationMethod,
  getInputTerm,
} from 'services/participationContexts';
import { IParticipationContextType } from 'typings';

const IdeaBudget = styled.div`
  color: ${colors.clRed};
  font-size: ${fontSizes.base}px;
  line-height: ${fontSizes.base}px;
  font-weight: 500;
  padding: 10px 12px;
  margin-top: 15px;
  margin-left: 19px;
  display: inline-block;
  border-radius: ${(props: any) => props.theme.borderRadius};
  border: solid 1px ${colors.clRed2};
  background: rgba(255, 255, 255, 0.9);
`;

const StyledAuthor = styled(Author)`
  margin-left: -4px;
`;

const FooterInner = styled.div`
  width: 100%;
  min-height: 50px;
  display: flex;
  align-items: center;
  justify-content: space-between;
  padding-left: 20px;
  padding-right: 20px;
  margin-bottom: 20px;

  ${isRtl`
    flex-direction: row-reverse;
  `}
`;

const Spacer = styled.div`
  flex: 1;
`;

const CommentIcon = styled(Icon)`
  width: 24px;
  height: 24px;
  fill: ${colors.label};
  margin-right: 6px;
  margin-top: 2px;

  ${isRtl`
  margin-right: 0;
  margin-left: 6px;
`}
`;

const CommentCount = styled.div`
  color: ${colors.label};
  font-size: ${fontSizes.base}px;
  font-weight: 400;
`;

const CommentInfo = styled.div`
  display: flex;
  flex-direction: row;
  align-items: center;

  ${isRtl`
    flex-direction: row-reverse;
 `}

  &:not(.enabled) {
    opacity: 0.71;
  }
`;

const DisabledWrapper = styled.div`
  padding: 22px;
  padding-top: 28px;
`;

export interface InputProps {
  ideaId: string;
  participationMethod?: ParticipationMethod | null;
  participationContextId?: string | null;
  participationContextType?: IParticipationContextType | null;
  className?: string;
}

interface DataProps {
  tenant: GetTenantChildProps;
  idea: GetIdeaChildProps;
  ideaImage: GetIdeaImageChildProps;
  ideaAuthor: GetUserChildProps;
  project: GetProjectChildProps;
  phases: GetPhasesChildProps;
}

interface Props extends InputProps, DataProps {}

interface State {
  showVotingDisabled: 'votingDisabled' | null;
  showAssignBudgetDisabled: 'assignBudgetDisabled' | null;
}

class IdeaCard extends PureComponent<
  Props & InjectedLocalized & InjectedIntlProps,
  State
> {
  constructor(props) {
    super(props);
    this.state = {
      showVotingDisabled: null,
      showAssignBudgetDisabled: null,
    };
  }

  componentDidUpdate(prevProps: Props) {
    const { idea } = this.props;
    const prevIdea = prevProps.idea;

    if (!isNilOrError(idea) && !isNilOrError(prevIdea)) {
      const votingEnabled =
        idea.attributes.action_descriptor.voting_idea.enabled;
      const prevVotingEnabled =
        prevIdea.attributes.action_descriptor.voting_idea.enabled;
      const votingDisabledReason =
        idea.attributes.action_descriptor.voting_idea.disabled_reason;
      const prevVotingDisabledReason =
        prevIdea.attributes.action_descriptor.voting_idea.disabled_reason;
      const ideaBudgetingEnabled =
        idea.attributes?.action_descriptor?.budgeting?.enabled;
      const prevIdeaBudgetingEnabled =
        prevIdea.attributes?.action_descriptor?.budgeting?.enabled;
      const ideaBudgetingDisabledReason =
        idea.attributes?.action_descriptor?.budgeting?.disabled_reason;
      const prevIdeaBudgetingDisabledReason =
        prevIdea.attributes?.action_descriptor?.budgeting?.disabled_reason;

      if (
        votingEnabled !== prevVotingEnabled ||
        votingDisabledReason !== prevVotingDisabledReason
      ) {
        this.setState({ showVotingDisabled: null });
      }

      if (
        ideaBudgetingEnabled !== prevIdeaBudgetingEnabled ||
        ideaBudgetingDisabledReason !== prevIdeaBudgetingDisabledReason
      ) {
        this.setState({ showAssignBudgetDisabled: null });
      }
    }
  }

  onCardClick = (event: FormEvent) => {
    event.preventDefault();

    const { idea } = this.props;

    if (!isNilOrError(idea)) {
      eventEmitter.emit<IOpenPostPageModalEvent>('cardClick', {
        id: idea.id,
        slug: idea.attributes.slug,
        type: 'idea',
      });
    }
  };

  disabledVoteClick = () => {
    this.setState({ showVotingDisabled: 'votingDisabled' });
  };

  disabledAssignBudgetClick = () => {
    this.setState({ showAssignBudgetDisabled: 'assignBudgetDisabled' });
  };

  render() {
    const {
      idea,
      ideaImage,
      ideaAuthor,
      tenant,
      project,
      phases,
      participationMethod,
      participationContextId,
      participationContextType,
      localize,
      intl: { formatMessage },
    } = this.props;
    const { showVotingDisabled, showAssignBudgetDisabled } = this.state;

    if (
      !isNilOrError(tenant) &&
      !isNilOrError(idea) &&
      !isNilOrError(project) &&
      !isUndefined(ideaImage) &&
      !isUndefined(ideaAuthor)
    ) {
      const votingDescriptor = idea?.attributes?.action_descriptor?.voting_idea;
      const commentingDescriptor =
        idea?.attributes?.action_descriptor?.commenting_idea;
      const budgetingDescriptor =
        idea?.attributes?.action_descriptor?.budgeting;
      const projectId = project.id;
      const ideaTitle = localize(idea.attributes.title_multiloc);
      const processType = project.attributes.process_type;
      const inputTerm = getInputTerm(
        processType === 'continuous' ? 'project' : 'phase',
        project,
        phases
      );
      const a11y_postTitle = (
        <ScreenReaderOnly>
          {formatMessage(
            getInputTermMessage(inputTerm, {
              idea: messages.a11y_ideaTitle,
            })
          )}
        </ScreenReaderOnly>
      );
      const title = (
        <span>
          {a11y_postTitle}
          {ideaTitle}
        </span>
      );
      const ideaAuthorId = !isNilOrError(ideaAuthor) ? ideaAuthor.id : null;
      const ideaBudget = idea?.attributes?.budget;
      const ideaImageUrl = ideaImage?.attributes?.versions?.medium;
      const tenantCurrency = tenant.attributes.settings.core.currency;
      const className = [
        this.props.className,
        'e2e-idea-card',
        idea?.relationships?.user_vote?.data ? 'voted' : 'not-voted',
        commentingDescriptor && commentingDescriptor.enabled
          ? 'e2e-comments-enabled'
          : 'e2e-comments-disabled',
        idea.attributes.comments_count > 0 ? 'e2e-has-comments' : null,
        votingDescriptor && votingDescriptor.downvoting_enabled
          ? 'e2e-downvoting-enabled'
          : 'e2e-downvoting-disabled',
      ]
        .filter((item) => isString(item) && item !== '')
        .join(' ');
      const commentsCount = idea.attributes.comments_count;

      return (
        <Card
          className={className}
          onClick={this.onCardClick}
          to={`/ideas/${idea.attributes.slug}`}
          imageUrl={ideaImageUrl}
          header={
            participationMethod === 'budgeting' && ideaBudget ? (
              <IdeaBudget>
                <FormattedNumber
                  value={ideaBudget}
                  style="currency"
                  currency={tenantCurrency}
                  minimumFractionDigits={0}
                  maximumFractionDigits={0}
                />
              </IdeaBudget>
            ) : undefined
          }
          title={title}
          body={
            <StyledAuthor
              authorId={ideaAuthorId}
              createdAt={idea.attributes.published_at}
              size="34px"
            />
          }
          footer={
            <>
              {!showVotingDisabled && !showAssignBudgetDisabled && (
                <FooterInner>
                  {participationMethod !== 'budgeting' && (
                    <VoteControl
                      style="border"
                      ideaId={idea.id}
                      disabledVoteClick={this.disabledVoteClick}
                      size="2"
                      ariaHidden={true}
                      showDownvote={votingDescriptor?.downvoting_enabled}
                    />
                  )}

                  {participationMethod === 'budgeting' &&
                    ideaBudget &&
                    participationContextId &&
                    participationContextType && (
                      <AssignBudgetControl
                        view="ideaCard"
                        ideaId={idea.id}
                        participationContextId={participationContextId}
                        participationContextType={participationContextType}
                        openIdea={this.onCardClick}
                        disabledAssignBudgetClick={
                          this.disabledAssignBudgetClick
                        }
                        projectId={projectId}
                      />
                    )}

                  <Spacer aria-hidden />

                  <CommentInfo
                    className={`${
                      commentingDescriptor && commentingDescriptor.enabled
                        ? 'enabled'
                        : ''
                    }`}
                  >
                    <CommentIcon name="comments" ariaHidden />
                    <CommentCount
                      aria-hidden
                      className="e2e-ideacard-comment-count"
                    >
                      {commentsCount}
                    </CommentCount>
                    <ScreenReaderOnly>
                      <FormattedMessage
                        {...messages.xComments}
                        values={{ commentsCount }}
                      />
                    </ScreenReaderOnly>
                  </CommentInfo>
                </FooterInner>
              )}

              {showVotingDisabled === 'votingDisabled' &&
                votingDescriptor &&
                projectId && (
                  <BottomBounceUp icon="lock-outlined">
                    <DisabledWrapper>
                      <VotingDisabled
                        votingDescriptor={votingDescriptor}
                        projectId={projectId}
                      />
                    </DisabledWrapper>
                  </BottomBounceUp>
                )}

              {showAssignBudgetDisabled === 'assignBudgetDisabled' &&
                budgetingDescriptor &&
                projectId &&
                participationContextId &&
                participationContextType && (
                  <BottomBounceUp icon="lock-outlined">
                    <DisabledWrapper>
                      <AssignBudgetDisabled
                        budgetingDescriptor={budgetingDescriptor}
                        participationContextId={participationContextId}
                        participationContextType={participationContextType}
                      />
                    </DisabledWrapper>
                  </BottomBounceUp>
                )}
            </>
          }
        />
      );
    }

    return null;
  }
}

const Data = adopt<DataProps, InputProps>({
  tenant: <GetTenant />,
  idea: ({ ideaId, render }) => <GetIdea ideaId={ideaId}>{render}</GetIdea>,
  ideaImage: ({ ideaId, idea, render }) => (
    <GetIdeaImage
      ideaId={ideaId}
      ideaImageId={get(idea, 'relationships.idea_images.data[0].id')}
    >
      {render}
    </GetIdeaImage>
  ),
  ideaAuthor: ({ idea, render }) => (
    <GetUser id={get(idea, 'relationships.author.data.id')}>{render}</GetUser>
  ),
  project: ({ idea, render }) => {
<<<<<<< HEAD
    return !isNilOrError(idea) ? (
      <GetProject projectId={idea.relationships.project.data.id}>
        {render}
      </GetProject>
    ) : null;
  },
  phases: ({ project, render }) => {
    if (!isNilOrError(project)) {
      const projectId = project.id;
      return <GetPhases projectId={projectId}>{render}</GetPhases>;
    }

    return null;
=======
    return (
      <GetProject
        projectId={
          !isNilOrError(idea) ? idea.relationships.project.data.id : null
        }
      >
        {render}
      </GetProject>
    );
  },
  phases: ({ project, render }) => {
    return (
      <GetPhases projectId={!isNilOrError(project) ? project.id : null}>
        {render}
      </GetPhases>
    );
>>>>>>> 18ca8b8e
  },
});

const IdeaCardWithHoC = injectIntl(injectLocalize(IdeaCard));

export default (inputProps: InputProps) => (
  <Data {...inputProps}>
    {(dataProps) => <IdeaCardWithHoC {...inputProps} {...dataProps} />}
  </Data>
);<|MERGE_RESOLUTION|>--- conflicted
+++ resolved
@@ -424,21 +424,6 @@
     <GetUser id={get(idea, 'relationships.author.data.id')}>{render}</GetUser>
   ),
   project: ({ idea, render }) => {
-<<<<<<< HEAD
-    return !isNilOrError(idea) ? (
-      <GetProject projectId={idea.relationships.project.data.id}>
-        {render}
-      </GetProject>
-    ) : null;
-  },
-  phases: ({ project, render }) => {
-    if (!isNilOrError(project)) {
-      const projectId = project.id;
-      return <GetPhases projectId={projectId}>{render}</GetPhases>;
-    }
-
-    return null;
-=======
     return (
       <GetProject
         projectId={
@@ -455,7 +440,6 @@
         {render}
       </GetPhases>
     );
->>>>>>> 18ca8b8e
   },
 });
 
