--- conflicted
+++ resolved
@@ -174,26 +174,17 @@
       !isUndefined(ideaImage) &&
       !isUndefined(ideaAuthor)
     ) {
-<<<<<<< HEAD
-      const votingDescriptor: IIdeaData['relationships']['action_descriptor']['data']['voting'] | null = get(idea, 'relationships.action_descriptor.data.voting', null);
-      const commentingDescriptor: IIdeaData['relationships']['action_descriptor']['data']['commenting'] | null  = get(idea, 'relationships.action_descriptor.data.commenting', null);
-      const budgetingDescriptor: IIdeaData['relationships']['action_descriptor']['data']['budgeting'] | null = get(idea, 'relationships.action_descriptor.data.budgeting', null);
+      const votingDescriptor: IIdeaData['attributes']['action_descriptor']['voting'] | null = get(idea, 'attributes.action_descriptor.voting', null);
+      const commentingDescriptor: IIdeaData['attributes']['action_descriptor']['commenting'] | null  = get(idea, 'attributes.action_descriptor.commenting', null);
+      const budgetingDescriptor: IIdeaData['attributes']['action_descriptor']['budgeting'] | null = get(idea, 'attributes.action_descriptor.budgeting', null);
       const projectId: string | null = get(idea, 'relationships.project.data.id', null);
       const orgName = localize(tenant.attributes.settings.core.organization_name);
       const ideaTitle = localize(idea.attributes.title_multiloc);
       const ideaAuthorId = !isNilOrError(ideaAuthor) ? ideaAuthor.id : null;
-=======
-      const ideaImageUrl: string | null = get(ideaImage, 'attributes.versions.medium', null);
-      const votingDescriptor = get(idea, 'attributes.action_descriptor.voting', null);
-      const budgetingDescriptor = get(idea, 'attributes.action_descriptor.budgeting', null);
-      const projectId = get(idea, 'relationships.project.data.id');
-      const ideaAuthorId = (!isNilOrError(ideaAuthor) ? ideaAuthor.id : null);
->>>>>>> 0aea32f7
       const ideaBudget = idea.attributes.budget;
       const ideaImageUrl: string | null = get(ideaImage, 'attributes.versions.medium', null);
       const ideaImageAltText = orgName && ideaTitle ? formatMessage(messages.imageAltText, { orgName, ideaTitle }) : null;
       const tenantCurrency = tenant.attributes.settings.core.currency;
-<<<<<<< HEAD
       const className = [
         this.props.className,
         'e2e-idea-card',
@@ -202,17 +193,6 @@
         idea.attributes.comments_count > 0 ? 'e2e-has-comments' : null,
         votingDescriptor && votingDescriptor.enabled ? 'e2e-voting-enabled' : 'e2e-voting-disabled'
       ].filter(item => isString(item) && item !== '').join(' ');
-=======
-      const commentingDescriptor = get(idea, 'attributes.action_descriptor.commenting');
-      const commentingEnabled = get(idea, 'attributes.action_descriptor.commenting.enabled');
-      const className = `${this.props['className']}
-        e2e-idea-card
-        ${get(idea, 'relationships.user_vote.data') ? 'voted' : 'not-voted' }
-        ${commentingDescriptor && commentingDescriptor.enabled ? 'e2e-comments-enabled' : 'e2e-comments-disabled'}
-        ${idea.attributes.comments_count > 0 ? 'e2e-has-comments' : ''}
-        ${votingDescriptor && votingDescriptor.enabled ? 'e2e-voting-enabled' : 'e2e-voting-disabled'}
-      `;
->>>>>>> 0aea32f7
 
       return (
         <Card
