--- conflicted
+++ resolved
@@ -71,41 +71,7 @@
   -webkit-line-clamp: 3;
   line-height: 26px;
   max-height: 78px;
-<<<<<<< HEAD
-`;
-
-const IdeaAuthor = styled.div`
-  display: flex;
-  align-items: center;
-  margin-top: 10px;
-`;
-
-const IdeaAuthorAvatar = styled(Avatar)`
-  width: 28px;
-  height: 28px;
-  margin-right: 6px;
-`;
-
-const IdeaAuthorText = styled.div`
-  color: ${(props) => props.theme.colors.clGrey};
-  font-size: 14px;
-  font-weight: 400;
-  line-height: 18px;
-  display: flex;
-  flex-direction: row;
-  flex-wrap: wrap;
-  margin-top: -1px;
-
-  > span:not(last-child) {
-    margin-right: 4px;
-  }
-
-  span > span {
-    font-weight: 400;
-  }
-=======
   margin-bottom: .5em;
->>>>>>> 4bd854fa
 `;
 
 const Footer = styled.div`
