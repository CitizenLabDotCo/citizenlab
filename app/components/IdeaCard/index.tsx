import * as React from 'react';
import * as _ from 'lodash';
import * as Rx from 'rxjs/Rx';

// router
import { Link, browserHistory } from 'react-router';

// components
import Icon from 'components/UI/Icon';
import Unauthenticated from 'components/IdeaCard/Unauthenticated';
import VoteControl from 'components/VoteControl';
import { IModalInfo } from 'containers/App';

// services
import { authUserStream } from 'services/auth';
import { localeStream } from 'services/locale';
import { ideaByIdStream, IIdea } from 'services/ideas';
import { userStream, IUser } from 'services/users';
import { ideaImageStream, IIdeaImage } from 'services/ideaImages';

// utils
import T from 'components/T';
import eventEmitter from 'utils/eventEmitter';

// i18n
import { FormattedMessage, FormattedRelative } from 'react-intl';
import messages from './messages';

// styles
import styled, { keyframes } from 'styled-components';

const IdeaContainer: any = styled.div`
  width: 100%;
  height: 370px;
  margin-bottom: 22px;
  display: flex;
  flex-direction: column;
  border-radius: 6px;
  overflow: hidden;
  background: #fff;
  cursor: pointer;
  -webkit-backface-visibility: hidden;
  backface-visibility: hidden;
  transition: all 150ms ease-out;
  position: relative;
  border: solid 1px #e8e8e8;
  transition: box-shadow 400ms cubic-bezier(0.19, 1, 0.22, 1);

  &:hover {
    box-shadow: 0px 0px 15px rgba(0, 0, 0, 0.12);
  }
`;

const CommentCount = styled.span`
  padding-left: 6px;
`;

const IdeaImage: any = styled.div`
  width: 100%;
  height: 135px;
<<<<<<< HEAD
  border-bottom: solid 1px #e8e8e8;
  background-image: url(${(props: any) => props.src});  
=======
  border-bottom: solid 1px #e5e5e5;
  background-image: url(${(props: any) => props.src});
>>>>>>> 295eff13
  background-repeat: no-repeat;
  background-size: cover;
`;

const IdeaImagePlaceholder = styled.div`
  width: 100%;
  height: 135px;
  display: flex;
  align-items: center;
  justify-content: center;
  background: #cfd6db;
  border-bottom: solid 1px #e8e8e8;
`;

const IdeaImagePlaceholderIcon = styled(Icon) `
  height: 50px;
  fill: #fff;
`;

const IdeaContent = styled.div`
  flex-grow: 1;
  padding: 20px;
`;

const IdeaFooter = styled.div`
  padding: 20px;
`;

const IdeaTitle: any = styled.h4`
  color: #333;
  display: block;
  display: -webkit-box;
  max-width: 400px;
  max-height: 60px;
  margin: 0;
  font-size: 22px;
  line-height: 26px;
  font-weight: 500;
  -webkit-line-clamp: 2;
  -webkit-box-orient: vertical;
  overflow: hidden;
  text-overflow: ellipsis;
	-webkit-font-smoothing: antialiased;
	-moz-osx-font-smoothing: grayscale;
`;

const IdeaAuthor = styled.div`
  color: #999;
  font-size: 14px;
  font-weight: 300;
  margin-top: 12px;
`;

// We use <span> instead of Link, because the whole card is already
// a Link (more important for SEO) and <a> tags can not be nested
const AuthorLink = styled.span`
  color: #333;

  &:hover {
    color: #333;
    text-decoration: underline;
  }
`;

type Props = {
  ideaId: string;
};

type State = {
  idea: IIdea | null;
  ideaImage: IIdeaImage | null;
  ideaAuthor: IUser | null;
  locale: string | null;
  showUnauthenticated: boolean;
  loading: boolean;
};

export const namespace = 'components/IdeaCard/index';

export default class IdeaCard extends React.PureComponent<Props, State> {
  state: State;
  subscriptions: Rx.Subscription[];

  constructor() {
    super();
    this.state = {
      idea: null,
      ideaImage: null,
      ideaAuthor: null,
      locale: null,
      showUnauthenticated: false,
      loading: true
    };
    this.subscriptions = [];
  }

  componentWillMount() {
    const { ideaId } = this.props;
    const locale$ = localeStream().observable;
    const ideaWithMeta$ = ideaByIdStream(ideaId).observable.switchMap((idea) => {
      const ideaId = idea.data.id;
      const ideaImages = idea.data.relationships.idea_images.data;
      const ideaImageId = (ideaImages.length > 0 ? ideaImages[0].id : null);
      const idea$ = ideaByIdStream(ideaId).observable;
      const ideaAuthor$ = userStream(idea.data.relationships.author.data.id).observable;
      const ideaImage$ = (ideaImageId ? ideaImageStream(ideaId, ideaImageId).observable.do((ideaImage) => {
        // preload image
        new Image().src = ideaImage.data.attributes.versions.large;
      }) : Rx.Observable.of(null));

      return Rx.Observable.combineLatest(
        idea$,
        ideaImage$,
        ideaAuthor$
      ).map(([idea, ideaImage, ideaAuthor]) => {
        return { idea, ideaImage, ideaAuthor };
      });
    });

    this.subscriptions = [
      Rx.Observable.combineLatest(
        locale$,
        ideaWithMeta$
      ).subscribe(([locale, { idea, ideaImage, ideaAuthor }]) => {
        this.setState({ idea, ideaImage, ideaAuthor, locale, loading: false });
      })
    ];
  }

  componentWillUnmount() {
    this.subscriptions.forEach(subscription => subscription.unsubscribe());
  }

  onCardClick = (event) => {
    const { idea } = this.state;

    if (idea) {
      event.preventDefault();

      eventEmitter.emit<IModalInfo>(namespace, 'cardClick', { 
        type: 'idea',
        id: idea.data.id,
        url: `/ideas/${idea.data.attributes.slug}`
       });
    }
  }

  onAuthorClick = (event) => {
    const { ideaAuthor } = this.state;

    if (ideaAuthor) {
      event.stopPropagation();
      event.preventDefault();
      browserHistory.push(`/profile/${ideaAuthor.data.attributes.slug}`);
    }
  }

  unauthenticatedVoteClick = () => {
    this.setState({ showUnauthenticated: true });
  }

  render() {
    const className = `${this.props['className']} e2e-idea-card ${!_.get(this.state, 'idea.data.relationships.user_vote.data', undefined) ? 'not-voted' : 'voted' }`;
    const { idea, ideaImage, ideaAuthor, locale, showUnauthenticated, loading } = this.state;

    if (!loading && idea && ideaAuthor && locale) {
      const ideaImageUrl = (ideaImage ? ideaImage.data.attributes.versions.medium : null);
      const authorName = (ideaAuthor ? `${ideaAuthor.data.attributes.first_name} ${ideaAuthor.data.attributes.last_name}` : null);

      return (
        <IdeaContainer onClick={this.onCardClick}  className={className}>
          {ideaImageUrl && <IdeaImage src={ideaImageUrl} />}
          {!ideaImageUrl &&
            <IdeaImagePlaceholder>
              <IdeaImagePlaceholderIcon name="idea" />
            </IdeaImagePlaceholder>
          }
          <IdeaContent>
            <IdeaTitle>
              <T value={idea.data.attributes.title_multiloc} />
            </IdeaTitle>
            <IdeaAuthor>
              <FormattedRelative value={idea.data.attributes.created_at} />&nbsp;
              <FormattedMessage
                {...messages.byAuthorLink}
                values={{
                  authorLink: <AuthorLink onClick={this.onAuthorClick}>{authorName}</AuthorLink>,
                }}
              />
            </IdeaAuthor>
          </IdeaContent>
          {!showUnauthenticated &&
            <IdeaFooter>
              <VoteControl ideaId={idea.data.id} unauthenticatedVoteClick={this.unauthenticatedVoteClick} />
            </IdeaFooter>
          }
          {showUnauthenticated && <Unauthenticated />}
        </IdeaContainer>
      );
    }

    return null;
  }
}<|MERGE_RESOLUTION|>--- conflicted
+++ resolved
@@ -58,13 +58,8 @@
 const IdeaImage: any = styled.div`
   width: 100%;
   height: 135px;
-<<<<<<< HEAD
   border-bottom: solid 1px #e8e8e8;
   background-image: url(${(props: any) => props.src});  
-=======
-  border-bottom: solid 1px #e5e5e5;
-  background-image: url(${(props: any) => props.src});
->>>>>>> 295eff13
   background-repeat: no-repeat;
   background-size: cover;
 `;
