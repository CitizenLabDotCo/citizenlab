import React, { memo, FormEvent } from 'react';
import { IOpenPostPageModalEvent } from 'containers/App';

// components
import UserName from 'components/UI/UserName';
import Card from 'components/UI/Card/Compact';
import { Icon } from 'cl2-component-library';
import Avatar from 'components/Avatar';
import FooterWithVoteControl from './FooterWithVoteControl';
import FooterWithBudgetControl from './FooterWithBudgetControl';

// types
import { ParticipationMethod } from 'services/participationContexts';
import { IParticipationContextType } from 'typings';

// hooks
import useIdea from 'hooks/useIdea';
import useIdeaImage from 'hooks/useIdeaImage';

// i18n
import injectLocalize, { InjectedLocalized } from 'utils/localize';
import { FormattedRelative } from 'react-intl';

// utils
import { get } from 'lodash-es';
import eventEmitter from 'utils/eventEmitter';
import { isNilOrError } from 'utils/helperUtils';

// styles
import styled from 'styled-components';
import { transparentize, darken } from 'polished';
import { colors, fontSizes } from 'utils/styleUtils';

const BodyWrapper = styled.div`
  display: flex;
  align-items: flex-start;
`;

const StyledAvatar = styled(Avatar)`
  margin-right: 6px;
  margin-left: -4px;
  margin-top: -2px;
`;

const Body = styled.div`
  font-size: ${fontSizes.small}px;
  font-weight: 300;
  color: ${darken(0.1, colors.label)};
  display: -webkit-box;
  -webkit-line-clamp: 2;
  -webkit-box-orient: vertical;
  line-height: 21px;
  max-height: 42px;
  overflow: hidden;
  overflow-wrap: break-word;
  word-wrap: break-word;
  word-break: break-word;
`;

const StyledUserName = styled(UserName)`
  font-size: ${fontSizes.small}px;
  font-weight: 500;
  color: ${darken(0.1, colors.label)};
  font-weight: 500;
`;

const Separator = styled.span`
  margin-left: 4px;
  margin-right: 4px;
`;

const TimeAgo = styled.span`
  font-weight: 500;
  margin-right: 5px;
`;

const ImagePlaceholderContainer = styled.div`
  width: 100%;
  height: 100%;
  flex: 1;
  display: flex;
  align-items: center;
  justify-content: center;
  background: ${transparentize(0.94, colors.label)};
`;

const ImagePlaceholderIcon = styled(Icon)`
  width: 34px;
  fill: ${transparentize(0.62, colors.label)};
`;

interface Props {
  ideaId: string;
  className?: string;
  participationMethod?: ParticipationMethod | null;
  participationContextId?: string | null;
  participationContextType?: IParticipationContextType | null;
  hideImage?: boolean;
  hideImagePlaceholder?: boolean;
  hideIdeaStatus?: boolean;
}

const CompactIdeaCard = memo<Props & InjectedLocalized>(
  ({
    ideaId,
    localize,
    className,
    participationMethod,
    participationContextId,
    participationContextType,
    hideImage,
    hideImagePlaceholder,
    hideIdeaStatus,
  }) => {
    const idea = useIdea({ ideaId });

    const ideaImage = useIdeaImage({
      ideaId,
      ideaImageId: get(idea, 'relationships.idea_images.data[0].id'),
    });

    if (isNilOrError(idea)) {
      return null;
    }

    const onCardClick = (event: FormEvent) => {
      event.preventDefault();

      eventEmitter.emit<IOpenPostPageModalEvent>('cardClick', {
        id: idea.id,
        slug: idea.attributes.slug,
        type: 'idea',
      });
    };

    const authorId = idea.relationships.author.data?.id;
    const ideaTitle = localize(idea.attributes.title_multiloc);
    // remove html tags from wysiwyg output
    const bodyText = localize(idea.attributes.body_multiloc)
      .replace(/<[^>]*>?/gm, '')
      .trim();
    const votingDescriptor = idea?.attributes?.action_descriptor?.voting_idea;
    const commentingDescriptor =
      idea?.attributes?.action_descriptor?.commenting_idea;
    const newClassName = [
      className,
      'e2e-idea-card',
      idea?.relationships?.user_vote?.data ? 'voted' : 'not-voted',
      commentingDescriptor && commentingDescriptor.enabled
        ? 'e2e-comments-enabled'
        : 'e2e-comments-disabled',
      idea.attributes.comments_count > 0 ? 'e2e-has-comments' : null,
      votingDescriptor && votingDescriptor.downvoting_enabled
        ? 'e2e-downvoting-enabled'
        : 'e2e-downvoting-disabled',
    ]
      .filter((item) => typeof item === 'string' && item !== '')
      .join(' ');

    const getFooter = () => {
      if (participationMethod === 'budgeting') {
        return (
          <FooterWithBudgetControl
            idea={idea}
            openIdea={onCardClick}
            participationContextId={participationContextId}
            participationContextType={participationContextType}
          />
        );
      } else if (participationMethod === 'ideation') {
        return (
          <FooterWithVoteControl idea={idea} hideIdeaStatus={hideIdeaStatus} />
        );
      } else {
        return <></>;
      }
    };

    return (
      <Card
        onClick={onCardClick}
        className={newClassName}
        title={ideaTitle}
        to={`/ideas/${idea.attributes.slug}`}
        image={
          !isNilOrError(ideaImage) ? ideaImage.attributes.versions.large : null
        }
        imagePlaceholder={
          <ImagePlaceholderContainer>
            <ImagePlaceholderIcon
              name={participationMethod === 'budgeting' ? 'moneybag' : 'idea'}
            />
          </ImagePlaceholderContainer>
        }
        hideImage={hideImage}
        hideImagePlaceholder={hideImagePlaceholder}
        body={
          <BodyWrapper>
            {authorId && (
              <StyledAvatar
<<<<<<< HEAD
                size={34}
=======
                size={36}
>>>>>>> 9c9c88e7
                userId={authorId}
                hideIfNoAvatar={true}
                fillColor={transparentize(0.6, colors.label)}
              />
            )}
            <Body>
              <StyledUserName userId={authorId || null} />
              <Separator aria-hidden>&bull;</Separator>
              <TimeAgo>
                <FormattedRelative
                  value={idea.attributes.created_at}
                  style="numeric"
                />
              </TimeAgo>
              {bodyText}
            </Body>
          </BodyWrapper>
        }
        footer={getFooter()}
      />
    );
  }
);

export default injectLocalize(CompactIdeaCard);<|MERGE_RESOLUTION|>--- conflicted
+++ resolved
@@ -198,11 +198,7 @@
           <BodyWrapper>
             {authorId && (
               <StyledAvatar
-<<<<<<< HEAD
-                size={34}
-=======
                 size={36}
->>>>>>> 9c9c88e7
                 userId={authorId}
                 hideIfNoAvatar={true}
                 fillColor={transparentize(0.6, colors.label)}
