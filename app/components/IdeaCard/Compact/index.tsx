import React, { memo, FormEvent } from 'react';
import { IOpenPostPageModalEvent } from 'containers/App';

// components
import UserName from 'components/UI/UserName';
import Card from 'components/UI/Card/Compact';
import { Icon } from 'cl2-component-library';
import Avatar from 'components/Avatar';
import FooterWithVoteControl from './FooterWithVoteControl';
import FooterWithBudgetControl from './FooterWithBudgetControl';

// types
import { ParticipationMethod } from 'services/participationContexts';
import { IParticipationContextType } from 'typings';

// hooks
import useIdea from 'hooks/useIdea';
import useIdeaImage from 'hooks/useIdeaImage';

// i18n
import injectLocalize, { InjectedLocalized } from 'utils/localize';
import { FormattedRelative } from 'react-intl';

// utils
import { get } from 'lodash-es';
import eventEmitter from 'utils/eventEmitter';
import { isNilOrError } from 'utils/helperUtils';

// styles
import styled from 'styled-components';
import { transparentize, darken } from 'polished';
import { colors, fontSizes } from 'utils/styleUtils';

const BodyWrapper = styled.div`
  display: flex;
  align-items: flex-start;
`;

const StyledAvatar = styled(Avatar)`
  margin-right: 6px;
  margin-left: -4px;
  margin-top: -2px;
`;

const Body = styled.div`
  font-size: ${fontSizes.small}px;
  font-weight: 300;
  color: ${darken(0.1, colors.label)};
  display: -webkit-box;
  -webkit-line-clamp: 2;
  -webkit-box-orient: vertical;
  line-height: 21px;
  max-height: 42px;
  overflow: hidden;
  overflow-wrap: break-word;
  word-wrap: break-word;
  word-break: break-word;
`;

const StyledUserName = styled(UserName)`
  font-size: ${fontSizes.small}px;
  font-weight: 500;
  color: ${darken(0.1, colors.label)};
  font-weight: 500;
`;

const Separator = styled.span`
  margin-left: 4px;
  margin-right: 4px;
`;

const TimeAgo = styled.span`
  font-weight: 500;
  margin-right: 5px;
`;

const ImagePlaceholderContainer = styled.div`
  width: 100%;
  height: 100%;
  flex: 1;
  display: flex;
  align-items: center;
  justify-content: center;
  background: ${transparentize(0.94, colors.label)};
`;

const ImagePlaceholderIcon = styled(Icon)`
  width: 34px;
  fill: ${transparentize(0.62, colors.label)};
`;

interface Props {
  ideaId: string;
  className?: string;
  participationMethod?: ParticipationMethod | null;
  participationContextId?: string | null;
  participationContextType?: IParticipationContextType | null;
  hideImage?: boolean;
  hideImagePlaceholder?: boolean;
  hideIdeaStatus?: boolean;
}

const CompactIdeaCard = memo<Props & InjectedLocalized>(
  ({
    ideaId,
    localize,
    className,
    participationMethod,
    participationContextId,
    participationContextType,
    hideImage,
    hideImagePlaceholder,
    hideIdeaStatus,
  }) => {
    const idea = useIdea({ ideaId });

    const ideaImage = useIdeaImage({
      ideaId,
      ideaImageId: get(idea, 'relationships.idea_images.data[0].id'),
    });

    if (isNilOrError(idea)) {
      return null;
    }

    const onCardClick = (event: FormEvent) => {
      event.preventDefault();

      eventEmitter.emit<IOpenPostPageModalEvent>('cardClick', {
        id: idea.id,
        slug: idea.attributes.slug,
        type: 'idea',
      });
    };

    const authorId = idea.relationships.author.data?.id;
    const ideaTitle = localize(idea.attributes.title_multiloc);
    // remove html tags from wysiwyg output
    const bodyText = localize(idea.attributes.body_multiloc)
      .replace(/<[^>]*>?/gm, '')
      .trim();
    const votingDescriptor = idea?.attributes?.action_descriptor?.voting_idea;
    const commentingDescriptor =
      idea?.attributes?.action_descriptor?.commenting_idea;
    const newClassName = [
      className,
      'e2e-idea-card',
      idea?.relationships?.user_vote?.data ? 'voted' : 'not-voted',
      commentingDescriptor && commentingDescriptor.enabled
        ? 'e2e-comments-enabled'
        : 'e2e-comments-disabled',
      idea.attributes.comments_count > 0 ? 'e2e-has-comments' : null,
      votingDescriptor && votingDescriptor.downvoting_enabled
        ? 'e2e-downvoting-enabled'
        : 'e2e-downvoting-disabled',
    ]
      .filter((item) => typeof item === 'string' && item !== '')
      .join(' ');

    const getFooter = () => {
      if (participationMethod === 'budgeting') {
        return (
          <FooterWithBudgetControl
            idea={idea}
            openIdea={onCardClick}
            participationContextId={participationContextId}
            participationContextType={participationContextType}
          />
        );
      } else if (participationMethod === 'ideation') {
        return (
          <FooterWithVoteControl idea={idea} hideIdeaStatus={hideIdeaStatus} />
        );
      } else {
        return <></>;
      }
    };

    return (
      <Card
        onClick={onCardClick}
        className={newClassName}
        title={ideaTitle}
        to={`/ideas/${idea.attributes.slug}`}
        image={
          !isNilOrError(ideaImage) ? ideaImage.attributes.versions.large : null
        }
        imagePlaceholder={
          <ImagePlaceholderContainer>
            <ImagePlaceholderIcon
              name={participationMethod === 'budgeting' ? 'moneybag' : 'idea'}
            />
          </ImagePlaceholderContainer>
        }
        hideImage={hideImage}
        hideImagePlaceholder={hideImagePlaceholder}
        body={
          <BodyWrapper>
            {authorId && (
              <StyledAvatar
<<<<<<< HEAD
                size={34}
=======
                size={36}
>>>>>>> 08d3966d
                userId={authorId}
                hideIfNoAvatar={true}
                fillColor={transparentize(0.6, colors.label)}
              />
            )}
            <Body>
              <StyledUserName userId={authorId || null} />
              <Separator aria-hidden>&bull;</Separator>
              <TimeAgo>
                <FormattedRelative
                  value={idea.attributes.created_at}
                  style="numeric"
                />
              </TimeAgo>
              {bodyText}
            </Body>
          </BodyWrapper>
        }
        footer={getFooter()}
      />
    );
  }
);

export default injectLocalize(CompactIdeaCard);<|MERGE_RESOLUTION|>--- conflicted
+++ resolved
@@ -198,11 +198,7 @@
           <BodyWrapper>
             {authorId && (
               <StyledAvatar
-<<<<<<< HEAD
-                size={34}
-=======
                 size={36}
->>>>>>> 08d3966d
                 userId={authorId}
                 hideIfNoAvatar={true}
                 fillColor={transparentize(0.6, colors.label)}
