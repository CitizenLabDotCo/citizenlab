--- conflicted
+++ resolved
@@ -1,27 +1,17 @@
 import React from 'react';
-import { Subscription } from 'rxjs';
+import { Subscription } from 'rxjs/Subscription';
 import { combineLatest } from 'rxjs/observable/combineLatest';
 import { Multiloc, Locale } from 'typings';
 import { getLocalized } from 'utils/i18n';
 import { localeStream } from 'services/locale';
 import { currentTenantStream } from 'services/tenant';
 
-<<<<<<< HEAD
-// utils
-import { truncate } from 'utils/textUtils';
-=======
 type children = (localizedText: string) => JSX.Element | null;
->>>>>>> 7de80d64
 
 type Props = {
   value: Multiloc;
   as?: string;
-<<<<<<< HEAD
-  truncate?: number;
-  className?: string;
-=======
   children?: children;
->>>>>>> 7de80d64
 };
 
 type State = {
@@ -63,13 +53,6 @@
     const { locale, currentTenantLocales } = this.state;
 
     if (locale && currentTenantLocales) {
-<<<<<<< HEAD
-      const { value } = this.props;
-      const localizedText = truncate(getLocalized(value, locale, currentTenantLocales), this.props.truncate);
-
-      if (this.props.as) {
-        return React.createElement(this.props.as, { className: this.props.className, dangerouslySetInnerHTML: { __html: localizedText } });
-=======
       const { value, as, children } = this.props;
       const localizedText = getLocalized(value, locale, currentTenantLocales);
 
@@ -79,11 +62,10 @@
 
       if (as) {
         return React.createElement(as, { dangerouslySetInnerHTML: { __html: localizedText } });
->>>>>>> 7de80d64
       }
 
       return (
-        <span className={this.props.className} dangerouslySetInnerHTML={{ __html: localizedText }} />
+        <span dangerouslySetInnerHTML={{ __html: localizedText }} />
       );
     }
 
