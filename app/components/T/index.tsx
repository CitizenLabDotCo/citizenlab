--- conflicted
+++ resolved
@@ -5,9 +5,6 @@
 import { getLocalized } from 'utils/i18n';
 import { localeStream } from 'services/locale';
 import { currentTenantStream } from 'services/tenant';
-
-// utils
-import { truncate } from 'utils/textUtils';
 
 type children = (localizedText: string) => JSX.Element | null;
 
@@ -59,13 +56,8 @@
     const { locale, currentTenantLocales } = this.state;
 
     if (locale && currentTenantLocales) {
-<<<<<<< HEAD
-      const { value, as, children, maxLength } = this.props;
+      const { value, as, children, maxLength, className } = this.props;
       const localizedText = getLocalized(value, locale, currentTenantLocales, maxLength);
-=======
-      const { value, as, children, className } = this.props;
-      const localizedText = truncate(getLocalized(value, locale, currentTenantLocales), this.props.truncate);
->>>>>>> 0a475702
 
       if (children) {
         return ((children as children)(localizedText));
