--- conflicted
+++ resolved
@@ -374,68 +374,6 @@
                 ? <Error message={errors.topic_ids.message} />
                 : apiErrors && apiErrors.topic_ids && <Error apiErrors={apiErrors.topic_ids} />
               }
-<<<<<<< HEAD
-            </FormLabel>
-          </SectionField>
-
-          <SectionField id="e2e-initiative-form-description-section">
-            <FormLabel
-              id="description-label-id"
-              htmlFor="body"
-              labelMessage={messages.descriptionLabel}
-              subtextMessage={messages.descriptionLabelSubtext}
-            />
-            <QuillEditor
-              id="body"
-              value={body_multiloc?.[locale] || ''}
-              locale={locale}
-              noVideos={true}
-              noAlign={true}
-              onChange={this.handleBodyOnChange}
-              onBlur={this.onBlur('body_multiloc')}
-              setRef={this.handleDescriptionSetRef}
-            />
-            {touched.body_multiloc && errors.body_multiloc
-              ? <Error message={errors.body_multiloc.message} />
-              : apiErrors && apiErrors.body_multiloc && <Error apiErrors={apiErrors.body_multiloc} />
-            }
-          </SectionField>
-        </StyledFormSection>
-
-        <StyledFormSection>
-          <FormSectionTitle message={messages.formDetailsSectionTitle} />
-
-          <SectionField aria-live="polite">
-            <FormLabel
-              labelMessage={messages.topicsLabel}
-              subtextMessage={messages.topicsLabelSubtext}
-              htmlFor="field-topic-multiple-picker"
-            />
-            <TopicsPicker
-              id="field-topic-multiple-picker"
-              max={2}
-              value={topic_ids}
-              onChange={this.changeAndSaveTopics}
-              setRef={this.handleTopicsPickerSetRef}
-            />
-            {touched.topic_ids && errors.topic_ids
-              ? <Error message={errors.topic_ids.message} />
-              : apiErrors && apiErrors.topic_ids && <Error apiErrors={apiErrors.topic_ids} />
-            }
-          </SectionField>
-          <SectionField>
-            <FormLabel
-              labelMessage={messages.locationLabel}
-              subtextMessage={messages.locationLabelSubtext}
-              optional
-            >
-              <LocationInput
-                className="e2e-initiative-location-input"
-                value={position || ''}
-                onChange={onChangePosition}
-                onBlur={this.onBlur('position')}
-                placeholder={formatMessage(messages.locationPlaceholder)}
-=======
             </SectionField>
             <SectionField>
               <FormLabel
@@ -445,7 +383,6 @@
               >
                 <LocationInput
                   className="e2e-initiative-location-input"
-                  inCitizen
                   value={position || ''}
                   onChange={onChangePosition}
                   onBlur={this.onBlur('position')}
@@ -462,7 +399,6 @@
                 subtextMessage={messages.bannerUploadLabelSubtext}
                 htmlFor="initiative-banner-dropzone"
                 optional
->>>>>>> a947d238
               />
               <ImagesDropzone
                 id="initiative-banner-dropzone"
