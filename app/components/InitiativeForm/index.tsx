--- conflicted
+++ resolved
@@ -1,6 +1,6 @@
 import * as React from 'react';
 import { get } from 'lodash-es';
-import { stripHtmlTags } from 'utils/helperUtils';
+import { stripHtmlTags, isNilOrError } from 'utils/helperUtils';
 import styled from 'styled-components';
 import { media } from 'utils/styleUtils';
 import scrollToComponent from 'react-scroll-to-component';
@@ -23,6 +23,7 @@
 // typings
 import { Multiloc, Locale, UploadFile } from 'typings';
 import bowser from 'bowser';
+import { ITopicData } from 'services/topics';
 
 const Form = styled.form`
   display: flex;
@@ -69,6 +70,7 @@
   locale: Locale;
   publishError: boolean;
   apiErrors: any;
+  topics: ITopicData[];
 }
 
 interface State {
@@ -290,97 +292,88 @@
       onRemoveFile,
       publishError,
       intl: { formatMessage },
-      apiErrors
+      apiErrors,
+      topics
     } = this.props;
 
     const { touched, errors } = this.state;
 
-    return (
-      <Form id="initiative-form">
-        <StyledFormSection>
-          <FormSectionTitle message={messages.formGeneralSectionTitle} />
-
-          <SectionField id="e2e-initiative-form-title-section">
-            <FormLabel
-              labelMessage={messages.titleLabel}
-              subtextMessage={messages.titleLabelSubtext}
-            >
-              <Input
-                type="text"
-                id="e2e-initiative-title-input"
-                value={title_multiloc?.[locale] || ''}
+    if (
+      !isNilOrError(topics)
+    ) {
+      const availableTopics = topics.filter(topic => !isNilOrError(topic)) as ITopicData[];
+
+      return (
+        <Form id="initiative-form">
+          <StyledFormSection>
+            <FormSectionTitle message={messages.formGeneralSectionTitle} />
+
+            <SectionField id="e2e-initiative-form-title-section">
+              <FormLabel
+                labelMessage={messages.titleLabel}
+                subtextMessage={messages.titleLabelSubtext}
+              >
+                <Input
+                  type="text"
+                  id="e2e-initiative-title-input"
+                  value={title_multiloc?.[locale] || ''}
+                  locale={locale}
+                  onChange={this.handleTitleOnChange}
+                  onBlur={this.onBlur('title_multiloc')}
+                  autocomplete="off"
+                  setRef={this.handleTitleInputSetRef}
+                />
+                {touched.title_multiloc && errors.title_multiloc
+                  ? <Error message={errors.title_multiloc.message} />
+                  : apiErrors && apiErrors.title_multiloc && <Error apiErrors={apiErrors.title_multiloc} />
+                }
+              </FormLabel>
+            </SectionField>
+
+            <SectionField id="e2e-initiative-form-description-section">
+              <FormLabel
+                id="description-label-id"
+                htmlFor="body"
+                labelMessage={messages.descriptionLabel}
+                subtextMessage={messages.descriptionLabelSubtext}
+              />
+              <QuillEditor
+                id="body"
+                value={body_multiloc?.[locale] || ''}
                 locale={locale}
-                onChange={this.handleTitleOnChange}
-                onBlur={this.onBlur('title_multiloc')}
-                autocomplete="off"
-                setRef={this.handleTitleInputSetRef}
-              />
-              {touched.title_multiloc && errors.title_multiloc
-                ? <Error message={errors.title_multiloc.message} />
-                : apiErrors && apiErrors.title_multiloc && <Error apiErrors={apiErrors.title_multiloc} />
+                noVideos={true}
+                noAlign={true}
+                onChange={this.handleBodyOnChange}
+                onBlur={this.onBlur('body_multiloc')}
+                setRef={this.handleDescriptionSetRef}
+              />
+              {touched.body_multiloc && errors.body_multiloc
+                ? <Error message={errors.body_multiloc.message} />
+                : apiErrors && apiErrors.body_multiloc && <Error apiErrors={apiErrors.body_multiloc} />
               }
-<<<<<<< HEAD
-            </FormLabel>
-          </SectionField>
-
-          <SectionField id="e2e-initiative-form-description-section">
-            <FormLabel
-              id="description-label-id"
-              htmlFor="body"
-              labelMessage={messages.descriptionLabel}
-              subtextMessage={messages.descriptionLabelSubtext}
-            />
-            <QuillEditor
-              id="body"
-              value={body_multiloc?.[locale] || ''}
-              locale={locale}
-              noVideos={true}
-              noAlign={true}
-              onChange={this.handleBodyOnChange}
-              onBlur={this.onBlur('body_multiloc')}
-              setRef={this.handleDescriptionSetRef}
-            />
-            {touched.body_multiloc && errors.body_multiloc
-              ? <Error message={errors.body_multiloc.message} />
-              : apiErrors && apiErrors.body_multiloc && <Error apiErrors={apiErrors.body_multiloc} />
-            }
-          </SectionField>
-        </StyledFormSection>
-
-        <StyledFormSection>
-          <FormSectionTitle message={messages.formDetailsSectionTitle} />
-
-          <SectionField aria-live="polite">
-            <FormLabel
-              labelMessage={messages.topicsLabel}
-              subtextMessage={messages.topicsLabelSubtext}
-              htmlFor="field-topic-multiple-picker"
-            />
-            <TopicsPicker
-              id="field-topic-multiple-picker"
-              max={2}
-              value={topic_ids}
-              onChange={this.changeAndSaveTopics}
-              setRef={this.handleTopicsPickerSetRef}
-            />
-            {touched.topic_ids && errors.topic_ids
-              ? <Error message={errors.topic_ids.message} />
-              : apiErrors && apiErrors.topic_ids && <Error apiErrors={apiErrors.topic_ids} />
-            }
-          </SectionField>
-          <SectionField>
-            <FormLabel
-              labelMessage={messages.locationLabel}
-              subtextMessage={messages.locationLabelSubtext}
-              optional
-            >
-              <LocationInput
-                className="e2e-initiative-location-input"
-                value={position || ''}
-                onChange={onChangePosition}
-                onBlur={this.onBlur('position')}
-                placeholder={formatMessage(messages.locationPlaceholder)}
-=======
+            </SectionField>
+          </StyledFormSection>
+
+          <StyledFormSection>
+            <FormSectionTitle message={messages.formDetailsSectionTitle} />
+
+            <SectionField aria-live="polite">
+              <FormLabel
+                labelMessage={messages.topicsLabel}
+                subtextMessage={messages.topicsLabelDescription}
+                htmlFor="field-topic-multiple-picker"
+              />
+              <TopicsPicker
+                id="field-topic-multiple-picker"
+                selectedTopicIds={topic_ids}
+                onChange={this.changeAndSaveTopics}
+                setRef={this.handleTopicsPickerSetRef}
+                availableTopics={availableTopics}
+              />
+              {touched.topic_ids && errors.topic_ids
+                ? <Error message={errors.topic_ids.message} />
+                : apiErrors && apiErrors.topic_ids && <Error apiErrors={apiErrors.topic_ids} />
+              }
             </SectionField>
             <SectionField>
               <FormLabel
@@ -406,78 +399,70 @@
                 subtextMessage={messages.bannerUploadLabelSubtext}
                 htmlFor="initiative-banner-dropzone"
                 optional
->>>>>>> a0d98ff0
-              />
-            </FormLabel>
-          </SectionField>
-        </StyledFormSection>
-        <StyledFormSection>
-          <FormSectionTitle message={messages.formAttachmentsSectionTitle} />
-          <SectionField id="e2e-iniatiative-banner-dropzone">
-            <FormLabel
-              labelMessage={messages.bannerUploadLabel}
-              subtextMessage={messages.bannerUploadLabelSubtext}
-              htmlFor="initiative-banner-dropzone"
-              optional
-            />
-            <ImagesDropzone
-              id="initiative-banner-dropzone"
-              images={banner ? [banner] : null}
-              imagePreviewRatio={360 / 1440}
-              maxNumberOfImages={1}
-              acceptedFileTypes="image/jpg, image/jpeg, image/png, image/gif"
-              onAdd={this.addBanner}
-              onRemove={this.removeBanner}
-            />
-            {apiErrors && apiErrors.header_bg && <Error apiErrors={apiErrors.header_bg} />}
-          </SectionField>
-          <SectionField id="e2e-iniatiative-img-dropzone">
-            <FormLabel
-              labelMessage={messages.imageUploadLabel}
-              subtextMessage={messages.imageUploadLabelSubtext}
-              htmlFor="initiative-image-dropzone"
-              optional
-            />
-            <ImagesDropzone
-              id="initiative-image-dropzone"
-              images={image ? [image] : null}
-              imagePreviewRatio={135 / 298}
-              maxNumberOfImages={1}
-              acceptedFileTypes="image/jpg, image/jpeg, image/png, image/gif"
-              onAdd={this.addImage}
-              onRemove={this.removeImage}
-            />
-            {touched.image
-              && errors.image
-              && <Error message={errors.image.message} />}
-          </SectionField>
-          <SectionField>
-            <FormLabel
-              labelMessage={messages.fileUploadLabel}
-              subtextMessage={messages.fileUploadLabelSubtext}
-              optional
-            >
-              <FileUploader
-                id="e2e-initiative-file-upload"
-                onFileAdd={onAddFile}
-                onFileRemove={onRemoveFile}
-                files={files}
-                errors={apiErrors}
-              />
-            </FormLabel>
-          </SectionField>
-        </StyledFormSection>
-        <FormSubmitFooter
-          className="e2e-initiative-publish-button"
-          message={messages.publishButton}
-          error={publishError}
-          errorMessage={messages.publishUnknownError}
-          processing={publishing}
-          onSubmit={this.handleOnPublish}
-        />
-      </Form>
-    );
-  }
-}
-
-export default injectIntl(InitiativeForm);+              />
+              <ImagesDropzone
+                id="initiative-banner-dropzone"
+                images={banner ? [banner] : null}
+                imagePreviewRatio={360 / 1440}
+                maxNumberOfImages={1}
+                acceptedFileTypes="image/jpg, image/jpeg, image/png, image/gif"
+                onAdd={this.addBanner}
+                onRemove={this.removeBanner}
+              />
+              {apiErrors && apiErrors.header_bg && <Error apiErrors={apiErrors.header_bg} />}
+            </SectionField>
+            <SectionField id="e2e-iniatiative-img-dropzone">
+              <FormLabel
+                labelMessage={messages.imageUploadLabel}
+                subtextMessage={messages.imageUploadLabelSubtext}
+                htmlFor="initiative-image-dropzone"
+                optional
+              />
+              <ImagesDropzone
+                id="initiative-image-dropzone"
+                images={image ? [image] : null}
+                imagePreviewRatio={135 / 298}
+                maxNumberOfImages={1}
+                acceptedFileTypes="image/jpg, image/jpeg, image/png, image/gif"
+                onAdd={this.addImage}
+                onRemove={this.removeImage}
+              />
+              {touched.image
+                && errors.image
+                && <Error message={errors.image.message} />}
+            </SectionField>
+            <SectionField>
+              <FormLabel
+                labelMessage={messages.fileUploadLabel}
+                subtextMessage={messages.fileUploadLabelSubtext}
+                optional
+              >
+                <FileUploader
+                  id="e2e-initiative-file-upload"
+                  onFileAdd={onAddFile}
+                  onFileRemove={onRemoveFile}
+                  files={files}
+                  errors={apiErrors}
+                />
+              </FormLabel>
+            </SectionField>
+          </StyledFormSection>
+          <FormSubmitFooter
+            className="e2e-initiative-publish-button"
+            message={messages.publishButton}
+            error={publishError}
+            errorMessage={messages.publishUnknownError}
+            processing={publishing}
+            onSubmit={this.handleOnPublish}
+          />
+        </Form>
+      );
+    }
+
+    return null;
+  }
+}
+
+const InitiativeFormWithHOCs = injectIntl(InitiativeForm);
+
+export default InitiativeFormWithHOCs;