--- conflicted
+++ resolved
@@ -55,15 +55,9 @@
     display: flex;
     align-items: center;
     justify-content: center;
-<<<<<<< HEAD
     margin-bottom: 10px;
     padding: 10px 12px;
-    border-radius: 5px;
-=======
-    margin: 6px 0;
-    padding: 12px 12px;
     border-radius: ${(props: any) => props.theme.borderRadius};
->>>>>>> 4a73e16c
     cursor: pointer;
     transition: all 100ms ease-out;
 
