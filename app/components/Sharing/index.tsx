--- conflicted
+++ resolved
@@ -33,18 +33,9 @@
   flex-direction: column;
 `;
 
-<<<<<<< HEAD
-const Title: any = styled.div<({ titleLevel: string })>`
-  ${({ titleLevel }) => titleLevel} {
-    font-size: ${fontSizes.large}px;
-    font-weight: 500;
-    margin: 0;
-  }
-=======
 const Title = styled.h3<{ location: 'modal' | undefined }>`
   font-size: ${fontSizes.large}px;
   font-weight: 500;
->>>>>>> 1552d9d6
   color: ${({ theme }) => theme.colorText};
   display: flex;
   align-items: center;
@@ -295,7 +286,7 @@
 
       return (
         <Container id={id || ''} className={className || ''}>
-          <Title location={location} titleLevel={titleLevel || 'h3'}>
+          <Title location={location}>
             <ShareIcon name="share" />
             {context === 'idea' && <FormattedMessage tagName={titleLevel || 'h3'} {...messages.shareThisIdea} />}
             {context === 'project' && <FormattedMessage tagName={titleLevel || 'h3'} {...messages.shareThisProject} />}
