import React, { PureComponent } from 'react';
import { isString, get, isEmpty, last, sortBy } from 'lodash-es';
import { BehaviorSubject, Subscription, Observable, combineLatest, of } from 'rxjs';
import { filter, map, switchMap, distinctUntilChanged } from 'rxjs/operators';
import { isNilOrError } from 'utils/helperUtils';

// i18n
import { injectIntl, FormattedMessage } from 'utils/cl-intl';
import { InjectedIntlProps } from 'react-intl';
import messages from './messages';

// components
import Icon from 'components/UI/Icon';

// services
import { authUserStream } from 'services/auth';
import { ideaByIdStream, IIdea } from 'services/ideas';
import { IUser } from 'services/users';
import { voteStream, addVote, deleteVote } from 'services/ideaVotes';
import { projectByIdStream, IProject } from 'services/projects';
import { phaseStream, IPhase } from 'services/phases';

// utils
import { pastPresentOrFuture } from 'utils/dateUtils';

// style
import styled, { css, keyframes } from 'styled-components';
import { lighten } from 'polished';
import { colors, fontSizes, ScreenReaderOnly } from 'utils/styleUtils';

interface IVoteComponent {
  active: boolean;
  enabled: boolean | null;
}

const vote = keyframes`
  from {
    transform: scale3d(1, 1, 1);
  }

  50% {
    transform: scale3d(1.25, 1.25, 1.25);
  }

  to {
    transform: scale3d(1, 1, 1);
  }
`;

const Container: any = styled.div`
  display: flex;
  align-items: center;

  * {
    user-select: none;
  }
`;

const VoteIconContainer: any = styled.div`
  cursor: pointer;
  display: flex;
  align-items: center;
  justify-content: center;
  border-radius: 50%;
  border: solid 1px ${lighten(0.35, colors.label)};
  background: #fff;
  transition: all 60ms ease-out;
  will-change: transform;

  ${(props: any) => !props.votingEnabled ? css`
    margin-left: 5px;
  ` : css``}

  ${(props: any) => props.size === '1' && props.votingEnabled ? css`
    width: 45px;
    height: 45px;
  ` : css``}

  ${(props: any) => props.size === '2' && props.votingEnabled ? css`
    width: 48px;
    height: 48px;
  ` : css``}

  ${(props: any) => props.size === '3' && props.votingEnabled ? css`
    width: 52px;
    height: 52px;
  ` : css``}
`;

const VoteIcon: any = styled(Icon)`
  width: 19px;
  height: 19px;
  fill: ${colors.label};
  transition: all 100ms ease-out;

  ${(props: any) => props.size === '1' ? css`
    width: 18px;
    height: 18px;
  ` : css``}

  ${(props: any) => props.size === '2' ? css`
    width: 20px;
    height: 20px;
  ` : css``}

  ${(props: any) => props.size === '3' ? css`
    width: 21px;
    height: 21px;
  ` : css``}
`;

const VoteCount = styled.div`
  color: ${colors.label};
  font-size: ${fontSizes.base}px;
  font-weight: 400;
  display: flex;
  align-items: center;
  justify-content: flex-start;
  margin-left: 5px;
  transition: all 100ms ease-out;

  &:not(.enabled) {
    margin-left: 3px;
  }
`;

const Vote = styled.button<IVoteComponent>`
  display: flex;
  align-items: center;
  padding: 0;
  margin: 0;
  border: none;
  -webkit-appearance: none;
  -moz-appearance: none;

  &.voteClick ${VoteIconContainer} {
    animation: ${css`${vote} 350ms`};
  }

  &:not(.enabled) {
    ${VoteIconContainer} {
      width: auto;
      border: none;
      background: none;
    }

    ${VoteIcon} {
      opacity: 0.6;
      margin-right: 4px;
    }

    ${VoteCount} {
      opacity: 0.6;
    }
  }
`;

const Upvote = styled(Vote)`
  margin-right: 8px;

  &:not(.enabled) {
    ${VoteCount} {
      margin-right: 14px;
    }
  }

  ${VoteIconContainer} {
    ${props => props.active && `border-color: ${colors.clGreen}; background: ${colors.clGreen};`}
  }

  ${VoteIcon} {
    margin-bottom: 4px;
    ${props => props.active && (props.enabled ? 'fill: #fff;' : `fill: ${colors.clGreen}`)}
  }

  ${VoteCount} {
    min-width: 20px;
    margin-right: 5px;
    ${props => props.active && `color: ${colors.clGreen};`}
  }

  &:hover.enabled {
    ${VoteIconContainer} {
      ${props => !props.active && `border-color: ${colors.clGreen};`}
    }

    ${VoteIcon} {
      ${props => !props.active && `fill: ${colors.clGreen};`}
    }

    ${VoteCount} {
      ${props => !props.active && `color: ${colors.clGreen};`}
    }
  }
`;

const Downvote = styled(Vote)`
  ${VoteIconContainer} {
    ${props => props.active && `border-color: ${colors.clRed}; background: ${colors.clRed};`}
  }

  ${VoteIcon} {
    margin-top: 4px;
    ${props => props.active && (props.enabled ? 'fill: #fff;' : `fill: ${colors.clRed}`)}
  }

  ${VoteCount} {
    ${props => props.active && `color: ${colors.clRed};`}
  }

  &:hover.enabled {
    ${VoteIconContainer} {
      ${props => !props.active && `border-color: ${colors.clRed};`}
    }

    ${VoteIcon} {
      ${props => !props.active && `fill: ${colors.clRed};`}
    }

    ${VoteCount} {
      ${props => !props.active && `color: ${colors.clRed};`}
    }
  }
`;

interface Props {
  ideaId: string;
  size: '1' | '2' | '3';
  unauthenticatedVoteClick?: () => void;
  disabledVoteClick?: () => void;
  className?: string;
}

interface State {
  idea: IIdea | null;
  project: IProject | null;
  phases: IPhase[] | null;
  authUser: IUser | null;
  upvotesCount: number;
  downvotesCount: number;
  voting: 'up' | 'down' | null;
  votingAnimation: 'up' | 'down' | null;
  myVoteId: string | null;
  myVoteMode: 'up' | 'down' | null;
  votingEnabled: boolean | null;
  cancellingEnabled: boolean | null;
  votingFutureEnabled: string | null;
  votingDisabledReason: string | null;
}

class VoteControl extends PureComponent<Props & InjectedIntlProps, State> {
  voting$: BehaviorSubject<'up' | 'down' | null>;
  id$: BehaviorSubject<string | null>;
  subscriptions: Subscription[];
  upvoteElement: HTMLButtonElement | null;
  downvoteElement: HTMLButtonElement | null;

  constructor(props) {
    super(props);
    this.state = {
      idea: null,
      project: null,
      phases: null,
      authUser: null,
      upvotesCount: 0,
      downvotesCount: 0,
      voting: null,
      votingAnimation: null,
      myVoteId: null,
      myVoteMode: null,
      votingEnabled: null,
      cancellingEnabled: null,
      votingFutureEnabled: null,
      votingDisabledReason: null,
    };
    this.voting$ = new BehaviorSubject(null);
    this.id$ = new BehaviorSubject(null);
    this.subscriptions = [];
    this.upvoteElement = null;
    this.downvoteElement = null;
  }

  componentDidMount() {
    const authUser$ = authUserStream().observable;
    const voting$ = this.voting$.pipe(distinctUntilChanged());
    const id$ = this.id$.pipe(
      filter(ideaId => isString(ideaId)),
      distinctUntilChanged()
    ) as Observable<string>;

    this.id$.next(this.props.ideaId);

    if (this.upvoteElement) {
      this.upvoteElement.addEventListener('animationend', this.votingAnimationDone);
    }

    if (this.downvoteElement) {
      this.downvoteElement.addEventListener('animationend', this.votingAnimationDone);
    }

    const idea$ = id$.pipe(
      switchMap((ideaId: string) => {
        const idea$ = ideaByIdStream(ideaId).observable;

        return combineLatest(
          idea$,
          voting$
        );
      }),
      filter(([_idea, voting]) => {
        return voting === null;
      }),
      map(([idea, _voting]) => {
        return idea;
      })
    );

    const myVote$ = combineLatest(
      authUser$,
      idea$
    ).pipe(
      switchMap(([authUser, idea]) => {
        if (authUser && idea && idea.data.relationships.user_vote && idea.data.relationships.user_vote.data !== null) {
          const voteId = idea.data.relationships.user_vote.data.id;
          const vote$ = voteStream(voteId).observable;

          return combineLatest(
            vote$,
            voting$
          ).pipe(
            filter(([_vote, voting]) => {
              return voting === null;
            }),
            map(([vote, _voting]) => {
              return vote;
            })
          );
        }

        return of(null);
      })
    );

    this.subscriptions = [
      voting$.subscribe((voting) => {
        this.setState((state) => ({
          voting,
          votingAnimation: (voting !== null && state.voting === null ? voting : state.votingAnimation)
        }));
      }),

      idea$.pipe(
        switchMap((idea) => {
          let project$: Observable<IProject | null> = of(null);
          let phases$: Observable<IPhase[] | null> = of(null);
          const hasPhases = !isEmpty(get(idea.data.relationships.phases, 'data', null));

          if (idea.data.attributes.budget && !hasPhases && idea.data.relationships.project.data) {
            project$ = projectByIdStream(idea.data.relationships.project.data.id).observable;
          }

          if (idea.data.attributes.budget && hasPhases && idea.data.relationships.phases.data.length > 0) {
            phases$ = combineLatest(
              idea.data.relationships.phases.data.map(phase => phaseStream(phase.id).observable)
            );
          }

          return combineLatest(
            project$,
            phases$
          ).pipe(
            map(([project, phases]) => ({ idea, project, phases }))
          );
        })
      ).subscribe(({ idea, project, phases }) => {
        const upvotesCount = idea.data.attributes.upvotes_count;
        const downvotesCount = idea.data.attributes.downvotes_count;
        const votingEnabled = idea.data.attributes.action_descriptor.voting.enabled;
        const cancellingEnabled = idea.data.attributes.action_descriptor.voting.cancelling_enabled;
        const votingDisabledReason = idea.data.attributes.action_descriptor.voting.disabled_reason;
        const votingFutureEnabled = idea.data.attributes.action_descriptor.voting.future_enabled;

        this.setState({
          idea,
          project,
          phases,
          upvotesCount,
          downvotesCount,
          votingEnabled,
          cancellingEnabled,
          votingDisabledReason,
          votingFutureEnabled
        });
      }),

      authUser$.subscribe((authUser) => {
        this.setState({ authUser });
      }),

      myVote$.subscribe((myVote) => {
        this.setState({
          myVoteId: (myVote ? myVote.data.id : null),
          myVoteMode: (myVote ? myVote.data.attributes.mode : null)
        });
      })
    ];
  }

  componentDidUpdate(prevProps: Props, _prevState: State) {
    if (this.props.ideaId !== prevProps.ideaId) {
      this.id$.next(this.props.ideaId);
    }
  }

  componentWillUnmount() {
    if (this.upvoteElement) {
      this.upvoteElement.removeEventListener('animationend', this.votingAnimationDone);
    }

    if (this.downvoteElement) {
      this.downvoteElement.removeEventListener('animationend', this.votingAnimationDone);
    }

    this.subscriptions.forEach(subscription => subscription.unsubscribe());
  }

  votingAnimationDone = () => {
    this.setState({ votingAnimation: null });
  }

  onClickUpvote = (event) => {
    event.preventDefault();
    event.stopPropagation();
    this.onClickVote('up');
  }

  onClickDownvote = (event) => {
    event.preventDefault();
    event.stopPropagation();
    this.onClickVote('down');
  }

  onClickVote = async (voteMode: 'up' | 'down') => {
    const { authUser, myVoteId, myVoteMode, votingEnabled, cancellingEnabled } = this.state;
    const { ideaId, unauthenticatedVoteClick, disabledVoteClick } = this.props;

    if (!authUser) {
      unauthenticatedVoteClick && unauthenticatedVoteClick();
    } else if ((!votingEnabled && voteMode !== myVoteMode) || (!cancellingEnabled && voteMode === myVoteMode)) {
      disabledVoteClick && disabledVoteClick();
    } else if (authUser && this.state.voting === null) {
      try {
        this.voting$.next(voteMode);

        // Change vote (up -> down or down -> up)
        if (myVoteId && myVoteMode && myVoteMode !== voteMode) {
          this.setState((state) => ({
            upvotesCount: (voteMode === 'up' ? state.upvotesCount + 1 : state.upvotesCount - 1),
            downvotesCount: (voteMode === 'down' ? state.downvotesCount + 1 : state.downvotesCount - 1),
            myVoteMode: voteMode
          }));
          await deleteVote(ideaId, myVoteId);
          await addVote(ideaId, { user_id: authUser.data.id, mode: voteMode });
        }

        // Cancel vote
        if (myVoteId && myVoteMode && myVoteMode === voteMode) {
          this.setState((state) => ({
            upvotesCount: (voteMode === 'up' ? state.upvotesCount - 1 : state.upvotesCount),
            downvotesCount: (voteMode === 'down' ? state.downvotesCount - 1 : state.downvotesCount),
            myVoteMode: null
          }));
          await deleteVote(ideaId, myVoteId);
        }

        // Vote
        if (!myVoteMode) {
          this.setState((state) => ({
            upvotesCount: (voteMode === 'up' ? state.upvotesCount + 1 : state.upvotesCount),
            downvotesCount: (voteMode === 'down' ? state.downvotesCount + 1 : state.downvotesCount),
            myVoteMode: voteMode
          }));
          await addVote(ideaId, { user_id: authUser.data.id, mode: voteMode });
        }

        await ideaByIdStream(ideaId).fetch();
        this.voting$.next(null);
      } catch (error) {
        this.voting$.next(null);
        await ideaByIdStream(ideaId).fetch();
      }
    }
  }

  setUpvoteRef = (element: HTMLButtonElement) => {
    this.upvoteElement = element;
  }

  setDownvoteRef = (element: HTMLButtonElement) => {
    this.downvoteElement = element;
  }

  removeFocus = (event: React.MouseEvent) => {
    event.preventDefault();
  }

  render() {
    const { size, className, intl: { formatMessage } } = this.props;
    const { project, phases, myVoteMode, votingAnimation, votingEnabled, cancellingEnabled, votingFutureEnabled, upvotesCount, downvotesCount, votingDisabledReason } = this.state;
    const upvotingEnabled = (myVoteMode !== 'up' && votingEnabled) || (myVoteMode === 'up' && cancellingEnabled);
    const downvotingEnabled = (myVoteMode !== 'down' && votingEnabled) || (myVoteMode === 'down' && cancellingEnabled);
    const projectProcessType = get(project, 'data.attributes.process_type');
    const projectParticipationMethod = get(project, 'data.attributes.participation_method');
    const pbProject = (project && projectProcessType === 'continuous' && projectParticipationMethod === 'budgeting' ? project : null);
    const pbPhase = (!pbProject && phases ? phases.find(phase => phase.data.attributes.participation_method === 'budgeting') : null);
    const pbPhaseIsActive = (pbPhase && pastPresentOrFuture([pbPhase.data.attributes.start_at, pbPhase.data.attributes.end_at]) === 'present');
    const lastPhase = (!isNilOrError(phases) ? last(sortBy(phases, [phase => phase.data.attributes.end_at])) : null);
    const lastPhaseHasPassed = (lastPhase ? pastPresentOrFuture([lastPhase.data.attributes.start_at, lastPhase.data.attributes.end_at]) === 'past' : false);
    const pbPhaseIsLast = (pbPhase && lastPhase && lastPhase.data.id === pbPhase.data.id);
    const showBudgetControl = !!(pbProject || (pbPhase && (pbPhaseIsActive || (lastPhaseHasPassed && pbPhaseIsLast))));
    const shouldVerify = !votingEnabled && votingDisabledReason === 'not_verified';
<<<<<<< HEAD
    const showVoteControl = !!(!showBudgetControl && (votingEnabled || cancellingEnabled || votingFutureEnabled || upvotesCount > 0 || downvotesCount > 0 || shouldVerify));
=======
    const verifiedButNotPermitted = !shouldVerify &&  votingDisabledReason === 'not_permitted';
    const showVoteControl = !!(!showBudgetControl && (votingEnabled || cancellingEnabled || votingFutureEnabled || upvotesCount > 0 || downvotesCount > 0 || shouldVerify || verifiedButNotPermitted));
>>>>>>> 5362603e

    if (!showVoteControl) return null;

    return (
      <Container className={`${className} e2e-vote-controls ${myVoteMode === null ? 'neutral' : myVoteMode} ${votingEnabled && 'enabled'}`}>
        <Upvote
          active={myVoteMode === 'up'}
          onMouseDown={this.removeFocus}
          onClick={this.onClickUpvote}
          ref={this.setUpvoteRef}
          className={`${votingAnimation === 'up' ? 'voteClick' : 'upvote'} ${upvotingEnabled && 'enabled'} e2e-ideacard-upvote-button`}
          enabled={upvotingEnabled}
        >
          <VoteIconContainer size={size} votingEnabled={upvotingEnabled}>
            <VoteIcon ariaHidden title={formatMessage(messages.upvote)} name="upvote" size={size} enabled={upvotingEnabled} />
          </VoteIconContainer>
          <VoteCount aria-hidden className={votingEnabled ? 'enabled' : ''}>{upvotesCount}</VoteCount>
          <ScreenReaderOnly>
            <FormattedMessage {...messages.xUpvotes} values={{ count: upvotesCount }} />
          </ScreenReaderOnly>
        </Upvote>
        <Downvote
          active={myVoteMode === 'down'}
          onMouseDown={this.removeFocus}
          onClick={this.onClickDownvote}
          ref={this.setDownvoteRef}
          className={`${votingAnimation === 'down' ? 'voteClick' : 'downvote'} ${downvotingEnabled && 'enabled'} e2e-ideacard-downvote-button`}
          enabled={downvotingEnabled}
        >
          <VoteIconContainer size={size} votingEnabled={downvotingEnabled}>
            <VoteIcon ariaHidden title={formatMessage(messages.downvote)} name="downvote" size={size} enabled={downvotingEnabled} />
          </VoteIconContainer>
          <VoteCount aria-hidden className={votingEnabled ? 'enabled' : ''}>{downvotesCount}</VoteCount>
          <ScreenReaderOnly>
            <FormattedMessage {...messages.xDownvotes} values={{ count: downvotesCount }} />
          </ScreenReaderOnly>
        </Downvote>
      </Container>
    );
  }
}

export default injectIntl(VoteControl);<|MERGE_RESOLUTION|>--- conflicted
+++ resolved
@@ -519,12 +519,8 @@
     const pbPhaseIsLast = (pbPhase && lastPhase && lastPhase.data.id === pbPhase.data.id);
     const showBudgetControl = !!(pbProject || (pbPhase && (pbPhaseIsActive || (lastPhaseHasPassed && pbPhaseIsLast))));
     const shouldVerify = !votingEnabled && votingDisabledReason === 'not_verified';
-<<<<<<< HEAD
-    const showVoteControl = !!(!showBudgetControl && (votingEnabled || cancellingEnabled || votingFutureEnabled || upvotesCount > 0 || downvotesCount > 0 || shouldVerify));
-=======
     const verifiedButNotPermitted = !shouldVerify &&  votingDisabledReason === 'not_permitted';
     const showVoteControl = !!(!showBudgetControl && (votingEnabled || cancellingEnabled || votingFutureEnabled || upvotesCount > 0 || downvotesCount > 0 || shouldVerify || verifiedButNotPermitted));
->>>>>>> 5362603e
 
     if (!showVoteControl) return null;
 
