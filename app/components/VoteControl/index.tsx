import React, { PureComponent } from 'react';
import { isString, get, isEmpty, last, sortBy } from 'lodash-es';
import {
  BehaviorSubject,
  Subscription,
  Observable,
  combineLatest,
  of,
} from 'rxjs';
import { filter, map, switchMap, distinctUntilChanged } from 'rxjs/operators';
import { isNilOrError } from 'utils/helperUtils';
import { withRouter, WithRouterProps } from 'react-router';

// i18n
import { injectIntl, FormattedMessage } from 'utils/cl-intl';
import { InjectedIntlProps } from 'react-intl';
import messages from './messages';
import { LiveMessage } from 'react-aria-live';

// components
import { Icon } from 'cl2-component-library';

// services
import { authUserStream } from 'services/auth';
import {
  ideaByIdStream,
  IIdea,
  IdeaVotingDisabledReason,
} from 'services/ideas';
import { IUser } from 'services/users';
import { voteStream, addVote, deleteVote } from 'services/ideaVotes';
import { projectByIdStream, IProject } from 'services/projects';
import { phaseStream, IPhase, getCurrentPhase } from 'services/phases';

// utils
import { pastPresentOrFuture } from 'utils/dateUtils';
import { ScreenReaderOnly } from 'utils/a11y';
import { openSignUpInModal } from 'components/SignUpIn/events';
import { openVerificationModal } from 'components/Verification/verificationModalEvents';

// style
import styled, { css, keyframes } from 'styled-components';
import { colors, fontSizes, defaultStyles } from 'utils/styleUtils';
import { lighten } from 'polished';

interface IVoteComponent {
  active: boolean;
  enabled: boolean | null;
}

const vote = keyframes`
  from {
    transform: scale3d(1, 1, 1);
  }

  50% {
    transform: scale3d(1.25, 1.25, 1.25);
  }

  to {
    transform: scale3d(1, 1, 1);
  }
`;

const Container = styled.div`
  display: flex;
  align-items: center;

  * {
    user-select: none;
  }
`;

const VoteIconContainer = styled.div<{
  size: '1' | '2' | '3';
  votingEnabled: boolean | null;
}>`
  cursor: pointer;
  display: flex;
  align-items: center;
  justify-content: center;
  margin-right: 1px;
  border-radius: 50%;
  transition: all 60ms ease-out;
  background-color: white;

  &.border {
    border: solid 1px ${lighten(0.2, colors.label)};
  }

  &.shadow {
    ${({ votingEnabled }) =>
      votingEnabled &&
      `
      box-shadow: ${defaultStyles.boxShadow};

      &:hover {
<<<<<<< HEAD
        box-shadow: 0px 2px 4px -1px rgba(0,0,0,0.2)
=======
        box-shadow: ${defaultStyles.boxShadowHoverSmall};
>>>>>>> fad58968
      }
    `}
  }

  ${(props) =>
    !props.votingEnabled
      ? css`
          margin-left: 5px;
        `
      : css``}

  ${(props) =>
    props.size === '1' && props.votingEnabled
      ? css`
          width: 45px;
          height: 45px;
        `
      : css``}

  ${(props) =>
    props.size === '2' && props.votingEnabled
      ? css`
          width: 48px;
          height: 48px;
        `
      : css``}

  ${(props) =>
    props.size === '3' && props.votingEnabled
      ? css`
          width: 50px;
          height: 50px;
        `
      : css``}
`;

const VoteIcon = styled(Icon)<{
  size: '1' | '2' | '3';
  enabled: boolean | null;
}>`
  width: 19px;
  height: 19px;
  fill: ${colors.label};
  transition: all 100ms ease-out;

  ${(props) =>
    props.size === '1'
      ? css`
          width: 18px;
          height: 18px;
        `
      : css``}

  ${(props) =>
    props.size === '2'
      ? css`
          width: 20px;
          height: 20px;
        `
      : css``}

  ${(props) =>
    props.size === '3'
      ? css`
          width: 21px;
          height: 21px;
        `
      : css``}
`;

const VoteCount = styled.div`
  color: ${colors.label};
  font-size: ${fontSizes.base}px;
  font-weight: 400;
  display: flex;
  align-items: center;
  justify-content: flex-start;
  margin-left: 5px;
  transition: all 100ms ease-out;

  &:not(.enabled) {
    margin-left: 3px;
  }
`;

const Vote = styled.button<IVoteComponent>`
  display: flex;
  align-items: center;
  padding: 0;
  margin: 0;
  border: none;

  &.voteClick ${VoteIconContainer} {
    animation: ${css`
      ${vote} 350ms
    `};
  }

  &:not(.enabled) {
    ${VoteIconContainer} {
      width: auto;
      border: none;
      background: none;
    }

    ${VoteIcon} {
      opacity: 0.71;
      margin-right: 4px;
    }

    ${VoteCount} {
      opacity: 0.71;
    }
  }
`;

const Upvote = styled(Vote)`
  margin-right: 8px;

  &:not(.enabled) {
    ${VoteCount} {
      margin-right: 14px;
    }
  }

  ${VoteIconContainer} {
    ${(props) =>
      props.active &&
      `border-color: ${colors.clGreen}; background: ${colors.clGreen};`}
  }

  ${VoteIcon} {
    margin-bottom: 4px;
    ${(props) =>
      props.active &&
      (props.enabled ? 'fill: #fff;' : `fill: ${colors.clGreen}`)}
  }

  ${VoteCount} {
    min-width: 20px;
    margin-right: 5px;
    ${(props) => props.active && `color: ${colors.clGreen};`}
  }

  &:hover.enabled {
    ${VoteIconContainer} {
      ${(props) => !props.active && `border-color: ${colors.clGreen};`}
    }

    ${VoteIcon} {
      ${(props) => !props.active && `fill: ${colors.clGreen};`}
    }

    ${VoteCount} {
      ${(props) => !props.active && `color: ${colors.clGreen};`}
    }
  }
`;

const Downvote = styled(Vote)`
  ${VoteIconContainer} {
    ${(props) =>
      props.active &&
      `border-color: ${colors.clRed}; background: ${colors.clRed};`}
  }

  ${VoteIcon} {
    margin-top: 4px;
    ${(props) =>
      props.active && (props.enabled ? 'fill: #fff;' : `fill: ${colors.clRed}`)}
  }

  ${VoteCount} {
    ${(props) => props.active && `color: ${colors.clRed};`}
  }

  &:hover.enabled {
    ${VoteIconContainer} {
      ${(props) => !props.active && `border-color: ${colors.clRed};`}
    }

    ${VoteIcon} {
      ${(props) => !props.active && `fill: ${colors.clRed};`}
    }

    ${VoteCount} {
      ${(props) => !props.active && `color: ${colors.clRed};`}
    }
  }
`;

interface Props {
  ideaId: string;
  size: '1' | '2' | '3';
  unauthenticatedVoteClick?: (voteMode: 'up' | 'down') => void;
  disabledVoteClick?: (disabled_reason?: IdeaVotingDisabledReason) => void;
  ariaHidden?: boolean;
  className?: string;
  showDownvote: boolean;
  style: 'border' | 'shadow';
}

interface State {
  showVoteControl: boolean;
  authUser: IUser | null;
  upvotesCount: number;
  downvotesCount: number;
  voting: 'up' | 'down' | null;
  votingAnimation: 'up' | 'down' | null;
  myVoteId: string | null | undefined;
  myVoteMode: 'up' | 'down' | null | undefined;
  idea: IIdea | null;
  project: IProject | null;
  phases: IPhase[] | null | undefined;
  loaded: boolean;
}

class VoteControl extends PureComponent<
  Props & InjectedIntlProps & WithRouterProps,
  State
> {
  voting$: BehaviorSubject<'up' | 'down' | null>;
  id$: BehaviorSubject<string | null>;
  subscriptions: Subscription[];
  upvoteElement: HTMLButtonElement | null;
  downvoteElement: HTMLButtonElement | null;

  static defaultProps = {
    ariaHidden: false,
  };

  constructor(props) {
    super(props);
    this.state = {
      showVoteControl: false,
      authUser: null,
      upvotesCount: 0,
      downvotesCount: 0,
      voting: null,
      votingAnimation: null,
      myVoteId: undefined,
      myVoteMode: undefined,
      idea: null,
      project: null,
      phases: undefined,
      loaded: false,
    };
    this.voting$ = new BehaviorSubject(null);
    this.id$ = new BehaviorSubject(null);
    this.subscriptions = [];
    this.upvoteElement = null;
    this.downvoteElement = null;
  }

  componentDidMount() {
    const authUser$ = authUserStream().observable;
    const voting$ = this.voting$.pipe(distinctUntilChanged());
    const id$ = this.id$.pipe(
      filter((ideaId) => isString(ideaId)),
      distinctUntilChanged()
    ) as Observable<string>;

    this.id$.next(this.props.ideaId);
    this.upvoteElement?.addEventListener(
      'animationend',
      this.votingAnimationDone
    );
    this.downvoteElement?.addEventListener(
      'animationend',
      this.votingAnimationDone
    );

    const idea$ = id$.pipe(
      switchMap((ideaId: string) => {
        const idea$ = ideaByIdStream(ideaId).observable;

        return combineLatest(idea$, voting$);
      }),
      filter(([_idea, voting]) => {
        return voting === null;
      }),
      map(([idea, _voting]) => {
        return idea;
      })
    );

    const myVote$ = combineLatest(authUser$, idea$).pipe(
      switchMap(([authUser, idea]) => {
        if (
          authUser &&
          idea &&
          idea.data.relationships.user_vote &&
          idea.data.relationships.user_vote.data !== null
        ) {
          const voteId = idea.data.relationships.user_vote.data.id;
          const vote$ = voteStream(voteId).observable;

          return combineLatest(vote$, voting$).pipe(
            filter(([_vote, voting]) => {
              return voting === null;
            }),
            map(([vote, _voting]) => {
              return vote;
            })
          );
        }

        return of(null);
      })
    );

    this.subscriptions = [
      voting$.subscribe((voting) => {
        this.setState((state) => ({
          voting,
          votingAnimation:
            voting !== null && state.voting === null
              ? voting
              : state.votingAnimation,
        }));
      }),

      idea$
        .pipe(
          switchMap((idea) => {
            let project$: Observable<IProject | null> = of(null);
            let phases$: Observable<IPhase[] | null> = of(null);
            const hasPhases = !isEmpty(
              get(idea.data.relationships.phases, 'data', null)
            );

            if (!hasPhases && idea.data.relationships.project.data) {
              project$ = projectByIdStream(
                idea.data.relationships.project.data.id
              ).observable;
            }

            if (hasPhases && idea.data.relationships.phases.data.length > 0) {
              phases$ = combineLatest(
                idea.data.relationships.phases.data.map(
                  (phase) => phaseStream(phase.id).observable
                )
              );
            }

            return combineLatest(project$, phases$, authUser$).pipe(
              map(([project, phases, authUser]) => ({
                idea,
                project,
                phases,
                authUser,
              }))
            );
          })
        )
        .subscribe(({ idea, project, phases, authUser }) => {
          const isSignedIn = !isNilOrError(authUser);
          const upvotesCount = idea.data.attributes.upvotes_count;
          const downvotesCount = idea.data.attributes.downvotes_count;
          const votingEnabled =
            idea.data.attributes.action_descriptor.voting_idea.enabled;
          const cancellingEnabled =
            idea.data.attributes.action_descriptor.voting_idea
              .cancelling_enabled;
          const votingDisabledReason =
            idea.data.attributes.action_descriptor.voting_idea.disabled_reason;
          const votingFutureEnabled =
            idea.data.attributes.action_descriptor.voting_idea.future_enabled;
          const projectProcessType = get(
            project,
            'data.attributes.process_type'
          );
          const projectParticipationMethod = get(
            project,
            'data.attributes.participation_method'
          );
          const pbProject =
            project &&
            projectProcessType === 'continuous' &&
            projectParticipationMethod === 'budgeting'
              ? project
              : null;
          const pbPhase =
            !pbProject && phases
              ? phases.find(
                  (phase) =>
                    phase.data.attributes.participation_method === 'budgeting'
                )
              : null;
          const pbPhaseIsActive =
            pbPhase &&
            pastPresentOrFuture([
              pbPhase.data.attributes.start_at,
              pbPhase.data.attributes.end_at,
            ]) === 'present';
          const lastPhase = !isNilOrError(phases)
            ? last(sortBy(phases, [(phase) => phase.data.attributes.end_at]))
            : null;
          const lastPhaseHasPassed = lastPhase
            ? pastPresentOrFuture([
                lastPhase.data.attributes.start_at,
                lastPhase.data.attributes.end_at,
              ]) === 'past'
            : false;
          const pbPhaseIsLast =
            pbPhase && lastPhase && lastPhase.data.id === pbPhase.data.id;
          const showBudgetControl = !!(
            pbProject ||
            (pbPhase &&
              (pbPhaseIsActive || (lastPhaseHasPassed && pbPhaseIsLast)))
          );
          const shouldSignIn =
            !votingEnabled &&
            (votingDisabledReason === 'not_signed_in' ||
              (votingDisabledReason === 'not_verified' && !isSignedIn));
          const shouldVerify =
            !votingEnabled &&
            votingDisabledReason === 'not_verified' &&
            isSignedIn;
          const verifiedButNotPermitted =
            !shouldVerify && votingDisabledReason === 'not_permitted';
          const showVoteControl = !!(
            !showBudgetControl &&
            (votingEnabled ||
              shouldSignIn ||
              cancellingEnabled ||
              votingFutureEnabled ||
              upvotesCount > 0 ||
              downvotesCount > 0 ||
              shouldVerify ||
              verifiedButNotPermitted)
          );

          this.setState({
            idea,
            project,
            phases,
            showVoteControl,
            upvotesCount,
            downvotesCount,
            authUser,
            loaded: true,
          });
        }),

      myVote$.subscribe((myVote) => {
        this.setState({
          myVoteId: myVote ? myVote.data.id : null,
          myVoteMode: myVote ? myVote.data.attributes.mode : null,
        });
      }),
    ];
  }

  async componentDidUpdate() {
    this.id$.next(this.props.ideaId);
  }

  componentWillUnmount() {
    this.upvoteElement?.removeEventListener(
      'animationend',
      this.votingAnimationDone
    );
    this.downvoteElement?.removeEventListener(
      'animationend',
      this.votingAnimationDone
    );
    this.subscriptions.forEach((subscription) => subscription.unsubscribe());
  }

  votingAnimationDone = () => {
    this.setState({ votingAnimation: null });
  };

  onClickUpvote = (event: React.MouseEvent<HTMLButtonElement>) => {
    event.preventDefault();
    event.stopPropagation();
    this.vote('up');
  };

  onClickDownvote = (event: React.MouseEvent<HTMLButtonElement>) => {
    event.preventDefault();
    event.stopPropagation();
    this.vote('down');
  };

  vote = async (voteMode: 'up' | 'down') => {
    const {
      authUser,
      myVoteId,
      myVoteMode,
      voting,
      idea,
      project,
      phases,
    } = this.state;
    const { ideaId, disabledVoteClick } = this.props;
    const votingEnabled =
      idea?.data.attributes.action_descriptor.voting_idea.enabled;
    const cancellingEnabled =
      idea?.data.attributes.action_descriptor.voting_idea.cancelling_enabled;
    const votingDisabledReason =
      idea?.data.attributes.action_descriptor.voting_idea.disabled_reason;
    const isSignedIn = !isNilOrError(authUser);
    const isTryingToUndoVote = !!(myVoteMode && voteMode === myVoteMode);
    const isVerified =
      !isNilOrError(authUser) && authUser.data.attributes.verified;

    if (!voting) {
      if (
        !isNilOrError(authUser) &&
        (votingEnabled || (cancellingEnabled && isTryingToUndoVote))
      ) {
        try {
          this.voting$.next(voteMode);

          const currentPhase = getCurrentPhase(
            phases ? phases.map((phase) => phase.data) : null
          );
          const participationContext = project ? project.data : currentPhase;
          const refetchIdeas =
            participationContext?.attributes?.voting_method === 'limited';

          // Change vote (up -> down or down -> up)
          if (myVoteId && myVoteMode && myVoteMode !== voteMode) {
            this.setState((state) => ({
              upvotesCount:
                voteMode === 'up'
                  ? state.upvotesCount + 1
                  : state.upvotesCount - 1,
              downvotesCount:
                voteMode === 'down'
                  ? state.downvotesCount + 1
                  : state.downvotesCount - 1,
              myVoteMode: voteMode,
            }));
            await deleteVote(ideaId, myVoteId, refetchIdeas);
            await addVote(
              ideaId,
              { user_id: authUser.data.id, mode: voteMode },
              refetchIdeas
            );
          }

          // Cancel vote
          if (myVoteId && myVoteMode && myVoteMode === voteMode) {
            this.setState((state) => ({
              upvotesCount:
                voteMode === 'up' ? state.upvotesCount - 1 : state.upvotesCount,
              downvotesCount:
                voteMode === 'down'
                  ? state.downvotesCount - 1
                  : state.downvotesCount,
              myVoteMode: null,
            }));
            await deleteVote(ideaId, myVoteId, refetchIdeas);
          }

          // Vote
          if (!myVoteMode) {
            this.setState((state) => ({
              upvotesCount:
                voteMode === 'up' ? state.upvotesCount + 1 : state.upvotesCount,
              downvotesCount:
                voteMode === 'down'
                  ? state.downvotesCount + 1
                  : state.downvotesCount,
              myVoteMode: voteMode,
            }));
            await addVote(
              ideaId,
              { user_id: authUser.data.id, mode: voteMode },
              refetchIdeas
            );
          }

          await ideaByIdStream(ideaId).fetch();
          this.voting$.next(null);

          return 'success';
        } catch (error) {
          this.voting$.next(null);
          await ideaByIdStream(ideaId).fetch();
          throw 'error';
        }
      } else if (
        isSignedIn &&
        !isVerified &&
        votingDisabledReason === 'not_verified'
      ) {
        openVerificationModal();
      } else if (
        !isSignedIn &&
        (votingEnabled ||
          votingDisabledReason === 'not_verified' ||
          votingDisabledReason === 'not_signed_in' ||
          votingDisabledReason === 'not_permitted')
      ) {
        const currentPhase = getCurrentPhase(
          phases ? phases.map((phase) => phase.data) : null
        );
        const pcType = phases ? 'phase' : 'project';
        const pcId = phases ? currentPhase?.id : project?.data?.id;

        openSignUpInModal({
          verification: votingDisabledReason === 'not_verified',
          verificationContext: !!(
            votingDisabledReason === 'not_verified' &&
            pcId &&
            pcType
          )
            ? {
                action: 'voting_idea',
                id: pcId,
                type: pcType,
              }
            : undefined,
          action: () => this.vote(voteMode),
        });
      } else if (votingDisabledReason) {
        disabledVoteClick?.(votingDisabledReason);
      }
    }

    return;
  };

  setUpvoteRef = (element: HTMLButtonElement) => {
    this.upvoteElement = element;
  };

  setDownvoteRef = (element: HTMLButtonElement) => {
    this.downvoteElement = element;
  };

  removeFocus = (event: React.MouseEvent) => {
    event.preventDefault();
  };

  render() {
    const {
      size,
      className,
      intl: { formatMessage },
      ariaHidden,
      showDownvote,
      style,
    } = this.props;
    const {
      idea,
      authUser,
      showVoteControl,
      myVoteMode,
      votingAnimation,
      upvotesCount,
      downvotesCount,
    } = this.state;
    const votingEnabled =
      idea?.data.attributes.action_descriptor.voting_idea.enabled;
    const cancellingEnabled =
      idea?.data.attributes.action_descriptor.voting_idea.cancelling_enabled;
    const votingDisabledReason =
      idea?.data.attributes.action_descriptor.voting_idea.disabled_reason;
    const isSignedIn = !isNilOrError(authUser);
    const isVerified =
      !isNilOrError(authUser) && authUser.data.attributes.verified;
    const upvotingEnabled =
      (myVoteMode !== 'up' && votingEnabled) ||
      (myVoteMode === 'up' && cancellingEnabled) ||
      (!isVerified && votingDisabledReason === 'not_verified') ||
      (!isSignedIn && votingDisabledReason === 'not_signed_in');
    const downvotingEnabled =
      (myVoteMode !== 'down' && votingEnabled) ||
      (myVoteMode === 'down' && cancellingEnabled) ||
      (!isVerified && votingDisabledReason === 'not_verified') ||
      (!isSignedIn && votingDisabledReason === 'not_signed_in');

    if (!showVoteControl) return null;

    const screenreaderContent = (
      <>
        <ScreenReaderOnly>
          <FormattedMessage
            {...messages.a11y_upvotesDownvotes}
            values={{ upvotesCount, downvotesCount }}
          />
        </ScreenReaderOnly>
        <LiveMessage
          message={formatMessage(messages.a11y_upvotesDownvotes, {
            upvotesCount,
            downvotesCount,
          })}
          aria-live="polite"
        />
      </>
    );

    return (
      <>
        {screenreaderContent}
        <Container
          className={[
            className,
            'e2e-vote-controls',
            myVoteMode === null ? 'neutral' : myVoteMode,
          ]
            .filter((item) => item)
            .join(' ')}
          aria-hidden={ariaHidden}
        >
          <Upvote
            active={myVoteMode === 'up'}
            onMouseDown={this.removeFocus}
            onClick={this.onClickUpvote}
            ref={this.setUpvoteRef}
            className={[
              'e2e-ideacard-upvote-button',
              votingAnimation === 'up' ? 'voteClick' : 'upvote',
              upvotingEnabled ? 'enabled' : 'disabled',
              myVoteMode === 'up' ? 'active' : '',
            ].join(' ')}
            enabled={upvotingEnabled}
            tabIndex={ariaHidden ? -1 : 0}
          >
            <VoteIconContainer
              className={style}
              size={size}
              votingEnabled={upvotingEnabled}
            >
              <VoteIcon
                name="upvote"
                size={size}
                enabled={upvotingEnabled}
                ariaHidden
              />
              <ScreenReaderOnly>
                <FormattedMessage {...messages.upvote} />
              </ScreenReaderOnly>
            </VoteIconContainer>
            <VoteCount aria-hidden className={votingEnabled ? 'enabled' : ''}>
              {upvotesCount}
            </VoteCount>
          </Upvote>

          {showDownvote && (
            <Downvote
              active={myVoteMode === 'down'}
              onMouseDown={this.removeFocus}
              onClick={this.onClickDownvote}
              ref={this.setDownvoteRef}
              className={[
                'e2e-ideacard-downvote-button',
                votingAnimation === 'down' ? 'voteClick' : 'downvote',
                downvotingEnabled ? 'enabled' : 'disabled',
              ].join(' ')}
              enabled={downvotingEnabled}
              tabIndex={ariaHidden ? -1 : 0}
            >
              <VoteIconContainer
                className={style}
                size={size}
                votingEnabled={downvotingEnabled}
              >
                <VoteIcon
                  name="downvote"
                  size={size}
                  enabled={downvotingEnabled}
                  ariaHidden
                />
                <ScreenReaderOnly>
                  <FormattedMessage {...messages.downvote} />
                </ScreenReaderOnly>
              </VoteIconContainer>
              <VoteCount aria-hidden className={votingEnabled ? 'enabled' : ''}>
                {downvotesCount}
              </VoteCount>
            </Downvote>
          )}
        </Container>
      </>
    );
  }
}

export default withRouter<Props>(injectIntl(VoteControl));<|MERGE_RESOLUTION|>--- conflicted
+++ resolved
@@ -95,11 +95,7 @@
       box-shadow: ${defaultStyles.boxShadow};
 
       &:hover {
-<<<<<<< HEAD
-        box-shadow: 0px 2px 4px -1px rgba(0,0,0,0.2)
-=======
         box-shadow: ${defaultStyles.boxShadowHoverSmall};
->>>>>>> fad58968
       }
     `}
   }
