--- conflicted
+++ resolved
@@ -29,15 +29,14 @@
     id: 'app.components.VoteControl.votingDisabledNotPermitted',
     defaultMessage: 'Voting on this idea is currently not allowed',
   },
-<<<<<<< HEAD
   votingDisabledNotVerified: {
     id: 'app.components.VoteControl.votingDisabledNotVerified',
     defaultMessage: 'Voting on this idea requires verification of your account. {verificationLink}',
   },
   verificationLinkText: {
     id: 'app.components.VoteControl.verificationLinkText',
-    defaultMessage: 'Verify your account now.',
-=======
+    defaultMessage: 'Verify your account now.'
+  },
   upvote: {
     id: 'app.components.VoteControl.upvote',
     defaultMessage: 'Upvote',
@@ -45,6 +44,5 @@
   downvote: {
     id: 'app.components.VoteControl.downvote',
     defaultMessage: 'Downvote',
->>>>>>> b2e6cf44
   },
 });