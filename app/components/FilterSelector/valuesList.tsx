import React, { PureComponent, FormEvent } from 'react';
import { includes } from 'lodash-es';

// components
import Checkbox from 'components/UI/Checkbox';
import Dropdown from 'components/UI/Dropdown';

// style
import styled from 'styled-components';
import { colors, fontSizes } from 'utils/styleUtils';

const List = styled.div`
  width: 100%;
`;

const ListItemText = styled.div`
  color: ${colors.label};
  font-size: ${fontSizes.medium}px;
  font-weight: 400;
  line-height: 21px;
  text-align: left;
`;

const ListItem = styled.button`
  width: 100%;
  display: flex;
  align-items: center;
  justify-content: space-between;
  margin: 0px;
  margin-bottom: 4px;
  padding: 10px;
  background: #fff;
  border-radius: 5px;
  outline: none;
  cursor: pointer;
  transition: all 80ms ease-out;

  &.last {
    margin-bottom: 0px;
  }

  &:hover,
  &:focus,
  &.selected {
    background: ${colors.clDropdownHoverBackground};

    ${ListItemText} {
      color: #000;
    }
  }
`;

const StyledCheckbox = styled(Checkbox)`
  margin-left: 10px;
`;

interface Value {
  text: string | JSX.Element;
  value: any;
}

interface DefaultProps {
  width?: string;
  mobileWidth?: string;
  maxHeight?: string;
  mobileMaxHeight?: string;
  top?: string;
  left? : string;
  mobileLeft?: string;
  right?: string;
  mobileRight?: string;
}

interface Props extends DefaultProps {
  title: string | JSX.Element;
  values: Value[];
  onChange: (arg: string) => void;
  selected: any[];
  right?: string;
  mobileRight?: string;
  multiple?: boolean;
  opened: boolean;
  baseID: string;
}

interface State {}

export default class ValuesList extends PureComponent<Props, State> {
  static defaultProps: DefaultProps = {
    width: undefined,
    mobileWidth: undefined,
    maxHeight: undefined,
    mobileMaxHeight: undefined,
    top: '34px',
    left: undefined,
    mobileLeft: undefined,
    right: undefined,
    mobileRight:undefined
  };

  handleOnToggle = (entry, index) => (event: FormEvent) => {
    event.preventDefault();
    this.setState({ currentFocus: index });
    this.props.onChange(entry.value);
  }

  render() {
    const { values, selected, multiple, opened, baseID, width, mobileWidth, maxHeight, mobileMaxHeight, top, left, mobileLeft, right, mobileRight } = this.props;

    return (
      <Dropdown
        width={width}
        mobileWidth={mobileWidth}
        maxHeight={maxHeight}
        mobileMaxHeight={mobileMaxHeight}
        top={top}
        left={left}
        mobileLeft={mobileLeft}
        right={right}
        mobileRight={mobileRight}
        opened={opened}
        content={(
          <List className="e2e-filter-selector-dropdown-list">
            {values && values.map((entry, index) => {
              const checked = includes(selected, entry.value);
              const last = (index === values.length - 1);

              return (
                <ListItem
                  id={`${baseID}-${index}`}
                  role="option"
                  aria-posinset={index + 1}
                  aria-selected={checked}
                  key={entry.value}
                  onClick={this.handleOnToggle(entry, index)}
                  className={`
<<<<<<< HEAD
                    ${!multiple && checked ? 'selected' : ''} ${last ? 'last' : ''}
                    e2e-${entry.value}
=======
                    ${!multiple && checked ? 'selected' : ''}
                    ${last ? 'last' : ''}
                    ${entry.value === 'archived' ? 'e2e-projects-filter-archived' : ''}
>>>>>>> 47241620
                  `}
                >
                  <ListItemText>{entry.text}</ListItemText>

                  {multiple &&
                    <StyledCheckbox
                      value={checked}
                      onChange={this.handleOnToggle(entry, index)}
                    />
                  }
                </ListItem>
              );
            }
            )}
          </List>
        )}
      />
    );
  }
}<|MERGE_RESOLUTION|>--- conflicted
+++ resolved
@@ -134,14 +134,9 @@
                   key={entry.value}
                   onClick={this.handleOnToggle(entry, index)}
                   className={`
-<<<<<<< HEAD
-                    ${!multiple && checked ? 'selected' : ''} ${last ? 'last' : ''}
-                    e2e-${entry.value}
-=======
                     ${!multiple && checked ? 'selected' : ''}
                     ${last ? 'last' : ''}
                     ${entry.value === 'archived' ? 'e2e-projects-filter-archived' : ''}
->>>>>>> 47241620
                   `}
                 >
                   <ListItemText>{entry.text}</ListItemText>
