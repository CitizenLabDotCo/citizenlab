import React, { PureComponent } from 'react';
import { includes, isNil } from 'lodash-es';

// components
import Checkbox from 'components/UI/Checkbox';
import { Dropdown } from 'cl2-component-library';

// style
import styled from 'styled-components';
import { colors, fontSizes } from 'utils/styleUtils';

const List = styled.ul`
  margin: 0;
  padding: 0;
  list-style: none;
`;

const ListItemText = styled.span`
  flex-grow: 1;
  flex-shrink: 1;
  flex-basis: 0;
  color: ${colors.label};
  font-size: ${fontSizes.base}px;
  font-weight: 400;
  line-height: 21px;
  text-align: left;
  overflow-wrap: break-word;
  word-wrap: break-word;
  word-break: break-word;
`;

const ListItem = styled.li`
  width: 100%;
  display: flex;
  align-items: center;
  margin: 0px;
  margin-bottom: 4px;
  padding: 10px;
  list-style: none;
  background: #fff;
  border-radius: ${(props: any) => props.theme.borderRadius};
  cursor: pointer;
  transition: all 80ms ease-out;

  &.last {
    margin-bottom: 0px;
  }

  &:hover,
  &:focus,
  &.selected {
    background: ${colors.clDropdownHoverBackground};

    ${ListItemText} {
      color: #000;
    }
  }
`;

const CheckboxListItem = styled.li`
  width: 100%;
  display: flex;
  align-items: center;
  margin: 0px;
  margin-bottom: 4px;
  padding: 10px;
  list-style: none;
  background: #fff;
  border-radius: ${(props: any) => props.theme.borderRadius};
  cursor: pointer;
  transition: all 80ms ease-out;
  padding: 0 10px;

  &.last {
    margin-bottom: 0px;
  }

  &:hover,
  &:focus,
  &.selected {
    background: ${colors.clDropdownHoverBackground};

    ${ListItemText} {
      color: #000;
    }
  }
`;

const CheckboxLabel = styled.span`
  flex: 1;
  color: ${colors.label};
  font-size: ${fontSizes.base}px;
  font-weight: 400;
  line-height: 21px;
  text-align: left;
  overflow-wrap: break-word;
  word-wrap: break-word;
  word-break: break-word;
  display: block;
  padding: 10px 0;
`;

interface Value {
  text: string | JSX.Element;
  value: any;
}

interface DefaultProps {
  width?: string;
  mobileWidth?: string;
  maxHeight?: string;
  mobileMaxHeight?: string;
  top?: string;
  left?: string;
  mobileLeft?: string;
  right?: string;
  mobileRight?: string;
}

interface Props extends DefaultProps {
  title: string | JSX.Element;
  values: Value[];
  onChange: (arg: string) => void;
  onClickOutside?: (event: React.FormEvent) => void;
  selected: any[];
  right?: string;
  mobileRight?: string;
  multipleSelectionAllowed?: boolean;
  opened: boolean;
  baseID: string;
  name: string;
}

interface State { }

export default class ValuesList extends PureComponent<Props, State> {
  static defaultProps: DefaultProps = {
    width: undefined,
    mobileWidth: undefined,
    maxHeight: undefined,
    mobileMaxHeight: undefined,
    top: '34px',
    left: undefined,
    mobileLeft: undefined,
    right: undefined,
<<<<<<< HEAD
    mobileRight: undefined
=======
    mobileRight: undefined,
>>>>>>> 31b691b0
  };

  removeFocus = (event: React.MouseEvent) => {
    event.preventDefault();
  };

  handleOnToggleCheckbox = (entry) => (_event: React.ChangeEvent) => {
    this.props.onChange(entry.value);
  };

  handleOnSelectSingleValue = (entry) => (
    event: React.MouseEvent | React.KeyboardEvent
  ) => {
    if (
      event.type === 'click' ||
      (event.type === 'keydown' && event['key'] === 'Enter')
    ) {
      event.preventDefault();
      this.props.onChange(entry.value);
    }
  };

  handleOnClickOutside = (event: React.FormEvent) => {
    this.props.onClickOutside && this.props.onClickOutside(event);
  };

  render() {
    const {
      values,
      selected,
      multipleSelectionAllowed,
      opened,
      baseID,
      width,
      mobileWidth,
      maxHeight,
      mobileMaxHeight,
      top,
      left,
      mobileLeft,
      right,
      mobileRight,
      name,
    } = this.props;

    // ARIA reference example: https://www.w3.org/TR/wai-aria-practices/examples/listbox/listbox-collapsible.html
    return (
      <Dropdown
        width={width}
        mobileWidth={mobileWidth}
        maxHeight={maxHeight}
        mobileMaxHeight={mobileMaxHeight}
        top={top}
        left={left}
        mobileLeft={mobileLeft}
        right={right}
        mobileRight={mobileRight}
        opened={opened}
        onClickOutside={this.handleOnClickOutside}
        content={
          <List
            className="e2e-sort-items"
            tabIndex={-1}
            role="listbox"
            aria-multiselectable={multipleSelectionAllowed}
          >
            {values &&
              values.map((entry, index) => {
                const checked = includes(selected, entry.value);
                const last = index === values.length - 1;
                const classNames = [
                  `e2e-sort-item-${
                    entry.value !== '-new' ? entry.value : 'old'
                  }`,
                  !multipleSelectionAllowed && checked ? 'selected' : '',
                  last ? 'last' : '',
                ]
                  .filter((item) => !isNil(item))
                  .join(' ');

<<<<<<< HEAD
              return multipleSelectionAllowed ? (
                <CheckboxListItem
                  id={`${baseID}-${index}`}
                  role="option"
                  aria-posinset={index + 1}
                  aria-selected={checked}
                  key={entry.value}
                  onMouseDown={this.removeFocus}
                  className={classNames}
                >
                  <Checkbox
                    checked={checked}
                    onChange={this.handleOnToggleCheckbox(entry)}
                    label={
                      <CheckboxLabel>
                        {entry.text}
                      </CheckboxLabel>
                    }
                    name={name}
                  />
                </CheckboxListItem>
              ) : (
=======
                return multipleSelectionAllowed ? (
                  <CheckboxListItem
                    id={`${baseID}-${index}`}
                    role="option"
                    aria-posinset={index + 1}
                    aria-selected={checked}
                    key={entry.value}
                    onMouseDown={this.removeFocus}
                    className={classNames}
                  >
                    <Checkbox
                      checked={checked}
                      onChange={this.handleOnToggleCheckbox(entry)}
                      label={<CheckboxLabel>{entry.text}</CheckboxLabel>}
                      name={name}
                    />
                  </CheckboxListItem>
                ) : (
>>>>>>> 31b691b0
                  <ListItem
                    id={`${baseID}-${index}`}
                    role="option"
                    aria-posinset={index + 1}
                    aria-selected={checked}
                    key={entry.value}
                    onMouseDown={this.removeFocus}
                    className={classNames}
                    onClick={this.handleOnSelectSingleValue(entry)}
                    onKeyDown={this.handleOnSelectSingleValue(entry)}
                    tabIndex={0}
                  >
<<<<<<< HEAD
                    <ListItemText>
                      {entry.text}
                    </ListItemText>
                  </ListItem>
                );
            })}
=======
                    <ListItemText>{entry.text}</ListItemText>
                  </ListItem>
                );
              })}
>>>>>>> 31b691b0
          </List>
        }
      />
    );
  }
}

// TODO: page jump on landing page (doesn't happen on projects page)<|MERGE_RESOLUTION|>--- conflicted
+++ resolved
@@ -131,7 +131,7 @@
   name: string;
 }
 
-interface State { }
+interface State {}
 
 export default class ValuesList extends PureComponent<Props, State> {
   static defaultProps: DefaultProps = {
@@ -143,22 +143,18 @@
     left: undefined,
     mobileLeft: undefined,
     right: undefined,
-<<<<<<< HEAD
     mobileRight: undefined
-=======
-    mobileRight: undefined,
->>>>>>> 31b691b0
   };
 
   removeFocus = (event: React.MouseEvent) => {
     event.preventDefault();
   };
 
-  handleOnToggleCheckbox = (entry) => (_event: React.ChangeEvent) => {
+  handleOnToggleCheckbox = entry => (_event: React.ChangeEvent) => {
     this.props.onChange(entry.value);
   };
 
-  handleOnSelectSingleValue = (entry) => (
+  handleOnSelectSingleValue = entry => (
     event: React.MouseEvent | React.KeyboardEvent
   ) => {
     if (
@@ -190,7 +186,7 @@
       mobileLeft,
       right,
       mobileRight,
-      name,
+      name
     } = this.props;
 
     // ARIA reference example: https://www.w3.org/TR/wai-aria-practices/examples/listbox/listbox-collapsible.html
@@ -223,35 +219,11 @@
                     entry.value !== '-new' ? entry.value : 'old'
                   }`,
                   !multipleSelectionAllowed && checked ? 'selected' : '',
-                  last ? 'last' : '',
+                  last ? 'last' : ''
                 ]
-                  .filter((item) => !isNil(item))
+                  .filter(item => !isNil(item))
                   .join(' ');
 
-<<<<<<< HEAD
-              return multipleSelectionAllowed ? (
-                <CheckboxListItem
-                  id={`${baseID}-${index}`}
-                  role="option"
-                  aria-posinset={index + 1}
-                  aria-selected={checked}
-                  key={entry.value}
-                  onMouseDown={this.removeFocus}
-                  className={classNames}
-                >
-                  <Checkbox
-                    checked={checked}
-                    onChange={this.handleOnToggleCheckbox(entry)}
-                    label={
-                      <CheckboxLabel>
-                        {entry.text}
-                      </CheckboxLabel>
-                    }
-                    name={name}
-                  />
-                </CheckboxListItem>
-              ) : (
-=======
                 return multipleSelectionAllowed ? (
                   <CheckboxListItem
                     id={`${baseID}-${index}`}
@@ -270,7 +242,6 @@
                     />
                   </CheckboxListItem>
                 ) : (
->>>>>>> 31b691b0
                   <ListItem
                     id={`${baseID}-${index}`}
                     role="option"
@@ -283,19 +254,10 @@
                     onKeyDown={this.handleOnSelectSingleValue(entry)}
                     tabIndex={0}
                   >
-<<<<<<< HEAD
-                    <ListItemText>
-                      {entry.text}
-                    </ListItemText>
-                  </ListItem>
-                );
-            })}
-=======
                     <ListItemText>{entry.text}</ListItemText>
                   </ListItem>
                 );
               })}
->>>>>>> 31b691b0
           </List>
         }
       />
