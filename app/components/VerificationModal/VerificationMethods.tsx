import React, { memo, useCallback, Fragment } from 'react';
import { isNilOrError } from 'utils/helperUtils';
import { AUTH_PATH } from 'containers/App/constants';

// components
import Icon from 'components/UI/Icon';
import Avatar from 'components/Avatar';
import T from 'components/T';
import Button from 'components/UI/Button';
import { Title, Subtitle } from './styles';

// hooks
import useAuthUser from 'hooks/useAuthUser';
import useParticipationConditions from 'hooks/useParticipationConditions';
import useVerificationMethods from 'hooks/useVerificationMethods';

// services
import { getJwt } from 'utils/auth/jwt';

// i18n
import messages from './messages';
import { FormattedMessage } from 'utils/cl-intl';

// style
import styled, { withTheme } from 'styled-components';
import { colors, fontSizes, media } from 'utils/styleUtils';
import { darken } from 'polished';

// typings
<<<<<<< HEAD
import { VerificationMethodNames } from 'services/verificationMethods';
import { ProjectContext } from './VerificationModal';
=======
import { IVerificationMethod } from 'services/verificationMethods';
import { ContextShape } from './VerificationModal';
>>>>>>> 45487ed1

const Container = styled.div`
  width: 100%;
  display: flex;
  flex-direction: column;
  align-items: stretch;
  ${media.smallerThanMinTablet`
    padding: 10px;
  `}
  ${media.largePhone`
    padding: 0px;
  `}
`;

const AboveTitle = styled.div`
  display: flex;
  align-items: center;
  justify-content: center;
  margin-bottom: 25px;
  ${media.smallerThanMaxTablet`
    justify-content: flex-start;
    margin-top: 15px;
  `}
`;

const StyledAvatar = styled(Avatar)`
  margin-left: -5px;
  margin-right: -5px;
  z-index: 2;
  ${media.largePhone`
    margin-left: 0;
  `}
`;

const ShieldIcon = styled(Icon)`
  fill: ${colors.label};
  width: 48px;
  height: 53px;
  margin-left: -5px;
`;

const Content = styled.div`
  display: flex;
  justify-content: center;
  ${media.smallerThanMaxTablet`
    flex-wrap: wrap;
  `}
`;

const Context = styled.div`
  flex: 1 1 auto;
  width: 100%;
  padding-left: 20px;
  padding-bottom: 20px;
  margin-right: 40px;
  margin-top: 32px;
  margin-bottom: 30px;
  display: flex;
  flex-direction: column;
  justify-content: flex-start;
  align-items: flex-start;
  ${media.smallerThanMaxTablet`
    padding: 0;
    margin: 20px 0 30px;
  `}
`;

const ContextLabel = styled.div`
  color: ${colors.label};
  font-size: ${fontSizes.small}px;
  line-height: normal;
  margin-bottom: 17px;
`;

const ContextItem = styled.span`
  color: ${(props: any) => props.theme.colorText};
  font-size: ${fontSizes.small}px;
  line-height: normal;
  border-radius: ${props => props.theme.borderRadius};
  border: 1px solid ${colors.lightGreyishBlue};
  padding: 6px 13px;
  margin-bottom: 5px;
  max-width: 100%;
  white-space: nowrap;
  overflow: hidden;
  text-overflow: ellipsis;
  ${media.largePhone`
    white-space: normal;
  `}
  &:first-letter {
    text-transform: capitalize
  }
`;

const Or = styled.span`
  color: ${(props: any) => props.theme.colorText};
  font-size: ${fontSizes.small}px;
  border-radius: 50%;
  border: 1px solid ${colors.lightGreyishBlue};
  margin-top: 5px;
  margin-bottom: 10px;
  min-width: 25px;
  height: 25px;
  justify-content: center;
  display: flex;
  align-items: center;
`;

const ButtonsContainer = styled.div`
  flex: 1 1 auto;
  width: 100%;
  padding-left: 40px;
  padding-right: 40px;
  padding-top: 32px;
  padding-bottom: 32px;
  margin-bottom: 30px;
  display: flex;
  flex-direction: column;
  align-items: stretch;
  background: ${colors.background};
  border-radius: ${(props: any) => props.theme.borderRadius};
  max-width: 423px;

  ${media.smallerThanMaxTablet`
    padding: 20px;
    margin: 0;
    max-width: unset;
  `}
`;

const MethodButton = styled(Button)`
  margin-bottom: 8px;
`;

interface Props {
<<<<<<< HEAD
  context: ProjectContext | null;
  onMethodSelected: (selectedMethod: VerificationMethodNames) => void;
=======
  context: ContextShape | null;
  onMethodSelected: (selectedMethod: IVerificationMethod) => void;
>>>>>>> 45487ed1
  className?: string;
  theme: any;
}

const VerificationMethods = memo<Props>(({ context, onMethodSelected, className, theme }) => {

  const participationConditions = useParticipationConditions(context);
  const withContext = !!context;

  const authUser = useAuthUser();
  const verificationMethods = useVerificationMethods();

  const onSelectMethodButtonClick = useCallback((method) => () => {
    onMethodSelected(method);
  }, []);

<<<<<<< HEAD
  const onVerifyBOSAButtonClick = useCallback(() => {
    const jwt = getJwt();
    window.location.href = `${AUTH_PATH}/bosa_fas?token=${jwt}&pathname=${window.location.pathname}`;
  }, []);

  let showCOWButton = false;
  let showBogusButton = false;
  let showBOSAButton = false;

  if (!isNilOrError(verificationMethods) && verificationMethods.data && verificationMethods.data.length > 0) {
    verificationMethods.data.forEach((item) => {
      if (item.attributes.name === 'cow') {
        showCOWButton = true;
      }
      if (item.attributes.name === 'bogus') {
        showBogusButton = true;
      }
      if (item.attributes.name === 'bosa_fas') {
        showBOSAButton = true;
      }
    });
  }

=======
>>>>>>> 45487ed1
  return (
    <Container id="e2e-verification-methods" className={className}>
      <AboveTitle aria-hidden>
        <StyledAvatar userId={!isNilOrError(authUser) ? authUser.data.id : null} size="55px" />
        <ShieldIcon name="verify" />
      </AboveTitle>
      <Title id="modal-header">
        <strong><FormattedMessage {...messages.verifyYourIdentity} /></strong>
        {withContext ? <FormattedMessage {...messages.toParticipateInThisProject} /> : <FormattedMessage {...messages.andUnlockYourCitizenPotential} />}
      </Title>
      <Content>
        {withContext && !isNilOrError(participationConditions) && participationConditions.length > 0 &&
          <Context>
            <Subtitle>
              <FormattedMessage {...messages.participationConditions} />
            </Subtitle>

            <ContextLabel>
              <FormattedMessage {...messages.peopleMatchingConditions} />
            </ContextLabel>

            {participationConditions.map((rulesSet, index) => {
              const rules = rulesSet.map((rule, ruleIndex) => (
                <ContextItem className="e2e-rule-item" key={ruleIndex}>
                  <T value={rule} />
                </ContextItem>
              ));
              return index === 0 ? rules : (
                <Fragment key={index}>
                  <Or>
                    <FormattedMessage {...messages.or} />
                  </Or>
                  {rules}
                </Fragment>
              );
            })}
          </Context>
        }
        <ButtonsContainer className={withContext ? 'withContext' : 'withoutContext'}>
          <Subtitle>
            <FormattedMessage {...messages.verifyNow} />
          </Subtitle>

          {!isNilOrError(verificationMethods) && verificationMethods.data && verificationMethods.data.length > 0 && verificationMethods.data.map(method => (
            <MethodButton
              key={method.id}
              icon="verify_manually"
              onClick={onSelectMethodButtonClick(method)}
              fullWidth={true}
              size="1"
              justify="left"
              padding="14px 20px"
              bgColor="#fff"
              bgHoverColor="#fff"
              iconColor={theme.colorMain}
              iconHoverColor={darken(0.2, theme.colorMain)}
              textColor={theme.colorText}
              textHoverColor={darken(0.2, theme.colorText)}
              borderColor="#e3e3e3"
              borderHoverColor={darken(0.2, '#e3e3e3')}
              boxShadow="0px 2px 2px rgba(0, 0, 0, 0.05)"
              boxShadowHover="0px 2px 2px rgba(0, 0, 0, 0.1)"
              id={`e2e-${method.attributes.name}-button`}
            >
<<<<<<< HEAD
              <FormattedMessage {...messages.verifyCow} />
            </MethodButton>
          }

          {showBOSAButton &&
            <MethodButton
              icon="verify_manually"
              onClick={onVerifyBOSAButtonClick}
              fullWidth={true}
              size="1"
              justify="left"
              padding="14px 20px"
              bgColor="#fff"
              bgHoverColor="#fff"
              iconColor={theme.colorMain}
              iconHoverColor={darken(0.2, theme.colorMain)}
              textColor={theme.colorText}
              textHoverColor={darken(0.2, theme.colorText)}
              borderColor="#e3e3e3"
              borderHoverColor={darken(0.2, '#e3e3e3')}
              boxShadow="0px 2px 2px rgba(0, 0, 0, 0.05)"
              boxShadowHover="0px 2px 2px rgba(0, 0, 0, 0.1)"
            >
              <FormattedMessage {...messages.verifyBOSA} />
            </MethodButton>
          }

          {showBogusButton &&
            <MethodButton
              id="e2e-bogus-button"
              icon="verify_manually"
              onClick={onVerifyBogusButtonClick}
              fullWidth={true}
              size="1"
              justify="left"
              padding="14px 20px"
              bgColor="#fff"
              iconColor={theme.colorMain}
              iconHoverColor={darken(0.2, theme.colorMain)}
              bgHoverColor="#fff"
              textColor={theme.colorText}
              textHoverColor={darken(0.2, theme.colorText)}
              borderColor="#e3e3e3"
              borderHoverColor={darken(0.2, '#e3e3e3')}
              boxShadow="0px 2px 2px rgba(0, 0, 0, 0.05)"
              boxShadowHover="0px 2px 2px rgba(0, 0, 0, 0.1)"
              overflowEllipsis
            >
              Bogus verification (testing)
=======
              {method.attributes.name === 'cow' ? (
                <FormattedMessage {...messages.verifyCow} />
              ) : method.attributes.name === 'bogus' ?
                  'Bogus verification (testing)'
                  : method.attributes.name === 'id_card_lookup' ? (
                    <T value={method.attributes.method_name_multiloc} />
                  ) : null
              }
>>>>>>> 45487ed1
            </MethodButton>
          ))}
        </ButtonsContainer>
      </Content>
    </Container>
  );
});

export default withTheme(VerificationMethods);<|MERGE_RESOLUTION|>--- conflicted
+++ resolved
@@ -1,6 +1,5 @@
 import React, { memo, useCallback, Fragment } from 'react';
 import { isNilOrError } from 'utils/helperUtils';
-import { AUTH_PATH } from 'containers/App/constants';
 
 // components
 import Icon from 'components/UI/Icon';
@@ -14,9 +13,6 @@
 import useParticipationConditions from 'hooks/useParticipationConditions';
 import useVerificationMethods from 'hooks/useVerificationMethods';
 
-// services
-import { getJwt } from 'utils/auth/jwt';
-
 // i18n
 import messages from './messages';
 import { FormattedMessage } from 'utils/cl-intl';
@@ -27,13 +23,8 @@
 import { darken } from 'polished';
 
 // typings
-<<<<<<< HEAD
-import { VerificationMethodNames } from 'services/verificationMethods';
-import { ProjectContext } from './VerificationModal';
-=======
 import { IVerificationMethod } from 'services/verificationMethods';
 import { ContextShape } from './VerificationModal';
->>>>>>> 45487ed1
 
 const Container = styled.div`
   width: 100%;
@@ -169,13 +160,8 @@
 `;
 
 interface Props {
-<<<<<<< HEAD
-  context: ProjectContext | null;
-  onMethodSelected: (selectedMethod: VerificationMethodNames) => void;
-=======
   context: ContextShape | null;
   onMethodSelected: (selectedMethod: IVerificationMethod) => void;
->>>>>>> 45487ed1
   className?: string;
   theme: any;
 }
@@ -192,32 +178,6 @@
     onMethodSelected(method);
   }, []);
 
-<<<<<<< HEAD
-  const onVerifyBOSAButtonClick = useCallback(() => {
-    const jwt = getJwt();
-    window.location.href = `${AUTH_PATH}/bosa_fas?token=${jwt}&pathname=${window.location.pathname}`;
-  }, []);
-
-  let showCOWButton = false;
-  let showBogusButton = false;
-  let showBOSAButton = false;
-
-  if (!isNilOrError(verificationMethods) && verificationMethods.data && verificationMethods.data.length > 0) {
-    verificationMethods.data.forEach((item) => {
-      if (item.attributes.name === 'cow') {
-        showCOWButton = true;
-      }
-      if (item.attributes.name === 'bogus') {
-        showBogusButton = true;
-      }
-      if (item.attributes.name === 'bosa_fas') {
-        showBOSAButton = true;
-      }
-    });
-  }
-
-=======
->>>>>>> 45487ed1
   return (
     <Container id="e2e-verification-methods" className={className}>
       <AboveTitle aria-hidden>
@@ -282,57 +242,6 @@
               boxShadowHover="0px 2px 2px rgba(0, 0, 0, 0.1)"
               id={`e2e-${method.attributes.name}-button`}
             >
-<<<<<<< HEAD
-              <FormattedMessage {...messages.verifyCow} />
-            </MethodButton>
-          }
-
-          {showBOSAButton &&
-            <MethodButton
-              icon="verify_manually"
-              onClick={onVerifyBOSAButtonClick}
-              fullWidth={true}
-              size="1"
-              justify="left"
-              padding="14px 20px"
-              bgColor="#fff"
-              bgHoverColor="#fff"
-              iconColor={theme.colorMain}
-              iconHoverColor={darken(0.2, theme.colorMain)}
-              textColor={theme.colorText}
-              textHoverColor={darken(0.2, theme.colorText)}
-              borderColor="#e3e3e3"
-              borderHoverColor={darken(0.2, '#e3e3e3')}
-              boxShadow="0px 2px 2px rgba(0, 0, 0, 0.05)"
-              boxShadowHover="0px 2px 2px rgba(0, 0, 0, 0.1)"
-            >
-              <FormattedMessage {...messages.verifyBOSA} />
-            </MethodButton>
-          }
-
-          {showBogusButton &&
-            <MethodButton
-              id="e2e-bogus-button"
-              icon="verify_manually"
-              onClick={onVerifyBogusButtonClick}
-              fullWidth={true}
-              size="1"
-              justify="left"
-              padding="14px 20px"
-              bgColor="#fff"
-              iconColor={theme.colorMain}
-              iconHoverColor={darken(0.2, theme.colorMain)}
-              bgHoverColor="#fff"
-              textColor={theme.colorText}
-              textHoverColor={darken(0.2, theme.colorText)}
-              borderColor="#e3e3e3"
-              borderHoverColor={darken(0.2, '#e3e3e3')}
-              boxShadow="0px 2px 2px rgba(0, 0, 0, 0.05)"
-              boxShadowHover="0px 2px 2px rgba(0, 0, 0, 0.1)"
-              overflowEllipsis
-            >
-              Bogus verification (testing)
-=======
               {method.attributes.name === 'cow' ? (
                 <FormattedMessage {...messages.verifyCow} />
               ) : method.attributes.name === 'bogus' ?
@@ -341,7 +250,6 @@
                     <T value={method.attributes.method_name_multiloc} />
                   ) : null
               }
->>>>>>> 45487ed1
             </MethodButton>
           ))}
         </ButtonsContainer>
