--- conflicted
+++ resolved
@@ -28,11 +28,7 @@
 
 // style
 import styled from 'styled-components';
-<<<<<<< HEAD
-import { colors } from 'utils/styleUtils';
-=======
-import { fontSizes, colors, media } from 'utils/styleUtils';
->>>>>>> 5518a208
+import { colors, media } from 'utils/styleUtils';
 
 const Container = styled.div`
   width: 100%;
