import React, { memo, useCallback } from 'react';

// i18n
import { FormattedMessage } from 'utils/cl-intl';
import messages from './messages';

// components
import Button from 'components/UI/Button';
import { Title } from './styles';

// style
import styled from 'styled-components';
import { fontSizes, colors, media } from 'utils/styleUtils';

// Types
import { ErrorContext } from './VerificationModal';

const Container = styled.div`
  width: 100%;
  display: flex;
  flex-direction: column;
  align-items: center;
  margin-bottom: 30px;
`;

const Subtitle = styled.h2`
  width: 100%;
  max-width: 500px;
  color: ${colors.text};
  font-size: ${fontSizes.base}px;
  line-height: normal;
  font-weight: 300;
  text-align: center;
  margin: 0;
  padding: 0;

  ${media.smallerThanMaxTablet`
    font-size: ${fontSizes.base}px;
  `}
`;

const CancelButton = styled(Button)`
  margin-top: 50px;
`;

interface Props {
  className?: string;
  onBack: () => void;
  context: ErrorContext | null;
}

export default memo<Props>(({ className, onBack, context }) => {

  const onCancelButtonClicked = useCallback(() => {
    onBack();
  }, [onBack]);

  let message = messages.errorGenericSubtitle;

  if (context) {
    if (context.error === 'taken') {
      message = messages.errorTakenSubtitle;
    } else if (context.error === 'not_entitled') {
      message = messages.errorNotEntitledSubtitle;
    }
  }

  return (
    <Container id="e2e-verification-errror" className={className}>
      <Title className="e2e-user-verified-errror-modal-content">
        <strong><FormattedMessage {...messages.errorTitle} /></strong>
      </Title>
      <Subtitle>
        <FormattedMessage {...message} />
      </Subtitle>
<<<<<<< HEAD
      <CancelButton
        onClick={onCancelButtonClicked}
        buttonStyle="secondary"
      >
=======
      <CancelButton onClick={onCancelButtonClicked} buttonStyle="secondary">
>>>>>>> 202267b0
        <FormattedMessage {...messages.back} />
      </CancelButton>
    </Container>
  );
});<|MERGE_RESOLUTION|>--- conflicted
+++ resolved
@@ -73,14 +73,10 @@
       <Subtitle>
         <FormattedMessage {...message} />
       </Subtitle>
-<<<<<<< HEAD
       <CancelButton
         onClick={onCancelButtonClicked}
         buttonStyle="secondary"
       >
-=======
-      <CancelButton onClick={onCancelButtonClicked} buttonStyle="secondary">
->>>>>>> 202267b0
         <FormattedMessage {...messages.back} />
       </CancelButton>
     </Container>
