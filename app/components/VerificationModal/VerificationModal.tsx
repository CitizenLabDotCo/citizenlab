--- conflicted
+++ resolved
@@ -6,11 +6,8 @@
 import VerificationFormCOW from './VerificationFormCOW';
 import VerificationFormBogus from './VerificationFormBogus';
 import VerificationSuccess from './VerificationSuccess';
-<<<<<<< HEAD
 import VerificationError from './VerificationError';
-=======
 import VerificationFormLookup from './VerificationFormLookup';
->>>>>>> 45487ed1
 
 // events
 import { closeVerificationModal } from 'containers/App/events';
@@ -31,7 +28,6 @@
 
 export type ProjectContext = { id: string, type: IParticipationContextType, action: ICitizenAction };
 
-<<<<<<< HEAD
 export type ErrorContext = { error: 'taken' | 'not_entitled' | null };
 
 export type ContextShape = ProjectContext
@@ -55,11 +51,7 @@
     return 'ErrorContext';
   }
 }
-
-export type VerificationModalSteps = 'method-selection' | 'cow' | 'bogus' | 'success' | 'error' | null;
-=======
-export type VerificationModalSteps = 'method-selection' | 'success' | null | IVerificationMethod['attributes']['name'];
->>>>>>> 45487ed1
+export type VerificationModalSteps = 'method-selection' | 'success' | 'error' | null | IVerificationMethod['attributes']['name'];
 
 export interface Props {
   opened: boolean;
@@ -78,10 +70,6 @@
     setActiveStep(initialActiveStep || 'method-selection');
   }, [opened, initialActiveStep]);
 
-<<<<<<< HEAD
-  const onMethodSelected = useCallback((selectedMethod: Exclude<VerificationMethodNames, 'bosa_fas'>) => {
-    setActiveStep(selectedMethod);
-=======
   const onMethodSelected = useCallback((selectedMethod: IVerificationMethod) => {
     const { name } = selectedMethod.attributes;
     if (name === 'id_card_lookup') {
@@ -89,7 +77,6 @@
       setMethod(selectedMethod as IDLookupMethod);
     }
     setActiveStep(name);
->>>>>>> 45487ed1
   }, []);
 
   const onClose = useCallback(() => {
