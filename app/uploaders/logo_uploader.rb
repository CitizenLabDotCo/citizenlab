<<<<<<< HEAD
class LogoUploader < CarrierWave::Uploader::Base
  include BaseImageUploader
  include CarrierWave::MiniMagick
=======
class LogoUploader < BaseImageUploader

  def store_dir
    tenant = model
    "uploads/#{tenant.id}/#{model.class.to_s.underscore}/#{mounted_as}/#{model.id}"
  end
>>>>>>> e116f27e

  version :small do
    process resize_to_limit: [nil,40]
  end

  version :medium do
    process resize_to_limit: [nil,80]
  end

  version :large do
    process resize_to_limit: [nil,160]
  end

<<<<<<< HEAD
  def store_dir
    "uploads/#{Tenant.current.id}/logo/#{model.id}"
  end

  # Add a white list of extensions which are allowed to be uploaded.
  # For images you might use something like this:
  def extension_whitelist
    %w(jpg jpeg gif png)
  end

=======
>>>>>>> e116f27e
end<|MERGE_RESOLUTION|>--- conflicted
+++ resolved
@@ -1,15 +1,8 @@
-<<<<<<< HEAD
-class LogoUploader < CarrierWave::Uploader::Base
-  include BaseImageUploader
-  include CarrierWave::MiniMagick
-=======
 class LogoUploader < BaseImageUploader
-
+  
   def store_dir
-    tenant = model
-    "uploads/#{tenant.id}/#{model.class.to_s.underscore}/#{mounted_as}/#{model.id}"
+    "uploads/#{Tenant.current.id}/logo/#{model.id}"
   end
->>>>>>> e116f27e
 
   version :small do
     process resize_to_limit: [nil,40]
@@ -23,17 +16,4 @@
     process resize_to_limit: [nil,160]
   end
 
-<<<<<<< HEAD
-  def store_dir
-    "uploads/#{Tenant.current.id}/logo/#{model.id}"
-  end
-
-  # Add a white list of extensions which are allowed to be uploaded.
-  # For images you might use something like this:
-  def extension_whitelist
-    %w(jpg jpeg gif png)
-  end
-
-=======
->>>>>>> e116f27e
 end