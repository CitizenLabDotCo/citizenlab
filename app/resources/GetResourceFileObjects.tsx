import React from 'react';
import { isString } from 'lodash-es';
import { isNilOrError } from 'utils/helperUtils';
import { Subscription, BehaviorSubject, combineLatest, of, Observable } from 'rxjs';
import { distinctUntilChanged, switchMap, tap, filter } from 'rxjs/operators';
import shallowCompare from 'utils/shallowCompare';
import { projectFilesStream, IProjectFiles } from 'services/projectFiles';
import { phaseFilesStream, IPhaseFiles } from 'services/phaseFiles';
import { pageFilesStream, IPageFiles } from 'services/pageFiles';
import { eventFilesStream, IEventFiles } from 'services/eventFiles';
import { ideaFilesStream, IIdeaFiles } from 'services/ideaFiles';
<<<<<<< HEAD
import { initiativeFilesStream, IInitiativeFiles } from 'services/initiativeFiles';
import { convertUrlToUploadFileObservable } from 'utils/imageTools';
=======
import { convertUrlToUploadFileObservable } from 'utils/fileTools';
>>>>>>> bb9ed8eb
import { UploadFile } from 'typings';

// Converted file objects (to JS objects of type File).
// Useful when you combining local files and remote files,
// so you don't have to convert (file uploader)

interface InputProps {
  resetOnChange?: boolean;
  resourceType: 'project' | 'phase' | 'event' | 'page' | 'idea' | 'initiative';
  resourceId: string | null;
}

type Children = (renderProps: GetResourceFileObjectsChildProps) => JSX.Element | null;

interface Props extends InputProps {
  children?: Children;
}

interface State {
  files: UploadFile[] | undefined | null | Error;
}

export type GetResourceFileObjectsChildProps = State['files'];

export default class GetResourceFileObjects extends React.Component<Props, State> {
  private inputProps$: BehaviorSubject<InputProps>;
  private subscriptions: Subscription[];

  public static defaultProps = {
    resetOnChange: true
  };

  constructor(props: Props) {
    super(props);
    this.state = {
      files: undefined
    };
  }

  componentDidMount() {
    const { resourceId, resourceType, resetOnChange } = this.props;

    this.inputProps$ = new BehaviorSubject({ resourceId, resourceType });

    this.subscriptions = [
      this.inputProps$.pipe(
        distinctUntilChanged((prev, next) => shallowCompare(prev, next)),
        tap(() => resetOnChange && this.setState({ files: undefined })),
        filter(({ resourceId }) => isString(resourceId)),
        switchMap(({ resourceId, resourceType }: { resourceId: string, resourceType: InputProps['resourceType'] }) => {
          let streamFn;
          if (resourceType === 'project') streamFn = projectFilesStream;
          if (resourceType === 'phase') streamFn = phaseFilesStream;
          if (resourceType === 'event') streamFn = eventFilesStream;
          if (resourceType === 'page') streamFn = pageFilesStream;
          if (resourceType === 'idea') streamFn = ideaFilesStream;
          if (resourceType === 'initiative') streamFn = initiativeFilesStream;

          return streamFn(resourceId).observable as Observable<IProjectFiles | IPhaseFiles | IEventFiles | IPageFiles | IIdeaFiles | IInitiativeFiles | null>;
        }),
        switchMap((files) => {
          if (files && files.data && files.data.length > 0) {
            return combineLatest(
              files.data.map(file => convertUrlToUploadFileObservable(file.attributes.file.url, file.id, file.attributes.name))
            );
          }

          return of(null);
        })
      )
      .subscribe((files) => {
        this.setState({
          files: files ? files.filter(file => !isNilOrError(file)) as UploadFile[] : null
        });
      })
    ];
  }

  componentDidUpdate() {
    const { resourceId, resourceType, resetOnChange } = this.props;
    this.inputProps$.next({ resourceId, resourceType,  resetOnChange });
  }

  componentWillUnmount() {
    this.subscriptions.forEach(subscription => subscription.unsubscribe());
  }

  render() {
    const { children } = this.props;
    const { files } = this.state;
    return (children as Children)(files);
  }
}<|MERGE_RESOLUTION|>--- conflicted
+++ resolved
@@ -9,12 +9,8 @@
 import { pageFilesStream, IPageFiles } from 'services/pageFiles';
 import { eventFilesStream, IEventFiles } from 'services/eventFiles';
 import { ideaFilesStream, IIdeaFiles } from 'services/ideaFiles';
-<<<<<<< HEAD
 import { initiativeFilesStream, IInitiativeFiles } from 'services/initiativeFiles';
-import { convertUrlToUploadFileObservable } from 'utils/imageTools';
-=======
 import { convertUrlToUploadFileObservable } from 'utils/fileTools';
->>>>>>> bb9ed8eb
 import { UploadFile } from 'typings';
 
 // Converted file objects (to JS objects of type File).
