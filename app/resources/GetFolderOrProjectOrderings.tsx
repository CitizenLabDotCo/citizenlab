--- conflicted
+++ resolved
@@ -2,11 +2,7 @@
 import useFolderOrProjectOrderings from 'hooks/useProjectHolderOrderings';
 import { isNilOrError } from 'utils/helperUtils';
 
-<<<<<<< HEAD
-export type GetFolderOrProjectOrderingsChildProps = IFolderOrProjectOrderingData[] | undefined | null | Error;
-=======
 type GetProjectHolderOrderingsChildProps = IProjectHolderOrderingData[] | undefined | null | Error;
->>>>>>> 62f91684
 
 type children = (renderProps: GetProjectHolderOrderingsChildProps) => JSX.Element | null;
 
