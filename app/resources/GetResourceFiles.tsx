import React from 'react';
import { isString } from 'lodash-es';
import { Subscription, BehaviorSubject, Observable } from 'rxjs';
import { distinctUntilChanged, switchMap, tap, filter } from 'rxjs/operators';
import shallowCompare from 'utils/shallowCompare';
import {
  projectFilesStream,
  IProjectFileData,
  IProjectFiles,
} from 'services/projectFiles';
import {
  phaseFilesStream,
  IPhaseFileData,
  IPhaseFiles,
} from 'services/phaseFiles';
import {
  eventFilesStream,
  IEventFileData,
  IEventFiles,
} from 'services/eventFiles';
import { pageFilesStream, IPageFileData, IPageFiles } from 'services/pageFiles';
import { ideaFilesStream, IIdeaFileData, IIdeaFiles } from 'services/ideaFiles';
import {
  initiativeFilesStream,
  IInitiativeFileData,
  IInitiativeFiles,
} from 'services/initiativeFiles';

import { isNilOrError } from 'utils/helperUtils';

interface InputProps {
  resetOnChange?: boolean;
  resourceType: 'project' | 'phase' | 'event' | 'page' | 'idea' | 'initiative';
  resourceId: string | null;
}

type Children = (renderProps: GetResourceFilesChildProps) => JSX.Element | null;

interface Props extends InputProps {
  children?: Children;
}

interface State {
  files:
    | IProjectFileData[]
    | IPhaseFileData[]
    | IEventFileData[]
    | IPageFileData[]
    | IIdeaFileData[]
    | IInitiativeFileData[]
    | undefined
    | null
    | Error;
}

export type GetResourceFilesChildProps = State['files'];

export default class GetResourceFiles extends React.Component<Props, State> {
  private inputProps$: BehaviorSubject<InputProps>;
  private subscriptions: Subscription[];

  public static defaultProps = {
    resetOnChange: true,
  };

  constructor(props: Props) {
    super(props);
    this.state = {
      files: undefined,
    };
  }

  componentDidMount() {
    const { resourceId, resourceType, resetOnChange } = this.props;

    this.inputProps$ = new BehaviorSubject({ resourceId, resourceType });

    this.subscriptions = [
      this.inputProps$
        .pipe(
          distinctUntilChanged((prev, next) => shallowCompare(prev, next)),
          tap(() => resetOnChange && this.setState({ files: undefined })),
          filter(({ resourceId }) => isString(resourceId)),
          switchMap(
            ({
              resourceId,
              resourceType,
            }: {
              resourceId: string;
              resourceType: InputProps['resourceType'];
            }) => {
              let streamFn;
<<<<<<< HEAD
              if (resourceType === 'project') streamFn = projectFilesStream;
              if (resourceType === 'phase') streamFn = phaseFilesStream;
              if (resourceType === 'event') streamFn = eventFilesStream;
              if (resourceType === 'page') streamFn = pageFilesStream;
              if (resourceType === 'idea') streamFn = ideaFilesStream;
              if (resourceType === 'initiative')
                streamFn = initiativeFilesStream;
=======
              if (resourceType === 'project') {
                streamFn = projectFilesStream;
              }
              if (resourceType === 'phase') {
                streamFn = phaseFilesStream;
              }
              if (resourceType === 'event') {
                streamFn = eventFilesStream;
              }
              if (resourceType === 'page') {
                streamFn = pageFilesStream;
              }
              if (resourceType === 'idea') {
                streamFn = ideaFilesStream;
              }
              if (resourceType === 'initiative') {
                streamFn = initiativeFilesStream;
              }
>>>>>>> 7bcf9eac

              return streamFn(resourceId).observable as Observable<
                | IProjectFiles
                | IPhaseFiles
                | IEventFiles
                | IPageFiles
                | IIdeaFiles
                | IInitiativeFiles
                | null
              >;
            }
          )
        )
        .subscribe((files) => {
          this.setState({ files: !isNilOrError(files) ? files.data : files });
        }),
    ];
  }

  componentDidUpdate() {
    const { resourceId, resourceType, resetOnChange } = this.props;
    this.inputProps$.next({ resourceId, resourceType, resetOnChange });
  }

  componentWillUnmount() {
    this.subscriptions.forEach((subscription) => subscription.unsubscribe());
  }

  render() {
    const { children } = this.props;
    const { files } = this.state;
    return (children as Children)(files);
  }
}<|MERGE_RESOLUTION|>--- conflicted
+++ resolved
@@ -90,15 +90,6 @@
               resourceType: InputProps['resourceType'];
             }) => {
               let streamFn;
-<<<<<<< HEAD
-              if (resourceType === 'project') streamFn = projectFilesStream;
-              if (resourceType === 'phase') streamFn = phaseFilesStream;
-              if (resourceType === 'event') streamFn = eventFilesStream;
-              if (resourceType === 'page') streamFn = pageFilesStream;
-              if (resourceType === 'idea') streamFn = ideaFilesStream;
-              if (resourceType === 'initiative')
-                streamFn = initiativeFilesStream;
-=======
               if (resourceType === 'project') {
                 streamFn = projectFilesStream;
               }
@@ -117,7 +108,6 @@
               if (resourceType === 'initiative') {
                 streamFn = initiativeFilesStream;
               }
->>>>>>> 7bcf9eac
 
               return streamFn(resourceId).observable as Observable<
                 | IProjectFiles
