--- conflicted
+++ resolved
@@ -1,28 +1,8 @@
 import React from 'react';
-import { isEqual, get, isString, omitBy, isNil } from 'lodash';
-import { BehaviorSubject, Subscription } from 'rxjs/Rx';
-import { listGroups, IGroupData } from 'services/groups';
-import shallowCompare from 'utils/shallowCompare';
+import { Subscription } from 'rxjs';
+import { IGroupData, listGroups } from 'services/groups';
 
-export type MembershipType = 'manual' | 'rules';
-
-export interface InputProps {
-  pageNumber?: number;
-  pageSize?: number;
-  membershipType?: MembershipType;
-}
-
-interface IQueryParameters {
-  'page[number]'?: number;
-  'page[size]'?: number;
-  membership_type?: MembershipType;
-}
-
-interface IAccumulator {
-  groups: IGroupData[] | null;
-  queryParameters: IQueryParameters;
-  hasMore: boolean;
-}
+interface InputProps {}
 
 type children = (renderProps: GetGroupsChildProps) => JSX.Element | null;
 
@@ -30,140 +10,39 @@
   children?: children;
 }
 
-export type GetGroupsChildProps = State & {
-  onLoadMore: () => void;
-  onChangeMembershipType: (membershipType: MembershipType) => void;
-};
-
 interface State {
-<<<<<<< HEAD
-  queryParameters: IQueryParameters;
-  groupsList: IGroupData[] | null;
-  hasMore: boolean;
-  querying: boolean;
-  loadingMore: boolean;
-}
-
-export default class GetProjects extends React.Component<Props, State> {
-  private queryParameters$: BehaviorSubject<IQueryParameters>;
-=======
   groups: IGroupData[] | undefined | null;
 }
 
 export type GetGroupsChildProps = IGroupData[] | undefined | null;
 
 export default class GetGroups extends React.Component<Props, State> {
->>>>>>> c0bc2243
   private subscriptions: Subscription[];
 
   constructor(props: Props) {
     super(props);
     this.state = {
-<<<<<<< HEAD
-      // defaults
-      queryParameters: {
-        'page[number]': 1,
-        'page[size]': this.props.pageSize,
-        membership_type: undefined,
-      },
-      groupsList: null,
-      hasMore: false,
-      querying: true,
-      loadingMore: false
-=======
       groups: undefined
->>>>>>> c0bc2243
     };
-
-    const queryParameters = this.getQueryParameters(this.state, this.props);
-    this.queryParameters$ = new BehaviorSubject(queryParameters);
-    this.subscriptions = [];
   }
 
   componentDidMount() {
-    const queryParameters = this.getQueryParameters(this.state, this.props);
-    const startAccumulatorValue: IAccumulator = { queryParameters, groups: null, hasMore: false };
-
     this.subscriptions = [
-      this.queryParameters$
-        .distinctUntilChanged((x, y) => shallowCompare(x, y))
-        .mergeScan<IQueryParameters, IAccumulator>((acc, queryParameters) => {
-          const isLoadingMore = (acc.queryParameters['page[number]'] !== queryParameters['page[number]']);
-          const pageNumber = (isLoadingMore ? queryParameters['page[number]'] : 1);
-          const newQueryParameters: IQueryParameters = {
-            ...queryParameters,
-            'page[number]': pageNumber
-          };
-
-          this.setState({
-            querying: !isLoadingMore,
-            loadingMore: isLoadingMore,
-          });
-
-          return listGroups({ queryParameters: newQueryParameters }).observable.map((groups) => {
-            const selfLink = get(groups, 'links.self');
-            const lastLink = get(groups, 'links.last');
-            const hasMore = (isString(selfLink) && isString(lastLink) && selfLink !== lastLink);
-
-            return {
-              queryParameters,
-              hasMore,
-              groups: (!isLoadingMore ? groups.data : [...(acc.groups || []), ...groups.data])
-            };
-          });
-        }, startAccumulatorValue).subscribe(({ groups, queryParameters, hasMore }) => {
-          this.setState({ queryParameters, hasMore, groupsList: groups, querying: false, loadingMore: false });
-        })
+      listGroups().observable.subscribe((groups) => {
+        this.setState({
+          groups: (groups ? groups.data : null),
+        });
+      })
     ];
-  }
-
-  componentDidUpdate(prevProps: Props, _prevState: State) {
-    const { children: prevChildren, ...prevPropsWithoutChildren } = prevProps;
-    const { children: nextChildren, ...nextPropsWithoutChildren } = this.props;
-
-    if (!isEqual(prevPropsWithoutChildren, nextPropsWithoutChildren)) {
-      const queryParameters = this.getQueryParameters(this.state, this.props);
-      this.queryParameters$.next(queryParameters);
-    }
   }
 
   componentWillUnmount() {
     this.subscriptions.forEach(subscription => subscription.unsubscribe());
   }
 
-  getQueryParameters = (state: State, props: Props) => {
-    return {
-      ...state.queryParameters,
-      ...omitBy({
-        'page[number]': props.pageNumber,
-        'page[size]': props.pageSize,
-        membership_type: props.membershipType,
-      }, isNil)
-    };
-  }
-
-  loadMore = () => {
-    if (!this.state.loadingMore) {
-      this.queryParameters$.next({
-        ...this.state.queryParameters,
-        'page[number]': (this.state.queryParameters['page[number]'] || 0) + 1
-      });
-    }
-  }
-
-  handleMembershipTypeOnChange = (membershipType: MembershipType) => {
-    this.queryParameters$.next({
-      ...this.state.queryParameters,
-      membership_type: membershipType,
-    });
-  }
-
   render() {
     const { children } = this.props;
-    return (children as children)({
-      ...this.state,
-      onLoadMore: this.loadMore,
-      onChangeMembershipType: this.handleMembershipTypeOnChange,
-    });
+    const { groups } = this.state;
+    return (children as children)(groups);
   }
 }