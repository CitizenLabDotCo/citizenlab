--- conflicted
+++ resolved
@@ -174,12 +174,8 @@
         topics: props.topics,
         publication_statuses: props.publicationStatuses,
         filter_can_moderate: props.filterCanModerate,
-<<<<<<< HEAD
-        folder: props.folderId,
+        folder_id: props.folderId,
         filter_ids: props.filteredProjectIds
-=======
-        folder_id: props.folderId
->>>>>>> 1a997987
       }, isNil)
     };
   }
