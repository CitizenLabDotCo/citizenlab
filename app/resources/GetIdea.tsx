import React from 'react';
import { isString } from 'lodash-es';
import { isNilOrError } from 'utils/helperUtils';
import { Subscription, BehaviorSubject, of } from 'rxjs';
import { distinctUntilChanged, switchMap, tap } from 'rxjs/operators';
import shallowCompare from 'utils/shallowCompare';
import { IIdeaData, ideaByIdStream, ideaBySlugStream } from 'services/ideas';

interface InputProps {
  id?: string | null;
  slug?: string | null;
  resetOnChange?: boolean;
}

type children = (renderProps: GetIdeaChildProps) => JSX.Element | null;

interface Props extends InputProps {
  children?: children;
}

interface State {
  idea: IIdeaData | undefined | null | Error;
}

export type GetIdeaChildProps = IIdeaData | undefined | null | Error;

export default class GetIdea extends React.Component<Props, State> {
  private inputProps$: BehaviorSubject<InputProps>;
  private subscriptions: Subscription[];

<<<<<<< HEAD
  public static defaultProps = {
=======
  static defaultProps = {
>>>>>>> 1846c0c3
    resetOnChange: true
  };

  constructor(props: Props) {
    super(props);
    this.state = {
      idea: undefined
    };
  }

  componentDidMount() {
    const { id, slug, resetOnChange } = this.props;

    this.inputProps$ = new BehaviorSubject({ id, slug });

    this.subscriptions = [
      this.inputProps$.pipe(
        distinctUntilChanged((prev, next) => shallowCompare(prev, next)),
        tap(() => resetOnChange && this.setState({ idea: undefined })),
        switchMap(({ id, slug }) => {
          if (isString(id)) {
            return ideaByIdStream(id).observable;
          } else if (isString(slug)) {
            return ideaBySlugStream(slug).observable;
          }

          return of(null);
        })
      )
      .subscribe((idea) => {
        this.setState({ idea: !isNilOrError(idea) ? idea.data : idea });
      })
    ];
  }

  componentDidUpdate() {
    const { id, slug } = this.props;
    this.inputProps$.next({ id, slug });
  }

  componentWillUnmount() {
    this.subscriptions.forEach(subscription => subscription.unsubscribe());
  }

  render() {
    const { children } = this.props;
    const { idea } = this.state;
    return (children as children)(idea);
  }
}<|MERGE_RESOLUTION|>--- conflicted
+++ resolved
@@ -28,11 +28,7 @@
   private inputProps$: BehaviorSubject<InputProps>;
   private subscriptions: Subscription[];
 
-<<<<<<< HEAD
-  public static defaultProps = {
-=======
   static defaultProps = {
->>>>>>> 1846c0c3
     resetOnChange: true
   };
 
