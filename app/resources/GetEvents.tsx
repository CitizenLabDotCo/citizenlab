import React from 'react';
import { Subscription, BehaviorSubject, of } from 'rxjs';
import { distinctUntilChanged, tap, switchMap } from 'rxjs/operators';
import shallowCompare from 'utils/shallowCompare';
import { IEventData, eventsStream } from 'services/events';

interface InputProps {
  projectId: string | null;
  resetOnChange?: boolean;
}

type children = (renderProps: GetEventsChildProps) => JSX.Element | null;

interface Props extends InputProps {
  children?: children;
}

interface State {
  events: IEventData[] | undefined | null;
}

export type GetEventsChildProps = IEventData[] | undefined | null;

export default class GetEvents extends React.Component<Props, State> {
  private inputProps$: BehaviorSubject<InputProps>;
  private subscriptions: Subscription[];

<<<<<<< HEAD
  public static defaultProps = {
=======
  static defaultProps = {
>>>>>>> a04a98ea
    resetOnChange: true
  };

  constructor(props: Props) {
    super(props);
    this.state = {
      events: undefined
    };
  }

  componentDidMount() {
    const { projectId, resetOnChange } = this.props;

    this.inputProps$ = new BehaviorSubject({ projectId });

    this.subscriptions = [
      this.inputProps$.pipe(
        distinctUntilChanged((prev, next) => shallowCompare(prev, next)),
        tap(() => resetOnChange && this.setState({ events: undefined })),
        switchMap(({ projectId }) => projectId ? eventsStream(projectId).observable : of(null))
      )
      .subscribe((events) => this.setState({ events: (events ? events.data : null) }))
    ];
  }

  componentDidUpdate() {
    const { projectId } = this.props;
    this.inputProps$.next({ projectId });
  }

  componentWillUnmount() {
    this.subscriptions.forEach(subscription => subscription.unsubscribe());
  }

  render() {
    const { children } = this.props;
    const { events } = this.state;
    return (children as children)(events);
  }
}<|MERGE_RESOLUTION|>--- conflicted
+++ resolved
@@ -25,11 +25,7 @@
   private inputProps$: BehaviorSubject<InputProps>;
   private subscriptions: Subscription[];
 
-<<<<<<< HEAD
-  public static defaultProps = {
-=======
   static defaultProps = {
->>>>>>> a04a98ea
     resetOnChange: true
   };
 
