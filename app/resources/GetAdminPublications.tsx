<<<<<<< HEAD
import { FC } from 'react';
import useAdminPublications, { InputProps as HookProps, IOutput } from 'hooks/useAdminPublications';
=======
import useAdminPublications, {
  InputProps as HookProps,
  IOutput,
} from 'hooks/useAdminPublications';
>>>>>>> 31b691b0
import { omit } from 'lodash-es';
import useAdminPublicationsPrefetchProjects from 'hooks/useAdminPublicationPrefetchProjects';

export interface GetAdminPublicationsChildProps extends IOutput {}

type children = (renderProps: IOutput) => JSX.Element | null;

interface Props extends HookProps {
  prefetchProjects?: boolean;
}

const GetAdminPublications: FC<Props> = (props) => {
  let adminPublications: IOutput;
  if (props.prefetchProjects) {
    adminPublications = useAdminPublicationsPrefetchProjects(
      omit(props, ['children', 'prefetchProjects'])
    );
  } else {
    adminPublications = useAdminPublications(
      omit(props, ['children', 'prefetchProjects'])
    );
  }
  return (props.children as children)(adminPublications);
};

export default GetAdminPublications;<|MERGE_RESOLUTION|>--- conflicted
+++ resolved
@@ -1,12 +1,8 @@
-<<<<<<< HEAD
 import { FC } from 'react';
-import useAdminPublications, { InputProps as HookProps, IOutput } from 'hooks/useAdminPublications';
-=======
 import useAdminPublications, {
   InputProps as HookProps,
   IOutput,
 } from 'hooks/useAdminPublications';
->>>>>>> 31b691b0
 import { omit } from 'lodash-es';
 import useAdminPublicationsPrefetchProjects from 'hooks/useAdminPublicationPrefetchProjects';
 
