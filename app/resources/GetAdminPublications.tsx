--- conflicted
+++ resolved
@@ -1,12 +1,8 @@
-<<<<<<< HEAD
 import { FC } from 'react';
-import useAdminPublications, { InputProps as HookProps, IOutput } from 'hooks/useAdminPublications';
-=======
 import useAdminPublications, {
   InputProps as HookProps,
   IOutput,
 } from 'hooks/useAdminPublications';
->>>>>>> b11c23d9
 import { omit } from 'lodash-es';
 import useAdminPublicationsPrefetchProjects from 'hooks/useAdminPublicationPrefetchProjects';
 
