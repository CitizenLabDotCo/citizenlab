import React from 'react';
import { Subject, Observable, concat, combineLatest } from 'rxjs';
import {
  buffer,
  filter,
  pairwise,
  mergeAll,
  take,
  distinctUntilChanged,
  map,
} from 'rxjs/operators';
import { isEqual, mapValues } from 'lodash-es';
import eventEmitter from 'utils/eventEmitter';

import {
<<<<<<< HEAD
  isAdmin,
  isSuperAdmin,
  isProjectModerator,
} from 'services/permissions/roles';
import { IUser } from 'services/users';
import { removeUrlLocale, localeStream } from 'services/locale';
=======
  IAppConfigurationData,
  currentAppConfigurationStream,
} from 'services/appConfiguration';

import {
  getDestinationConfig,
  IDestination,
  isDestinationActive,
} from 'components/ConsentManager/destinations';
import { ISavedDestinations } from 'components/ConsentManager/consent';
import { authUserStream } from 'services/auth';
>>>>>>> 5ffe9cb2

export interface IEvent {
  name: string;
  properties?: {
    [key: string]: any;
  };
}

export interface IPageChange {
  path: string;
  properties?: {
    [key: string]: any;
  };
}

<<<<<<< HEAD
const tenant$ = currentTenantStream().observable;
const authUser$ = authUserStream().observable;
const events$ = new Subject<IEvent>();
const pageChanges$ = new Subject<IPageChange>();

combineLatest(tenant$, authUser$, events$).subscribe(
  ([tenant, user, event]) => {
    window._paq.push([
      'trackEvent',
      event.name,
      ...(Object.values(event.properties || {}) || []).filter(
        (item) => typeof item === 'string'
      ),
    ]);
    console.log('sent event', [
      'trackEvent',
      event.name,
      ...(Object.values(event.properties || {}) || []).filter(
        (item) => typeof item === 'string'
      ),
    ]);
    if (!isNilOrError(tenant) && isFunction(get(window, 'analytics.track'))) {
      analytics.track(
        event.name,
        {
          ...tenantInfo(tenant.data),
          location: window?.location?.pathname,
          ...event.properties,
        },
        { integrations: integrations(user) }
      );
    }
  }
);

localeStream().observable.subscribe((locale) => {
  window._paq.push(['setCustomDimension', 3, locale]);
});

tenant$.subscribe((tenant) => {
  if (!isNilOrError(tenant)) {
    window._paq.push(['setCustomDimension', 1, tenant.data.attributes.name]);
    window._paq.push(['setCustomDimension', 2, tenant.data.id]);
  }
});
//
const exp = new RegExp(
  '(?<before>^/(ideas|initiatives|projects|users|folders|workshops|admin/(projects(/(folders|templates))|emails/custom)?)/)(?<match>([A-Za-z0-9]|-)*)(?<after>/?(.*))',
  'g'
);
pageChanges$.subscribe(({ path }) => {
  const unlocalizedPath = removeUrlLocale(path);
  const pathParts = exp.exec(unlocalizedPath)?.groups;
  console.log('hi');
  console.log([
    'trackPageView',
    pathParts
      ? `${pathParts.before}identifier${pathParts.after}`
      : unlocalizedPath,
    pathParts ? { dimension4: pathParts.match } : undefined,
  ]);
  window._paq.push(['setCustomUrl', unlocalizedPath]);
  window._paq.push([
    'trackPageView',
    pathParts
      ? `${pathParts.before}identifier${pathParts.after}`
      : unlocalizedPath,
    pathParts ? { dimension4: pathParts.match } : undefined,
  ]);

  const content = document.getElementById('app');
  window._paq.push(['FormAnalytics::scanForForms', content]);

  if (isFunction(get(window, 'analytics.page'))) {
    analytics.page('');
  }
});

combineLatest(tenant$, authUser$).subscribe(([tenant, user]) => {
  if (user?.data?.id) {
    window._paq.push(['setUserId', user.data.id]);
  }
  if (
    !isNilOrError(tenant) &&
    isFunction(get(window, 'analytics.identify')) &&
    isFunction(get(window, 'analytics.group'))
  ) {
    if (user) {
      analytics.identify(
        user.data.id,
        {
          ...tenantInfo(tenant.data),
          email: user.data.attributes.email,
          firstName: user.data.attributes.first_name,
          lastName: user.data.attributes.last_name,
          createdAt: user.data.attributes.created_at,
          avatar: user.data.attributes.avatar
            ? user.data.attributes.avatar.large
            : null,
          birthday: user.data.attributes.birthyear,
          gender: user.data.attributes.gender,
          locale: user.data.attributes.locale,
          isSuperAdmin: isSuperAdmin(user),
          isAdmin: isAdmin(user),
          isProjectModerator: isProjectModerator(user),
          highestRole: user.data.attributes.highest_role,
        },
        {
          integrations: integrations(user),
          Intercom: { hideDefaultLauncher: !isAdmin(user) },
        } as any
      );
      analytics.group(
        tenant.data.id,
        {
          ...tenantInfo(tenant.data),
          name: tenant.data.attributes.name,
          website: tenant.data.attributes.settings.core.organization_site,
          avatar:
            tenant.data.attributes.logo && tenant.data.attributes.logo.medium,
          tenantLocales: tenant.data.attributes.settings.core.locales,
        },
        { integrations: integrations(user) }
      );
    } else {
      // no user
      analytics.identify(tenantInfo(tenant.data), {
        integrations: integrations(user),
        Intercom: { hideDefaultLauncher: true },
      } as any);
      window._paq.push(['resetUserId']);
    }
  }
});

export function tenantInfo(tenant: ITenantData) {
=======
export const events$ = new Subject<IEvent>();
export const pageChanges$ = new Subject<IPageChange>();

const destinationConsentChanged$ = eventEmitter
  .observeEvent<ISavedDestinations[]>('destinationConsentChanged')
  .pipe(distinctUntilChanged(isEqual));

/** Returns stream that emits when the given destination should initialize. Only
 * emits if the given destination is active and the user gave consent. Can emit
 * more then once.
 */
export const initializeFor = (destination: IDestination) => {
  return combineLatest([
    destinationConsentChanged$,
    currentAppConfigurationStream().observable,
    authUserStream().observable,
  ]).pipe(
    filter(([consent, tenant, user]) => {
      const config = getDestinationConfig(destination);
      return (
        consent.eventValue[destination] &&
        (!config || isDestinationActive(config, tenant.data, user?.data))
      );
    })
  );
};

/** Returns buffered version of the given stream, that only starts emiting
 * buffered values one by one when the given destination is initialized */
export const bufferUntilInitialized = <T>(
  destination: IDestination,
  o$: Observable<T>
): Observable<T> => {
  return concat(
    o$.pipe(buffer(initializeFor(destination).pipe(take(1))), mergeAll()),
    o$
  );
};

/** Returns stream that emits when the given destination should shut itself down.
 */
export const shutdownFor = (destination: IDestination) => {
  return combineLatest([
    destinationConsentChanged$,
    currentAppConfigurationStream().observable,
    authUserStream().observable,
  ]).pipe(
    map(([consent, tenant, user]) => {
      const config = getDestinationConfig(destination);
      return (
        consent.eventValue[destination] &&
        (!config || isDestinationActive(config, tenant.data, user?.data))
      );
    }),
    pairwise(),
    filter(([previousActive, currentActive]) => {
      return previousActive && !currentActive;
    })
  );
};

export function tenantInfo(tenant: IAppConfigurationData) {
>>>>>>> 5ffe9cb2
  return {
    tenantId: tenant && tenant.id,
    tenantName: tenant && tenant.attributes.name,
    tenantHost: tenant && tenant.attributes.host,
    tenantOrganizationType:
      tenant && tenant.attributes.settings.core.organization_type,
    tenantLifecycleStage:
      tenant && tenant.attributes.settings.core.lifecycle_stage,
  };
}

export function trackPage(path: string, properties: {} = {}) {
  pageChanges$.next({
    properties,
    path,
  });
}

// Use this function, trackEvent/injectTracks will get factored out in the future
export function trackEventByName(eventName: string, properties: {} = {}) {
  events$.next({
    properties,
    name: eventName,
  });
}

/** @deprecated Use `trackEventByName` instead */
export function trackEvent(event: IEvent) {
  events$.next({
    properties: event.properties || {},
    name: event.name,
  });
}

/** @deprecated Directly call trackEventByName instead */
export const injectTracks = <P>(events: { [key: string]: IEvent }) => (
  component: React.ComponentClass<P>
) => {
  return (props: P) => {
    const eventFunctions = mapValues(events, (event) => (extra) => {
      const extraProps = extra && extra.extra;
      trackEventByName(event.name, { ...event.properties, ...extraProps });
    });

    const propsWithEvents = {
      ...eventFunctions,
      ...(props as any),
    };

    const wrappedComponent = React.createElement(component, propsWithEvents);

    return wrappedComponent;
  };
};<|MERGE_RESOLUTION|>--- conflicted
+++ resolved
@@ -13,14 +13,13 @@
 import eventEmitter from 'utils/eventEmitter';
 
 import {
-<<<<<<< HEAD
   isAdmin,
   isSuperAdmin,
   isProjectModerator,
 } from 'services/permissions/roles';
 import { IUser } from 'services/users';
 import { removeUrlLocale, localeStream } from 'services/locale';
-=======
+import {
   IAppConfigurationData,
   currentAppConfigurationStream,
 } from 'services/appConfiguration';
@@ -32,7 +31,6 @@
 } from 'components/ConsentManager/destinations';
 import { ISavedDestinations } from 'components/ConsentManager/consent';
 import { authUserStream } from 'services/auth';
->>>>>>> 5ffe9cb2
 
 export interface IEvent {
   name: string;
@@ -48,144 +46,6 @@
   };
 }
 
-<<<<<<< HEAD
-const tenant$ = currentTenantStream().observable;
-const authUser$ = authUserStream().observable;
-const events$ = new Subject<IEvent>();
-const pageChanges$ = new Subject<IPageChange>();
-
-combineLatest(tenant$, authUser$, events$).subscribe(
-  ([tenant, user, event]) => {
-    window._paq.push([
-      'trackEvent',
-      event.name,
-      ...(Object.values(event.properties || {}) || []).filter(
-        (item) => typeof item === 'string'
-      ),
-    ]);
-    console.log('sent event', [
-      'trackEvent',
-      event.name,
-      ...(Object.values(event.properties || {}) || []).filter(
-        (item) => typeof item === 'string'
-      ),
-    ]);
-    if (!isNilOrError(tenant) && isFunction(get(window, 'analytics.track'))) {
-      analytics.track(
-        event.name,
-        {
-          ...tenantInfo(tenant.data),
-          location: window?.location?.pathname,
-          ...event.properties,
-        },
-        { integrations: integrations(user) }
-      );
-    }
-  }
-);
-
-localeStream().observable.subscribe((locale) => {
-  window._paq.push(['setCustomDimension', 3, locale]);
-});
-
-tenant$.subscribe((tenant) => {
-  if (!isNilOrError(tenant)) {
-    window._paq.push(['setCustomDimension', 1, tenant.data.attributes.name]);
-    window._paq.push(['setCustomDimension', 2, tenant.data.id]);
-  }
-});
-//
-const exp = new RegExp(
-  '(?<before>^/(ideas|initiatives|projects|users|folders|workshops|admin/(projects(/(folders|templates))|emails/custom)?)/)(?<match>([A-Za-z0-9]|-)*)(?<after>/?(.*))',
-  'g'
-);
-pageChanges$.subscribe(({ path }) => {
-  const unlocalizedPath = removeUrlLocale(path);
-  const pathParts = exp.exec(unlocalizedPath)?.groups;
-  console.log('hi');
-  console.log([
-    'trackPageView',
-    pathParts
-      ? `${pathParts.before}identifier${pathParts.after}`
-      : unlocalizedPath,
-    pathParts ? { dimension4: pathParts.match } : undefined,
-  ]);
-  window._paq.push(['setCustomUrl', unlocalizedPath]);
-  window._paq.push([
-    'trackPageView',
-    pathParts
-      ? `${pathParts.before}identifier${pathParts.after}`
-      : unlocalizedPath,
-    pathParts ? { dimension4: pathParts.match } : undefined,
-  ]);
-
-  const content = document.getElementById('app');
-  window._paq.push(['FormAnalytics::scanForForms', content]);
-
-  if (isFunction(get(window, 'analytics.page'))) {
-    analytics.page('');
-  }
-});
-
-combineLatest(tenant$, authUser$).subscribe(([tenant, user]) => {
-  if (user?.data?.id) {
-    window._paq.push(['setUserId', user.data.id]);
-  }
-  if (
-    !isNilOrError(tenant) &&
-    isFunction(get(window, 'analytics.identify')) &&
-    isFunction(get(window, 'analytics.group'))
-  ) {
-    if (user) {
-      analytics.identify(
-        user.data.id,
-        {
-          ...tenantInfo(tenant.data),
-          email: user.data.attributes.email,
-          firstName: user.data.attributes.first_name,
-          lastName: user.data.attributes.last_name,
-          createdAt: user.data.attributes.created_at,
-          avatar: user.data.attributes.avatar
-            ? user.data.attributes.avatar.large
-            : null,
-          birthday: user.data.attributes.birthyear,
-          gender: user.data.attributes.gender,
-          locale: user.data.attributes.locale,
-          isSuperAdmin: isSuperAdmin(user),
-          isAdmin: isAdmin(user),
-          isProjectModerator: isProjectModerator(user),
-          highestRole: user.data.attributes.highest_role,
-        },
-        {
-          integrations: integrations(user),
-          Intercom: { hideDefaultLauncher: !isAdmin(user) },
-        } as any
-      );
-      analytics.group(
-        tenant.data.id,
-        {
-          ...tenantInfo(tenant.data),
-          name: tenant.data.attributes.name,
-          website: tenant.data.attributes.settings.core.organization_site,
-          avatar:
-            tenant.data.attributes.logo && tenant.data.attributes.logo.medium,
-          tenantLocales: tenant.data.attributes.settings.core.locales,
-        },
-        { integrations: integrations(user) }
-      );
-    } else {
-      // no user
-      analytics.identify(tenantInfo(tenant.data), {
-        integrations: integrations(user),
-        Intercom: { hideDefaultLauncher: true },
-      } as any);
-      window._paq.push(['resetUserId']);
-    }
-  }
-});
-
-export function tenantInfo(tenant: ITenantData) {
-=======
 export const events$ = new Subject<IEvent>();
 export const pageChanges$ = new Subject<IPageChange>();
 
@@ -248,7 +108,6 @@
 };
 
 export function tenantInfo(tenant: IAppConfigurationData) {
->>>>>>> 5ffe9cb2
   return {
     tenantId: tenant && tenant.id,
     tenantName: tenant && tenant.attributes.name,
