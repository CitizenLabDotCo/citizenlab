--- conflicted
+++ resolved
@@ -466,13 +466,8 @@
         const stream = this.streams[streamId];
         const streamHasDataId = has(stream, `dataIds.${dataId}`);
 
-<<<<<<< HEAD
         if (!stream || !stream.cacheStream) {
-          if (!!stream) stream.fetch();
-=======
-        if (!stream.cacheStream) {
           promises.push(stream.fetch());
->>>>>>> f15adeb4
         } else if (streamHasDataId && stream.type === 'singleObject') {
           stream.observer.next(undefined);
         } else if (streamHasDataId && stream.type === 'arrayOfObjects') {
