import { Observer, Observable, Subscription, from, of } from 'rxjs';
import { retry, catchError, startWith, scan, filter, distinctUntilChanged, refCount, publishReplay } from 'rxjs/operators';
import { includes, flatten, forOwn, isError, isNil, isArray, isString, isObject, isEmpty, isFunction, cloneDeep, has, omit, forEach, union, uniq } from 'lodash-es';
import request from 'utils/request';
import { authApiEndpoint } from 'services/auth';
import { currentTenantApiEndpoint } from 'services/tenant';
import { IUser } from 'services/users';
import stringify from 'json-stable-stringify';
import { reportError } from 'utils/loggingUtils';

export type pureFn<T> = (arg: T) => T;
type fetchFn = () => Promise<{}>;
interface IObject{ [key: string]: any; }
export type IObserver<T> = Observer<T | pureFn<T> | null>;
export type IObservable<T> = Observable<T>;
export interface IStreamParams {
  bodyData?: IObject | null;
  queryParameters?: IObject | null;
  cacheStream?: boolean;
}
export interface IInputStreamParams extends IStreamParams {
  apiEndpoint: string;
}
interface IExtendedStreamParams {
  apiEndpoint: string;
  cacheStream?: boolean;
  bodyData: IObject | null;
  queryParameters: IObject | null;
}
export interface IStream<T> {
  params: IExtendedStreamParams;
  streamId: string;
  isQueryStream: boolean;
  isSearchQuery: boolean;
  isSingleItemStream: boolean;
  cacheStream?: boolean;
  type: 'singleObject' | 'arrayOfObjects' | 'unknown';
  fetch: fetchFn;
  observer: IObserver<T>;
  observable: IObservable<T>;
  subscription?: Subscription;
  dataIds: { [key: string]: true };
}

class Streams {
  public streams: { [key: string]: IStream<any>};
  public resourcesByDataId: { [key: string]: any };
  public streamIdsByApiEndPointWithQuery: { [key: string]: string[] };
  public streamIdsByApiEndPointWithoutQuery: { [key: string]: string[] };
  public streamIdsByDataIdWithoutQuery: { [key: string]: string[] };
  public streamIdsByDataIdWithQuery: { [key: string]: string[] };

  constructor() {
    this.streams = {};
    this.resourcesByDataId = {};
    this.streamIdsByApiEndPointWithQuery = {};
    this.streamIdsByApiEndPointWithoutQuery = {};
    this.streamIdsByDataIdWithoutQuery = {};
    this.streamIdsByDataIdWithQuery = {};
  }

  reset(authUser: IUser | null) {
    this.resourcesByDataId = {};
    this.streamIdsByApiEndPointWithQuery = {};
    this.streamIdsByApiEndPointWithoutQuery = {};
    this.streamIdsByDataIdWithoutQuery = {};
    this.streamIdsByDataIdWithQuery = {};

    this.streams[authApiEndpoint].observer.next(authUser);

    Object.keys(this.streams).forEach((streamId) => {
      if (streamId === authApiEndpoint || streamId === currentTenantApiEndpoint || this.isActiveStream(streamId)) {
        this.streams[streamId].fetch();
      } else {
        this.deleteStream(streamId, this.streams[streamId].params.apiEndpoint);
      }
    });
  }

  deepFreeze<T>(object: T): T {
    let frozenObject = object;

    if (frozenObject && !Object.isFrozen(frozenObject)) {
      let property;
      let propertyKey;

      frozenObject = Object.freeze(object);

      for (propertyKey in frozenObject) {
        if (frozenObject.hasOwnProperty(propertyKey)) {
          property = frozenObject[propertyKey];

          if (((typeof property !== 'object') || !(property instanceof Object)) || Object.isFrozen(property)) {
            continue;
          }

          this.deepFreeze(property);
        }
      }
    }

    return frozenObject;
  }

  isActiveStream(streamId: string) {
    const refCount = cloneDeep(this.streams[streamId].observable.source['_refCount']);
    const cacheStream = cloneDeep(this.streams[streamId].cacheStream);

    if ((cacheStream && refCount > 1) || (!cacheStream && refCount > 0)) {
      return true;
    }

    return false;
  }

  deleteStream(streamId: string, apiEndpoint: string) {
    if (includes(this.streamIdsByApiEndPointWithQuery[apiEndpoint], streamId)) {
      this.streamIdsByApiEndPointWithQuery[apiEndpoint] = this.streamIdsByApiEndPointWithQuery[apiEndpoint].filter((value) => {
        return value !== streamId;
      });
    }

    if (includes(this.streamIdsByApiEndPointWithoutQuery[apiEndpoint], streamId)) {
      this.streamIdsByApiEndPointWithoutQuery[apiEndpoint] = this.streamIdsByApiEndPointWithoutQuery[apiEndpoint].filter((value) => {
        return value !== streamId;
      });
    }

    if (streamId && this.streams[streamId]) {
      Object.keys(this.streams[streamId].dataIds).forEach((dataId) => {
        if (includes(this.streamIdsByDataIdWithQuery[dataId], streamId)) {
          this.streamIdsByDataIdWithQuery[dataId] =  this.streamIdsByDataIdWithQuery[dataId].filter((value) => {
            return value !== streamId;
          });
        }

        if (includes(this.streamIdsByDataIdWithoutQuery[dataId], streamId)) {
          this.streamIdsByDataIdWithoutQuery[dataId] = this.streamIdsByDataIdWithoutQuery[dataId].filter((value) => {
            return value !== streamId;
          });
        }
      });
    }

    if (this.streams[streamId] && this.streams[streamId].subscription) {
      (this.streams[streamId].subscription as Subscription).unsubscribe();
    }

    delete this.streams[streamId];
  }

  isUUID(string) {
    const uuidRegExp = /^[0-9a-f]{8}-[0-9a-f]{4}-[1-5][0-9a-f]{3}-[89ab][0-9a-f]{3}-[0-9a-f]{12}/i;
    return uuidRegExp.test(string);
  }

  sanitizeQueryParameters = (queryParameters: IObject | null) => {
    const sanitizedQueryParameters = cloneDeep(queryParameters);

    forOwn(queryParameters, (value, key) => {
      if (isNil(value) || (isString(value) && isEmpty(value)) || (isArray(value) && isEmpty(value)) || (isObject(value) && isEmpty(value))) {
        delete (sanitizedQueryParameters as IObject)[key];
      }
    });

    return (isObject(sanitizedQueryParameters) && !isEmpty(sanitizedQueryParameters) ? sanitizedQueryParameters : null);
  }

  isSingleItemStream(lastUrlSegment: string, isQueryStream: boolean) {
    if (!isQueryStream) {
      return this.isUUID(lastUrlSegment);
    }

    return false;
  }

  removeTrailingSlash(apiEndpoint: string) {
    return apiEndpoint.replace(/\/$/, '');
  }

  getStreamId(apiEndpoint: string, isQueryStream: boolean, queryParameters: IObject | null, cacheStream: boolean) {
    let streamId = apiEndpoint;

    if (!cacheStream) {
      streamId = `${streamId}?cached=${cacheStream}`;
    }

    if (queryParameters !== null && isQueryStream) {
      streamId = `${streamId}&${stringify(queryParameters)}`;
    }

    return streamId;
  }

  addStreamIdByDataIdIndex(streamId: string, isQueryStream: boolean, dataId: string) {
    if (isQueryStream) {
      if (this.streamIdsByDataIdWithQuery[dataId] && !includes(this.streamIdsByDataIdWithQuery[dataId], streamId)) {
        this.streamIdsByDataIdWithQuery[dataId].push(streamId);
      } else if (!this.streamIdsByDataIdWithQuery[dataId]) {
        this.streamIdsByDataIdWithQuery[dataId] = [streamId];
      }
    }

    if (!isQueryStream) {
      if (this.streamIdsByDataIdWithoutQuery[dataId] && !includes(this.streamIdsByDataIdWithoutQuery[dataId], streamId)) {
        this.streamIdsByDataIdWithoutQuery[dataId].push(streamId);
      } else if (!this.streamIdsByDataIdWithoutQuery[dataId]) {
        this.streamIdsByDataIdWithoutQuery[dataId] = [streamId];
      }
    }
  }

  addStreamIdByApiEndpointIndex(apiEndpoint: string, streamId: string, isQueryStream: boolean) {
    if (isQueryStream) {
      if (!this.streamIdsByApiEndPointWithQuery[apiEndpoint]) {
        this.streamIdsByApiEndPointWithQuery[apiEndpoint] = [streamId];
      } else {
        this.streamIdsByApiEndPointWithQuery[apiEndpoint].push(streamId);
      }
    }

    if (!isQueryStream) {
      if (!this.streamIdsByApiEndPointWithoutQuery[apiEndpoint]) {
        this.streamIdsByApiEndPointWithoutQuery[apiEndpoint] = [streamId];
      } else {
        this.streamIdsByApiEndPointWithoutQuery[apiEndpoint].push(streamId);
      }
    }
  }

  get<T>(inputParams: IInputStreamParams) {
    const params: IExtendedStreamParams = { bodyData: null, queryParameters: null, ...inputParams };
    const apiEndpoint = this.removeTrailingSlash(params.apiEndpoint);
    const queryParameters = this.sanitizeQueryParameters(params.queryParameters);
    const isQueryStream = (isObject(queryParameters) && !isEmpty(queryParameters));
    const isSearchQuery = (isQueryStream && queryParameters && queryParameters['search'] && isString(queryParameters['search']) && !isEmpty(queryParameters['search']));
    const cacheStream = ((isSearchQuery || inputParams.cacheStream === false) ? false : true);
    const streamId = this.getStreamId(apiEndpoint, isQueryStream, queryParameters, cacheStream);

    if (!has(this.streams, streamId)) {
      const { bodyData } = params;
      const lastUrlSegment = apiEndpoint.substr(apiEndpoint.lastIndexOf('/') + 1);
      const isSingleItemStream = this.isSingleItemStream(lastUrlSegment, isQueryStream);
      const observer: IObserver<T | null> = (null as any);

      const fetch = () => {
        return new Promise((resolve, reject) => {
          const promise = request<any>(apiEndpoint, bodyData, { method: 'GET' }, queryParameters);

          from(promise).pipe(
            retry(3),
            catchError((error) => {
              return of(new Error(error));
            })
          ).subscribe((response) => {
            if (!this.streams[streamId]) {
              console.log(`no stream exists for ${streamId}`);
            } else {
              if (!isError(response)) {
                this.streams[streamId].observer.next(response);
                resolve(response);
              } else {
                if (streamId !== authApiEndpoint) {
                  const apiEndpoint = cloneDeep(this.streams[streamId].params.apiEndpoint);
                  this.streams[streamId].observer.next(response);
                  this.deleteStream(streamId, apiEndpoint);
                  reject(response);
                } else {
                  this.streams[streamId].observer.next(null);
                }
              }
            }
          });
        }).catch((error) => {
          reportError(error);

          return error;
        });
      };

      const observable = new Observable<T | null>((observer) => {
        const dataId = lastUrlSegment;
        this.streams[streamId].observer = observer;

        if (cacheStream && isSingleItemStream && has(this.resourcesByDataId, dataId)) {
          observer.next(this.resourcesByDataId[dataId]);
        } else {
          fetch();
        }

        return () => {
          this.deleteStream(streamId, apiEndpoint);
        };
      }).pipe(
        startWith('initial' as any),
        scan((accumulated: T, current: T | pureFn<T>) => {
          let data: any = accumulated;
          const dataIds = {};

          this.streams[streamId].type = 'unknown';

          if (data !== 'inital') {
            data = (isFunction(current) ? current(data) : current);

            if (isObject(data) && !isEmpty(data)) {
              const innerData = data['data'];

              if (isArray(innerData)) {
                this.streams[streamId].type = 'arrayOfObjects';
                innerData.filter(item => has(item, 'id')).forEach((item) => {
                  const dataId = item.id;
                  dataIds[dataId] = true;
                  if (cacheStream) { this.resourcesByDataId[dataId] = this.deepFreeze({ data: item }); }
                  this.addStreamIdByDataIdIndex(streamId, isQueryStream, dataId);
                });
              } else if (isObject(innerData) && has(innerData, 'id')) {
                const dataId = innerData['id'];
                this.streams[streamId].type = 'singleObject';
                dataIds[dataId] = true;
                if (cacheStream) { this.resourcesByDataId[dataId] = this.deepFreeze({ data: innerData }); }
                this.addStreamIdByDataIdIndex(streamId, isQueryStream, dataId);
              }

              if (has(data, 'included')) {
                data['included'].filter(item => item.id).forEach((item) => {
                  this.resourcesByDataId[item.id] = this.deepFreeze({ data: item });
                });

                data = omit(data, 'included');
              }
            }
          }

          this.streams[streamId].dataIds = dataIds;

          return this.deepFreeze(data);
        }),
        filter(data => data !== 'initial'),
        distinctUntilChanged(),
        publishReplay(1),
        refCount()
      );

      this.streams[streamId] = {
        params,
        fetch,
        observer,
        observable,
        streamId,
        isQueryStream,
        isSearchQuery,
        isSingleItemStream,
        cacheStream,
        type: 'unknown',
        dataIds: {}
      };

      this.addStreamIdByApiEndpointIndex(apiEndpoint, streamId, isQueryStream);

      if (cacheStream) {
        // keep stream hot
        this.streams[streamId].subscription = this.streams[streamId].observable.subscribe();
      }

      return this.streams[streamId] as IStream<T>;
    }

    return this.streams[streamId] as IStream<T>;
  }

  async add<T>(unsafeApiEndpoint: string, bodyData: object | null, waitForRefetchesToResolve = false) {
    const apiEndpoint = this.removeTrailingSlash(unsafeApiEndpoint);

    try {
      const promises: Promise<any>[] = [];
      const response = await request<T>(apiEndpoint, bodyData, { method: 'POST' }, null);

      forEach(this.streamIdsByApiEndPointWithoutQuery[apiEndpoint], (streamId) => {
        const stream = this.streams[streamId];

        if (!stream.cacheStream) {
          promises.push(stream.fetch());
        } else {
          stream.observer.next((previous) => (this.deepFreeze({
            ...previous,
            data: [...previous.data, response['data']]
          })));
        }
      });

      forEach(this.streamIdsByApiEndPointWithQuery[apiEndpoint], (streamId) => {
        promises.push(this.streams[streamId].fetch());
      });

      if (waitForRefetchesToResolve) {
        await Promise.all(promises);
      }

      return response;
    } catch (error) {
      if (error.json && error.json.errors) {
        return Promise.reject(error);
      }
      throw `error for add() of Streams for api endpoint ${apiEndpoint}`;
    }
  }

  async update<T>(unsafeApiEndpoint: string, dataId: string, bodyData: object, waitForRefetchesToResolve = false) {
    const apiEndpoint = this.removeTrailingSlash(unsafeApiEndpoint);

    try {
      const promises: Promise<any>[] = [];
      const response = await request<T>(apiEndpoint, bodyData, { method: 'PATCH' }, null);

      union(
        this.streamIdsByDataIdWithoutQuery[dataId],
        this.streamIdsByApiEndPointWithoutQuery[apiEndpoint]
      ).forEach((streamId) => {
        const stream = this.streams[streamId];
        const streamHasDataId = has(stream, `dataIds.${dataId}`);

        if (!stream.cacheStream) {
          promises.push(stream.fetch());
        } else if (streamHasDataId && stream.type === 'singleObject') {
          stream.observer.next(response);
        } else if (streamHasDataId && stream.type === 'arrayOfObjects') {
          stream.observer.next((previous) => (this.deepFreeze({
            ...previous,
            data: previous.data.map(child => child.id === dataId ? response['data'] : child)
          })));
        }
      });

      union(
        this.streamIdsByApiEndPointWithQuery[apiEndpoint],
        this.streamIdsByDataIdWithQuery[dataId]
      ).forEach((streamId) => {
        promises.push(this.streams[streamId].fetch());
      });

      if (waitForRefetchesToResolve) {
        await Promise.all(promises);
      }

      return response;
    } catch (error) {
      if (error.json && error.json.errors) {
        return Promise.reject(error);
      }
      throw `error for update() of Streams for api endpoint ${apiEndpoint}`;
    }
  }

  async delete(unsafeApiEndpoint: string, dataId: string, waitForRefetchesToResolve = false) {
    const apiEndpoint = this.removeTrailingSlash(unsafeApiEndpoint);

    try {
      const promises: Promise<any>[] = [];

      await request(apiEndpoint, null, { method: 'DELETE' }, null);

      union(
        this.streamIdsByDataIdWithoutQuery[dataId],
        this.streamIdsByApiEndPointWithoutQuery[apiEndpoint]
      ).forEach((streamId) => {
        const stream = this.streams[streamId];
        const streamHasDataId = has(stream, `dataIds.${dataId}`);

<<<<<<< HEAD
        if (!stream || !stream.cacheStream) {
          if (!!stream) stream.fetch();
=======
        if (!stream.cacheStream) {
          promises.push(stream.fetch());
>>>>>>> a718ff0c
        } else if (streamHasDataId && stream.type === 'singleObject') {
          stream.observer.next(undefined);
        } else if (streamHasDataId && stream.type === 'arrayOfObjects') {
          stream.observer.next((previous) => (this.deepFreeze({
            ...previous,
            data: previous.data.filter(child => child.id !== dataId)
          })));
        }
      });

      union(
        this.streamIdsByApiEndPointWithQuery[apiEndpoint],
        this.streamIdsByDataIdWithQuery[dataId]
      ).forEach((streamId) => {
        promises.push(this.streams[streamId].fetch());
      });

      if (waitForRefetchesToResolve) {
        await Promise.all(promises);
      }

      return true;
    } catch (error) {
      if (process.env.NODE_ENV === 'development') {
        console.log(error);
      }

      if (error.json && error.json.errors) {
        return Promise.reject(error);
      }

      throw `error for delete() of Streams for api endpoint ${apiEndpoint}`;
    }
  }

  async fetchAllWith({
    dataId,
    apiEndpoint,
    partialApiEndpoint,
    onlyFetchActiveStreams
  }: {
    dataId?: string[],
    apiEndpoint?: string[],
    partialApiEndpoint?: string[],
    onlyFetchActiveStreams?: boolean
  }) {
    const keys = [
      ...(dataId || []),
      ...(apiEndpoint || [])
    ];
    const promises: Promise<any>[] = [];

    const streamIds1 = flatten(keys.map((key) => [
      ...(this.streamIdsByDataIdWithQuery[key] || []),
      ...(this.streamIdsByDataIdWithoutQuery[key] || []),
      ...(this.streamIdsByApiEndPointWithQuery[key] || []),
      ...(this.streamIdsByApiEndPointWithoutQuery[key] || [])
    ]));

    const streamIds2: string[] = [];
    if (partialApiEndpoint && partialApiEndpoint.length > 0) {
      forOwn(this.streamIdsByApiEndPointWithQuery, (_value, key) => {
        partialApiEndpoint.forEach((endpoint) => {
          if (key.includes(endpoint) && this.streamIdsByApiEndPointWithQuery[key]) {
            streamIds2.push(...this.streamIdsByApiEndPointWithQuery[key]);
          }
        });
      });

      forOwn(this.streamIdsByApiEndPointWithoutQuery, (_value, key) => {
        partialApiEndpoint.forEach((endpoint) => {
          if (key.includes(endpoint) && this.streamIdsByApiEndPointWithoutQuery[key]) {
            streamIds2.push(...this.streamIdsByApiEndPointWithoutQuery[key]);
          }
        });
      });
    }

    uniq([...streamIds1, ...streamIds2]).forEach((streamId) => {
      if (!onlyFetchActiveStreams || this.isActiveStream(streamId)) {
        promises.push(this.streams[streamId].fetch());
      }
    });

    return await Promise.all(promises);
  }
}

const streams = new Streams();
export default streams;<|MERGE_RESOLUTION|>--- conflicted
+++ resolved
@@ -466,13 +466,8 @@
         const stream = this.streams[streamId];
         const streamHasDataId = has(stream, `dataIds.${dataId}`);
 
-<<<<<<< HEAD
         if (!stream || !stream.cacheStream) {
-          if (!!stream) stream.fetch();
-=======
-        if (!stream.cacheStream) {
           promises.push(stream.fetch());
->>>>>>> a718ff0c
         } else if (streamHasDataId && stream.type === 'singleObject') {
           stream.observer.next(undefined);
         } else if (streamHasDataId && stream.type === 'arrayOfObjects') {
