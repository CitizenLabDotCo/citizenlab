import * as React from 'react';
import * as Rx from 'rxjs';
import { currentTenantStream } from 'services/tenant';
// tslint:disable-next-line:no-vanilla-formatted-messages
import { injectIntl as originalInjectIntl, ComponentConstructor, InjectedIntlProps, InjectIntlConfig } from 'react-intl';
import { localeStream } from 'services/locale';
import { getLocalized } from 'utils/i18n';

type State = {
  orgName: string | null;
  orgType: string | null;
  loaded: boolean;
};

function buildComponent<P>(Component: ComponentConstructor<P & InjectedIntlProps>) {
  return class NewFormatMessageComponent extends React.PureComponent<P & InjectedIntlProps, State> {
    subscriptions: Rx.Subscription[];

    constructor(props: P) {
      super(props as any);
      this.state = {
        orgName: null,
        orgType: null,
        loaded: false
      };
      this.subscriptions = [];
    }

    componentDidMount() {
      const locale$ = localeStream().observable;
      const currentTenant$ = currentTenantStream().observable;

      this.subscriptions = [
        Rx.Observable.combineLatest(
          locale$,
          currentTenant$
        ).subscribe(([locale, tenant]) => {
          const tenantLocales = tenant.data.attributes.settings.core.locales;
          const orgName = getLocalized(tenant.data.attributes.settings.core.organization_name, locale, tenantLocales);
          const orgType = tenant.data.attributes.settings.core.organization_type;
          this.setState({ orgName, orgType, loaded: true });
        })
      ];
    }

    componentWillUnmount() {
      this.subscriptions.forEach(subscription => subscription.unsubscribe());
    }

    formatMessageReplacement = (messageDescriptor: ReactIntl.FormattedMessage.MessageDescriptor, values?: {
      [key: string]: string | number | boolean | Date;
    } | undefined): string => {
      return this.props.intl.formatMessage(messageDescriptor, { orgName: this.state.orgName, orgType: this.state.orgType, ...values || {} });
    }

    render() {
      const { loaded } = this.state;

      if (loaded) {
<<<<<<< HEAD
        const intlReplacement = {
          ...(this.props.intl as object),
          formatMessage: this.formatMessageReplacement
        };

=======
        const { intl } = this.props;
        const intlReplacement = cloneDeep(intl);
        intlReplacement.formatMessage = this.formatMessageReplacement;
>>>>>>> a9b64e95538fed79f0cd9258242f6679272f9c7e
        return <Component {...this.props} intl={intlReplacement} />;
      }

      return null;
    }
  };
}

export default function injectIntl<P>(component: ComponentConstructor<P & InjectedIntlProps>, options?: InjectIntlConfig):
  React.ComponentClass<P> & { WrappedComponent: ComponentConstructor<P & InjectedIntlProps> } {
  return originalInjectIntl(buildComponent<P>(component), options);
}<|MERGE_RESOLUTION|>--- conflicted
+++ resolved
@@ -57,17 +57,11 @@
       const { loaded } = this.state;
 
       if (loaded) {
-<<<<<<< HEAD
         const intlReplacement = {
           ...(this.props.intl as object),
           formatMessage: this.formatMessageReplacement
         };
 
-=======
-        const { intl } = this.props;
-        const intlReplacement = cloneDeep(intl);
-        intlReplacement.formatMessage = this.formatMessageReplacement;
->>>>>>> a9b64e95538fed79f0cd9258242f6679272f9c7e
         return <Component {...this.props} intl={intlReplacement} />;
       }
 
