import { Locale } from 'typings';

export function isNilOrError(obj: any): obj is undefined | null | Error {
  return (obj === undefined || obj === null || obj instanceof Error);
}

export function isMobileDevice() {
  if (/Android|webOS|iPhone|iPad|iPod|BlackBerry|IEMobile|Opera Mini/i.test(navigator.userAgent)) {
    return true;
  }
  return false;
}

export function returnFileSize(number) {
  if (number < 1024) {
    return `${number} bytes`;
  } else if (number >= 1024 && number < 1048576) {
    return `${(number / 1024).toFixed(1)} KB`;
  } else if (number >= 1048576) {
    return `${(number / 1048576).toFixed(1)} MB`;
  }
  return;
}

<<<<<<< HEAD
export function sum(a, b) {
  return a + b;
=======
export function getFormattedBudget(locale: Locale, budget: number, currency: string) {
  return new Intl.NumberFormat(locale, {
    currency,
    localeMatcher: 'best fit',
    style: 'currency',
    currencyDisplay: 'symbol',
    minimumFractionDigits: 0,
    maximumFractionDigits: 0
  }).format(budget);
>>>>>>> 915f8b6b
}<|MERGE_RESOLUTION|>--- conflicted
+++ resolved
@@ -22,10 +22,9 @@
   return;
 }
 
-<<<<<<< HEAD
 export function sum(a, b) {
   return a + b;
-=======
+}
 export function getFormattedBudget(locale: Locale, budget: number, currency: string) {
   return new Intl.NumberFormat(locale, {
     currency,
@@ -35,5 +34,4 @@
     minimumFractionDigits: 0,
     maximumFractionDigits: 0
   }).format(budget);
->>>>>>> 915f8b6b
 }