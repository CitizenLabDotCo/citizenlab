--- conflicted
+++ resolved
@@ -1,7 +1,7 @@
 import * as React from 'react';
 import * as Rx from 'rxjs';
 import { getPageNumberFromUrl } from 'utils/paginationUtils';
-import { IStreamParams } from 'utils/streams';
+import { IStreamParams, IStream } from 'utils/streams';
 
 
 interface State<IResourceData> {
@@ -23,11 +23,10 @@
   };
 }
 
-interface TStreamFn {
-  (streamParams: IStreamParams);
+interface TStreamFn<IResources> {
+  (streamParams: IStreamParams | null): IStream<IResources>;
 }
 
-<<<<<<< HEAD
 interface IIResources<IResourceData> {
   data: IResourceData[];
   links?: {
@@ -39,11 +38,6 @@
 export const injectResources = <IResourceData, IResources extends IIResources<IResourceData>>(propName: string, streamFn: TStreamFn<IResources>) =>
   <TOriginalProps extends {}>(WrappedComponent: React.ComponentClass<TOriginalProps & InjectedResourcesLoaderProps<IResourceData>>) => {
     return class ResourceManager extends React.PureComponent<TOriginalProps, State<IResourceData>> {
-=======
-export const injectResources = function <IResourceData>(propName: string, streamFn: TStreamFn) {
-  return <TOriginalProps extends {}>(WrappedComponent: React.ComponentClass<TOriginalProps & InjectedResourcesLoaderProps<IResourceData>>) => {
-    return class ResourceManager extends React.Component<TOriginalProps, State<IResourceData>> {
->>>>>>> a6b42f25
 
       subscriptions: Rx.Subscription[] = [];
 
@@ -112,5 +106,4 @@
         );
       }
     };
-  };
 };
