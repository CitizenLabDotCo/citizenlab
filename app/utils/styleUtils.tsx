--- conflicted
+++ resolved
@@ -257,10 +257,6 @@
   -moz-appearance: none;
   -webkit-appearance: none;
   transition: box-shadow 65ms ease-out, border-color 65ms ease-out;
-<<<<<<< HEAD
-=======
-  transform: translate3d(0, 0, 0);
->>>>>>> 31b691b0
 
   &:not(:disabled):not(.disabled) {
     &:not(.error):hover,
