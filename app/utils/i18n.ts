import { Multiloc, Locale } from 'typings';
import { Map } from 'immutable';
import { keys } from 'lodash';

function isImmutable(multiloc: Multiloc | Map<String, String> | null): multiloc is Map<String, String> {
  return typeof (<Map<string, string>>multiloc).toJS !== 'undefined';
}

<<<<<<< HEAD
export function getLocalized(multiloc: Multiloc | Map<String, String> | null | undefined, locale: string, currentTenantLocales: string[]) : string {
=======
export function getLocalized(multiloc: Multiloc | Map<String, String> | null, locale: Locale, currentTenantLocales: Locale[]) : string {
>>>>>>> 3124a67c
  let multilocObject : Multiloc = {};
  if (!multiloc) {
    return '';
  }
  if (isImmutable(multiloc)) {
    multilocObject = multiloc.toJS() as Multiloc;
  } else {
    multilocObject = multiloc;
  }
  const candidateLocales: string[] = [locale, ...currentTenantLocales, ...(keys(multilocObject) || [])];
  const winnerLocale = candidateLocales.find((locale) => !!multilocObject[locale]);
  return (winnerLocale && multilocObject[winnerLocale]) || '';
}<|MERGE_RESOLUTION|>--- conflicted
+++ resolved
@@ -6,11 +6,7 @@
   return typeof (<Map<string, string>>multiloc).toJS !== 'undefined';
 }
 
-<<<<<<< HEAD
-export function getLocalized(multiloc: Multiloc | Map<String, String> | null | undefined, locale: string, currentTenantLocales: string[]) : string {
-=======
-export function getLocalized(multiloc: Multiloc | Map<String, String> | null, locale: Locale, currentTenantLocales: Locale[]) : string {
->>>>>>> 3124a67c
+export function getLocalized(multiloc: Multiloc | Map<String, String> | null | undefined, locale: Locale, currentTenantLocales: Locale[]) : string {
   let multilocObject : Multiloc = {};
   if (!multiloc) {
     return '';
