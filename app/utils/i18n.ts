import { Multiloc, GraphqlMultiloc, Locale } from 'typings';
import { keys, uniq, isArray, isObject, isEmpty, get, has } from 'lodash-es';
import { isNilOrError, convertToGraphqlLocale } from 'utils/helperUtils';
import { truncate } from 'utils/textUtils';
import { InputTerm } from 'services/participationContexts';

type IInputTermMessages = {
  [key in InputTerm]: ReactIntl.FormattedMessage.MessageDescriptor;
};

<<<<<<< HEAD
export const projectInputTypeMessages = (
  inputTerm: InputTerm,
  messages: IProjectInputMessages
) => {
  return messages[inputTerm];
=======
export const inputTypeMessages = (
  inputType: InputTerm,
  messages: IInputTermMessages
) => {
  return messages[inputType];
>>>>>>> 0b38502c
};

export function getLocalized(
  multiloc: Multiloc | GraphqlMultiloc | null | undefined,
  locale: Locale | null | undefined | Error,
  tenantLocales: Locale[] | null | undefined | Error,
  maxLength?: number
) {
  if (
    !isNilOrError(multiloc) &&
    !isNilOrError(locale) &&
    !isNilOrError(tenantLocales) &&
    tenantLocales.length > 0
  ) {
    const graphqlLocale = convertToGraphqlLocale(locale);
    const graphqlTenantLocales = tenantLocales.map((tenantLocale) =>
      convertToGraphqlLocale(tenantLocale)
    );
    const baseLocales = uniq([
      locale,
      graphqlLocale,
      ...tenantLocales,
      ...graphqlTenantLocales,
    ]);

    if (
      isArray(multiloc) &&
      !isEmpty(multiloc) &&
      has(multiloc[0], 'content') &&
      has(multiloc[0], 'locale')
    ) {
      const multilocLocales = multiloc.map((item) => item.locale);
      const graphqlMultilocLocales = multilocLocales.map((multilocLocale) =>
        convertToGraphqlLocale(multilocLocale)
      );
      const candidateLocales = uniq([
        ...baseLocales,
        ...multilocLocales,
        ...graphqlMultilocLocales,
      ]).filter((locale) => !locale.startsWith('__'));
      const winnerLocale = candidateLocales.find((locale) =>
        multiloc.some((item) => item.locale === locale)
      );
      const winner = get(
        multiloc.find((item) => item.locale === winnerLocale),
        'content',
        ''
      );
      return winner;
    }

    if (isObject(multiloc) && !isEmpty(multiloc)) {
      const multilocLocales = keys(multiloc) as Locale[];
      const graphqlMultilocLocales = multilocLocales.map((multilocLocale) =>
        convertToGraphqlLocale(multilocLocale)
      );
      const candidateLocales = uniq([
        ...baseLocales,
        ...multilocLocales,
        ...graphqlMultilocLocales,
      ]).filter((locale) => !locale.startsWith('__'));
      const winnerLocale = candidateLocales.find(
        (locale) => !!multiloc[locale]
      );
      const winner = winnerLocale ? multiloc[winnerLocale] : '';
      return truncate(winner, maxLength);
    }
  }

  return '';
}<|MERGE_RESOLUTION|>--- conflicted
+++ resolved
@@ -8,19 +8,11 @@
   [key in InputTerm]: ReactIntl.FormattedMessage.MessageDescriptor;
 };
 
-<<<<<<< HEAD
-export const projectInputTypeMessages = (
-  inputTerm: InputTerm,
-  messages: IProjectInputMessages
-) => {
-  return messages[inputTerm];
-=======
 export const inputTypeMessages = (
   inputType: InputTerm,
   messages: IInputTermMessages
 ) => {
   return messages[inputType];
->>>>>>> 0b38502c
 };
 
 export function getLocalized(
