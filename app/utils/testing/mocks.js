--- conflicted
+++ resolved
@@ -83,7 +83,6 @@
   };
 };
 
-<<<<<<< HEAD
 export const generateResourcesNotificationValue = (id, attributes) => {
   return {
     data: {
@@ -91,7 +90,9 @@
       attributes,
       relationships: {},
     },
-=======
+  };
+};
+
 export const generateResourcesEventValue = (id, which) => {
   let startAt;
   let endAt;
@@ -115,10 +116,8 @@
       relationships: {},
     },
     links: {},
->>>>>>> 5bf5507e
   };
 };
-
 
 export const generateResourcesVoteValue = (id, allUp, allDown) => {
   let mode;
@@ -152,4 +151,4 @@
     },
     relationships: {},
   },
-});+});
