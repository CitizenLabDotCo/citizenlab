import * as Rx from 'rxjs/Rx';
import * as _ from 'lodash';
import 'whatwg-fetch';
import { ImageFile } from 'react-dropzone';

export async function getBase64FromFile(file: File | ImageFile) {
  return new Promise<string>((resolve, reject) => {
    const reader = new FileReader();
    reader.onload = (event: any) => resolve(event.target.result);
    reader.onerror = (error) => reject(new Error(`error for getBase64()`));
    reader.readAsDataURL(file);
  });
}

export async function getBase64FromObjectUrl(objectUrl: string) {
  return new Promise<string>((resolve, reject) => {
    const blob = new Blob([objectUrl], { type: 'file' });
    const reader = new FileReader();
    reader.onload = (event: any) => resolve(event.target.result);
    reader.onerror = (error) => reject(new Error(`error for getBase64FromObjectUrl()`));
    reader.readAsDataURL(blob);
  });
}

export function generateImagePreviewFromFile(image: File | ImageFile) {
  const blob = new Blob([image], { type: image.type });
  const objectUrl = window.URL.createObjectURL(blob);
  return objectUrl;
}

export function convertUrlToBlob(url: string) {
  return new Blob([url], { type: 'file' });
}

export function convertBlobToFile(blob: Blob, filename: string) {
  return new File([blob], filename, { lastModified: Date.now() });
}

<<<<<<< HEAD
export async function convertUrlToFile(imageUrl: string) {
  const blob = await fetch(imageUrl).then((response) => response.blob());
=======
export async function imageUrlToFile(imageUrl: string) {
  // We don't cache this, to deal with CORS issues.
  // https://bugs.chromium.org/p/chromium/issues/detail?id=260239
  // https://stackoverflow.com/questions/26352083/chrome-cors-cache-requesting-same-file-from-two-different-origins
  const headers = new Headers();
  headers.append('cache-control', 'no-cache');
  headers.append('pragma', 'no-cache');
  const blob = await fetch(imageUrl, { headers }).then((response) => response.blob());
>>>>>>> 4c7f8562
  const filename = imageUrl.substring(imageUrl.lastIndexOf('/') + 1);
  return convertBlobToFile(blob, filename);
}

export function convertUrlToFileObservable(imageUrl: string) {
  return Rx.Observable.fromPromise(convertUrlToFile(imageUrl));
}<|MERGE_RESOLUTION|>--- conflicted
+++ resolved
@@ -36,11 +36,7 @@
   return new File([blob], filename, { lastModified: Date.now() });
 }
 
-<<<<<<< HEAD
 export async function convertUrlToFile(imageUrl: string) {
-  const blob = await fetch(imageUrl).then((response) => response.blob());
-=======
-export async function imageUrlToFile(imageUrl: string) {
   // We don't cache this, to deal with CORS issues.
   // https://bugs.chromium.org/p/chromium/issues/detail?id=260239
   // https://stackoverflow.com/questions/26352083/chrome-cors-cache-requesting-same-file-from-two-different-origins
@@ -48,7 +44,6 @@
   headers.append('cache-control', 'no-cache');
   headers.append('pragma', 'no-cache');
   const blob = await fetch(imageUrl, { headers }).then((response) => response.blob());
->>>>>>> 4c7f8562
   const filename = imageUrl.substring(imageUrl.lastIndexOf('/') + 1);
   return convertBlobToFile(blob, filename);
 }
