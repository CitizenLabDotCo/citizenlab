import 'whatwg-fetch';
import * as withQuery from 'with-query';
import { getJwt } from 'utils/auth/jwt';

/**
 * Requests a URL, returning a promise
 *
 * @param  {string} url       The URL we want to request
 * @param  {object} [options] The options we want to pass to "fetch"
 *
 * @return {object}           The response data
 */
export default function request(url, data, options, queryParameters) {
  const jwt = getJwt();
  const defaultOptions = {
    headers: {
      'Content-Type': 'application/json',
    },
  };

  if (jwt) {
    defaultOptions.headers['Authorization'] = `Bearer ${jwt}`; // eslint-disable-line
  }

  if (data) {
    defaultOptions.body = JSON.stringify(data);
  }

  const urlWithParams = (queryParameters ? withQuery(url, queryParameters) : url);

  return fetch(urlWithParams, Object.assign(defaultOptions, options))
    .then((response) => (
      Promise.all([
        response,
        response.json().catch(() => {
          if (response.ok) return {};
<<<<<<< HEAD
          return new Error('Unsupported case. No valid JSON.');
=======
          return new Error('unsupported case. no valid json and not ok response');
>>>>>>> 47e605c8
        }),
      ])
    ))
    .then((result) => {
      const response = result[0];
      const json = result[1];

      if (response.ok) {
        return json;
      }

      const error = new Error(response.statusText);
      error.json = json;
      throw error;
    });
}

// we use xhr rather than fetch API, to enforce response type
export function requestBlob(url, type, queryParameters) {
  const urlWithParams = (queryParameters
    ? withQuery(url, queryParameters)
    : url);

  return new Promise((resolve, reject) => {
    const xhr = new XMLHttpRequest();
    xhr.open('GET', urlWithParams, true);
    xhr.responseType = 'blob';
    xhr.setRequestHeader('Content-Type', type);
    xhr.setRequestHeader('Authorization', `Bearer ${getJwt()}`);
    xhr.onload = () => {
      if (xhr.status >= 200 && xhr.status < 300) {
        const blob = new Blob([xhr.response], { type });
        resolve(blob);
      } else {
        const error = new Error(xhr.statusText);
        reject(error);
      }
    };
    xhr.send(null);
  });
}<|MERGE_RESOLUTION|>--- conflicted
+++ resolved
@@ -34,11 +34,7 @@
         response,
         response.json().catch(() => {
           if (response.ok) return {};
-<<<<<<< HEAD
           return new Error('Unsupported case. No valid JSON.');
-=======
-          return new Error('unsupported case. no valid json and not ok response');
->>>>>>> 47e605c8
         }),
       ])
     ))
