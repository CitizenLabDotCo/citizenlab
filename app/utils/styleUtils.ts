import { isNil, get } from 'lodash-es';
import { ITenant } from 'services/tenant';
import { css } from 'styled-components';
import { darken, transparentize } from 'polished';
import { isNilOrError } from './helperUtils';

// Media
export const viewportWidths = {
  smallPhone: 320,
  phone: 360,
  largePhone: 415,
  smallTablet: 767,
  largeTablet: 1023
};

export const ideaPageContentMaxWidth = '1210px';

export const media = {
  smallPhone: (style: any, ...args) => css`
    @media (max-width: ${viewportWidths.smallPhone}px) {
      ${css(style, ...args)}
    }
  `,
  phone: (style: any, ...args) => css`
    @media (max-width: ${viewportWidths.phone}px) {
      ${css(style, ...args)}
    }
  `,
  largePhone: (style: any, ...args) => css`
    @media (max-width: ${viewportWidths.largePhone}px) {
      ${css(style, ...args)}
    }
  `,
  biggerThanPhone: (style: any, ...args) => css`
    @media (min-width: ${viewportWidths.phone}px) {
      ${css(style, ...args)}
    }
  `,
  biggerThanLargePhone: (style: any, ...args) => css`
    @media (min-width: ${viewportWidths.largePhone}px) {
      ${css(style, ...args)}
    }
  `,
  tablet: (style: any, ...args) => css`
    @media (min-width: ${viewportWidths.smallTablet}px) and (max-width: 1113px) {
      ${css(style, ...args)}
    }
  `,
  tabletLandscape: (style: any, ...args) => css`
    @media (min-width: ${viewportWidths.smallTablet}px) and (max-width: ${viewportWidths.largeTablet + 1}px) and (orientation : landscape) {
      ${css(style, ...args)}
    }
  `,
  tabletPortrait: (style: any, ...args) => css`
    @media (min-width: ${viewportWidths.smallTablet}px) and (max-width: ${viewportWidths.largeTablet + 1}px) and (orientation : portrait) {
      ${css(style, ...args)}
    }
  `,
  smallerThanMinTablet: (style: any, ...args) => css`
    @media (max-width: ${viewportWidths.smallTablet}px) {
      ${css(style, ...args)}
    }
  `,
  biggerThanMinTablet: (style: any, ...args) => css`
    @media (min-width: ${viewportWidths.smallTablet}px) {
      ${css(style, ...args)}
    }
  `,
  smallerThanMaxTablet: (style: any, ...args) => css`
    @media (max-width: ${viewportWidths.largeTablet}px) {
      ${css(style, ...args)}
    }
  `,
  biggerThanMaxTablet: (style: any, ...args) => css`
    @media (min-width: ${viewportWidths.largeTablet + 1}px) {
      ${css(style, ...args)}
    }
  `,
  smallerThan1280px: (style: any, ...args) => css`
    @media (max-width: 1280px) {
      ${css(style, ...args)}
    }
  `,
  smallerThan1200px: (style: any, ...args) => css`
    @media (max-width: 1200px) {
      ${css(style, ...args)}
    }
  `,
  smallerThan1100px: (style: any, ...args) => css`
    @media (max-width: 1100px) {
      ${css(style, ...args)}
    }
  `,
  smallDesktop: (style: any, ...args) => css`
    @media (min-height: 600px) and (max-width: 1280px) {
      ${css(style, ...args)}
    }
  `,
  desktop: (style: any, ...args) => css`
    @media (min-height: 800px) and (min-width: 1280px) {
      ${css(style, ...args)}
    }
  `,
};

export const colors = {
  background: '#f4f4f5',
  text: '#333',
  secondaryText: '#84939E',
  label: '#596B7A',
  placeholder: '#aaa',
  separation: '#e0e0e0',
  /**
  * this is the first grey to get 4.5 contrast ratio on the light greyish background we often use (#f9f9fa)
  */
  clGreyOnGreyBackground: '#707070',
  /**
  * background color of dropdown items (e.g. in the navbar)
  */
  clDropdownHoverBackground: '#e9e9e9',
  /**
  * Green that has a contrast ratio of >=4.5 on a white background
  */
  clGreen: '#04884C',
  /**
  * darker green than clGreen for when we have a light green background (clGreenSuccessBackground)
  */
  clGreenSuccess: '#008040',
  clGreenSuccessBackground: '#e4f7ef',
  /**
  * Red that has a contrast ratio of >=4.5 on a white background
  */
  clRed: '#E52516',
  clRed2: '#FC3C2D',
  /**
  * darker red than clRed for when we have a light red background (clRedErrorBackground)
  */
  clRedError: '#D61607',
  clRedErrorBackground: '#fde9e8',
  draftYellow: '#8C680D',
  mediumGrey: '#BDBDBD',
  lightGreyishBlue: '#EBEDEF',
  clBlue: '#008292',
  clBlueDark: '#147985',
  clBlueDarkBg: '#d3ecf0',
  clBlueDarker: '#0A5159',
  clBlueDarkest: '#02282D',
  clBlueLightest: '#BEE7EB',
  clBlueLighter: '#80CFD8',
  clBlueLight: '#40B8C5',
  placeholderBg: '#CFD6DB',
  /** Dark background color for popovers, tooltips, dropdown menus, ... */
  popoverDarkBg: '#2D2D2D',
  /** Foreground (text) color for dark popovers, tooltip, dropdown menus , ... */
  popoverDarkFg: '#CBCBCB',
  // Admin colors
  adminBackground: '#F0F3F4',
  adminContentBackground: '#fff',
  adminMenuBackground: '#003349',
  adminDarkestBackground: 'rgba(0, 0, 0, 0.75)',

  adminTextColor: '#044D6C',
  adminLightText: 'rgba(255, 255, 255, 0.8)',
  adminSecondaryTextColor: '#596B7A',

  adminBorder: '#EAEAEA',
  adminSeparation: '#EAEAEA',
  adminOrangeIcons: '#FF672F',

  // Icon colors
  clIconPrimary: '#00577C',
  clIconSecondary: '#84939E',
  clIconAccent: '#01A1B1',
  clIconBackground: 'rgba(1, 161, 177, 0.07)',

  // social
  facebook: '#3b5998',
  facebookMessenger: '#0084ff',
  twitter: '#1ea4f2',
  emailText: '#004d6c',
  emailBg: '#e6ebec',

  // buttons
  disabledPrimaryButtonBg: '#d0d0d0'
};

export const fontSizes = {
  xs: 12,
  small: 14,
  base: 16,
  medium: 17,
  large: 18,
  xl: 21,
  xxl: 25,
  xxxl: 30,
  xxxxl: 34,
  xxxxxl: 42
};

export const stylingConsts = {
  menuHeight: 78,
  mobileMenuHeight: 72,
  mobileTopBarHeight: 66,
  maxPageWidth: 952,
  bannerWidth: 1340,
  pageWidth: 1150,
  textWidth: 720,
  borderRadius: '3px'
};

// Reusable text styling
export function quillEditedContent(
  linkColor: string = colors.clBlueDark,
  textColor: string = colors.text,
  mentionColor: string = colors.text,
  fontSize: 'base' | 'medium' | 'large' = 'base',
  fontWeight: 300 | 400 = 400
) {
  let lineHeight = 27;

  switch (fontSize) {
    case 'medium':
      lineHeight = 28;
    case 'large':
      lineHeight = 29;
    default:
      lineHeight = 27;
  }

  const defaultFontStyle = `
    color: ${textColor};
    font-size: ${fontSizes[fontSize]}px;
    font-weight: ${fontWeight};
    line-height: ${lineHeight}px;
    overflow-wrap: break-word;
    word-wrap: break-word;
    word-break: break-word;
  `;

  return`
    ${defaultFontStyle}

    a, li, p {
      ${defaultFontStyle}
    }

    &:after {
      content: "";
      display: table;
      clear: both;
    }

    h2 {
      font-size: ${fontSizes.xxxl - 2}px;
      line-height: 33px;
      font-weight: 500;
      padding: 0;
      margin: 0;
      margin-bottom: 20px;
    }

    h3 {
      font-size: ${fontSizes.xxl - 2}px;
      line-height: 31px;
      font-weight: 500;
      padding: 0;
      margin: 0;
      margin-top: 5px;
      margin-bottom: 15px;
    }

    p {
      margin-bottom: 24px;

      &:last-child {
        margin-bottom: 0px;
      }
    }

    a {
      color: ${linkColor};
      text-decoration: underline;
      overflow-wrap: break-word;
      word-wrap: break-word;
      word-break: break-all;
      word-break: break-word;
      hyphens: auto;

      &:hover {
        color: ${darken(0.15, linkColor)};
        text-decoration: underline;
      }
    }

    ul, ol {
      padding: 0;
      margin: 0;
      list-style-position: outside;
      margin-bottom: 24px;

      li {
        padding: 0;
        padding-top: 8px;
        margin: 0;
      }
    }

    ul  {
      margin-left: 17px;
    }

    ol {
      margin-left: 15px;
    }

    strong {
      font-weight: 600;
    }

    .mention {
      color: ${mentionColor};
      font-weight: 400;
      overflow-wrap: normal;
      word-wrap: normal;
      word-break: normal;
      hyphens: auto;
      text-decoration: none;
      padding-left: 5px;
      padding-right: 5px;
      padding-top: 4px;
      padding-bottom: 4px;
      border-radius: 3px;
      background: ${transparentize(0.9, mentionColor)};
      transition: all 100ms ease;

      &:hover {
        color: ${darken(0.15, mentionColor)};
        text-decoration: none;
        background: ${transparentize(0.85, mentionColor)};
      }
    }

    .ql-align-right {
      text-align: right;
    }

    .ql-align-center {
      text-align: center;
    }

    img {
      max-width: 100%;
      height: auto;
    }

    iframe {
      max-width: 100%;
    }
  `;
}

// Main theme passed through any styled component
export function getTheme(tenant: ITenant | null) {
<<<<<<< HEAD
  const core = !isNilOrError(tenant) && tenant.data.attributes.settings.core;
=======
  const core = tenant && tenant.data.attributes.settings.core;
  const fontFamily = get(tenant, 'data.attributes.style.customFontName', 'larsseit');
>>>>>>> 202c8ff5
  const signedOutHeaderOverlayOpacity = get(tenant, 'data.attributes.style.signedOutHeaderOverlayOpacity');
  const signedInHeaderOverlayOpacity = get(tenant, 'data.attributes.style.signedInHeaderOverlayOpacity');

  return ({
    colors,
    fontFamily,
    fontSizes,
    colorMain: (core ? core.color_main : '#ef0071'),
    colorSecondary: (core ? core.color_secondary : '#000000'),
    colorText: (core ? core.color_text : '#000000'),
    ...get(tenant, 'data.attributes.style'),
    signedOutHeaderOverlayOpacity: (!isNil(signedOutHeaderOverlayOpacity) ? signedOutHeaderOverlayOpacity / 100.0 : 0.9),
    signedInHeaderOverlayOpacity: (!isNil(signedInHeaderOverlayOpacity) ? signedInHeaderOverlayOpacity / 100.0 : 0.9),
    ...stylingConsts
  });
}

// Utils
export function booleanClass(value: any, className: string) {
  if (!!value) {
    return ` ${className}`;
  }

  return '';
}

export function invisibleA11yText() {
  /* See: https://snook.ca/archives/html_and_css/hiding-content-for-accessibility */
  return `
    position: absolute !important;
    height: 1px; width: 1px;
    overflow: hidden;
    clip: rect(1px 1px 1px 1px); /* IE6, IE7 */
    clip: rect(1px, 1px, 1px, 1px);
  `;
}

// Calculus
export function remCalc(desiredSize: number) {
  return `${(desiredSize / fontSizes.small).toString().substring(0, 6).trim()}rem`;
}

export function calculateContrastRatio(backgroundColor: number[], textColor: number[]) {
  function luminanace(r: number, g: number, b: number) {
    const a: any = [r, g, b].map((val: number) => {
      let v = val;
      v /= 255;

      return v <= 0.03928
        ? v / 12.92
        : Math.pow((v + 0.055) / 1.055, 2.4);
    });
    return a[0] * 0.2126 + a[1] * 0.7152 + a[2] * 0.0722;
  }

  const contrastRatio = (luminanace(backgroundColor[0], backgroundColor[1], backgroundColor[2]) + 0.05)
    / (luminanace(textColor[0], textColor[1], textColor[2]) + 0.05);

  return contrastRatio;
}

export function hexToRgb(hex) {
  const result = /^#?([a-f\d]{2})([a-f\d]{2})([a-f\d]{2})$/i.exec(hex);
  return result ? {
    r: parseInt(result[1], 16),
    g: parseInt(result[2], 16),
    b: parseInt(result[3], 16)
  } : null;
}<|MERGE_RESOLUTION|>--- conflicted
+++ resolved
@@ -361,12 +361,8 @@
 
 // Main theme passed through any styled component
 export function getTheme(tenant: ITenant | null) {
-<<<<<<< HEAD
   const core = !isNilOrError(tenant) && tenant.data.attributes.settings.core;
-=======
-  const core = tenant && tenant.data.attributes.settings.core;
   const fontFamily = get(tenant, 'data.attributes.style.customFontName', 'larsseit');
->>>>>>> 202c8ff5
   const signedOutHeaderOverlayOpacity = get(tenant, 'data.attributes.style.signedOutHeaderOverlayOpacity');
   const signedInHeaderOverlayOpacity = get(tenant, 'data.attributes.style.signedInHeaderOverlayOpacity');
 
