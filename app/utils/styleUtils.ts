--- conflicted
+++ resolved
@@ -72,26 +72,19 @@
   return `${(desiredSize / fontSizes.small).toString().substring(0, 6).trim()}rem`;
 }
 
-function luminanace(r, g, b) {
-  const a: any = [r, g, b].map((val: number) => {
-    let v = val;
-    v /= 255;
-<<<<<<< HEAD
+export function calculateContrastRatio(backgroundColor, textColor) {
+  function luminanace(r, g, b) {
+    const a: any = [r, g, b].map((val: number) => {
+      let v = val;
+      v /= 255;
 
-    return v <= 0.03928
-        ? v / 12.92
-        : Math.pow((v + 0.055) / 1.055, 2.4);
-=======
       return v <= 0.03928
           ? v / 12.92
           : Math.pow((v + 0.055) / 1.055, 2.4);
->>>>>>> 2d1cb096
-  });
-  return a[0] * 0.2126 + a[1] * 0.7152 + a[2] * 0.0722;
-}
+    });
+    return a[0] * 0.2126 + a[1] * 0.7152 + a[2] * 0.0722;
+  }
 
-<<<<<<< HEAD
-export function calculateContrastRatio(backgroundColor, textColor) {
   const contrastRatio = (luminanace(backgroundColor[0], backgroundColor[1], backgroundColor[2]) + 0.05)
   / (luminanace(textColor[0], textColor[1], textColor[2]) + 0.05);
 
@@ -105,12 +98,6 @@
       g: parseInt(result[2], 16),
       b: parseInt(result[3], 16)
   } : null;
-=======
-export function calculateContrastRatio(rgb1, rgb2) {
-  // rgb1 is background, rgb2 is foreground/text color
-  return (luminanace(rgb1[0], rgb1[1], rgb1[2]) + 0.05)
-       / (luminanace(rgb2[0], rgb2[1], rgb2[2]) + 0.05);
->>>>>>> 2d1cb096
 }
 
 export const colors = {
