import { FunctionComponent } from 'react';
import {
  TSignUpStepConfigurationObject,
  TSignUpSteps,
} from 'components/SignUpIn/SignUp';

import {
  LoadableLoadingAdmin,
  LoadableLoadingCitizen,
} from 'components/UI/LoadableLoading';
import { GroupCreationModal } from 'containers/Admin/users';
import { NormalFormValues } from 'containers/Admin/users/NormalGroupForm';
import { IAdminPublicationContent } from 'hooks/useAdminPublications';
import { IProjectData, IUpdatedProjectProperties } from 'services/projects';
import { onProjectFormStateChange } from 'containers/Admin/projects/edit/general';
import { OutletRenderProps } from 'components/Outlet';
import { mergeWith, castArray, clamp } from 'lodash-es';

import Loadable from 'react-loadable';
import { IGroupDataAttributes, MembershipType } from 'services/groups';
import { ParticipationMethod } from 'services/participationContexts';
import {
  CellConfiguration,
  FormikSubmitHandler,
  InsertConfigurationOptions,
  ITab,
  MessageDescriptor,
  Multiloc,
} from 'typings';
import { IUserData } from 'services/users';
import { MessageValue } from 'react-intl';
import { NavItem } from 'containers/Admin/sideBar';
import { IAppConfigurationSettingsCore } from 'services/appConfiguration';
import { ManagerType } from 'components/admin/PostManager';
import { IdeaCellComponentProps } from 'components/admin/PostManager/components/PostTable/IdeaRow';
import { IdeaHeaderCellComponentProps } from 'components/admin/PostManager/components/PostTable/IdeaHeaderRow';
import { IVerificationMethod } from 'services/verificationMethods';

type Localize = (
  multiloc: Multiloc | null | undefined,
  maxChar?: number | undefined
) => string;

export type ITabsOutlet = {
  formatMessage: (
    messageDescriptor: MessageDescriptor,
    values?: { [key: string]: MessageValue } | undefined
  ) => string;
  onData: (data: InsertConfigurationOptions<ITab>) => void;
};

export type OutletsPropertyMap = {
  'app.containers.Navbar.projectlist.item': {
    publication: IAdminPublicationContent;
    localize: Localize;
  };
  'app.containers.Navbar.projectsAndFolders.title': {};
  'app.containers.AdminPage.projects.all.projectsAndFolders.row': {
    publication: IAdminPublicationContent;
  };
  'app.containers.AdminPage.projects.all.projectsAndFolders.title': {};
  'app.components.AdminPage.projects.form.additionalInputs.inputs': {
    projectAttrs: IUpdatedProjectProperties;
    onChange: onProjectFormStateChange;
    authUser: IUserData;
  };
  'app.containers.AdminPage.projects.all.createProjectNotAdmin': {};
  'app.containers.AdminPage.projects.all.projectsAndFolders.actions': {};
  'app.components.ProjectAndFolderCards.card': {
    publication: IAdminPublicationContent;
    size: 'small' | 'medium' | 'large';
    layout: 'dynamic' | 'threecolumns' | 'twocolumns';
  };
  'app.containers.SiteMap.ProjectsSection.listitem': {
    adminPublication: IAdminPublicationContent;
    hightestTitle: 'h3' | 'h4';
  };
  'app.containers.Admin.users.GroupsListPanel.listitem.icon': {
    type: MembershipType;
  };
  'app.containers.Admin.users.GroupCreationStep1.type': {
    onClick: (groupType: MembershipType) => () => void;
    formattedLink: string;
  };
  'app.containers.Admin.users.form': {
    type: GroupCreationModal;
    onSubmit: FormikSubmitHandler<NormalFormValues>;
    isVerificationEnabled: boolean;
  };
  'app.containers.Admin.users.header': {
    type: GroupCreationModal;
  };
  'app.containers.Admin.users.UsersGroup.form': {
    initialValues: IGroupDataAttributes;
    type: GroupCreationModal;
    onSubmit: FormikSubmitHandler<NormalFormValues>;
    isVerificationEnabled: boolean;
  };
  'app.containers.Admin.users.UsersGroup.header': {
    type: GroupCreationModal;
  };
  'app.containers.Admin.users.UsersHeader.icon': {
    type: GroupCreationModal;
  };
  'app.containers.Admin.dashboard.users.graphs': {
    startAt?: string | null;
    endAt: string | null;
    currentGroupFilter?: string;
    currentGroupFilterLabel?: string;
  };
  'app.components.SignUpIn.SignUp.step': {
    onData: (data: {
      key: TSignUpSteps;
      configuration: TSignUpStepConfigurationObject;
    }) => void;
    step: TSignUpSteps | null;
    onCompleted: () => void;
  };
  'app.containers.Admin.dashboard.reports.ProjectReport.graphs': {
    startAt: string;
    endAt: string;
    participationMethods: ParticipationMethod[];
    project: IProjectData;
  };
  'app.containers.UserEditPage.ProfileForm.forms': {
    authUser: IUserData;
    onChange: () => void;
    onSubmit: (data: { key: string; formData: Object }) => void;
    onData: (data: { key: string; data: Object }) => void;
  };
  'app.containers.Admin.project.edit.permissions.participationRights': {
    project: IProjectData;
    projectId: string;
    children: OutletRenderProps;
  };
  'app.containers.Admin.project.edit.permissions.moderatorRights': {
    projectId: string;
    children: OutletRenderProps;
  };
  'app.containers.Admin.projects.edit': {
    onData: (data: InsertConfigurationOptions<ITab>) => void;
  };
  'app.containers.Admin.initiatives.tabs': ITabsOutlet;
  'app.containers.Admin.ideas.tabs': ITabsOutlet;
  'app.containers.Admin.dashboards.tabs': ITabsOutlet;
  'app.containers.Admin.sideBar.navItems': {
    onData: (data: InsertConfigurationOptions<NavItem>) => void;
  };
  'app.components.admin.PostManager.topActionBar': {
    assignee?: string | null;
    projectId?: string | null;
    handleAssigneeFilterChange: (value: string) => void;
    type: ManagerType;
  };
  'app.components.admin.PostManager.components.PostTable.IdeaRow.cells': {
    onData: (
      data: InsertConfigurationOptions<
        CellConfiguration<IdeaCellComponentProps>
      >
    ) => void;
  };
  'app.components.admin.PostManager.components.PostTable.IdeaHeaderRow.cells': {
    onData: (
      data: InsertConfigurationOptions<
        CellConfiguration<IdeaHeaderCellComponentProps>
      >
    ) => void;
  };
  'app.containers.Admin.settings.registration': {};
  'app.containers.Admin.settings.registrationHelperText': {
    onChange: (propertyName: string) => (multiloc: Multiloc) => void;
    latestAppConfigCoreSettings?:
      | IAppConfigurationSettingsCore
      | Partial<IAppConfigurationSettingsCore>;
  };
  'app.components.VerificationModal.button': {
    method: IVerificationMethod;
    onMethodSelected: () => void;
    last: boolean;
  };
  'app.components.VerificationModal.methodStep': {
    method: IVerificationMethod;
    onCancel: () => void;
    onVerified: () => void;
    showHeader?: boolean;
    inModal: boolean;
  };
};

type Outlet<Props> = FunctionComponent<Props> | FunctionComponent<Props>[];

type OutletComponents<O> = {
  [K in keyof O]?: Outlet<O[K]>;
};

export type Outlets = OutletComponents<OutletsPropertyMap>;

export type OutletId = keyof Outlets;

export interface RouteConfiguration {
  path?: string;
  name?: string;
  container: () => Promise<any>;
  type?: string;
  indexRoute?: RouteConfiguration;
  childRoutes?: RouteConfiguration[];
}

type RecursivePartial<T> = {
  [P in keyof T]?: T[P] extends (infer U)[]
    ? RecursivePartial<U>[]
    : T[P] extends object
    ? RecursivePartial<T[P]>
    : T[P];
};

interface Routes {
  citizen: RouteConfiguration[];
  admin: RouteConfiguration[];
  'admin.projects': RouteConfiguration[];
  'admin.initiatives': RouteConfiguration[];
  'admin.ideas': RouteConfiguration[];
  'admin.dashboards': RouteConfiguration[];
}

export interface ParsedModuleConfiguration {
  routes: Routes;
  outlets: Outlets;
  /** this function triggers before the Root component is mounted */
  beforeMountApplication: () => void;
  /** this function triggers after the Root component mounted */
  afterMountApplication: () => void;
}

export type ModuleConfiguration = RecursivePartial<
  ParsedModuleConfiguration
> & {
  /** this function triggers before the Root component is mounted */
  beforeMountApplication?: () => void;
  /** this function triggers after the Root component mounted */
  afterMountApplication?: () => void;
};

type Modules = {
  configuration: ModuleConfiguration;
  isEnabled: boolean;
}[];

export const RouteTypes = {
  CITIZEN: 'citizen',
  ADMIN: 'admin',
};

const convertConfigurationToRoute = ({
  path,
  name,
  container: loader,
  type = RouteTypes.CITIZEN,
  indexRoute,
  childRoutes,
}: RouteConfiguration) => ({
  path,
  name,
  component: Loadable({
    loader,
    loading:
      type === RouteTypes.ADMIN ? LoadableLoadingAdmin : LoadableLoadingCitizen,
    delay: 500,
  }),
  indexRoute:
    indexRoute && convertConfigurationToRoute({ ...indexRoute, type }),
  childRoutes:
    childRoutes &&
    childRoutes.length > 0 &&
    childRoutes.map((childRoute) =>
      convertConfigurationToRoute({ ...childRoute, type })
    ),
});

const parseModuleRoutes = (
  routes: RouteConfiguration[] = [],
  type = RouteTypes.CITIZEN
) => routes.map((route) => convertConfigurationToRoute({ ...route, type }));

type LifecycleMethod = 'beforeMountApplication' | 'afterMountApplication';

export const loadModules = (modules: Modules): ParsedModuleConfiguration => {
  const enabledModuleConfigurations = modules
    .filter((module) => module.isEnabled)
    .map((module) => module.configuration);

  const mergedRoutes: Routes = mergeWith(
    {},
    ...enabledModuleConfigurations.map(({ routes }) => routes),
    (objValue = [], srcValue = []) =>
      castArray(objValue).concat(castArray(srcValue))
  );

  const mergedOutlets: Outlets = mergeWith(
    {},
    ...enabledModuleConfigurations.map(({ outlets }) => outlets),
    (objValue = [], srcValue = []) =>
      castArray(objValue).concat(castArray(srcValue))
  );

  const callLifecycleMethods = (lifecycleMethod: LifecycleMethod) => () => {
    enabledModuleConfigurations.forEach((module: ModuleConfiguration) =>
      module?.[lifecycleMethod]?.()
    );
  };

  return {
    outlets: mergedOutlets,
    routes: {
      citizen: parseModuleRoutes(mergedRoutes?.citizen),
      admin: parseModuleRoutes(mergedRoutes?.admin, RouteTypes.ADMIN),
      'admin.initiatives': parseModuleRoutes(
        mergedRoutes?.['admin.initiatives'],
        RouteTypes.ADMIN
      ),
      'admin.ideas': parseModuleRoutes(
        mergedRoutes?.['admin.ideas'],
        RouteTypes.ADMIN
      ),
      'admin.dashboards': parseModuleRoutes(
        mergedRoutes?.['admin.dashboards'],
        RouteTypes.ADMIN
      ),
      'admin.projects': parseModuleRoutes(
        mergedRoutes?.['admin.projects'],
        RouteTypes.ADMIN
      ),
    },
    beforeMountApplication: callLifecycleMethods('beforeMountApplication'),
    afterMountApplication: callLifecycleMethods('afterMountApplication'),
  };
};

export const insertConfiguration = <T extends { name: string }>({
  configuration,
  insertAfterName,
  insertBeforeName,
}: InsertConfigurationOptions<T>) => (items: T[]): T[] => {
  const itemAlreadyInserted = items.some(
    (item) => item.name === configuration.name
  );
  const foundIndex = items.findIndex(
    (item) => item.name === (insertAfterName || insertBeforeName)
  );
  const insertIndex = clamp(
    insertAfterName ? foundIndex + 1 : foundIndex - 1,
    0,
    items.length
  );

<<<<<<< HEAD
  if (itemAlreadyInserted) {
    return [...items];
  } else {
    return insertIndex >= 0
      ? [
          ...items.slice(0, insertIndex),
          configuration,
          ...items.slice(insertIndex),
        ]
      : [...items, configuration];
  }
=======
  return insertIndex >= 0
    ? [
        ...items.slice(0, insertIndex),
        configuration,
        ...items.slice(insertIndex),
      ]
    : [...items, configuration];
>>>>>>> 4203803a
};<|MERGE_RESOLUTION|>--- conflicted
+++ resolved
@@ -353,7 +353,6 @@
     items.length
   );
 
-<<<<<<< HEAD
   if (itemAlreadyInserted) {
     return [...items];
   } else {
@@ -365,13 +364,4 @@
         ]
       : [...items, configuration];
   }
-=======
-  return insertIndex >= 0
-    ? [
-        ...items.slice(0, insertIndex),
-        configuration,
-        ...items.slice(insertIndex),
-      ]
-    : [...items, configuration];
->>>>>>> 4203803a
 };