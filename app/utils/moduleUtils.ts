import {
  TSignUpStepConfigurationObject,
  TSignUpSteps,
} from 'components/SignUpIn/SignUp';

import {
  LoadableLoadingAdmin,
  LoadableLoadingCitizen,
} from 'components/UI/LoadableLoading';
import { GroupCreationModal } from 'containers/Admin/users';
import { NormalFormValues } from 'containers/Admin/users/NormalGroupForm';
import { IAdminPublicationContent } from 'hooks/useAdminPublications';
import { IProjectData, IUpdatedProjectProperties } from 'services/projects';
import { onProjectFormStateChange } from 'containers/Admin/projects/edit/general';
import { mergeWith, castArray } from 'lodash-es';

import { FunctionComponent } from 'react';

import Loadable from 'react-loadable';
import { IGroupDataAttributes, MembershipType } from 'services/groups';
import { ParticipationMethod } from 'services/participationContexts';
import {
  FormikSubmitHandler,
  InsertTabOptions,
  ITab,
  MessageDescriptor,
  Multiloc,
} from 'typings';
import { IUserData } from 'services/users';
import { MessageValue } from 'react-intl';
import { NavItem } from 'containers/Admin/sideBar';

type Localize = (
  multiloc: Multiloc | null | undefined,
  maxChar?: number | undefined
) => string;

export type OutletsPropertyMap = {
  'app.containers.Navbar.projectlist.item': {
    publication: IAdminPublicationContent;
    localize: Localize;
  };
  'app.containers.Navbar.projectsAndFolders.title': {};
  'app.containers.AdminPage.projects.all.projectsAndFolders.row': {
    publication: IAdminPublicationContent;
  };
  'app.containers.AdminPage.projects.all.projectsAndFolders.title': {};
  'app.components.AdminPage.projects.form.additionalInputs.inputs': {
    projectAttrs: IUpdatedProjectProperties;
    onChange: onProjectFormStateChange;
    authUser: IUserData;
  };
  'app.containers.AdminPage.projects.all.createProjectNotAdmin': {};
  'app.containers.AdminPage.projects.all.projectsAndFolders.actions': {};
  'app.components.ProjectAndFolderCards.card': {
    publication: IAdminPublicationContent;
    size: 'small' | 'medium' | 'large';
    layout: 'dynamic' | 'threecolumns' | 'twocolumns';
  };
  'app.containers.SiteMap.ProjectsSection.listitem': {
    adminPublication: IAdminPublicationContent;
    hightestTitle: 'h3' | 'h4';
  };
  'app.containers.Admin.users.GroupsListPanel.listitem.icon': {
    type: MembershipType;
  };
  'app.containers.Admin.users.GroupCreationStep1.type': {
    onClick: (groupType: MembershipType) => () => void;
    formattedLink: string;
  };
  'app.containers.Admin.users.form': {
    type: GroupCreationModal;
    onSubmit: FormikSubmitHandler<NormalFormValues>;
    isVerificationEnabled: boolean;
  };
  'app.containers.Admin.users.header': {
    type: GroupCreationModal;
  };
  'app.containers.Admin.users.UsersGroup.form': {
    initialValues: IGroupDataAttributes;
    type: GroupCreationModal;
    onSubmit: FormikSubmitHandler<NormalFormValues>;
    isVerificationEnabled: boolean;
  };
  'app.containers.Admin.users.UsersGroup.header': {
    type: GroupCreationModal;
  };
  'app.containers.Admin.users.UsersHeader.icon': {
    type: GroupCreationModal;
  };
  'app.containers.Admin.dashboard.users.graphs': {
    startAt?: string | null;
    endAt: string | null;
    currentGroupFilter?: string;
    currentGroupFilterLabel?: string;
  };
  'app.components.SignUpIn.SignUp.step': {
    onData: (data: {
      key: TSignUpSteps;
      configuration: TSignUpStepConfigurationObject;
    }) => void;
    step: TSignUpSteps;
    onCompleted: () => void;
  };
  'app.containers.Admin.dashboard.reports.ProjectReport.graphs': {
    startAt: string;
    endAt: string;
    participationMethods: ParticipationMethod[];
    project: IProjectData;
  };
  'app.containers.UserEditPage.ProfileForm.forms': {
    authUser: IUserData;
    onChange: () => void;
    onSubmit: (data: { key: string; formData: Object }) => void;
    onData: (data: { key: string; data: Object }) => void;
  };
  'app.containers.Admin.settings.SettingsPage': {
<<<<<<< HEAD
    onData: (data: {
      insertAfterTabName?: string;
      tabConfiguration: ITab;
    }) => void;
  };
  'app.containers.Admin.projects.edit': {
    onData: (data: {
      insertAfterTabName?: string;
      tabConfiguration: ITab;
    }) => void;
=======
    onData: (data: InsertTabOptions) => void;
>>>>>>> fb52d94b
  };
  'app.containers.Admin.project.edit.permissions': {
    project: IProjectData;
  };
  'app.containers.Admin.initiatives.tabs': {
    formatMessage: (
      messageDescriptor: MessageDescriptor,
      values?: { [key: string]: MessageValue } | undefined
    ) => string;
    onData: (data: InsertTabOptions) => void;
  };
  'app.containers.Admin.sideBar.navItems': {
    onData: (data: {
      insertAfterNavItemId?: string;
      navItemConfiguration: NavItem;
    }) => void;
  };
};

type Outlet<Props> = FunctionComponent<Props> | FunctionComponent<Props>[];

type OutletComponents<O> = {
  [K in keyof O]?: Outlet<O[K]>;
};

export type Outlets = OutletComponents<OutletsPropertyMap>;

export type OutletId = keyof Outlets;

export interface RouteConfiguration {
  path?: string;
  name?: string;
  container: () => Promise<any>;
  type?: string;
  indexRoute?: RouteConfiguration;
  childRoutes?: RouteConfiguration[];
}

type RecursivePartial<T> = {
  [P in keyof T]?: T[P] extends (infer U)[]
    ? RecursivePartial<U>[]
    : T[P] extends object
    ? RecursivePartial<T[P]>
    : T[P];
};

interface Routes {
  citizen: RouteConfiguration[];
  admin: RouteConfiguration[];
  'admin.settings': RouteConfiguration[];
  'admin.projects': RouteConfiguration[];
  'admin.initiatives': RouteConfiguration[];
}

export interface ParsedModuleConfiguration {
  routes: Routes;
  outlets: Outlets;
  /** this function triggers before the Root component is mounted */
  beforeMountApplication: () => void;
  /** this function triggers after the Root component mounted */
  afterMountApplication: () => void;
}

export type ModuleConfiguration = RecursivePartial<
  ParsedModuleConfiguration
> & {
  /** this function triggers before the Root component is mounted */
  beforeMountApplication?: () => void;
  /** this function triggers after the Root component mounted */
  afterMountApplication?: () => void;
};

type Modules = {
  configuration: ModuleConfiguration;
  isEnabled: boolean;
}[];

export const RouteTypes = {
  CITIZEN: 'citizen',
  ADMIN: 'admin',
};

const convertConfigurationToRoute = ({
  path,
  name,
  container: loader,
  type = RouteTypes.CITIZEN,
  indexRoute,
  childRoutes,
}: RouteConfiguration) => ({
  path,
  name,
  component: Loadable({
    loader,
    loading:
      type === RouteTypes.ADMIN ? LoadableLoadingAdmin : LoadableLoadingCitizen,
    delay: 500,
  }),
  indexRoute:
    indexRoute && convertConfigurationToRoute({ ...indexRoute, type }),
  childRoutes:
    childRoutes &&
    childRoutes.length > 0 &&
    childRoutes.map((childRoute) =>
      convertConfigurationToRoute({ ...childRoute, type })
    ),
});

const parseModuleRoutes = (
  routes: RouteConfiguration[] = [],
  type = RouteTypes.CITIZEN
) => routes.map((route) => convertConfigurationToRoute({ ...route, type }));

type LifecycleMethod = 'beforeMountApplication' | 'afterMountApplication';

export const loadModules = (modules: Modules): ParsedModuleConfiguration => {
  const enabledModuleConfigurations = modules
    .filter((module) => module.isEnabled)
    .map((module) => module.configuration);

  const mergedRoutes: Routes = mergeWith(
    {},
    ...enabledModuleConfigurations.map(({ routes }) => routes),
    (objValue = [], srcValue = []) =>
      castArray(objValue).concat(castArray(srcValue))
  );

  const mergedOutlets: Outlets = mergeWith(
    {},
    ...enabledModuleConfigurations.map(({ outlets }) => outlets),
    (objValue = [], srcValue = []) =>
      castArray(objValue).concat(castArray(srcValue))
  );

  const callLifecycleMethods = (lifecycleMethod: LifecycleMethod) => () => {
    enabledModuleConfigurations.forEach((module: ModuleConfiguration) =>
      module?.[lifecycleMethod]?.()
    );
  };

  return {
    outlets: mergedOutlets,
    routes: {
      citizen: parseModuleRoutes(mergedRoutes?.citizen),
      admin: parseModuleRoutes(mergedRoutes?.admin, RouteTypes.ADMIN),
      'admin.settings': parseModuleRoutes(
        mergedRoutes?.['admin.settings'],
        RouteTypes.ADMIN
      ),
      'admin.projects': parseModuleRoutes(
        mergedRoutes?.['admin.projects'],
        RouteTypes.ADMIN
      ),
      'admin.initiatives': parseModuleRoutes(
        mergedRoutes?.['admin.initiatives'],
        RouteTypes.ADMIN
      ),
    },
    beforeMountApplication: callLifecycleMethods('beforeMountApplication'),
    afterMountApplication: callLifecycleMethods('afterMountApplication'),
  };
};

export const insertTab = ({
  tabConfiguration,
  insertAfterTabName,
}: InsertTabOptions) => (tabs: ITab[]): ITab[] => {
  const insertIndex =
    tabs.findIndex((tab) => tab.name === insertAfterTabName) + 1;

  return insertIndex > 0
    ? [
        ...tabs.slice(0, insertIndex),
        tabConfiguration,
        ...tabs.slice(insertIndex),
      ]
    : [...tabs, tabConfiguration];
};<|MERGE_RESOLUTION|>--- conflicted
+++ resolved
@@ -115,20 +115,7 @@
     onData: (data: { key: string; data: Object }) => void;
   };
   'app.containers.Admin.settings.SettingsPage': {
-<<<<<<< HEAD
-    onData: (data: {
-      insertAfterTabName?: string;
-      tabConfiguration: ITab;
-    }) => void;
-  };
-  'app.containers.Admin.projects.edit': {
-    onData: (data: {
-      insertAfterTabName?: string;
-      tabConfiguration: ITab;
-    }) => void;
-=======
     onData: (data: InsertTabOptions) => void;
->>>>>>> fb52d94b
   };
   'app.containers.Admin.project.edit.permissions': {
     project: IProjectData;
