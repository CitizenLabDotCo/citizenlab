import {
  TSignUpStepConfigurationObject,
  TSignUpSteps,
} from 'components/SignUpIn/SignUp';

import {
  LoadableLoadingAdmin,
  LoadableLoadingCitizen,
} from 'components/UI/LoadableLoading';
import { GroupCreationModal } from 'containers/Admin/users';
import { NormalFormValues } from 'containers/Admin/users/NormalGroupForm';
import { IAdminPublicationContent } from 'hooks/useAdminPublications';
import { IProjectData, IUpdatedProjectProperties } from 'services/projects';
import { onProjectFormStateChange } from 'containers/Admin/projects/edit/general';
import { mergeWith, castArray } from 'lodash-es';

import { FunctionComponent } from 'react';

import Loadable from 'react-loadable';
import { IGroupDataAttributes, MembershipType } from 'services/groups';
import { ParticipationMethod } from 'services/participationContexts';
import {
  CellConfiguration,
  FormikSubmitHandler,
  InsertConfigurationOptions,
  ITab,
  MessageDescriptor,
  Multiloc,
} from 'typings';
import { IUserData } from 'services/users';
import { MessageValue } from 'react-intl';
import { NavItem } from 'containers/Admin/sideBar';
import { IAppConfigurationSettingsCore } from 'services/appConfiguration';
import { ManagerType } from 'components/admin/PostManager';
import { IdeaCellComponentProps } from 'components/admin/PostManager/components/PostTable/IdeaRow';
import { IdeaHeaderCellComponentProps } from 'components/admin/PostManager/components/PostTable/IdeaHeaderRow';

type Localize = (
  multiloc: Multiloc | null | undefined,
  maxChar?: number | undefined
) => string;

export type ITabsOutlet = {
  formatMessage: (
    messageDescriptor: MessageDescriptor,
    values?: { [key: string]: MessageValue } | undefined
  ) => string;
  onData: (data: InsertConfigurationOptions<ITab>) => void;
};

export type OutletsPropertyMap = {
  'app.containers.Navbar.projectlist.item': {
    publication: IAdminPublicationContent;
    localize: Localize;
  };
  'app.containers.Navbar.projectsAndFolders.title': {};
  'app.containers.AdminPage.projects.all.projectsAndFolders.row': {
    publication: IAdminPublicationContent;
  };
  'app.containers.AdminPage.projects.all.projectsAndFolders.title': {};
  'app.components.AdminPage.projects.form.additionalInputs.inputs': {
    projectAttrs: IUpdatedProjectProperties;
    onChange: onProjectFormStateChange;
    authUser: IUserData;
  };
  'app.containers.AdminPage.projects.all.createProjectNotAdmin': {};
  'app.containers.AdminPage.projects.all.projectsAndFolders.actions': {};
  'app.components.ProjectAndFolderCards.card': {
    publication: IAdminPublicationContent;
    size: 'small' | 'medium' | 'large';
    layout: 'dynamic' | 'threecolumns' | 'twocolumns';
  };
  'app.containers.SiteMap.ProjectsSection.listitem': {
    adminPublication: IAdminPublicationContent;
    hightestTitle: 'h3' | 'h4';
  };
  'app.containers.Admin.users.GroupsListPanel.listitem.icon': {
    type: MembershipType;
  };
  'app.containers.Admin.users.GroupCreationStep1.type': {
    onClick: (groupType: MembershipType) => () => void;
    formattedLink: string;
  };
  'app.containers.Admin.users.form': {
    type: GroupCreationModal;
    onSubmit: FormikSubmitHandler<NormalFormValues>;
    isVerificationEnabled: boolean;
  };
  'app.containers.Admin.users.header': {
    type: GroupCreationModal;
  };
  'app.containers.Admin.users.UsersGroup.form': {
    initialValues: IGroupDataAttributes;
    type: GroupCreationModal;
    onSubmit: FormikSubmitHandler<NormalFormValues>;
    isVerificationEnabled: boolean;
  };
  'app.containers.Admin.users.UsersGroup.header': {
    type: GroupCreationModal;
  };
  'app.containers.Admin.users.UsersHeader.icon': {
    type: GroupCreationModal;
  };
  'app.containers.Admin.dashboard.users.graphs': {
    startAt?: string | null;
    endAt: string | null;
    currentGroupFilter?: string;
    currentGroupFilterLabel?: string;
  };
  'app.components.SignUpIn.SignUp.step': {
    onData: (data: {
      key: TSignUpSteps;
      configuration: TSignUpStepConfigurationObject;
    }) => void;
    step: TSignUpSteps;
    onCompleted: () => void;
  };
  'app.containers.Admin.dashboard.reports.ProjectReport.graphs': {
    startAt: string;
    endAt: string;
    participationMethods: ParticipationMethod[];
    project: IProjectData;
  };
  'app.containers.UserEditPage.ProfileForm.forms': {
    authUser: IUserData;
    onChange: () => void;
    onSubmit: (data: { key: string; formData: Object }) => void;
    onData: (data: { key: string; data: Object }) => void;
  };
  'app.containers.Admin.project.edit.permissions': {
    project: IProjectData;
  };
  'app.containers.Admin.ideas.tabs': {
    onData: (data: InsertConfigurationOptions<ITab>) => void;
  };
  'app.containers.Admin.initiatives.tabs': ITabsOutlet;
  'app.containers.Admin.dashboards.tabs': ITabsOutlet;
  'app.containers.Admin.sideBar.navItems': {
    onData: (data: InsertConfigurationOptions<NavItem>) => void;
  };
  'app.components.admin.PostManager.topActionBar': {
    assignee?: string | null;
    projectId?: string | null;
    handleAssigneeFilterChange: (value: string) => void;
    type: ManagerType;
  };
  'app.components.admin.PostManager.components.PostTable.IdeaRow.cells': {
    onData: (
      data: InsertConfigurationOptions<
        CellConfiguration<IdeaCellComponentProps>
      >
    ) => void;
  };
  'app.components.admin.PostManager.components.PostTable.IdeaHeaderRow.cells': {
    onData: (
      data: InsertConfigurationOptions<
        CellConfiguration<IdeaHeaderCellComponentProps>
      >
    ) => void;
  };
  'app.containers.Admin.projects.edit.tabs.map': {
    projectId: string;
    onData: (data: {
      insertAfterTabName?: string;
      tabConfiguration: ITab;
    }) => void;
  };
<<<<<<< HEAD
  'app.containers.Admin.projects.all': {};
=======
  'app.containers.Admin.settings.registration': {};
  'app.containers.Admin.settings.registrationHelperText': {
    onChange: (propertyName: string) => (multiloc: Multiloc) => void;
    latestAppConfigCoreSettings?:
      | IAppConfigurationSettingsCore
      | Partial<IAppConfigurationSettingsCore>;
  };
>>>>>>> 302a61fb
};

type Outlet<Props> = FunctionComponent<Props> | FunctionComponent<Props>[];

type OutletComponents<O> = {
  [K in keyof O]?: Outlet<O[K]>;
};

export type Outlets = OutletComponents<OutletsPropertyMap>;

export type OutletId = keyof Outlets;

export interface RouteConfiguration {
  path?: string;
  name?: string;
  container: () => Promise<any>;
  type?: string;
  indexRoute?: RouteConfiguration;
  childRoutes?: RouteConfiguration[];
}

type RecursivePartial<T> = {
  [P in keyof T]?: T[P] extends (infer U)[]
    ? RecursivePartial<U>[]
    : T[P] extends object
    ? RecursivePartial<T[P]>
    : T[P];
};

interface Routes {
  citizen: RouteConfiguration[];
  admin: RouteConfiguration[];
  'admin.initiatives': RouteConfiguration[];
  'admin.ideas': RouteConfiguration[];
  'admin.dashboards': RouteConfiguration[];
  adminProjectMapTab: RouteConfiguration[];
}

export interface ParsedModuleConfiguration {
  routes: Routes;
  outlets: Outlets;
  /** this function triggers before the Root component is mounted */
  beforeMountApplication: () => void;
  /** this function triggers after the Root component mounted */
  afterMountApplication: () => void;
}

export type ModuleConfiguration = RecursivePartial<
  ParsedModuleConfiguration
> & {
  /** this function triggers before the Root component is mounted */
  beforeMountApplication?: () => void;
  /** this function triggers after the Root component mounted */
  afterMountApplication?: () => void;
};

type Modules = {
  configuration: ModuleConfiguration;
  isEnabled: boolean;
}[];

export const RouteTypes = {
  CITIZEN: 'citizen',
  ADMIN: 'admin',
};

const convertConfigurationToRoute = ({
  path,
  name,
  container: loader,
  type = RouteTypes.CITIZEN,
  indexRoute,
  childRoutes,
}: RouteConfiguration) => ({
  path,
  name,
  component: Loadable({
    loader,
    loading:
      type === RouteTypes.ADMIN ? LoadableLoadingAdmin : LoadableLoadingCitizen,
    delay: 500,
  }),
  indexRoute:
    indexRoute && convertConfigurationToRoute({ ...indexRoute, type }),
  childRoutes:
    childRoutes &&
    childRoutes.length > 0 &&
    childRoutes.map((childRoute) =>
      convertConfigurationToRoute({ ...childRoute, type })
    ),
});

const parseModuleRoutes = (
  routes: RouteConfiguration[] = [],
  type = RouteTypes.CITIZEN
) => routes.map((route) => convertConfigurationToRoute({ ...route, type }));

type LifecycleMethod = 'beforeMountApplication' | 'afterMountApplication';

export const loadModules = (modules: Modules): ParsedModuleConfiguration => {
  const enabledModuleConfigurations = modules
    .filter((module) => module.isEnabled)
    .map((module) => module.configuration);

  const mergedRoutes: Routes = mergeWith(
    {},
    ...enabledModuleConfigurations.map(({ routes }) => routes),
    (objValue = [], srcValue = []) =>
      castArray(objValue).concat(castArray(srcValue))
  );

  const mergedOutlets: Outlets = mergeWith(
    {},
    ...enabledModuleConfigurations.map(({ outlets }) => outlets),
    (objValue = [], srcValue = []) =>
      castArray(objValue).concat(castArray(srcValue))
  );

  const callLifecycleMethods = (lifecycleMethod: LifecycleMethod) => () => {
    enabledModuleConfigurations.forEach((module: ModuleConfiguration) =>
      module?.[lifecycleMethod]?.()
    );
  };

  return {
    outlets: mergedOutlets,
    routes: {
      citizen: parseModuleRoutes(mergedRoutes?.citizen),
      admin: parseModuleRoutes(mergedRoutes?.admin, RouteTypes.ADMIN),
      'admin.initiatives': parseModuleRoutes(
        mergedRoutes?.['admin.initiatives'],
        RouteTypes.ADMIN
      ),
      'admin.ideas': parseModuleRoutes(
        mergedRoutes?.['admin.ideas'],
        RouteTypes.ADMIN
      ),
      'admin.dashboards': parseModuleRoutes(
        mergedRoutes?.['admin.dashboards'],
        RouteTypes.ADMIN
      ),
      adminProjectMapTab: parseModuleRoutes(
        mergedRoutes?.['adminProjectMapTab'],
        RouteTypes.ADMIN
      ),
    },
    beforeMountApplication: callLifecycleMethods('beforeMountApplication'),
    afterMountApplication: callLifecycleMethods('afterMountApplication'),
  };
};

export const insertConfiguration = <T extends { name: string }>({
  configuration,
  insertAfterName,
}: InsertConfigurationOptions<T>) => (items: T[]): T[] => {
  const insertIndex =
    items.findIndex((item) => item.name === insertAfterName) + 1;

  return insertIndex > 0
    ? [
        ...items.slice(0, insertIndex),
        configuration,
        ...items.slice(insertIndex),
      ]
    : [...items, configuration];
};<|MERGE_RESOLUTION|>--- conflicted
+++ resolved
@@ -165,9 +165,7 @@
       tabConfiguration: ITab;
     }) => void;
   };
-<<<<<<< HEAD
   'app.containers.Admin.projects.all': {};
-=======
   'app.containers.Admin.settings.registration': {};
   'app.containers.Admin.settings.registrationHelperText': {
     onChange: (propertyName: string) => (multiloc: Multiloc) => void;
@@ -175,7 +173,6 @@
       | IAppConfigurationSettingsCore
       | Partial<IAppConfigurationSettingsCore>;
   };
->>>>>>> 302a61fb
 };
 
 type Outlet<Props> = FunctionComponent<Props> | FunctionComponent<Props>[];
