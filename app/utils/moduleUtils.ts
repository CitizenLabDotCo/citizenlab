--- conflicted
+++ resolved
@@ -38,7 +38,7 @@
     messageDescriptor: MessageDescriptor,
     values?: { [key: string]: MessageValue } | undefined
   ) => string;
-  onData: (data: InsertTabOptions) => void;
+  onData: (data: InsertConfigurationOptions<ITab>) => void;
 };
 
 export type OutletsPropertyMap = {
@@ -97,17 +97,8 @@
   'app.containers.Admin.project.edit.permissions': {
     project: IProjectData;
   };
-<<<<<<< HEAD
-  'app.containers.Admin.initiatives.tabs': {
-    formatMessage: (
-      messageDescriptor: MessageDescriptor,
-      values?: { [key: string]: MessageValue } | undefined
-    ) => string;
+  'app.containers.Admin.ideas.tabs': {
     onData: (data: InsertConfigurationOptions<ITab>) => void;
-=======
-  'app.containers.Admin.ideas.tabs': {
-    onData: (data: InsertTabOptions) => void;
->>>>>>> 5c1b4994
   };
   'app.containers.Admin.initiatives.tabs': ITabsOutlet;
   'app.containers.Admin.dashboards.tabs': ITabsOutlet;
