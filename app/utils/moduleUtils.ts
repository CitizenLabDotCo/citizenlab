--- conflicted
+++ resolved
@@ -38,7 +38,7 @@
     messageDescriptor: MessageDescriptor,
     values?: { [key: string]: MessageValue } | undefined
   ) => string;
-  onData: (data: InsertTabOptions) => void;
+  onData: (data: InsertConfigurationOptions<ITab>) => void;
 };
 
 export type OutletsPropertyMap = {
@@ -97,25 +97,14 @@
   'app.containers.Admin.project.edit.permissions.granular': {
     project: IProjectData;
   };
-<<<<<<< HEAD
   'app.containers.Admin.project.edit.permissions.inputAssignment': {
     projectId: string;
   };
-  'app.containers.Admin.initiatives.tabs': {
-    formatMessage: (
-      messageDescriptor: MessageDescriptor,
-      values?: { [key: string]: MessageValue } | undefined
-    ) => string;
-    onData: (data: InsertConfigurationOptions<ITab>) => void;
-=======
   'app.containers.Admin.project.edit.permissions.projectManagement': {
     projectId: string;
   };
-  'app.containers.Admin.ideas.tabs': {
-    onData: (data: InsertTabOptions) => void;
->>>>>>> b9ec1553
-  };
   'app.containers.Admin.initiatives.tabs': ITabsOutlet;
+  'app.containers.Admin.ideas.tabs': ITabsOutlet;
   'app.containers.Admin.dashboards.tabs': ITabsOutlet;
   'app.containers.Admin.sideBar.navItems': {
     onData: (data: InsertConfigurationOptions<NavItem>) => void;
