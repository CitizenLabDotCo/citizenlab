import { FunctionComponent } from 'react';
import {
  TSignUpStepConfigurationObject,
  TSignUpSteps,
} from 'components/SignUpIn/SignUp';

import {
  LoadableLoadingAdmin,
  LoadableLoadingCitizen,
} from 'components/UI/LoadableLoading';
import { GroupCreationModal } from 'containers/Admin/users';
import { NormalFormValues } from 'containers/Admin/users/NormalGroupForm';
import { IAdminPublicationContent } from 'hooks/useAdminPublications';
import { IProjectData, IUpdatedProjectProperties } from 'services/projects';
import { onProjectFormStateChange } from 'containers/Admin/projects/edit/general';
import { OutletRenderProps } from 'components/Outlet';
import { mergeWith, castArray } from 'lodash-es';

import Loadable from 'react-loadable';
import { IGroupDataAttributes, MembershipType } from 'services/groups';
import { ParticipationMethod } from 'services/participationContexts';
import {
  CellConfiguration,
  FormikSubmitHandler,
  InsertConfigurationOptions,
  ITab,
  MessageDescriptor,
  Multiloc,
} from 'typings';
import { IUserData } from 'services/users';
import { MessageValue } from 'react-intl';
import { NavItem } from 'containers/Admin/sideBar';
import { IAppConfigurationSettingsCore } from 'services/appConfiguration';
import { ManagerType } from 'components/admin/PostManager';
import { IdeaCellComponentProps } from 'components/admin/PostManager/components/PostTable/IdeaRow';
import { IdeaHeaderCellComponentProps } from 'components/admin/PostManager/components/PostTable/IdeaHeaderRow';

type Localize = (
  multiloc: Multiloc | null | undefined,
  maxChar?: number | undefined
) => string;

export type ITabsOutlet = {
  formatMessage: (
    messageDescriptor: MessageDescriptor,
    values?: { [key: string]: MessageValue } | undefined
  ) => string;
  onData: (data: InsertConfigurationOptions<ITab>) => void;
};

export type OutletsPropertyMap = {
  'app.containers.Navbar.projectlist.item': {
    publication: IAdminPublicationContent;
    localize: Localize;
  };
  'app.containers.Navbar.projectsAndFolders.title': {};
  'app.containers.AdminPage.projects.all.projectsAndFolders.row': {
    publication: IAdminPublicationContent;
  };
  'app.containers.AdminPage.projects.all.projectsAndFolders.title': {};
  'app.components.AdminPage.projects.form.additionalInputs.inputs': {
    projectAttrs: IUpdatedProjectProperties;
    onChange: onProjectFormStateChange;
    authUser: IUserData;
  };
  'app.containers.AdminPage.projects.all.createProjectNotAdmin': {};
  'app.containers.AdminPage.projects.all.projectsAndFolders.actions': {};
  'app.components.ProjectAndFolderCards.card': {
    publication: IAdminPublicationContent;
    size: 'small' | 'medium' | 'large';
    layout: 'dynamic' | 'threecolumns' | 'twocolumns';
  };
  'app.containers.SiteMap.ProjectsSection.listitem': {
    adminPublication: IAdminPublicationContent;
    hightestTitle: 'h3' | 'h4';
  };
  'app.containers.Admin.users.GroupsListPanel.listitem.icon': {
    type: MembershipType;
  };
  'app.containers.Admin.users.GroupCreationStep1.type': {
    onClick: (groupType: MembershipType) => () => void;
    formattedLink: string;
  };
  'app.containers.Admin.users.form': {
    type: GroupCreationModal;
    onSubmit: FormikSubmitHandler<NormalFormValues>;
    isVerificationEnabled: boolean;
  };
  'app.containers.Admin.users.header': {
    type: GroupCreationModal;
  };
  'app.containers.Admin.users.UsersGroup.form': {
    initialValues: IGroupDataAttributes;
    type: GroupCreationModal;
    onSubmit: FormikSubmitHandler<NormalFormValues>;
    isVerificationEnabled: boolean;
  };
  'app.containers.Admin.users.UsersGroup.header': {
    type: GroupCreationModal;
  };
  'app.containers.Admin.users.UsersHeader.icon': {
    type: GroupCreationModal;
  };
<<<<<<< HEAD
  'app.containers.Admin.project.edit.permissions.participationRights': {
=======
  'app.containers.Admin.dashboard.users.graphs': {
    startAt?: string | null;
    endAt: string | null;
    currentGroupFilter?: string;
    currentGroupFilterLabel?: string;
  };
  'app.components.SignUpIn.SignUp.step': {
    onData: (data: {
      key: TSignUpSteps;
      configuration: TSignUpStepConfigurationObject;
    }) => void;
    step: TSignUpSteps;
    onCompleted: () => void;
  };
  'app.containers.Admin.dashboard.reports.ProjectReport.graphs': {
    startAt: string;
    endAt: string;
    participationMethods: ParticipationMethod[];
    project: IProjectData;
  };
  'app.containers.UserEditPage.ProfileForm.forms': {
    authUser: IUserData;
    onChange: () => void;
    onSubmit: (data: { key: string; formData: Object }) => void;
    onData: (data: { key: string; data: Object }) => void;
  };
  'app.containers.Admin.project.edit.permissions': {
>>>>>>> 66f1b647
    project: IProjectData;
    projectId: string;
    children: OutletRenderProps;
  };
  'app.containers.Admin.project.edit.permissions.moderatorRights': {
    projectId: string;
    children: OutletRenderProps;
  };
  'app.containers.Admin.initiatives.tabs': ITabsOutlet;
  'app.containers.Admin.ideas.tabs': ITabsOutlet;
  'app.containers.Admin.dashboards.tabs': ITabsOutlet;
  'app.containers.Admin.sideBar.navItems': {
    onData: (data: InsertConfigurationOptions<NavItem>) => void;
  };
  'app.components.admin.PostManager.topActionBar': {
    assignee?: string | null;
    projectId?: string | null;
    handleAssigneeFilterChange: (value: string) => void;
    type: ManagerType;
  };
  'app.components.admin.PostManager.components.PostTable.IdeaRow.cells': {
    onData: (
      data: InsertConfigurationOptions<
        CellConfiguration<IdeaCellComponentProps>
      >
    ) => void;
  };
  'app.components.admin.PostManager.components.PostTable.IdeaHeaderRow.cells': {
    onData: (
      data: InsertConfigurationOptions<
        CellConfiguration<IdeaHeaderCellComponentProps>
      >
    ) => void;
  };
  'app.containers.Admin.projects.edit.tabs.map': {
    projectId: string;
    onData: (data: {
      insertAfterTabName?: string;
      tabConfiguration: ITab;
    }) => void;
  };
  'app.containers.Admin.settings.registration': {};
  'app.containers.Admin.settings.registrationHelperText': {
    onChange: (propertyName: string) => (multiloc: Multiloc) => void;
    latestAppConfigCoreSettings?:
      | IAppConfigurationSettingsCore
      | Partial<IAppConfigurationSettingsCore>;
  };
};

type Outlet<Props> = FunctionComponent<Props> | FunctionComponent<Props>[];

type OutletComponents<O> = {
  [K in keyof O]?: Outlet<O[K]>;
};

export type Outlets = OutletComponents<OutletsPropertyMap>;

export type OutletId = keyof Outlets;

export interface RouteConfiguration {
  path?: string;
  name?: string;
  container: () => Promise<any>;
  type?: string;
  indexRoute?: RouteConfiguration;
  childRoutes?: RouteConfiguration[];
}

type RecursivePartial<T> = {
  [P in keyof T]?: T[P] extends (infer U)[]
    ? RecursivePartial<U>[]
    : T[P] extends object
    ? RecursivePartial<T[P]>
    : T[P];
};

interface Routes {
  citizen: RouteConfiguration[];
  admin: RouteConfiguration[];
  'admin.initiatives': RouteConfiguration[];
  'admin.ideas': RouteConfiguration[];
  'admin.dashboards': RouteConfiguration[];
  adminProjectMapTab: RouteConfiguration[];
}

export interface ParsedModuleConfiguration {
  routes: Routes;
  outlets: Outlets;
  /** this function triggers before the Root component is mounted */
  beforeMountApplication: () => void;
  /** this function triggers after the Root component mounted */
  afterMountApplication: () => void;
}

export type ModuleConfiguration = RecursivePartial<
  ParsedModuleConfiguration
> & {
  /** this function triggers before the Root component is mounted */
  beforeMountApplication?: () => void;
  /** this function triggers after the Root component mounted */
  afterMountApplication?: () => void;
};

type Modules = {
  configuration: ModuleConfiguration;
  isEnabled: boolean;
}[];

export const RouteTypes = {
  CITIZEN: 'citizen',
  ADMIN: 'admin',
};

const convertConfigurationToRoute = ({
  path,
  name,
  container: loader,
  type = RouteTypes.CITIZEN,
  indexRoute,
  childRoutes,
}: RouteConfiguration) => ({
  path,
  name,
  component: Loadable({
    loader,
    loading:
      type === RouteTypes.ADMIN ? LoadableLoadingAdmin : LoadableLoadingCitizen,
    delay: 500,
  }),
  indexRoute:
    indexRoute && convertConfigurationToRoute({ ...indexRoute, type }),
  childRoutes:
    childRoutes &&
    childRoutes.length > 0 &&
    childRoutes.map((childRoute) =>
      convertConfigurationToRoute({ ...childRoute, type })
    ),
});

const parseModuleRoutes = (
  routes: RouteConfiguration[] = [],
  type = RouteTypes.CITIZEN
) => routes.map((route) => convertConfigurationToRoute({ ...route, type }));

type LifecycleMethod = 'beforeMountApplication' | 'afterMountApplication';

export const loadModules = (modules: Modules): ParsedModuleConfiguration => {
  const enabledModuleConfigurations = modules
    .filter((module) => module.isEnabled)
    .map((module) => module.configuration);

  const mergedRoutes: Routes = mergeWith(
    {},
    ...enabledModuleConfigurations.map(({ routes }) => routes),
    (objValue = [], srcValue = []) =>
      castArray(objValue).concat(castArray(srcValue))
  );

  const mergedOutlets: Outlets = mergeWith(
    {},
    ...enabledModuleConfigurations.map(({ outlets }) => outlets),
    (objValue = [], srcValue = []) =>
      castArray(objValue).concat(castArray(srcValue))
  );

  const callLifecycleMethods = (lifecycleMethod: LifecycleMethod) => () => {
    enabledModuleConfigurations.forEach((module: ModuleConfiguration) =>
      module?.[lifecycleMethod]?.()
    );
  };

  return {
    outlets: mergedOutlets,
    routes: {
      citizen: parseModuleRoutes(mergedRoutes?.citizen),
      admin: parseModuleRoutes(mergedRoutes?.admin, RouteTypes.ADMIN),
      'admin.initiatives': parseModuleRoutes(
        mergedRoutes?.['admin.initiatives'],
        RouteTypes.ADMIN
      ),
      'admin.ideas': parseModuleRoutes(
        mergedRoutes?.['admin.ideas'],
        RouteTypes.ADMIN
      ),
      'admin.dashboards': parseModuleRoutes(
        mergedRoutes?.['admin.dashboards'],
        RouteTypes.ADMIN
      ),
      adminProjectMapTab: parseModuleRoutes(
        mergedRoutes?.['adminProjectMapTab'],
        RouteTypes.ADMIN
      ),
    },
    beforeMountApplication: callLifecycleMethods('beforeMountApplication'),
    afterMountApplication: callLifecycleMethods('afterMountApplication'),
  };
};

export const insertConfiguration = <T extends { name: string }>({
  configuration,
  insertAfterName,
}: InsertConfigurationOptions<T>) => (items: T[]): T[] => {
  const insertIndex =
    items.findIndex((item) => item.name === insertAfterName) + 1;

  return insertIndex > 0
    ? [
        ...items.slice(0, insertIndex),
        configuration,
        ...items.slice(insertIndex),
      ]
    : [...items, configuration];
};<|MERGE_RESOLUTION|>--- conflicted
+++ resolved
@@ -101,9 +101,6 @@
   'app.containers.Admin.users.UsersHeader.icon': {
     type: GroupCreationModal;
   };
-<<<<<<< HEAD
-  'app.containers.Admin.project.edit.permissions.participationRights': {
-=======
   'app.containers.Admin.dashboard.users.graphs': {
     startAt?: string | null;
     endAt: string | null;
@@ -130,8 +127,7 @@
     onSubmit: (data: { key: string; formData: Object }) => void;
     onData: (data: { key: string; data: Object }) => void;
   };
-  'app.containers.Admin.project.edit.permissions': {
->>>>>>> 66f1b647
+  'app.containers.Admin.project.edit.permissions.participationRights': {
     project: IProjectData;
     projectId: string;
     children: OutletRenderProps;
