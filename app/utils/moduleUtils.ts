import { TabProps } from 'components/admin/TabbedResource';
import {
  TSignUpStepConfigurationObject,
  TSignUpSteps,
} from 'components/SignUpIn/SignUp';

import {
  LoadableLoadingAdmin,
  LoadableLoadingCitizen,
} from 'components/UI/LoadableLoading';
import { GroupCreationModal } from 'containers/Admin/users';
import { NormalFormValues } from 'containers/Admin/users/NormalGroupForm';
import { IAdminPublicationContent } from 'hooks/useAdminPublications';
<<<<<<< HEAD
import { IUpdatedProjectProperties, IProjectData } from 'services/projects';
=======
import { IProjectData, IUpdatedProjectProperties } from 'services/projects';
>>>>>>> 8e229814
import { onProjectFormStateChange } from 'containers/Admin/projects/edit/general';
import { mergeWith, castArray } from 'lodash-es';

import { FunctionComponent } from 'react';

import Loadable from 'react-loadable';
import { IGroupDataAttributes, MembershipType } from 'services/groups';
<<<<<<< HEAD
import { ParticipationMethod } from 'services/participationContexts';
import { IUserData } from 'services/users';
import { FormikSubmitHandler, Multiloc } from 'typings';
=======
import {
  FormikSubmitHandler,
  ITab,
  MessageDescriptor,
  Multiloc,
} from 'typings';
import { IUserData } from 'services/users';
import { MessageValue } from 'react-intl';
>>>>>>> 8e229814

type Localize = (
  multiloc: Multiloc | null | undefined,
  maxChar?: number | undefined
) => string;

export type OutletsPropertyMap = {
  'app.containers.Navbar.projectlist.item': {
    publication: IAdminPublicationContent;
    localize: Localize;
  };
  'app.containers.Navbar.projectsAndFolders.title': {};
  'app.containers.AdminPage.projects.all.projectsAndFolders.row': {
    publication: IAdminPublicationContent;
  };
  'app.containers.AdminPage.projects.all.projectsAndFolders.title': {};
  'app.components.AdminPage.projects.form.additionalInputs.inputs': {
    projectAttrs: IUpdatedProjectProperties;
    onChange: onProjectFormStateChange;
    authUser: IUserData;
  };
  'app.containers.AdminPage.projects.all.createProjectNotAdmin': {};
  'app.containers.AdminPage.projects.all.projectsAndFolders.actions': {};
  'app.components.ProjectAndFolderCards.card': {
    publication: IAdminPublicationContent;
    size: 'small' | 'medium' | 'large';
    layout: 'dynamic' | 'threecolumns' | 'twocolumns';
  };
  'app.containers.SiteMap.ProjectsSection.listitem': {
    adminPublication: IAdminPublicationContent;
    hightestTitle: 'h3' | 'h4';
  };
  'app.containers.Admin.users.GroupsListPanel.listitem.icon': {
    type: MembershipType;
  };
  'app.containers.Admin.users.GroupCreationStep1.type': {
    onClick: (groupType: MembershipType) => () => void;
    formattedLink: string;
  };
  'app.containers.Admin.users.form': {
    type: GroupCreationModal;
    onSubmit: FormikSubmitHandler<NormalFormValues>;
    isVerificationEnabled: boolean;
  };
  'app.containers.Admin.users.header': {
    type: GroupCreationModal;
  };
  'app.containers.Admin.users.UsersGroup.form': {
    initialValues: IGroupDataAttributes;
    type: GroupCreationModal;
    onSubmit: FormikSubmitHandler<NormalFormValues>;
    isVerificationEnabled: boolean;
  };
  'app.containers.Admin.users.UsersGroup.header': {
    type: GroupCreationModal;
  };
  'app.containers.Admin.users.UsersHeader.icon': {
    type: GroupCreationModal;
  };
<<<<<<< HEAD
  'app.containers.Admin.dashboard.users.graphs': {
    startAt?: string | null;
    endAt: string | null;
    currentGroupFilter?: string;
    currentGroupFilterLabel?: string;
  };
  'app.components.SignUpIn.SignUp.step': {
    onData: (data: {
      key: TSignUpSteps;
      configuration: TSignUpStepConfigurationObject;
    }) => void;
    step: TSignUpSteps;
    onCompleted: () => void;
  };
  'app.containers.Admin.dashboard.reports.ProjectReport.graphs': {
    startAt: string;
    endAt: string;
    participationMethods: ParticipationMethod[];
    project: IProjectData;
  };
  'app.containers.UserEditPage.ProfileForm.forms': {
    authUser: IUserData;
    onChange: () => void;
    onSubmit: (data: { key: string; formData: Object }) => void;
    onData: (data: { key: string; data: Object }) => void;
  };
  'app.containers.Admin.settings.SettingsPage': {
    onData: (data: {
      insertAfterTabName?: string;
      tabConfiguration: TabProps;
=======
  'app.containers.Admin.project.edit.permissions': {
    project: IProjectData;
  };
  'app.containers.Admin.initiatives.tabs': {
    formatMessage: (
      messageDescriptor: MessageDescriptor,
      values?: { [key: string]: MessageValue } | undefined
    ) => string;
    onData: (data: {
      insertAfterTabName?: string;
      tabConfiguration: ITab;
>>>>>>> 8e229814
    }) => void;
  };
};

type Outlet<Props> = FunctionComponent<Props> | FunctionComponent<Props>[];

type OutletComponents<O> = {
  [K in keyof O]?: Outlet<O[K]>;
};

export type Outlets = OutletComponents<OutletsPropertyMap>;

export type OutletId = keyof Outlets;

export interface RouteConfiguration {
  path?: string;
  name?: string;
  container: () => Promise<any>;
  type?: string;
  indexRoute?: RouteConfiguration;
  childRoutes?: RouteConfiguration[];
}

type RecursivePartial<T> = {
  [P in keyof T]?: T[P] extends (infer U)[]
    ? RecursivePartial<U>[]
    : T[P] extends object
    ? RecursivePartial<T[P]>
    : T[P];
};

interface Routes {
  citizen: RouteConfiguration[];
  admin: RouteConfiguration[];
<<<<<<< HEAD
  'admin.settings': RouteConfiguration[];
=======
  'admin.initiatives': RouteConfiguration[];
>>>>>>> 8e229814
}

export interface ParsedModuleConfiguration {
  routes: Routes;
  outlets: Outlets;
  /** this function triggers before the Root component is mounted */
  beforeMountApplication: () => void;
  /** this function triggers after the Root component mounted */
  afterMountApplication: () => void;
}

<<<<<<< HEAD
type RecursivePartial<T> = {
  [P in keyof T]?: T[P] extends (infer U)[]
    ? RecursivePartial<U>[]
    : T[P] extends object
    ? RecursivePartial<T[P]>
    : T[P];
};

export type ModuleConfiguration = RecursivePartial<
  ParsedModuleConfiguration
> & {
  /** this function triggers before the Root component is mounted */
  beforeMountApplication?: () => void;
  /** this function triggers after the Root component mounted */
  afterMountApplication?: () => void;
};

=======
export type ModuleConfiguration = RecursivePartial<
  ParsedModuleConfiguration
> & {
  /** this function triggers before the Root component is mounted */
  beforeMountApplication?: () => void;
  /** this function triggers after the Root component mounted */
  afterMountApplication?: () => void;
};
>>>>>>> 8e229814
type Modules = {
  configuration: ModuleConfiguration;
  isEnabled: boolean;
}[];

export const RouteTypes = {
  CITIZEN: 'citizen',
  ADMIN: 'admin',
};

const convertConfigurationToRoute = ({
  path,
  name,
  container: loader,
  type = RouteTypes.CITIZEN,
  indexRoute,
  childRoutes,
}: RouteConfiguration) => ({
  path,
  name,
  component: Loadable({
    loader,
    loading:
      type === RouteTypes.ADMIN ? LoadableLoadingAdmin : LoadableLoadingCitizen,
    delay: 500,
  }),
  indexRoute:
    indexRoute && convertConfigurationToRoute({ ...indexRoute, type }),
  childRoutes:
    childRoutes &&
    childRoutes.length > 0 &&
    childRoutes.map((childRoute) =>
      convertConfigurationToRoute({ ...childRoute, type })
    ),
});

const parseModuleRoutes = (
  routes: RouteConfiguration[] = [],
  type = RouteTypes.CITIZEN
) => routes.map((route) => convertConfigurationToRoute({ ...route, type }));

type LifecycleMethod = 'beforeMountApplication' | 'afterMountApplication';

export const loadModules = (modules: Modules): ParsedModuleConfiguration => {
  const enabledModuleConfigurations = modules
    .filter((module) => module.isEnabled)
    .map((module) => module.configuration);

  const mergedRoutes: Routes = mergeWith(
    {},
    ...enabledModuleConfigurations.map(({ routes }) => routes),
    (objValue = [], srcValue = []) =>
      castArray(objValue).concat(castArray(srcValue))
  );

  const mergedOutlets: Outlets = mergeWith(
    {},
    ...enabledModuleConfigurations.map(({ outlets }) => outlets),
    (objValue = [], srcValue = []) =>
      castArray(objValue).concat(castArray(srcValue))
  );

  const callLifecycleMethods = (lifecycleMethod: LifecycleMethod) => () => {
    enabledModuleConfigurations.forEach((module: ModuleConfiguration) =>
      module?.[lifecycleMethod]?.()
    );
  };

  return {
    outlets: mergedOutlets,
    routes: {
<<<<<<< HEAD
      citizen: parseModuleRoutes(mergedRoutes?.citizen),
      admin: parseModuleRoutes(mergedRoutes?.admin, RouteTypes.ADMIN),
      'admin.settings': parseModuleRoutes(
        mergedRoutes?.['admin.settings'],
=======
      citizen: parseModuleRoutes(mergedRoutes.citizen),
      admin: parseModuleRoutes(mergedRoutes.admin, RouteTypes.ADMIN),
      'admin.initiatives': parseModuleRoutes(
        mergedRoutes?.['admin.initiatives'],
>>>>>>> 8e229814
        RouteTypes.ADMIN
      ),
    },
    beforeMountApplication: callLifecycleMethods('beforeMountApplication'),
    afterMountApplication: callLifecycleMethods('afterMountApplication'),
  };
};<|MERGE_RESOLUTION|>--- conflicted
+++ resolved
@@ -11,11 +11,7 @@
 import { GroupCreationModal } from 'containers/Admin/users';
 import { NormalFormValues } from 'containers/Admin/users/NormalGroupForm';
 import { IAdminPublicationContent } from 'hooks/useAdminPublications';
-<<<<<<< HEAD
-import { IUpdatedProjectProperties, IProjectData } from 'services/projects';
-=======
 import { IProjectData, IUpdatedProjectProperties } from 'services/projects';
->>>>>>> 8e229814
 import { onProjectFormStateChange } from 'containers/Admin/projects/edit/general';
 import { mergeWith, castArray } from 'lodash-es';
 
@@ -23,11 +19,7 @@
 
 import Loadable from 'react-loadable';
 import { IGroupDataAttributes, MembershipType } from 'services/groups';
-<<<<<<< HEAD
 import { ParticipationMethod } from 'services/participationContexts';
-import { IUserData } from 'services/users';
-import { FormikSubmitHandler, Multiloc } from 'typings';
-=======
 import {
   FormikSubmitHandler,
   ITab,
@@ -36,7 +28,6 @@
 } from 'typings';
 import { IUserData } from 'services/users';
 import { MessageValue } from 'react-intl';
->>>>>>> 8e229814
 
 type Localize = (
   multiloc: Multiloc | null | undefined,
@@ -96,7 +87,6 @@
   'app.containers.Admin.users.UsersHeader.icon': {
     type: GroupCreationModal;
   };
-<<<<<<< HEAD
   'app.containers.Admin.dashboard.users.graphs': {
     startAt?: string | null;
     endAt: string | null;
@@ -127,7 +117,8 @@
     onData: (data: {
       insertAfterTabName?: string;
       tabConfiguration: TabProps;
-=======
+    }) => void;
+  };
   'app.containers.Admin.project.edit.permissions': {
     project: IProjectData;
   };
@@ -139,7 +130,6 @@
     onData: (data: {
       insertAfterTabName?: string;
       tabConfiguration: ITab;
->>>>>>> 8e229814
     }) => void;
   };
 };
@@ -174,11 +164,8 @@
 interface Routes {
   citizen: RouteConfiguration[];
   admin: RouteConfiguration[];
-<<<<<<< HEAD
   'admin.settings': RouteConfiguration[];
-=======
   'admin.initiatives': RouteConfiguration[];
->>>>>>> 8e229814
 }
 
 export interface ParsedModuleConfiguration {
@@ -190,15 +177,6 @@
   afterMountApplication: () => void;
 }
 
-<<<<<<< HEAD
-type RecursivePartial<T> = {
-  [P in keyof T]?: T[P] extends (infer U)[]
-    ? RecursivePartial<U>[]
-    : T[P] extends object
-    ? RecursivePartial<T[P]>
-    : T[P];
-};
-
 export type ModuleConfiguration = RecursivePartial<
   ParsedModuleConfiguration
 > & {
@@ -208,16 +186,6 @@
   afterMountApplication?: () => void;
 };
 
-=======
-export type ModuleConfiguration = RecursivePartial<
-  ParsedModuleConfiguration
-> & {
-  /** this function triggers before the Root component is mounted */
-  beforeMountApplication?: () => void;
-  /** this function triggers after the Root component mounted */
-  afterMountApplication?: () => void;
-};
->>>>>>> 8e229814
 type Modules = {
   configuration: ModuleConfiguration;
   isEnabled: boolean;
@@ -289,17 +257,14 @@
   return {
     outlets: mergedOutlets,
     routes: {
-<<<<<<< HEAD
       citizen: parseModuleRoutes(mergedRoutes?.citizen),
       admin: parseModuleRoutes(mergedRoutes?.admin, RouteTypes.ADMIN),
       'admin.settings': parseModuleRoutes(
         mergedRoutes?.['admin.settings'],
-=======
-      citizen: parseModuleRoutes(mergedRoutes.citizen),
-      admin: parseModuleRoutes(mergedRoutes.admin, RouteTypes.ADMIN),
+        RouteTypes.ADMIN
+      ),
       'admin.initiatives': parseModuleRoutes(
         mergedRoutes?.['admin.initiatives'],
->>>>>>> 8e229814
         RouteTypes.ADMIN
       ),
     },
