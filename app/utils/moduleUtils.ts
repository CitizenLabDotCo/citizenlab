import { FunctionComponent } from 'react';
import {
  TSignUpStepConfigurationObject,
  TSignUpSteps,
} from 'components/SignUpIn/SignUp';

import {
  LoadableLoadingAdmin,
  LoadableLoadingCitizen,
} from 'components/UI/LoadableLoading';
import { GroupCreationModal } from 'containers/Admin/users';
import { NormalFormValues } from 'containers/Admin/users/NormalGroupForm';
import { IAdminPublicationContent } from 'hooks/useAdminPublications';
import { IProjectData, IUpdatedProjectProperties } from 'services/projects';
import { onProjectFormStateChange } from 'containers/Admin/projects/edit/general';
<<<<<<< HEAD
import { OutletRenderProps } from 'components/Outlet';
import { mergeWith, castArray } from 'lodash-es';
=======
import { mergeWith, castArray, clamp } from 'lodash-es';
>>>>>>> aaff73eb

import Loadable from 'react-loadable';
import { IGroupDataAttributes, MembershipType } from 'services/groups';
import { ParticipationMethod } from 'services/participationContexts';
import {
  CellConfiguration,
  FormikSubmitHandler,
  InsertConfigurationOptions,
  ITab,
  MessageDescriptor,
  Multiloc,
} from 'typings';
import { IUserData } from 'services/users';
import { MessageValue } from 'react-intl';
import { NavItem } from 'containers/Admin/sideBar';
import { IAppConfigurationSettingsCore } from 'services/appConfiguration';
import { ManagerType } from 'components/admin/PostManager';
import { IdeaCellComponentProps } from 'components/admin/PostManager/components/PostTable/IdeaRow';
import { IdeaHeaderCellComponentProps } from 'components/admin/PostManager/components/PostTable/IdeaHeaderRow';
import { IVerificationMethod } from 'services/verificationMethods';

type Localize = (
  multiloc: Multiloc | null | undefined,
  maxChar?: number | undefined
) => string;

export type ITabsOutlet = {
  formatMessage: (
    messageDescriptor: MessageDescriptor,
    values?: { [key: string]: MessageValue } | undefined
  ) => string;
  onData: (data: InsertConfigurationOptions<ITab>) => void;
};

export type OutletsPropertyMap = {
  'app.containers.Navbar.projectlist.item': {
    publication: IAdminPublicationContent;
    localize: Localize;
  };
  'app.containers.Navbar.projectsAndFolders.title': {};
  'app.containers.AdminPage.projects.all.projectsAndFolders.row': {
    publication: IAdminPublicationContent;
  };
  'app.containers.AdminPage.projects.all.projectsAndFolders.title': {};
  'app.components.AdminPage.projects.form.additionalInputs.inputs': {
    projectAttrs: IUpdatedProjectProperties;
    onChange: onProjectFormStateChange;
    authUser: IUserData;
  };
  'app.containers.AdminPage.projects.all.createProjectNotAdmin': {};
  'app.containers.AdminPage.projects.all.projectsAndFolders.actions': {};
  'app.components.ProjectAndFolderCards.card': {
    publication: IAdminPublicationContent;
    size: 'small' | 'medium' | 'large';
    layout: 'dynamic' | 'threecolumns' | 'twocolumns';
  };
  'app.containers.SiteMap.ProjectsSection.listitem': {
    adminPublication: IAdminPublicationContent;
    hightestTitle: 'h3' | 'h4';
  };
  'app.containers.Admin.users.GroupsListPanel.listitem.icon': {
    type: MembershipType;
  };
  'app.containers.Admin.users.GroupCreationStep1.type': {
    onClick: (groupType: MembershipType) => () => void;
    formattedLink: string;
  };
  'app.containers.Admin.users.form': {
    type: GroupCreationModal;
    onSubmit: FormikSubmitHandler<NormalFormValues>;
    isVerificationEnabled: boolean;
  };
  'app.containers.Admin.users.header': {
    type: GroupCreationModal;
  };
  'app.containers.Admin.users.UsersGroup.form': {
    initialValues: IGroupDataAttributes;
    type: GroupCreationModal;
    onSubmit: FormikSubmitHandler<NormalFormValues>;
    isVerificationEnabled: boolean;
  };
  'app.containers.Admin.users.UsersGroup.header': {
    type: GroupCreationModal;
  };
  'app.containers.Admin.users.UsersHeader.icon': {
    type: GroupCreationModal;
  };
  'app.containers.Admin.dashboard.users.graphs': {
    startAt?: string | null;
    endAt: string | null;
    currentGroupFilter?: string;
    currentGroupFilterLabel?: string;
  };
  'app.components.SignUpIn.SignUp.step': {
    onData: (data: {
      key: TSignUpSteps;
      configuration: TSignUpStepConfigurationObject;
    }) => void;
    step: TSignUpSteps;
    onCompleted: () => void;
  };
  'app.containers.Admin.dashboard.reports.ProjectReport.graphs': {
    startAt: string;
    endAt: string;
    participationMethods: ParticipationMethod[];
    project: IProjectData;
  };
  'app.containers.UserEditPage.ProfileForm.forms': {
    authUser: IUserData;
    onChange: () => void;
    onSubmit: (data: { key: string; formData: Object }) => void;
    onData: (data: { key: string; data: Object }) => void;
  };
  'app.containers.Admin.project.edit.permissions.participationRights': {
    project: IProjectData;
    projectId: string;
    children: OutletRenderProps;
  };
  'app.containers.Admin.project.edit.permissions.moderatorRights': {
    projectId: string;
    children: OutletRenderProps;
  };
  'app.containers.Admin.projects.edit': {
    onData: (data: InsertConfigurationOptions<ITab>) => void;
  };
  'app.containers.Admin.initiatives.tabs': ITabsOutlet;
  'app.containers.Admin.ideas.tabs': ITabsOutlet;
  'app.containers.Admin.dashboards.tabs': ITabsOutlet;
  'app.containers.Admin.sideBar.navItems': {
    onData: (data: InsertConfigurationOptions<NavItem>) => void;
  };
  'app.components.admin.PostManager.topActionBar': {
    assignee?: string | null;
    projectId?: string | null;
    handleAssigneeFilterChange: (value: string) => void;
    type: ManagerType;
  };
  'app.components.admin.PostManager.components.PostTable.IdeaRow.cells': {
    onData: (
      data: InsertConfigurationOptions<
        CellConfiguration<IdeaCellComponentProps>
      >
    ) => void;
  };
  'app.components.admin.PostManager.components.PostTable.IdeaHeaderRow.cells': {
    onData: (
      data: InsertConfigurationOptions<
        CellConfiguration<IdeaHeaderCellComponentProps>
      >
    ) => void;
  };
  'app.containers.Admin.settings.registration': {};
  'app.containers.Admin.settings.registrationHelperText': {
    onChange: (propertyName: string) => (multiloc: Multiloc) => void;
    latestAppConfigCoreSettings?:
      | IAppConfigurationSettingsCore
      | Partial<IAppConfigurationSettingsCore>;
  };
  'app.components.VerificationModal.button': {
    method: IVerificationMethod;
    onMethodSelected: () => void;
    last: boolean;
  };
  'app.components.VerificationModal.methodStep': {
    method: IVerificationMethod;
    onCancel: () => void;
    onVerified: () => void;
    showHeader?: boolean;
    inModal: boolean;
  };
};

type Outlet<Props> = FunctionComponent<Props> | FunctionComponent<Props>[];

type OutletComponents<O> = {
  [K in keyof O]?: Outlet<O[K]>;
};

export type Outlets = OutletComponents<OutletsPropertyMap>;

export type OutletId = keyof Outlets;

export interface RouteConfiguration {
  path?: string;
  name?: string;
  container: () => Promise<any>;
  type?: string;
  indexRoute?: RouteConfiguration;
  childRoutes?: RouteConfiguration[];
}

type RecursivePartial<T> = {
  [P in keyof T]?: T[P] extends (infer U)[]
    ? RecursivePartial<U>[]
    : T[P] extends object
    ? RecursivePartial<T[P]>
    : T[P];
};

interface Routes {
  citizen: RouteConfiguration[];
  admin: RouteConfiguration[];
  'admin.projects': RouteConfiguration[];
  'admin.initiatives': RouteConfiguration[];
  'admin.ideas': RouteConfiguration[];
  'admin.dashboards': RouteConfiguration[];
}

export interface ParsedModuleConfiguration {
  routes: Routes;
  outlets: Outlets;
  /** this function triggers before the Root component is mounted */
  beforeMountApplication: () => void;
  /** this function triggers after the Root component mounted */
  afterMountApplication: () => void;
}

export type ModuleConfiguration = RecursivePartial<
  ParsedModuleConfiguration
> & {
  /** this function triggers before the Root component is mounted */
  beforeMountApplication?: () => void;
  /** this function triggers after the Root component mounted */
  afterMountApplication?: () => void;
};

type Modules = {
  configuration: ModuleConfiguration;
  isEnabled: boolean;
}[];

export const RouteTypes = {
  CITIZEN: 'citizen',
  ADMIN: 'admin',
};

const convertConfigurationToRoute = ({
  path,
  name,
  container: loader,
  type = RouteTypes.CITIZEN,
  indexRoute,
  childRoutes,
}: RouteConfiguration) => ({
  path,
  name,
  component: Loadable({
    loader,
    loading:
      type === RouteTypes.ADMIN ? LoadableLoadingAdmin : LoadableLoadingCitizen,
    delay: 500,
  }),
  indexRoute:
    indexRoute && convertConfigurationToRoute({ ...indexRoute, type }),
  childRoutes:
    childRoutes &&
    childRoutes.length > 0 &&
    childRoutes.map((childRoute) =>
      convertConfigurationToRoute({ ...childRoute, type })
    ),
});

const parseModuleRoutes = (
  routes: RouteConfiguration[] = [],
  type = RouteTypes.CITIZEN
) => routes.map((route) => convertConfigurationToRoute({ ...route, type }));

type LifecycleMethod = 'beforeMountApplication' | 'afterMountApplication';

export const loadModules = (modules: Modules): ParsedModuleConfiguration => {
  const enabledModuleConfigurations = modules
    .filter((module) => module.isEnabled)
    .map((module) => module.configuration);

  const mergedRoutes: Routes = mergeWith(
    {},
    ...enabledModuleConfigurations.map(({ routes }) => routes),
    (objValue = [], srcValue = []) =>
      castArray(objValue).concat(castArray(srcValue))
  );

  const mergedOutlets: Outlets = mergeWith(
    {},
    ...enabledModuleConfigurations.map(({ outlets }) => outlets),
    (objValue = [], srcValue = []) =>
      castArray(objValue).concat(castArray(srcValue))
  );

  const callLifecycleMethods = (lifecycleMethod: LifecycleMethod) => () => {
    enabledModuleConfigurations.forEach((module: ModuleConfiguration) =>
      module?.[lifecycleMethod]?.()
    );
  };

  return {
    outlets: mergedOutlets,
    routes: {
      citizen: parseModuleRoutes(mergedRoutes?.citizen),
      admin: parseModuleRoutes(mergedRoutes?.admin, RouteTypes.ADMIN),
      'admin.initiatives': parseModuleRoutes(
        mergedRoutes?.['admin.initiatives'],
        RouteTypes.ADMIN
      ),
      'admin.ideas': parseModuleRoutes(
        mergedRoutes?.['admin.ideas'],
        RouteTypes.ADMIN
      ),
      'admin.dashboards': parseModuleRoutes(
        mergedRoutes?.['admin.dashboards'],
        RouteTypes.ADMIN
      ),
      'admin.projects': parseModuleRoutes(
        mergedRoutes?.['admin.projects'],
        RouteTypes.ADMIN
      ),
    },
    beforeMountApplication: callLifecycleMethods('beforeMountApplication'),
    afterMountApplication: callLifecycleMethods('afterMountApplication'),
  };
};

export const insertConfiguration = <T extends { name: string }>({
  configuration,
  insertAfterName,
  insertBeforeName,
}: InsertConfigurationOptions<T>) => (items: T[]): T[] => {
  const foundIndex = items.findIndex(
    (item) => item.name === (insertAfterName || insertBeforeName)
  );
  const insertIndex = clamp(
    insertAfterName ? foundIndex + 1 : foundIndex - 1,
    0,
    items.length
  );

  return insertIndex > 0
    ? [
        ...items.slice(0, insertIndex),
        configuration,
        ...items.slice(insertIndex),
      ]
    : [...items, configuration];
};<|MERGE_RESOLUTION|>--- conflicted
+++ resolved
@@ -13,12 +13,8 @@
 import { IAdminPublicationContent } from 'hooks/useAdminPublications';
 import { IProjectData, IUpdatedProjectProperties } from 'services/projects';
 import { onProjectFormStateChange } from 'containers/Admin/projects/edit/general';
-<<<<<<< HEAD
 import { OutletRenderProps } from 'components/Outlet';
-import { mergeWith, castArray } from 'lodash-es';
-=======
 import { mergeWith, castArray, clamp } from 'lodash-es';
->>>>>>> aaff73eb
 
 import Loadable from 'react-loadable';
 import { IGroupDataAttributes, MembershipType } from 'services/groups';
