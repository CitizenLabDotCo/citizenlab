import {
  TSignUpStepConfigurationObject,
  TSignUpSteps,
} from 'components/SignUpIn/SignUp';

import {
  LoadableLoadingAdmin,
  LoadableLoadingCitizen,
} from 'components/UI/LoadableLoading';
import { GroupCreationModal } from 'containers/Admin/users';
import { NormalFormValues } from 'containers/Admin/users/NormalGroupForm';
import { IAdminPublicationContent } from 'hooks/useAdminPublications';
import { IProjectData, IUpdatedProjectProperties } from 'services/projects';
import { onProjectFormStateChange } from 'containers/Admin/projects/edit/general';
import { mergeWith, castArray } from 'lodash-es';

import { FunctionComponent } from 'react';

import Loadable from 'react-loadable';
import { IGroupDataAttributes, MembershipType } from 'services/groups';
import { ParticipationMethod } from 'services/participationContexts';
import {
  CellConfiguration,
  FormikSubmitHandler,
  InsertConfigurationOptions,
  ITab,
  MessageDescriptor,
  Multiloc,
} from 'typings';
import { IUserData } from 'services/users';
import { MessageValue } from 'react-intl';
import { NavItem } from 'containers/Admin/sideBar';
<<<<<<< HEAD
import { IVerificationMethod } from 'services/verificationMethods';
=======
import { IAppConfigurationSettingsCore } from 'services/appConfiguration';
import { ManagerType } from 'components/admin/PostManager';
import { IdeaCellComponentProps } from 'components/admin/PostManager/components/PostTable/IdeaRow';
import { IdeaHeaderCellComponentProps } from 'components/admin/PostManager/components/PostTable/IdeaHeaderRow';
>>>>>>> 302a61fb

type Localize = (
  multiloc: Multiloc | null | undefined,
  maxChar?: number | undefined
) => string;

export type ITabsOutlet = {
  formatMessage: (
    messageDescriptor: MessageDescriptor,
    values?: { [key: string]: MessageValue } | undefined
  ) => string;
  onData: (data: InsertConfigurationOptions<ITab>) => void;
};

export type OutletsPropertyMap = {
  'app.containers.Navbar.projectlist.item': {
    publication: IAdminPublicationContent;
    localize: Localize;
  };
  'app.containers.Navbar.projectsAndFolders.title': {};
  'app.containers.AdminPage.projects.all.projectsAndFolders.row': {
    publication: IAdminPublicationContent;
  };
  'app.containers.AdminPage.projects.all.projectsAndFolders.title': {};
  'app.components.AdminPage.projects.form.additionalInputs.inputs': {
    projectAttrs: IUpdatedProjectProperties;
    onChange: onProjectFormStateChange;
    authUser: IUserData;
  };
  'app.containers.AdminPage.projects.all.createProjectNotAdmin': {};
  'app.containers.AdminPage.projects.all.projectsAndFolders.actions': {};
  'app.components.ProjectAndFolderCards.card': {
    publication: IAdminPublicationContent;
    size: 'small' | 'medium' | 'large';
    layout: 'dynamic' | 'threecolumns' | 'twocolumns';
  };
  'app.containers.SiteMap.ProjectsSection.listitem': {
    adminPublication: IAdminPublicationContent;
    hightestTitle: 'h3' | 'h4';
  };
  'app.containers.Admin.users.GroupsListPanel.listitem.icon': {
    type: MembershipType;
  };
  'app.containers.Admin.users.GroupCreationStep1.type': {
    onClick: (groupType: MembershipType) => () => void;
    formattedLink: string;
  };
  'app.containers.Admin.users.form': {
    type: GroupCreationModal;
    onSubmit: FormikSubmitHandler<NormalFormValues>;
    isVerificationEnabled: boolean;
  };
  'app.containers.Admin.users.header': {
    type: GroupCreationModal;
  };
  'app.containers.Admin.users.UsersGroup.form': {
    initialValues: IGroupDataAttributes;
    type: GroupCreationModal;
    onSubmit: FormikSubmitHandler<NormalFormValues>;
    isVerificationEnabled: boolean;
  };
  'app.containers.Admin.users.UsersGroup.header': {
    type: GroupCreationModal;
  };
  'app.containers.Admin.users.UsersHeader.icon': {
    type: GroupCreationModal;
  };
  'app.containers.Admin.dashboard.users.graphs': {
    startAt?: string | null;
    endAt: string | null;
    currentGroupFilter?: string;
    currentGroupFilterLabel?: string;
  };
  'app.components.SignUpIn.SignUp.step': {
    onData: (data: {
      key: TSignUpSteps;
      configuration: TSignUpStepConfigurationObject;
    }) => void;
    step: TSignUpSteps;
    onCompleted: () => void;
  };
  'app.containers.Admin.dashboard.reports.ProjectReport.graphs': {
    startAt: string;
    endAt: string;
    participationMethods: ParticipationMethod[];
    project: IProjectData;
  };
  'app.containers.UserEditPage.ProfileForm.forms': {
    authUser: IUserData;
    onChange: () => void;
    onSubmit: (data: { key: string; formData: Object }) => void;
    onData: (data: { key: string; data: Object }) => void;
  };
  'app.containers.Admin.project.edit.permissions': {
    project: IProjectData;
  };
  'app.containers.Admin.ideas.tabs': {
    onData: (data: InsertConfigurationOptions<ITab>) => void;
  };
  'app.containers.Admin.initiatives.tabs': ITabsOutlet;
  'app.containers.Admin.dashboards.tabs': ITabsOutlet;
  'app.containers.Admin.sideBar.navItems': {
    onData: (data: InsertConfigurationOptions<NavItem>) => void;
  };
  'app.components.admin.PostManager.topActionBar': {
    assignee?: string | null;
    projectId?: string | null;
    handleAssigneeFilterChange: (value: string) => void;
    type: ManagerType;
  };
  'app.components.admin.PostManager.components.PostTable.IdeaRow.cells': {
    onData: (
      data: InsertConfigurationOptions<
        CellConfiguration<IdeaCellComponentProps>
      >
    ) => void;
  };
  'app.components.admin.PostManager.components.PostTable.IdeaHeaderRow.cells': {
    onData: (
      data: InsertConfigurationOptions<
        CellConfiguration<IdeaHeaderCellComponentProps>
      >
    ) => void;
  };
  'app.containers.Admin.projects.edit.tabs.map': {
    projectId: string;
    onData: (data: {
      insertAfterTabName?: string;
      tabConfiguration: ITab;
    }) => void;
  };
<<<<<<< HEAD
  'app.components.VerificationModal.button': {
    method: IVerificationMethod;
    onMethodSelected: () => void;
    last: boolean;
  };
  'app.components.VerificationModal.methodStep': {
    method: IVerificationMethod;
    onCancel: () => void;
    onVerified: () => void;
    showHeader?: boolean;
    inModal: boolean;
=======
  'app.containers.Admin.settings.registration': {};
  'app.containers.Admin.settings.registrationHelperText': {
    onChange: (propertyName: string) => (multiloc: Multiloc) => void;
    latestAppConfigCoreSettings?:
      | IAppConfigurationSettingsCore
      | Partial<IAppConfigurationSettingsCore>;
>>>>>>> 302a61fb
  };
};

type Outlet<Props> = FunctionComponent<Props> | FunctionComponent<Props>[];

type OutletComponents<O> = {
  [K in keyof O]?: Outlet<O[K]>;
};

export type Outlets = OutletComponents<OutletsPropertyMap>;

export type OutletId = keyof Outlets;

export interface RouteConfiguration {
  path?: string;
  name?: string;
  container: () => Promise<any>;
  type?: string;
  indexRoute?: RouteConfiguration;
  childRoutes?: RouteConfiguration[];
}

type RecursivePartial<T> = {
  [P in keyof T]?: T[P] extends (infer U)[]
    ? RecursivePartial<U>[]
    : T[P] extends object
    ? RecursivePartial<T[P]>
    : T[P];
};

interface Routes {
  citizen: RouteConfiguration[];
  admin: RouteConfiguration[];
  'admin.initiatives': RouteConfiguration[];
  'admin.ideas': RouteConfiguration[];
  'admin.dashboards': RouteConfiguration[];
  adminProjectMapTab: RouteConfiguration[];
}

export interface ParsedModuleConfiguration {
  routes: Routes;
  outlets: Outlets;
  /** this function triggers before the Root component is mounted */
  beforeMountApplication: () => void;
  /** this function triggers after the Root component mounted */
  afterMountApplication: () => void;
}

export type ModuleConfiguration = RecursivePartial<
  ParsedModuleConfiguration
> & {
  /** this function triggers before the Root component is mounted */
  beforeMountApplication?: () => void;
  /** this function triggers after the Root component mounted */
  afterMountApplication?: () => void;
};

type Modules = {
  configuration: ModuleConfiguration;
  isEnabled: boolean;
}[];

export const RouteTypes = {
  CITIZEN: 'citizen',
  ADMIN: 'admin',
};

const convertConfigurationToRoute = ({
  path,
  name,
  container: loader,
  type = RouteTypes.CITIZEN,
  indexRoute,
  childRoutes,
}: RouteConfiguration) => ({
  path,
  name,
  component: Loadable({
    loader,
    loading:
      type === RouteTypes.ADMIN ? LoadableLoadingAdmin : LoadableLoadingCitizen,
    delay: 500,
  }),
  indexRoute:
    indexRoute && convertConfigurationToRoute({ ...indexRoute, type }),
  childRoutes:
    childRoutes &&
    childRoutes.length > 0 &&
    childRoutes.map((childRoute) =>
      convertConfigurationToRoute({ ...childRoute, type })
    ),
});

const parseModuleRoutes = (
  routes: RouteConfiguration[] = [],
  type = RouteTypes.CITIZEN
) => routes.map((route) => convertConfigurationToRoute({ ...route, type }));

type LifecycleMethod = 'beforeMountApplication' | 'afterMountApplication';

export const loadModules = (modules: Modules): ParsedModuleConfiguration => {
  const enabledModuleConfigurations = modules
    .filter((module) => module.isEnabled)
    .map((module) => module.configuration);

  const mergedRoutes: Routes = mergeWith(
    {},
    ...enabledModuleConfigurations.map(({ routes }) => routes),
    (objValue = [], srcValue = []) =>
      castArray(objValue).concat(castArray(srcValue))
  );

  const mergedOutlets: Outlets = mergeWith(
    {},
    ...enabledModuleConfigurations.map(({ outlets }) => outlets),
    (objValue = [], srcValue = []) =>
      castArray(objValue).concat(castArray(srcValue))
  );

  const callLifecycleMethods = (lifecycleMethod: LifecycleMethod) => () => {
    enabledModuleConfigurations.forEach((module: ModuleConfiguration) =>
      module?.[lifecycleMethod]?.()
    );
  };

  return {
    outlets: mergedOutlets,
    routes: {
      citizen: parseModuleRoutes(mergedRoutes?.citizen),
      admin: parseModuleRoutes(mergedRoutes?.admin, RouteTypes.ADMIN),
      'admin.initiatives': parseModuleRoutes(
        mergedRoutes?.['admin.initiatives'],
        RouteTypes.ADMIN
      ),
      'admin.ideas': parseModuleRoutes(
        mergedRoutes?.['admin.ideas'],
        RouteTypes.ADMIN
      ),
      'admin.dashboards': parseModuleRoutes(
        mergedRoutes?.['admin.dashboards'],
        RouteTypes.ADMIN
      ),
      adminProjectMapTab: parseModuleRoutes(
        mergedRoutes?.['adminProjectMapTab'],
        RouteTypes.ADMIN
      ),
    },
    beforeMountApplication: callLifecycleMethods('beforeMountApplication'),
    afterMountApplication: callLifecycleMethods('afterMountApplication'),
  };
};

export const insertConfiguration = <T extends { name: string }>({
  configuration,
  insertAfterName,
}: InsertConfigurationOptions<T>) => (items: T[]): T[] => {
  const insertIndex =
    items.findIndex((item) => item.name === insertAfterName) + 1;

  return insertIndex > 0
    ? [
        ...items.slice(0, insertIndex),
        configuration,
        ...items.slice(insertIndex),
      ]
    : [...items, configuration];
};<|MERGE_RESOLUTION|>--- conflicted
+++ resolved
@@ -30,14 +30,11 @@
 import { IUserData } from 'services/users';
 import { MessageValue } from 'react-intl';
 import { NavItem } from 'containers/Admin/sideBar';
-<<<<<<< HEAD
-import { IVerificationMethod } from 'services/verificationMethods';
-=======
 import { IAppConfigurationSettingsCore } from 'services/appConfiguration';
 import { ManagerType } from 'components/admin/PostManager';
 import { IdeaCellComponentProps } from 'components/admin/PostManager/components/PostTable/IdeaRow';
 import { IdeaHeaderCellComponentProps } from 'components/admin/PostManager/components/PostTable/IdeaHeaderRow';
->>>>>>> 302a61fb
+import { IVerificationMethod } from 'services/verificationMethods';
 
 type Localize = (
   multiloc: Multiloc | null | undefined,
@@ -169,7 +166,13 @@
       tabConfiguration: ITab;
     }) => void;
   };
-<<<<<<< HEAD
+  'app.containers.Admin.settings.registration': {};
+  'app.containers.Admin.settings.registrationHelperText': {
+    onChange: (propertyName: string) => (multiloc: Multiloc) => void;
+    latestAppConfigCoreSettings?:
+      | IAppConfigurationSettingsCore
+      | Partial<IAppConfigurationSettingsCore>;
+  };
   'app.components.VerificationModal.button': {
     method: IVerificationMethod;
     onMethodSelected: () => void;
@@ -181,14 +184,6 @@
     onVerified: () => void;
     showHeader?: boolean;
     inModal: boolean;
-=======
-  'app.containers.Admin.settings.registration': {};
-  'app.containers.Admin.settings.registrationHelperText': {
-    onChange: (propertyName: string) => (multiloc: Multiloc) => void;
-    latestAppConfigCoreSettings?:
-      | IAppConfigurationSettingsCore
-      | Partial<IAppConfigurationSettingsCore>;
->>>>>>> 302a61fb
   };
 };
 
