--- conflicted
+++ resolved
@@ -93,21 +93,13 @@
   'app.containers.Admin.project.edit.permissions.granular': {
     project: IProjectData;
   };
-<<<<<<< HEAD
   'app.containers.Admin.project.edit.permissions.projectVisibility': {
     projectId: string;
   };
-  'app.containers.Admin.initiatives.tabs': {
-    formatMessage: (
-      messageDescriptor: MessageDescriptor,
-      values?: { [key: string]: MessageValue } | undefined
-    ) => string;
-=======
   'app.containers.Admin.project.edit.permissions.projectManagement': {
     projectId: string;
   };
   'app.containers.Admin.ideas.tabs': {
->>>>>>> 99c9eaae
     onData: (data: InsertTabOptions) => void;
   };
   'app.containers.Admin.initiatives.tabs': ITabsOutlet;
