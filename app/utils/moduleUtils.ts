import {
  TSignUpStepConfigurationObject,
  TSignUpSteps,
} from 'components/SignUpIn/SignUp';

import {
  LoadableLoadingAdmin,
  LoadableLoadingCitizen,
} from 'components/UI/LoadableLoading';
import { GroupCreationModal } from 'containers/Admin/users';
import { NormalFormValues } from 'containers/Admin/users/NormalGroupForm';
import { IAdminPublicationContent } from 'hooks/useAdminPublications';
import { IProjectData, IUpdatedProjectProperties } from 'services/projects';
import { onProjectFormStateChange } from 'containers/Admin/projects/edit/general';
import { mergeWith, castArray } from 'lodash-es';

import { FunctionComponent } from 'react';

import Loadable from 'react-loadable';
import { IGroupDataAttributes, MembershipType } from 'services/groups';
import { ParticipationMethod } from 'services/participationContexts';
import {
  CellConfiguration,
  FormikSubmitHandler,
  InsertConfigurationOptions,
  ITab,
  MessageDescriptor,
  Multiloc,
} from 'typings';
import { IUserData } from 'services/users';
import { MessageValue } from 'react-intl';
import { NavItem } from 'containers/Admin/sideBar';
<<<<<<< HEAD
import { IAppConfigurationSettingsCore } from 'services/appConfiguration';
=======
import { ManagerType } from 'components/admin/PostManager';
import { IdeaCellComponentProps } from 'components/admin/PostManager/components/PostTable/IdeaRow';
import { IdeaHeaderCellComponentProps } from 'components/admin/PostManager/components/PostTable/IdeaHeaderRow';
>>>>>>> 792c33e3

type Localize = (
  multiloc: Multiloc | null | undefined,
  maxChar?: number | undefined
) => string;

export type ITabsOutlet = {
  formatMessage: (
    messageDescriptor: MessageDescriptor,
    values?: { [key: string]: MessageValue } | undefined
  ) => string;
  onData: (data: InsertConfigurationOptions<ITab>) => void;
};

export type OutletsPropertyMap = {
  'app.containers.Navbar.projectlist.item': {
    publication: IAdminPublicationContent;
    localize: Localize;
  };
  'app.containers.Navbar.projectsAndFolders.title': {};
  'app.containers.AdminPage.projects.all.projectsAndFolders.row': {
    publication: IAdminPublicationContent;
  };
  'app.containers.AdminPage.projects.all.projectsAndFolders.title': {};
  'app.components.AdminPage.projects.form.additionalInputs.inputs': {
    projectAttrs: IUpdatedProjectProperties;
    onChange: onProjectFormStateChange;
    authUser: IUserData;
  };
  'app.containers.AdminPage.projects.all.createProjectNotAdmin': {};
  'app.containers.AdminPage.projects.all.projectsAndFolders.actions': {};
  'app.components.ProjectAndFolderCards.card': {
    publication: IAdminPublicationContent;
    size: 'small' | 'medium' | 'large';
    layout: 'dynamic' | 'threecolumns' | 'twocolumns';
  };
  'app.containers.SiteMap.ProjectsSection.listitem': {
    adminPublication: IAdminPublicationContent;
    hightestTitle: 'h3' | 'h4';
  };
  'app.containers.Admin.users.GroupsListPanel.listitem.icon': {
    type: MembershipType;
  };
  'app.containers.Admin.users.GroupCreationStep1.type': {
    onClick: (groupType: MembershipType) => () => void;
    formattedLink: string;
  };
  'app.containers.Admin.users.form': {
    type: GroupCreationModal;
    onSubmit: FormikSubmitHandler<NormalFormValues>;
    isVerificationEnabled: boolean;
  };
  'app.containers.Admin.users.header': {
    type: GroupCreationModal;
  };
  'app.containers.Admin.users.UsersGroup.form': {
    initialValues: IGroupDataAttributes;
    type: GroupCreationModal;
    onSubmit: FormikSubmitHandler<NormalFormValues>;
    isVerificationEnabled: boolean;
  };
  'app.containers.Admin.users.UsersGroup.header': {
    type: GroupCreationModal;
  };
  'app.containers.Admin.users.UsersHeader.icon': {
    type: GroupCreationModal;
  };
  'app.containers.Admin.dashboard.users.graphs': {
    startAt?: string | null;
    endAt: string | null;
    currentGroupFilter?: string;
    currentGroupFilterLabel?: string;
  };
  'app.components.SignUpIn.SignUp.step': {
    onData: (data: {
      key: TSignUpSteps;
      configuration: TSignUpStepConfigurationObject;
    }) => void;
    step: TSignUpSteps;
    onCompleted: () => void;
  };
  'app.containers.Admin.dashboard.reports.ProjectReport.graphs': {
    startAt: string;
    endAt: string;
    participationMethods: ParticipationMethod[];
    project: IProjectData;
  };
  'app.containers.UserEditPage.ProfileForm.forms': {
    authUser: IUserData;
    onChange: () => void;
    onSubmit: (data: { key: string; formData: Object }) => void;
    onData: (data: { key: string; data: Object }) => void;
  };
  'app.containers.Admin.project.edit.permissions': {
    project: IProjectData;
  };
  'app.containers.Admin.ideas.tabs': {
    onData: (data: InsertConfigurationOptions<ITab>) => void;
  };
  'app.containers.Admin.initiatives.tabs': ITabsOutlet;
  'app.containers.Admin.dashboards.tabs': ITabsOutlet;
  'app.containers.Admin.sideBar.navItems': {
    onData: (data: InsertConfigurationOptions<NavItem>) => void;
  };
  'app.components.admin.PostManager.topActionBar': {
    assignee?: string | null;
    projectId?: string | null;
    handleAssigneeFilterChange: (value: string) => void;
    type: ManagerType;
  };
  'app.components.admin.PostManager.components.PostTable.IdeaRow.cells': {
    onData: (
      data: InsertConfigurationOptions<
        CellConfiguration<IdeaCellComponentProps>
      >
    ) => void;
  };
  'app.components.admin.PostManager.components.PostTable.IdeaHeaderRow.cells': {
    onData: (
      data: InsertConfigurationOptions<
        CellConfiguration<IdeaHeaderCellComponentProps>
      >
    ) => void;
  };
  'app.containers.Admin.projects.edit.tabs.map': {
    projectId: string;
    onData: (data: {
      insertAfterTabName?: string;
      tabConfiguration: ITab;
    }) => void;
  };
  'app.containers.Admin.settings.registration': {};
  'app.containers.Admin.settings.registrationHelperText': {
    onChange: (propertyName: string) => (multiloc: Multiloc) => void;
    latestAppConfigCoreSettings?:
      | IAppConfigurationSettingsCore
      | Partial<IAppConfigurationSettingsCore>;
  };
};

type Outlet<Props> = FunctionComponent<Props> | FunctionComponent<Props>[];

type OutletComponents<O> = {
  [K in keyof O]?: Outlet<O[K]>;
};

export type Outlets = OutletComponents<OutletsPropertyMap>;

export type OutletId = keyof Outlets;

export interface RouteConfiguration {
  path?: string;
  name?: string;
  container: () => Promise<any>;
  type?: string;
  indexRoute?: RouteConfiguration;
  childRoutes?: RouteConfiguration[];
}

type RecursivePartial<T> = {
  [P in keyof T]?: T[P] extends (infer U)[]
    ? RecursivePartial<U>[]
    : T[P] extends object
    ? RecursivePartial<T[P]>
    : T[P];
};

interface Routes {
  citizen: RouteConfiguration[];
  admin: RouteConfiguration[];
  'admin.initiatives': RouteConfiguration[];
  'admin.ideas': RouteConfiguration[];
  'admin.dashboards': RouteConfiguration[];
  adminProjectMapTab: RouteConfiguration[];
}

export interface ParsedModuleConfiguration {
  routes: Routes;
  outlets: Outlets;
  /** this function triggers before the Root component is mounted */
  beforeMountApplication: () => void;
  /** this function triggers after the Root component mounted */
  afterMountApplication: () => void;
}

export type ModuleConfiguration = RecursivePartial<
  ParsedModuleConfiguration
> & {
  /** this function triggers before the Root component is mounted */
  beforeMountApplication?: () => void;
  /** this function triggers after the Root component mounted */
  afterMountApplication?: () => void;
};

type Modules = {
  configuration: ModuleConfiguration;
  isEnabled: boolean;
}[];

export const RouteTypes = {
  CITIZEN: 'citizen',
  ADMIN: 'admin',
};

const convertConfigurationToRoute = ({
  path,
  name,
  container: loader,
  type = RouteTypes.CITIZEN,
  indexRoute,
  childRoutes,
}: RouteConfiguration) => ({
  path,
  name,
  component: Loadable({
    loader,
    loading:
      type === RouteTypes.ADMIN ? LoadableLoadingAdmin : LoadableLoadingCitizen,
    delay: 500,
  }),
  indexRoute:
    indexRoute && convertConfigurationToRoute({ ...indexRoute, type }),
  childRoutes:
    childRoutes &&
    childRoutes.length > 0 &&
    childRoutes.map((childRoute) =>
      convertConfigurationToRoute({ ...childRoute, type })
    ),
});

const parseModuleRoutes = (
  routes: RouteConfiguration[] = [],
  type = RouteTypes.CITIZEN
) => routes.map((route) => convertConfigurationToRoute({ ...route, type }));

type LifecycleMethod = 'beforeMountApplication' | 'afterMountApplication';

export const loadModules = (modules: Modules): ParsedModuleConfiguration => {
  const enabledModuleConfigurations = modules
    .filter((module) => module.isEnabled)
    .map((module) => module.configuration);

  const mergedRoutes: Routes = mergeWith(
    {},
    ...enabledModuleConfigurations.map(({ routes }) => routes),
    (objValue = [], srcValue = []) =>
      castArray(objValue).concat(castArray(srcValue))
  );

  const mergedOutlets: Outlets = mergeWith(
    {},
    ...enabledModuleConfigurations.map(({ outlets }) => outlets),
    (objValue = [], srcValue = []) =>
      castArray(objValue).concat(castArray(srcValue))
  );

  const callLifecycleMethods = (lifecycleMethod: LifecycleMethod) => () => {
    enabledModuleConfigurations.forEach((module: ModuleConfiguration) =>
      module?.[lifecycleMethod]?.()
    );
  };

  return {
    outlets: mergedOutlets,
    routes: {
      citizen: parseModuleRoutes(mergedRoutes?.citizen),
      admin: parseModuleRoutes(mergedRoutes?.admin, RouteTypes.ADMIN),
      'admin.initiatives': parseModuleRoutes(
        mergedRoutes?.['admin.initiatives'],
        RouteTypes.ADMIN
      ),
      'admin.ideas': parseModuleRoutes(
        mergedRoutes?.['admin.ideas'],
        RouteTypes.ADMIN
      ),
      'admin.dashboards': parseModuleRoutes(
        mergedRoutes?.['admin.dashboards'],
        RouteTypes.ADMIN
      ),
      adminProjectMapTab: parseModuleRoutes(
        mergedRoutes?.['adminProjectMapTab'],
        RouteTypes.ADMIN
      ),
    },
    beforeMountApplication: callLifecycleMethods('beforeMountApplication'),
    afterMountApplication: callLifecycleMethods('afterMountApplication'),
  };
};

export const insertConfiguration = <T extends { name: string }>({
  configuration,
  insertAfterName,
}: InsertConfigurationOptions<T>) => (items: T[]): T[] => {
  const insertIndex =
    items.findIndex((item) => item.name === insertAfterName) + 1;

  return insertIndex > 0
    ? [
        ...items.slice(0, insertIndex),
        configuration,
        ...items.slice(insertIndex),
      ]
    : [...items, configuration];
};<|MERGE_RESOLUTION|>--- conflicted
+++ resolved
@@ -30,13 +30,10 @@
 import { IUserData } from 'services/users';
 import { MessageValue } from 'react-intl';
 import { NavItem } from 'containers/Admin/sideBar';
-<<<<<<< HEAD
 import { IAppConfigurationSettingsCore } from 'services/appConfiguration';
-=======
 import { ManagerType } from 'components/admin/PostManager';
 import { IdeaCellComponentProps } from 'components/admin/PostManager/components/PostTable/IdeaRow';
 import { IdeaHeaderCellComponentProps } from 'components/admin/PostManager/components/PostTable/IdeaHeaderRow';
->>>>>>> 792c33e3
 
 type Localize = (
   multiloc: Multiloc | null | undefined,
