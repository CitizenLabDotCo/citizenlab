import { ReactNode, FunctionComponent } from 'react';
import {
  LoadableLoadingAdmin,
  LoadableLoadingCitizen,
} from 'components/UI/LoadableLoading';
import { GroupCreationModal } from 'containers/Admin/users';
import { NormalFormValues } from 'containers/Admin/users/NormalGroupForm';
import { IAdminPublicationContent } from 'hooks/useAdminPublications';
import { IProjectData, IUpdatedProjectProperties } from 'services/projects';
import { onProjectFormStateChange } from 'containers/Admin/projects/edit/general';
import { mergeWith, castArray } from 'lodash-es';

import Loadable from 'react-loadable';
import { IGroupDataAttributes, MembershipType } from 'services/groups';
import {
  CellConfiguration,
  FormikSubmitHandler,
  InsertConfigurationOptions,
  ITab,
  MessageDescriptor,
  Multiloc,
} from 'typings';
import { IUserData } from 'services/users';
import { MessageValue } from 'react-intl';
import { NavItem } from 'containers/Admin/sideBar';
import { ManagerType } from 'components/admin/PostManager';
import { IdeaCellComponentProps } from 'components/admin/PostManager/components/PostTable/IdeaRow';
import { IdeaHeaderCellComponentProps } from 'components/admin/PostManager/components/PostTable/IdeaHeaderRow';

type Localize = (
  multiloc: Multiloc | null | undefined,
  maxChar?: number | undefined
) => string;

export type ITabsOutlet = {
  formatMessage: (
    messageDescriptor: MessageDescriptor,
    values?: { [key: string]: MessageValue } | undefined
  ) => string;
  onData: (data: InsertConfigurationOptions<ITab>) => void;
};

export type OutletsPropertyMap = {
  'app.containers.Navbar.projectlist.item': {
    publication: IAdminPublicationContent;
    localize: Localize;
  };
  'app.containers.Navbar.projectsAndFolders.title': {};
  'app.containers.AdminPage.projects.all.projectsAndFolders.row': {
    publication: IAdminPublicationContent;
  };
  'app.containers.AdminPage.projects.all.projectsAndFolders.title': {};
  'app.components.AdminPage.projects.form.additionalInputs.inputs': {
    projectAttrs: IUpdatedProjectProperties;
    onChange: onProjectFormStateChange;
    authUser: IUserData;
  };
  'app.containers.AdminPage.projects.all.createProjectNotAdmin': {};
  'app.containers.AdminPage.projects.all.projectsAndFolders.actions': {};
  'app.components.ProjectAndFolderCards.card': {
    publication: IAdminPublicationContent;
    size: 'small' | 'medium' | 'large';
    layout: 'dynamic' | 'threecolumns' | 'twocolumns';
  };
  'app.containers.SiteMap.ProjectsSection.listitem': {
    adminPublication: IAdminPublicationContent;
    hightestTitle: 'h3' | 'h4';
  };
  'app.containers.Admin.users.GroupsListPanel.listitem.icon': {
    type: MembershipType;
  };
  'app.containers.Admin.users.GroupCreationStep1.type': {
    onClick: (groupType: MembershipType) => () => void;
    formattedLink: string;
  };
  'app.containers.Admin.users.form': {
    type: GroupCreationModal;
    onSubmit: FormikSubmitHandler<NormalFormValues>;
    isVerificationEnabled: boolean;
  };
  'app.containers.Admin.users.header': {
    type: GroupCreationModal;
  };
  'app.containers.Admin.users.UsersGroup.form': {
    initialValues: IGroupDataAttributes;
    type: GroupCreationModal;
    onSubmit: FormikSubmitHandler<NormalFormValues>;
    isVerificationEnabled: boolean;
  };
  'app.containers.Admin.users.UsersGroup.header': {
    type: GroupCreationModal;
  };
  'app.containers.Admin.users.UsersHeader.icon': {
    type: GroupCreationModal;
  };
  'app.containers.Admin.project.edit.permissions.participationRights': {
    project: IProjectData;
    projectId: string;
    children: ReactNode;
  };
<<<<<<< HEAD
  'app.containers.Admin.project.edit.permissions.inputAssignment': {
=======
  'app.containers.Admin.project.edit.permissions.moderatorRights': {
>>>>>>> c2af996f
    projectId: string;
    children: ReactNode;
  };
  'app.containers.Admin.project.edit.permissions.projectManagement': {
    projectId: string;
  };
  'app.containers.Admin.initiatives.tabs': ITabsOutlet;
  'app.containers.Admin.ideas.tabs': ITabsOutlet;
  'app.containers.Admin.dashboards.tabs': ITabsOutlet;
  'app.containers.Admin.sideBar.navItems': {
    onData: (data: InsertConfigurationOptions<NavItem>) => void;
  };
  'app.components.admin.PostManager.topActionBar': {
    assignee?: string | null;
    projectId?: string | null;
    handleAssigneeFilterChange: (value: string) => void;
    type: ManagerType;
  };
  'app.components.admin.PostManager.components.PostTable.IdeaRow.cells': {
    onData: (
      data: InsertConfigurationOptions<
        CellConfiguration<IdeaCellComponentProps>
      >
    ) => void;
  };
  'app.components.admin.PostManager.components.PostTable.IdeaHeaderRow.cells': {
    onData: (
      data: InsertConfigurationOptions<
        CellConfiguration<IdeaHeaderCellComponentProps>
      >
    ) => void;
  };
  'app.containers.Admin.projects.edit.tabs.map': {
    projectId: string;
    onData: (data: {
      insertAfterTabName?: string;
      tabConfiguration: ITab;
    }) => void;
  };
};

type Outlet<Props> = FunctionComponent<Props> | FunctionComponent<Props>[];

type OutletComponents<O> = {
  [K in keyof O]?: Outlet<O[K]>;
};

export type Outlets = OutletComponents<OutletsPropertyMap>;

export type OutletId = keyof Outlets;

export interface RouteConfiguration {
  path?: string;
  name?: string;
  container: () => Promise<any>;
  type?: string;
  indexRoute?: RouteConfiguration;
  childRoutes?: RouteConfiguration[];
}

type RecursivePartial<T> = {
  [P in keyof T]?: T[P] extends (infer U)[]
    ? RecursivePartial<U>[]
    : T[P] extends object
    ? RecursivePartial<T[P]>
    : T[P];
};

interface Routes {
  citizen: RouteConfiguration[];
  admin: RouteConfiguration[];
  'admin.initiatives': RouteConfiguration[];
  'admin.ideas': RouteConfiguration[];
  'admin.dashboards': RouteConfiguration[];
  adminProjectMapTab: RouteConfiguration[];
}

export interface ParsedModuleConfiguration {
  routes: Routes;
  outlets: Outlets;
  /** this function triggers before the Root component is mounted */
  beforeMountApplication: () => void;
  /** this function triggers after the Root component mounted */
  afterMountApplication: () => void;
}

export type ModuleConfiguration = RecursivePartial<
  ParsedModuleConfiguration
> & {
  /** this function triggers before the Root component is mounted */
  beforeMountApplication?: () => void;
  /** this function triggers after the Root component mounted */
  afterMountApplication?: () => void;
};
type Modules = {
  configuration: ModuleConfiguration;
  isEnabled: boolean;
}[];

export const RouteTypes = {
  CITIZEN: 'citizen',
  ADMIN: 'admin',
};

const convertConfigurationToRoute = ({
  path,
  name,
  container: loader,
  type = RouteTypes.CITIZEN,
  indexRoute,
  childRoutes,
}: RouteConfiguration) => ({
  path,
  name,
  component: Loadable({
    loader,
    loading:
      type === RouteTypes.ADMIN ? LoadableLoadingAdmin : LoadableLoadingCitizen,
    delay: 500,
  }),
  indexRoute:
    indexRoute && convertConfigurationToRoute({ ...indexRoute, type }),
  childRoutes:
    childRoutes &&
    childRoutes.length > 0 &&
    childRoutes.map((childRoute) =>
      convertConfigurationToRoute({ ...childRoute, type })
    ),
});

const parseModuleRoutes = (
  routes: RouteConfiguration[] = [],
  type = RouteTypes.CITIZEN
) => routes.map((route) => convertConfigurationToRoute({ ...route, type }));

type LifecycleMethod = 'beforeMountApplication' | 'afterMountApplication';

export const loadModules = (modules: Modules): ParsedModuleConfiguration => {
  const enabledModuleConfigurations = modules
    .filter((module) => module.isEnabled)
    .map((module) => module.configuration);

  const mergedRoutes: Routes = mergeWith(
    {},
    ...enabledModuleConfigurations.map(({ routes }) => routes),
    (objValue = [], srcValue = []) =>
      castArray(objValue).concat(castArray(srcValue))
  );

  const mergedOutlets: Outlets = mergeWith(
    {},
    ...enabledModuleConfigurations.map(({ outlets }) => outlets),
    (objValue = [], srcValue = []) =>
      castArray(objValue).concat(castArray(srcValue))
  );

  const callLifecycleMethods = (lifecycleMethod: LifecycleMethod) => () => {
    enabledModuleConfigurations.forEach((module: ModuleConfiguration) =>
      module?.[lifecycleMethod]?.()
    );
  };

  return {
    outlets: mergedOutlets,
    routes: {
      citizen: parseModuleRoutes(mergedRoutes.citizen),
      admin: parseModuleRoutes(mergedRoutes.admin, RouteTypes.ADMIN),
      'admin.initiatives': parseModuleRoutes(
        mergedRoutes?.['admin.initiatives'],
        RouteTypes.ADMIN
      ),
      'admin.ideas': parseModuleRoutes(
        mergedRoutes?.['admin.ideas'],
        RouteTypes.ADMIN
      ),
      'admin.dashboards': parseModuleRoutes(
        mergedRoutes?.['admin.dashboards'],
        RouteTypes.ADMIN
      ),
      adminProjectMapTab: parseModuleRoutes(
        mergedRoutes?.['adminProjectMapTab'],
        RouteTypes.ADMIN
      ),
    },
    beforeMountApplication: callLifecycleMethods('beforeMountApplication'),
    afterMountApplication: callLifecycleMethods('afterMountApplication'),
  };
};

export const insertConfiguration = <T extends { name: string }>({
  configuration,
  insertAfterName,
}: InsertConfigurationOptions<T>) => (items: T[]): T[] => {
  const insertIndex =
    items.findIndex((item) => item.name === insertAfterName) + 1;

  return insertIndex > 0
    ? [
        ...items.slice(0, insertIndex),
        configuration,
        ...items.slice(insertIndex),
      ]
    : [...items, configuration];
};<|MERGE_RESOLUTION|>--- conflicted
+++ resolved
@@ -98,11 +98,7 @@
     projectId: string;
     children: ReactNode;
   };
-<<<<<<< HEAD
-  'app.containers.Admin.project.edit.permissions.inputAssignment': {
-=======
   'app.containers.Admin.project.edit.permissions.moderatorRights': {
->>>>>>> c2af996f
     projectId: string;
     children: ReactNode;
   };
