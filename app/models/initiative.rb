class Initiative < ApplicationRecord
  include MachineTranslations::InitiativeDecorator
  include Post
  include Moderatable

  mount_base64_uploader :header_bg, InitiativeHeaderBgUploader

  has_many :initiative_images, -> { order(:ordering) }, dependent: :destroy
  has_many :initiative_files, -> { order(:ordering) }, dependent: :destroy

  has_many :initiatives_topics, dependent: :destroy
  has_many :topics, through: :initiatives_topics
  has_many :areas_initiatives, dependent: :destroy
  has_many :areas, through: :areas_initiatives
  has_many :initiative_status_changes, dependent: :destroy
  has_one :initiative_initiative_status
  has_one :initiative_status, through: :initiative_initiative_status
  has_many :text_images, as: :imageable, dependent: :destroy
  accepts_nested_attributes_for :text_images

  belongs_to :assignee, class_name: 'User', optional: true

  with_options unless: :draft? do |initiative|
    # Problem is that this validation happens too soon, as the first idea status change is created after create.
    # initiative.validates :initiative_status, presence: true
    initiative.validates :initiative_status_changes, presence: true
    initiative.validate :assignee_can_moderate_initiatives

    initiative.before_validation :initialize_initiative_status_changes
    initiative.before_validation :sanitize_body_multiloc, if: :body_multiloc
  end


  scope :with_all_topics, (Proc.new do |topic_ids|
    uniq_topic_ids = topic_ids.uniq
    joins(:initiatives_topics)
      .where(initiatives_topics: {topic_id: uniq_topic_ids})
      .group(:id).having("COUNT(*) = ?", uniq_topic_ids.size)
  end)

  scope :with_some_topics, (Proc.new do |topic_ids|
    with_dups = joins(:initiatives_topics)
      .where(initiatives_topics: {topic_id: topic_ids})
    where(id: with_dups)
  end)

  scope :with_all_areas, (Proc.new do |area_ids|
    uniq_area_ids = area_ids.uniq
    joins(:areas_initiatives)
      .where(areas_initiatives: {area_id: uniq_area_ids})
      .group(:id).having("COUNT(*) = ?", uniq_area_ids.size)
  end)

  scope :with_some_areas, (Proc.new do |area_ids|
    with_dups = joins(:areas_initiatives)
      .where(areas_initiatives: {area_id: area_ids})
    where(id: with_dups)
  end)

  scope :with_status_code, (Proc.new do |code|
    joins('LEFT OUTER JOIN initiative_initiative_statuses ON initiatives.id = initiative_initiative_statuses.initiative_id')
      .joins('LEFT OUTER JOIN initiative_statuses ON initiative_statuses.id = initiative_initiative_statuses.initiative_status_id')
      .where('initiative_statuses.code = ?', code)
  end)

  scope :order_status, -> (direction=:asc) {
    joins('LEFT OUTER JOIN initiative_initiative_statuses ON initiatives.id = initiative_initiative_statuses.initiative_id')
      .joins('LEFT OUTER JOIN initiative_statuses ON initiative_statuses.id = initiative_initiative_statuses.initiative_status_id')
      .order("initiative_statuses.ordering #{direction}, initiatives.published_at #{direction}, initiatives.id")
  }

  scope :feedback_needed, -> {
    joins('LEFT OUTER JOIN initiative_initiative_statuses ON initiatives.id = initiative_initiative_statuses.initiative_id')
      .joins('LEFT OUTER JOIN initiative_statuses ON initiative_statuses.id = initiative_initiative_statuses.initiative_status_id')
      .where('initiative_statuses.code = ?', 'threshold_reached')
  }

  scope :proposed, -> {
    joins('LEFT OUTER JOIN initiative_initiative_statuses ON initiatives.id = initiative_initiative_statuses.initiative_id')
      .joins('LEFT OUTER JOIN initiative_statuses ON initiative_statuses.id = initiative_initiative_statuses.initiative_status_id')
      .where('initiative_statuses.code = ?', 'proposed')
  }

<<<<<<< HEAD
  def votes_needed tenant=Tenant.current
    [tenant.settings.dig('initiatives', 'voting_threshold') - upvotes_count, 0].max
=======

  def votes_needed(configuration = AppConfiguration.instance)
    [configuration.settings('initiatives', 'voting_threshold') - upvotes_count, 0].max
>>>>>>> 3dd65351
  end

  def expires_at(configuration = AppConfiguration.instance)
    return nil unless published?
    published_at + configuration.settings('initiatives', 'days_limit').days
  end

  def threshold_reached_at
    initiative_status_changes
      .where(initiative_status: InitiativeStatus.where(code: 'threshold_reached'))
      .order(:created_at).pluck(:created_at).last
  end


  private

  def sanitize_body_multiloc
    service = SanitizationService.new
    self.body_multiloc = service.sanitize_multiloc(
      self.body_multiloc,
      %i{title alignment list decoration link image video}
    )
    self.body_multiloc = service.remove_multiloc_empty_trailing_tags(self.body_multiloc)
    self.body_multiloc = service.linkify_multiloc(self.body_multiloc)
  end

  def assignee_can_moderate_initiatives
    if self.assignee && !InitiativePolicy.new(self.assignee, self).moderate?
      self.errors.add(
        :assignee_id,
        :assignee_can_not_moderate_initiatives,
        message: 'The assignee can not moderate citizen initiatives'
      )
    end
  end

  def initialize_initiative_status_changes
    initial_status = InitiativeStatus.find_by code: 'proposed'
    if initial_status && self.initiative_status_changes.empty? && !self.draft?
      self.initiative_status_changes.build(initiative_status: initial_status)
    end
  end

end<|MERGE_RESOLUTION|>--- conflicted
+++ resolved
@@ -81,14 +81,9 @@
       .where('initiative_statuses.code = ?', 'proposed')
   }
 
-<<<<<<< HEAD
-  def votes_needed tenant=Tenant.current
-    [tenant.settings.dig('initiatives', 'voting_threshold') - upvotes_count, 0].max
-=======
 
   def votes_needed(configuration = AppConfiguration.instance)
     [configuration.settings('initiatives', 'voting_threshold') - upvotes_count, 0].max
->>>>>>> 3dd65351
   end
 
   def expires_at(configuration = AppConfiguration.instance)
