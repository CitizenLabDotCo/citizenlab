--- conflicted
+++ resolved
@@ -1,7 +1,11 @@
 class Initiative < ApplicationRecord
   include Post
 
-<<<<<<< HEAD
+  mount_base64_uploader :header_bg, InitiativeHeaderBgUploader
+
+  has_many :initiative_images, -> { order(:ordering) }, dependent: :destroy
+  has_many :initiative_files, -> { order(:ordering) }, dependent: :destroy
+
   has_many :initiatives_topics, dependent: :destroy
   has_many :topics, through: :initiatives_topics
   has_many :areas_initiatives, dependent: :destroy
@@ -48,11 +52,5 @@
       )
     end
   end
-=======
-  mount_base64_uploader :header_bg, InitiativeHeaderBgUploader
-
-  has_many :initiative_images, -> { order(:ordering) }, dependent: :destroy
-  has_many :initiative_files, -> { order(:ordering) }, dependent: :destroy
->>>>>>> 1486b789
 
 end