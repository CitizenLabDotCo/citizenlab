--- conflicted
+++ resolved
@@ -24,7 +24,6 @@
       recipient_id = comment&.author_id
       initiator_id = activity.user_id
 
-<<<<<<< HEAD
       if recipient_id && initiator_id && (recipient_id != initiator_id)
         post_attributes = case comment.post_type
         when 'Idea'
@@ -39,11 +38,7 @@
         else
           raise "Unsupported post type #{comment.post_type}"
         end
-        [self.create!(
-=======
-      if comment_id && (comment.post_type == 'Idea') && recipient_id && initiator_id && (recipient_id != initiator_id)
         [self.new(
->>>>>>> cd1d7016
            recipient_id: recipient_id,
            initiating_user_id: initiator_id,
            comment_id: comment.id,
