module Notifications
  class MentionInComment < Notification
    
    belongs_to :initiating_user, class_name: 'User'
    belongs_to :comment
    belongs_to :initiative, optional: true
    belongs_to :idea, optional: true
    belongs_to :project, optional: true

    validates :comment, presence: true
    validates :initiating_user, presence: true


    ACTIVITY_TRIGGERS = {'Comment' => {'mentioned' => true}}
    EVENT_NAME = 'Mention in a comment'
    

    def self.make_notifications_on activity
      comment = activity.item
      recipient_id = activity.payload["mentioned_user"]
      initiator_id = comment&.author_id

<<<<<<< HEAD
      if recipient_id && initiator_id && (recipient_id != initiator_id)
        post_attributes = case comment.post_type
        when 'Idea'
          {
            idea: comment.post,
            project_id: comment.post.project_id
          }
        when 'Initiative'
          {
            initiative_id: comment.post_id
          }
        else
          raise "Unsupported post type #{comment.post_type}"
        end
        [self.create(
=======
      if comment_id && (comment.post_type == 'Idea') && recipient_id && initiator_id && (recipient_id != initiator_id)
        [self.new(
>>>>>>> b084a77e
           recipient_id: recipient_id,
           initiating_user_id: initiator_id,
           comment: comment,
           **post_attributes
         )]
      else
        []
      end
    end

  end
end
<|MERGE_RESOLUTION|>--- conflicted
+++ resolved
@@ -20,7 +20,6 @@
       recipient_id = activity.payload["mentioned_user"]
       initiator_id = comment&.author_id
 
-<<<<<<< HEAD
       if recipient_id && initiator_id && (recipient_id != initiator_id)
         post_attributes = case comment.post_type
         when 'Idea'
@@ -35,11 +34,7 @@
         else
           raise "Unsupported post type #{comment.post_type}"
         end
-        [self.create(
-=======
-      if comment_id && (comment.post_type == 'Idea') && recipient_id && initiator_id && (recipient_id != initiator_id)
         [self.new(
->>>>>>> b084a77e
            recipient_id: recipient_id,
            initiating_user_id: initiator_id,
            comment: comment,
