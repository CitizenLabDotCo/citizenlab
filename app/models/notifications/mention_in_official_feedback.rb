module Notifications
  class MentionInOfficialFeedback < Notification
    
    belongs_to :initiating_user, class_name: 'User'
    belongs_to :official_feedback
    belongs_to :initiative, optional: true
    belongs_to :idea, optional: true
    belongs_to :project, optional: true

    validates :official_feedback, presence: true
    validates :initiating_user, presence: true


    ACTIVITY_TRIGGERS = {'OfficialFeedback' => {'mentioned' => true}}
    EVENT_NAME = 'Mention in official feedback'
    

    def self.make_notifications_on activity
      official_feedback = activity.item
      recipient_id = activity.payload["mentioned_user"]
      initiator_id = official_feedback&.user_id
      participant_ids = [official_feedback.post.author_id]
      participant_ids += official_feedback.post.votes.pluck(:user_id)
      participant_ids += official_feedback.post.comments.pluck(:author_id)
      participant_ids.uniq!

<<<<<<< HEAD
      if recipient_id && initiator_id && (recipient_id != initiator_id) && !participant_ids.include?(recipient_id)
        post_attributes = case comment.post_type
        when 'Idea'
          {
            idea: official_feedback.post,
            project_id: official_feedback.post.project_id
          }
        when 'Initiative'
          {
            initiative_id: official_feedback.post_id
          }
        else
          raise "Unsupported post type #{official_feedback.post_type}"
        end
        [self.create(
=======
      if official_feedback_id && idea_id && recipient_id && initiator_id && (recipient_id != initiator_id) && !participant_ids.include?(recipient_id)
        [self.new(
>>>>>>> b084a77e
           recipient_id: recipient_id,
           initiating_user_id: initiator_id,
           official_feedback: official_feedback_id,
           **post_attributes
         )]
      else
        []
      end
    end

  end
end
<|MERGE_RESOLUTION|>--- conflicted
+++ resolved
@@ -24,7 +24,6 @@
       participant_ids += official_feedback.post.comments.pluck(:author_id)
       participant_ids.uniq!
 
-<<<<<<< HEAD
       if recipient_id && initiator_id && (recipient_id != initiator_id) && !participant_ids.include?(recipient_id)
         post_attributes = case comment.post_type
         when 'Idea'
@@ -39,11 +38,7 @@
         else
           raise "Unsupported post type #{official_feedback.post_type}"
         end
-        [self.create(
-=======
-      if official_feedback_id && idea_id && recipient_id && initiator_id && (recipient_id != initiator_id) && !participant_ids.include?(recipient_id)
         [self.new(
->>>>>>> b084a77e
            recipient_id: recipient_id,
            initiating_user_id: initiator_id,
            official_feedback: official_feedback_id,
