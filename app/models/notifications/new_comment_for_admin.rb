module Notifications
  class NewCommentForAdmin < Notification
    
    belongs_to :initiating_user, class_name: 'User'

    validates :initiating_user, presence: true

    ACTIVITY_TRIGGERS = {'Comment' => {'created' => true}}
    EVENT_NAME = 'New comment for admin'


    def self.make_notifications_on activity
      comment = activity.item
      initiator = comment.author
      
<<<<<<< HEAD
      if initiator && (comment.post_type == 'Idea') && !(initiator&.admin? || initiator.project_moderator?(comment.post.project.id))
        User.admin.or(User.project_moderator(comment.post.project.id)).map do |recipient|
          self.create(
=======
      if initiator && !(initiator&.admin? || initiator.project_moderator?(comment.project.id))
        User.admin.or(User.project_moderator(comment.project.id)).map do |recipient|
          self.new(
>>>>>>> 39481a7e
           recipient_id: recipient.id,
           initiating_user: initiator,
           comment_id: comment.id,
           idea_id: comment.post_id,
           project_id: comment.post.project.id
         )
        end
      else
        []
      end
    end

  end
end<|MERGE_RESOLUTION|>--- conflicted
+++ resolved
@@ -13,15 +13,9 @@
       comment = activity.item
       initiator = comment.author
       
-<<<<<<< HEAD
       if initiator && (comment.post_type == 'Idea') && !(initiator&.admin? || initiator.project_moderator?(comment.post.project.id))
         User.admin.or(User.project_moderator(comment.post.project.id)).map do |recipient|
-          self.create(
-=======
-      if initiator && !(initiator&.admin? || initiator.project_moderator?(comment.project.id))
-        User.admin.or(User.project_moderator(comment.project.id)).map do |recipient|
           self.new(
->>>>>>> 39481a7e
            recipient_id: recipient.id,
            initiating_user: initiator,
            comment_id: comment.id,
