class Idea < ApplicationRecord
  include PgSearch

  MAX_TITLE_LEN = 80

  pg_search_scope :search_by_all, 
    :against => [:title_multiloc, :body_multiloc, :author_name],
    :using => { :tsearch => {:prefix => true} }

  belongs_to :project, touch: true
  counter_culture :project, 
    column_name: proc {|idea| idea.publication_status == 'published' ? "ideas_count" : nil},
    column_names: {
      ["ideas.publication_status = ?", 'published'] => 'ideas_count'
    },
    touch: true
  counter_culture :project, 
    column_name: 'comments_count', 
    delta_magnitude: proc { |idea| idea.comments_count }

  belongs_to :author, class_name: 'User', optional: true
  belongs_to :assignee, class_name: 'User', optional: true

  has_many :ideas_topics, dependent: :destroy
  has_many :topics, through: :ideas_topics
  has_many :areas_ideas, dependent: :destroy
  has_many :areas, through: :areas_ideas
  has_many :ideas_phases, dependent: :destroy
  has_many :phases, through: :ideas_phases
  has_many :baskets_ideas, dependent: :destroy
  has_many :baskets, through: :baskets_ideas

  has_many :comments, dependent: :destroy
  has_many :official_feedbacks, dependent: :destroy
  has_many :votes, as: :votable, dependent: :destroy
  has_many :upvotes, -> { where(mode: "up") }, as: :votable, class_name: 'Vote'
  has_many :downvotes, -> { where(mode: "down") }, as: :votable, class_name: 'Vote'
  has_one :user_vote, -> (user_id) {where(user_id: user_id)}, as: :votable, class_name: 'Vote'
  belongs_to :idea_status
  has_many :notifications, foreign_key: :idea_id, dependent: :nullify
  has_many :activities, as: :item

  has_many :idea_images, -> { order(:ordering) }, dependent: :destroy
  has_many :idea_files, -> { order(:ordering) }, dependent: :destroy
  has_many :spam_reports, as: :spam_reportable, class_name: 'SpamReport', dependent: :destroy
  has_one :idea_trending_info

  PUBLICATION_STATUSES = %w(draft published closed spam)
  validates :project, presence: true, unless: :draft?
  validates :title_multiloc, presence: true, multiloc: {presence: true, length: {maximum: MAX_TITLE_LEN}}
  validates :body_multiloc, presence: true, multiloc: {presence: true}, unless: :draft?
  validates :publication_status, presence: true, inclusion: {in: PUBLICATION_STATUSES}
  validates :author, presence: true, unless: :draft?, on: :create
  validates :author_name, presence: true, unless: :draft?, on: :create
  validates :idea_status, presence: true, unless: :draft?
  validates :slug, uniqueness: true, format: {with: SlugService.new.regex }
  validate :assignee_can_moderate_project, unless: :draft?

  before_validation :generate_slug, on: :create
  before_validation :set_author_name
  before_validation :set_idea_status, on: :create
  before_validation :sanitize_body_multiloc, if: :body_multiloc
  before_validation :strip_title
  after_validation :set_published_at, if: ->(idea){ idea.published? && idea.publication_status_changed? }
  after_update :fix_comments_count_on_projects

  scope :with_all_topics, (Proc.new do |topic_ids|
    uniq_topic_ids = topic_ids.uniq
    joins(:ideas_topics)
    .where(ideas_topics: {topic_id: uniq_topic_ids})
    .group(:id).having("COUNT(*) = ?", uniq_topic_ids.size)
  end)

  scope :with_some_topics, (Proc.new do |topic_ids|
    joins(:ideas_topics)
      .where(ideas_topics: {topic_id: topic_ids})
  end)

  scope :with_all_areas, (Proc.new do |area_ids|
    uniq_area_ids = area_ids.uniq
    joins(:areas_ideas)
    .where(areas_ideas: {area_id: uniq_area_ids})
    .group(:id).having("COUNT(*) = ?", uniq_area_ids.size)
  end)

  scope :with_some_areas, (Proc.new do |area_ids|
    joins(:areas_ideas)
      .where(areas_ideas: {area_id: area_ids})
  end)

  scope :in_phase, (Proc.new do |phase_id|
    joins(:ideas_phases)
      .where(ideas_phases: {phase_id: phase_id})
  end)

  scope :with_project_publication_status, (Proc.new do |publication_status|
    joins(:project)
      .where(projects: {publication_status: publication_status})
  end)

  scope :with_bounding_box, (Proc.new do |coordinates|
    x1,y1,x2,y2 = eval(coordinates)
    where("ST_Intersects(ST_MakeEnvelope(?, ?, ?, ?), location_point)", x1, y1, x2, y2)
  end)

  scope :order_new, -> (direction=:desc) {order(published_at: direction)}
  scope :order_popular, -> (direction=:desc) {order(Arel.sql("(upvotes_count - downvotes_count) #{direction}"))}
  # based on https://medium.com/hacking-and-gonzo/how-hacker-news-ranking-algorithm-works-1d9b0cf2c08d

  scope :order_status, -> (direction=:desc) {
    joins(:idea_status)
    .order("idea_statuses.ordering #{direction}")
  }

  scope :published, -> {where publication_status: 'published'}

  scope :feedback_needed, -> {
    joins(:idea_status).where(idea_statuses: {code: 'proposed'})
      .where('ideas.id NOT IN (SELECT DISTINCT(idea_id) FROM official_feedbacks)')
  }


  def location_point_geojson
    RGeo::GeoJSON.encode(location_point) if location_point.present?
  end

  def location_point_geojson= geojson_point
    self.location_point = RGeo::GeoJSON.decode(geojson_point)
  end

  def draft?
    self.publication_status == 'draft'
  end

  def published?
    self.publication_status == 'published'
  end

  def score 
    upvotes_count - downvotes_count
  end

  
  private

  def generate_slug
    if !self.slug
      title = MultilocService.new.t self.title_multiloc, self.author
      self.slug = SlugService.new.generate_slug self, title
    end
  end

  def set_author_name
    self.author_name ||= self.author.display_name if self.author
  end

  def set_idea_status
    self.idea_status ||= IdeaStatus.find_by!(code: 'proposed')
  end

  def set_published_at
    self.published_at ||= Time.now
  end

  def sanitize_body_multiloc
    service = SanitizationService.new
    self.body_multiloc = service.sanitize_multiloc(
      self.body_multiloc,
      %i{title alignment list decoration link}
    )
    self.body_multiloc = service.remove_empty_paragraphs_multiloc(self.body_multiloc)
    self.body_multiloc = service.linkify_multiloc(self.body_multiloc)
  end

  def strip_title
    self.title_multiloc.each do |key, value|
      self.title_multiloc[key] = value.strip
    end
  end

<<<<<<< HEAD
  def assignee_can_moderate_project
    if self.assignee && self.project &&
      !ProjectPolicy.new(self.assignee, self.project).moderate?
      self.errors.add(
        :assignee_id,
        :assignee_can_not_moderate_project,
        message: 'The assignee can not moderate the project of this idea'
      )
=======
  def fix_comments_count_on_projects
    if project_id_previously_changed?
      Comment.counter_culture_fix_counts only: [[:idea, :project]]
>>>>>>> 5351e330
    end
  end

end<|MERGE_RESOLUTION|>--- conflicted
+++ resolved
@@ -178,7 +178,6 @@
     end
   end
 
-<<<<<<< HEAD
   def assignee_can_moderate_project
     if self.assignee && self.project &&
       !ProjectPolicy.new(self.assignee, self.project).moderate?
@@ -187,11 +186,12 @@
         :assignee_can_not_moderate_project,
         message: 'The assignee can not moderate the project of this idea'
       )
-=======
+    end
+  end
+
   def fix_comments_count_on_projects
     if project_id_previously_changed?
       Comment.counter_culture_fix_counts only: [[:idea, :project]]
->>>>>>> 5351e330
     end
   end
 
