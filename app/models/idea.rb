class Idea < ApplicationRecord
  include Post


  belongs_to :project, touch: true
  counter_culture :project, 
    column_name: proc {|idea| idea.publication_status == 'published' ? "ideas_count" : nil},
    column_names: {
      ["ideas.publication_status = ?", 'published'] => 'ideas_count'
    },
    touch: true
  counter_culture :project, 
    column_name: 'comments_count', 
    delta_magnitude: proc { |idea| idea.comments_count }

  belongs_to :assignee, class_name: 'User', optional: true

  has_many :ideas_topics, dependent: :destroy
  has_many :topics, through: :ideas_topics
  has_many :areas_ideas, dependent: :destroy
  has_many :areas, through: :areas_ideas
  has_many :ideas_phases, dependent: :destroy
  has_many :phases, through: :ideas_phases
  has_many :baskets_ideas, dependent: :destroy
  has_many :baskets, through: :baskets_ideas

  belongs_to :idea_status, optional: true
  has_many :notifications, foreign_key: :idea_id, dependent: :nullify

  has_many :idea_images, -> { order(:ordering) }, dependent: :destroy
  has_many :idea_files, -> { order(:ordering) }, dependent: :destroy
  has_one :idea_trending_info

<<<<<<< HEAD
=======
  PUBLICATION_STATUSES = %w(draft published closed spam)
  validates :project, presence: true, unless: :draft?
  validates :title_multiloc, presence: true, multiloc: {presence: true, length: {maximum: MAX_TITLE_LEN}}
  validates :body_multiloc, presence: true, multiloc: {presence: true}, unless: :draft?
  validates :publication_status, presence: true, inclusion: {in: PUBLICATION_STATUSES}
  validates :idea_status, presence: true, unless: :draft?
  validates :slug, uniqueness: true, format: {with: SlugService.new.regex }
  validate :assignee_can_moderate_project, unless: :draft?

  before_validation :generate_slug, on: :create
  before_validation :set_author_name
  before_validation :set_idea_status, on: :create
  before_validation :sanitize_body_multiloc, if: :body_multiloc
  before_validation :strip_title
  after_validation :set_published_at, if: ->(idea){ idea.published? && idea.publication_status_changed? }
>>>>>>> 655ba37a
  after_update :fix_comments_count_on_projects

  with_options unless: :draft? do |idea|
    idea.validates :idea_status, presence: true
    idea.validates :project, presence: true
    idea.validate :assignee_can_moderate_project

    idea.before_validation :set_idea_status
  end

  scope :with_all_topics, (Proc.new do |topic_ids|
    uniq_topic_ids = topic_ids.uniq
    joins(:ideas_topics)
    .where(ideas_topics: {topic_id: uniq_topic_ids})
    .group(:id).having("COUNT(*) = ?", uniq_topic_ids.size)
  end)

  scope :with_some_topics, (Proc.new do |topic_ids|
    joins(:ideas_topics)
      .where(ideas_topics: {topic_id: topic_ids})
  end)

  scope :with_all_areas, (Proc.new do |area_ids|
    uniq_area_ids = area_ids.uniq
    joins(:areas_ideas)
    .where(areas_ideas: {area_id: uniq_area_ids})
    .group(:id).having("COUNT(*) = ?", uniq_area_ids.size)
  end)

  scope :with_some_areas, (Proc.new do |area_ids|
    joins(:areas_ideas)
      .where(areas_ideas: {area_id: area_ids})
  end)

  scope :in_phase, (Proc.new do |phase_id|
    joins(:ideas_phases)
      .where(ideas_phases: {phase_id: phase_id})
  end)

  scope :with_project_publication_status, (Proc.new do |publication_status|
    joins(:project)
      .where(projects: {publication_status: publication_status})
  end)

  scope :order_popular, -> (direction=:desc) {order(Arel.sql("(upvotes_count - downvotes_count) #{direction}"))}
  # based on https://medium.com/hacking-and-gonzo/how-hacker-news-ranking-algorithm-works-1d9b0cf2c08d
  scope :order_status, -> (direction=:desc) {
    joins(:idea_status)
    .order("idea_statuses.ordering #{direction}")
  }
  scope :feedback_needed, -> {
    joins(:idea_status).where(idea_statuses: {code: 'proposed'})
      .where('ideas.id NOT IN (SELECT DISTINCT(post_id) FROM official_feedbacks)')
  }

  
  private

  def set_idea_status
    self.idea_status ||= IdeaStatus.find_by!(code: 'proposed')
  end

<<<<<<< HEAD
=======
  def set_published_at
    self.published_at ||= Time.now
  end

  def sanitize_body_multiloc
    service = SanitizationService.new
    self.body_multiloc = service.sanitize_multiloc(
      self.body_multiloc,
      %i{title alignment list decoration link video}
    )
    self.body_multiloc = service.remove_empty_paragraphs_multiloc(self.body_multiloc)
    self.body_multiloc = service.linkify_multiloc(self.body_multiloc)
  end

  def strip_title
    self.title_multiloc.each do |key, value|
      self.title_multiloc[key] = value.strip
    end
  end

>>>>>>> 655ba37a
  def assignee_can_moderate_project
    if self.assignee && self.project &&
      !ProjectPolicy.new(self.assignee, self.project).moderate?
      self.errors.add(
        :assignee_id,
        :assignee_can_not_moderate_project,
        message: 'The assignee can not moderate the project of this idea'
      )
    end
  end

  def fix_comments_count_on_projects
    if project_id_previously_changed?
      Comment.counter_culture_fix_counts only: [[:idea, :project]]
    end
  end

end<|MERGE_RESOLUTION|>--- conflicted
+++ resolved
@@ -31,26 +31,6 @@
   has_many :idea_files, -> { order(:ordering) }, dependent: :destroy
   has_one :idea_trending_info
 
-<<<<<<< HEAD
-=======
-  PUBLICATION_STATUSES = %w(draft published closed spam)
-  validates :project, presence: true, unless: :draft?
-  validates :title_multiloc, presence: true, multiloc: {presence: true, length: {maximum: MAX_TITLE_LEN}}
-  validates :body_multiloc, presence: true, multiloc: {presence: true}, unless: :draft?
-  validates :publication_status, presence: true, inclusion: {in: PUBLICATION_STATUSES}
-  validates :idea_status, presence: true, unless: :draft?
-  validates :slug, uniqueness: true, format: {with: SlugService.new.regex }
-  validate :assignee_can_moderate_project, unless: :draft?
-
-  before_validation :generate_slug, on: :create
-  before_validation :set_author_name
-  before_validation :set_idea_status, on: :create
-  before_validation :sanitize_body_multiloc, if: :body_multiloc
-  before_validation :strip_title
-  after_validation :set_published_at, if: ->(idea){ idea.published? && idea.publication_status_changed? }
->>>>>>> 655ba37a
-  after_update :fix_comments_count_on_projects
-
   with_options unless: :draft? do |idea|
     idea.validates :idea_status, presence: true
     idea.validates :project, presence: true
@@ -58,6 +38,8 @@
 
     idea.before_validation :set_idea_status
   end
+
+  after_update :fix_comments_count_on_projects
 
   scope :with_all_topics, (Proc.new do |topic_ids|
     uniq_topic_ids = topic_ids.uniq
@@ -110,30 +92,7 @@
   def set_idea_status
     self.idea_status ||= IdeaStatus.find_by!(code: 'proposed')
   end
-
-<<<<<<< HEAD
-=======
-  def set_published_at
-    self.published_at ||= Time.now
-  end
-
-  def sanitize_body_multiloc
-    service = SanitizationService.new
-    self.body_multiloc = service.sanitize_multiloc(
-      self.body_multiloc,
-      %i{title alignment list decoration link video}
-    )
-    self.body_multiloc = service.remove_empty_paragraphs_multiloc(self.body_multiloc)
-    self.body_multiloc = service.linkify_multiloc(self.body_multiloc)
-  end
-
-  def strip_title
-    self.title_multiloc.each do |key, value|
-      self.title_multiloc[key] = value.strip
-    end
-  end
-
->>>>>>> 655ba37a
+  
   def assignee_can_moderate_project
     if self.assignee && self.project &&
       !ProjectPolicy.new(self.assignee, self.project).moderate?
