class Idea < ApplicationRecord
  include MachineTranslations::IdeaDecorator
  include Post
  include Moderatable

  belongs_to :project, touch: true
  belongs_to :idea_status, optional: true

  counter_culture :idea_status, touch: true
  counter_culture :project,
    column_name: proc { |idea| idea.publication_status == 'published' ? "ideas_count" : nil },
    column_names: {
      ["ideas.publication_status = ?", 'published'] => 'ideas_count'
    },
    touch: true

  counter_culture :project,
    column_name: 'comments_count',
    delta_magnitude: proc { |idea| idea.comments_count }

  has_many :tagging_taggings
  has_many :tagging_tags, through: :tagging_taggings
  has_and_belongs_to_many :tagging_pending_tasks, class_name: 'Tagging::PendingTask', join_table: :tagging_pending_tasks_ideas
  has_many :ideas_topics, dependent: :destroy
  has_many :topics, through: :ideas_topics
  has_many :areas_ideas, dependent: :destroy
  has_many :areas, through: :areas_ideas
  has_many :ideas_phases, dependent: :destroy
  has_many :phases, through: :ideas_phases, after_add: :update_phase_ideas_count, after_remove: :update_phase_ideas_count
  has_many :baskets_ideas, dependent: :destroy
  has_many :baskets, through: :baskets_ideas
  has_many :text_images, as: :imageable, dependent: :destroy
  accepts_nested_attributes_for :text_images

  has_many :idea_images, -> { order(:ordering) }, dependent: :destroy
  has_many :idea_files, -> { order(:ordering) }, dependent: :destroy
  has_one :idea_trending_info

  validates_numericality_of :proposed_budget, greater_than_or_equal_to: 0, allow_nil: true

  with_options unless: :draft? do
    validates :idea_status, presence: true
    validates :project, presence: true

    before_validation :set_idea_status
    before_validation :sanitize_body_multiloc, if: :body_multiloc
  end
  after_update :fix_comments_count_on_projects

  scope :with_all_topics, (Proc.new do |topic_ids|
    uniq_topic_ids = topic_ids.uniq
    joins(:ideas_topics)
    .where(ideas_topics: {topic_id: uniq_topic_ids})
    .group(:id).having("COUNT(*) = ?", uniq_topic_ids.size)
  end)

  scope :with_some_topics, (Proc.new do |topic_ids|
    with_dups = joins(:ideas_topics).where(ideas_topics: {topic_id: topic_ids})
    # Removing duplicate results in this manner,
    # because .distinct gives SQL errors when
    # combined with other queries.
    where(id: with_dups)
  end)

  scope :with_all_areas, (Proc.new do |area_ids|
    uniq_area_ids = area_ids.uniq
    joins(:areas_ideas)
    .where(areas_ideas: {area_id: uniq_area_ids})
    .group(:id).having("COUNT(*) = ?", uniq_area_ids.size)
  end)

  scope :with_some_areas, (Proc.new do |area_ids|
    with_dups = joins(:areas_ideas).where(areas_ideas: {area_id: area_ids})
    where(id: with_dups)
  end)

  scope :in_phase, (Proc.new do |phase_id|
    joins(:ideas_phases)
      .where(ideas_phases: {phase_id: phase_id})
  end)

  scope :with_project_publication_status, (Proc.new do |publication_status|
    joins(project: [:admin_publication])
      .where(projects: {admin_publications: {publication_status: publication_status}})
  end)

  scope :order_popular, -> (direction=:desc) {order(Arel.sql("(upvotes_count - downvotes_count) #{direction}, ideas.id"))}
  # based on https://medium.com/hacking-and-gonzo/how-hacker-news-ranking-algorithm-works-1d9b0cf2c08d

  scope :order_status, -> (direction=:desc) {
    joins(:idea_status)
    .order("idea_statuses.ordering #{direction}, ideas.id")
  }

  scope :feedback_needed, -> {
    joins(:idea_status).where(idea_statuses: {code: 'proposed'})
      .where('ideas.id NOT IN (SELECT DISTINCT(post_id) FROM official_feedbacks)')
  }

  scope :order_with, lambda { |scope_name|
    case scope_name
    when 'random'   then order_random
    when 'trending' then order_trending
    when 'popular'  then order_popular
    when 'new'      then order_new
    when '-new'     then order_new(:asc)
    else order_trending
    end
  }

  scope :order_trending, -> { TrendingIdeaService.new.sort_trending(where('TRUE')) }

  private

  def sanitize_body_multiloc
    service = SanitizationService.new
    self.body_multiloc = service.sanitize_multiloc(
      self.body_multiloc,
      %i{title alignment list decoration link image video}
    )
    self.body_multiloc = service.remove_multiloc_empty_trailing_tags(self.body_multiloc)
    self.body_multiloc = service.linkify_multiloc(self.body_multiloc)
  end

  def set_idea_status
    self.idea_status ||= IdeaStatus.find_by!(code: 'proposed')
  end

  def fix_comments_count_on_projects
    if project_id_previously_changed?
      Comment.counter_culture_fix_counts only: [[:idea, :project]]
    end
  end
<<<<<<< HEAD
end
Idea.include_if_ee('IdeaAssignment::Extensions::Idea')
=======

  def update_phase_ideas_count(_)
    IdeasPhase.counter_culture_fix_counts only: %i[phase]
  end
end
>>>>>>> 258f0bdd
<|MERGE_RESOLUTION|>--- conflicted
+++ resolved
@@ -131,13 +131,9 @@
       Comment.counter_culture_fix_counts only: [[:idea, :project]]
     end
   end
-<<<<<<< HEAD
-end
-Idea.include_if_ee('IdeaAssignment::Extensions::Idea')
-=======
 
   def update_phase_ideas_count(_)
     IdeasPhase.counter_culture_fix_counts only: %i[phase]
   end
 end
->>>>>>> 258f0bdd
+Idea.include_if_ee('IdeaAssignment::Extensions::Idea')