class Idea < ApplicationRecord
  include Post


  belongs_to :project, touch: true
  counter_culture :project, 
    column_name: proc {|idea| idea.publication_status == 'published' ? "ideas_count" : nil},
    column_names: {
      ["ideas.publication_status = ?", 'published'] => 'ideas_count'
    },
    touch: true
  counter_culture :project, 
    column_name: 'comments_count', 
    delta_magnitude: proc { |idea| idea.comments_count }

  belongs_to :assignee, class_name: 'User', optional: true

  has_many :ideas_topics, dependent: :destroy
  has_many :topics, through: :ideas_topics
  has_many :areas_ideas, dependent: :destroy
  has_many :areas, through: :areas_ideas
  has_many :ideas_phases, dependent: :destroy
  has_many :phases, through: :ideas_phases
  has_many :baskets_ideas, dependent: :destroy
  has_many :baskets, through: :baskets_ideas

  belongs_to :idea_status, optional: true
  has_many :notifications, foreign_key: :idea_id, dependent: :nullify

  has_many :idea_images, -> { order(:ordering) }, dependent: :destroy
  has_many :idea_files, -> { order(:ordering) }, dependent: :destroy
  has_one :idea_trending_info

  with_options unless: :draft? do |idea|
    idea.validates :idea_status, presence: true
    idea.validates :project, presence: true
    idea.validate :assignee_can_moderate_project

    idea.before_validation :set_idea_status
  end

  after_update :fix_comments_count_on_projects

  scope :with_all_topics, (Proc.new do |topic_ids|
    uniq_topic_ids = topic_ids.uniq
    joins(:ideas_topics)
    .where(ideas_topics: {topic_id: uniq_topic_ids})
    .group(:id).having("COUNT(*) = ?", uniq_topic_ids.size)
  end)

  scope :with_some_topics, (Proc.new do |topic_ids|
    joins(:ideas_topics)
      .where(ideas_topics: {topic_id: topic_ids})
  end)

  scope :with_all_areas, (Proc.new do |area_ids|
    uniq_area_ids = area_ids.uniq
    joins(:areas_ideas)
    .where(areas_ideas: {area_id: uniq_area_ids})
    .group(:id).having("COUNT(*) = ?", uniq_area_ids.size)
  end)

  scope :with_some_areas, (Proc.new do |area_ids|
    joins(:areas_ideas)
      .where(areas_ideas: {area_id: area_ids})
  end)

  scope :in_phase, (Proc.new do |phase_id|
    joins(:ideas_phases)
      .where(ideas_phases: {phase_id: phase_id})
  end)

  scope :with_project_publication_status, (Proc.new do |publication_status|
    joins(:project)
      .where(projects: {publication_status: publication_status})
  end)

<<<<<<< HEAD
  scope :order_popular, -> (direction=:desc) {order(Arel.sql("(upvotes_count - downvotes_count) #{direction}"))}
=======
  scope :with_bounding_box, (Proc.new do |coordinates|
    x1,y1,x2,y2 = eval(coordinates)
    where("ST_Intersects(ST_MakeEnvelope(?, ?, ?, ?), location_point)", x1, y1, x2, y2)
  end)

  scope :order_new, -> (direction=:desc) {order(published_at: direction, id: direction)}
  scope :order_popular, -> (direction=:desc) {order(Arel.sql("(upvotes_count - downvotes_count) #{direction}, ideas.id"))}
>>>>>>> 904bd4e9
  # based on https://medium.com/hacking-and-gonzo/how-hacker-news-ranking-algorithm-works-1d9b0cf2c08d
  scope :order_status, -> (direction=:desc) {
    joins(:idea_status)
    .order("idea_statuses.ordering #{direction}, ideas.id")
  }
<<<<<<< HEAD
=======

  scope :order_random, -> {
    modulus = RandomOrderingService.new.modulus_of_the_day
    order("(extract(epoch from ideas.created_at) * 100)::bigint % #{modulus}, ideas.id")
  }

  scope :published, -> {where publication_status: 'published'}

>>>>>>> 904bd4e9
  scope :feedback_needed, -> {
    joins(:idea_status).where(idea_statuses: {code: 'proposed'})
      .where('ideas.id NOT IN (SELECT DISTINCT(post_id) FROM official_feedbacks)')
  }

  
  private

  def set_idea_status
    self.idea_status ||= IdeaStatus.find_by!(code: 'proposed')
  end
  
  def assignee_can_moderate_project
    if self.assignee && self.project &&
      !ProjectPolicy.new(self.assignee, self.project).moderate?
      self.errors.add(
        :assignee_id,
        :assignee_can_not_moderate_project,
        message: 'The assignee can not moderate the project of this idea'
      )
    end
  end

  def fix_comments_count_on_projects
    if project_id_previously_changed?
      Comment.counter_culture_fix_counts only: [[:idea, :project]]
    end
  end

end<|MERGE_RESOLUTION|>--- conflicted
+++ resolved
@@ -1,6 +1,5 @@
 class Idea < ApplicationRecord
   include Post
-
 
   belongs_to :project, touch: true
   counter_culture :project, 
@@ -75,33 +74,14 @@
       .where(projects: {publication_status: publication_status})
   end)
 
-<<<<<<< HEAD
-  scope :order_popular, -> (direction=:desc) {order(Arel.sql("(upvotes_count - downvotes_count) #{direction}"))}
-=======
-  scope :with_bounding_box, (Proc.new do |coordinates|
-    x1,y1,x2,y2 = eval(coordinates)
-    where("ST_Intersects(ST_MakeEnvelope(?, ?, ?, ?), location_point)", x1, y1, x2, y2)
-  end)
-
   scope :order_new, -> (direction=:desc) {order(published_at: direction, id: direction)}
   scope :order_popular, -> (direction=:desc) {order(Arel.sql("(upvotes_count - downvotes_count) #{direction}, ideas.id"))}
->>>>>>> 904bd4e9
   # based on https://medium.com/hacking-and-gonzo/how-hacker-news-ranking-algorithm-works-1d9b0cf2c08d
   scope :order_status, -> (direction=:desc) {
     joins(:idea_status)
     .order("idea_statuses.ordering #{direction}, ideas.id")
   }
-<<<<<<< HEAD
-=======
 
-  scope :order_random, -> {
-    modulus = RandomOrderingService.new.modulus_of_the_day
-    order("(extract(epoch from ideas.created_at) * 100)::bigint % #{modulus}, ideas.id")
-  }
-
-  scope :published, -> {where publication_status: 'published'}
-
->>>>>>> 904bd4e9
   scope :feedback_needed, -> {
     joins(:idea_status).where(idea_statuses: {code: 'proposed'})
       .where('ideas.id NOT IN (SELECT DISTINCT(post_id) FROM official_feedbacks)')
