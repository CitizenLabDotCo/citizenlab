class Project < ApplicationRecord

  @@sanitizer = Rails::Html::WhiteListSanitizer.new

  mount_base64_uploader :header_bg, HeaderBgUploader


  has_many :projects_topics, dependent: :destroy
  has_many :topics, through: :projects_topics
  has_many :areas_projects, dependent: :destroy
  has_many :areas, through: :areas_projects
  has_many :phases, dependent: :destroy
  has_many :events, dependent: :destroy
  has_many :pages, dependent: :destroy
  has_many :project_images, dependent: :destroy
  has_many :groups_projects, dependent: :destroy
  has_many :groups, through: :groups_projects

  VISIBLE_TOS = %w(public groups admins)

  validates :title_multiloc, presence: true, multiloc: {presence: true}
  validates :description_multiloc, multiloc: {presence: false}
<<<<<<< HEAD
  validates :slug, presence: true, uniqueness: true, format: {with: SlugService.new.regex}
=======
  validates :slug, presence: true, uniqueness: true, format: {with: SlugService.new.regex }
  validates :visible_to, presence: true, inclusion: {in: VISIBLE_TOS}
>>>>>>> fbc3d067

  before_validation :generate_slug, on: :create
  before_validation :set_visible_to, on: :create
  before_validation :sanitize_description_multiloc, if: :description_multiloc


  scope :with_all_areas, (Proc.new do |area_ids|
    uniq_area_ids = area_ids.uniq
    joins(:areas_projects)
    .where(areas_projects: {area_id: uniq_area_ids})
    .group(:id).having("COUNT(*) = ?", uniq_area_ids.size)
  end)

  scope :with_all_topics, (Proc.new do |topic_ids|
    uniq_topic_ids = topic_ids.uniq
    joins(:projects_topics)
    .where(projects_topics: {topic_id: uniq_topic_ids})
    .group(:id).having("COUNT(*) = ?", uniq_topic_ids.size)
  end)

  private

  def generate_slug
    slug_service = SlugService.new
    self.slug ||= slug_service.generate_slug self, self.title_multiloc.values.first
  end

  def sanitize_description_multiloc
    self.description_multiloc = self.description_multiloc.map do |locale, description|
      [locale, @@sanitizer.sanitize(description, tags: %w(p b u i strong a h1 h2 h3 h4 h5 h6), attributes: %w(href))]
    end.to_h
  end

  def set_visible_to
    self.visible_to ||= 'public'
  end
end<|MERGE_RESOLUTION|>--- conflicted
+++ resolved
@@ -20,12 +20,8 @@
 
   validates :title_multiloc, presence: true, multiloc: {presence: true}
   validates :description_multiloc, multiloc: {presence: false}
-<<<<<<< HEAD
-  validates :slug, presence: true, uniqueness: true, format: {with: SlugService.new.regex}
-=======
   validates :slug, presence: true, uniqueness: true, format: {with: SlugService.new.regex }
   validates :visible_to, presence: true, inclusion: {in: VISIBLE_TOS}
->>>>>>> fbc3d067
 
   before_validation :generate_slug, on: :create
   before_validation :set_visible_to, on: :create
