--- conflicted
+++ resolved
@@ -22,11 +22,8 @@
   VISIBLE_TOS = %w(public groups admins)
   PROCESS_TYPES = %w(timeline continuous)
   PRESENTATION_MODES = %w(card map)
-<<<<<<< HEAD
+  INTERNAL_ROLES = %w(open_idea_box)
   PUBLICATION_STATUSES = %w(draft published archived)
-=======
-  INTERNAL_ROLES = %w(open_idea_box)
->>>>>>> b5d8e146
 
   validates :title_multiloc, presence: true, multiloc: {presence: true}
   validates :description_multiloc, multiloc: {presence: false}
@@ -42,11 +39,8 @@
   }
   validates :process_type, presence: true, inclusion: {in: PROCESS_TYPES}
   validates :presentation_mode, presence: true, inclusion: {in: PRESENTATION_MODES}
-<<<<<<< HEAD
+  validates :internal_role, inclusion: {in: INTERNAL_ROLES, allow_nil: true}
   validates :publication_status, presence: true, inclusion: {in: PUBLICATION_STATUSES}
-=======
-  validates :internal_role, inclusion: {in: INTERNAL_ROLES, allow_nil: true}
->>>>>>> b5d8e146
 
   before_validation :set_process_type, on: :create
   before_validation :generate_slug, on: :create
