class Project < ApplicationRecord
  include ParticipationContext

  DESCRIPTION_PREVIEW_JSON_SCHEMA = ERB.new(File.read(Rails.root.join('config', 'schemas', 'project_description_preview.json_schema.erb'))).result(binding)

  @@sanitizer = Rails::Html::WhiteListSanitizer.new

  mount_base64_uploader :header_bg, ProjectHeaderBgUploader


  has_many :ideas, dependent: :destroy
  has_and_belongs_to_many :topics
  has_and_belongs_to_many :areas
  has_many :phases, dependent: :destroy
  has_many :events, dependent: :destroy
  has_many :pages, dependent: :destroy
  has_many :project_images, -> { order(:ordering) }, dependent: :destroy
  has_many :project_files, -> { order(:ordering) }, dependent: :destroy
  has_many :groups_projects, dependent: :destroy
  has_many :groups, through: :groups_projects

  VISIBLE_TOS = %w(public groups admins)
<<<<<<< HEAD
  PROCESS_TYPES = %w(timeline continuous)
=======
  PRESENTATION_MODES = %w(card map)
>>>>>>> 67be31e3

  validates :title_multiloc, presence: true, multiloc: {presence: true}
  validates :description_multiloc, multiloc: {presence: false}
  validates :description_preview_multiloc, multiloc: {presence: false}
  validates :slug, presence: true, uniqueness: true, format: {with: SlugService.new.regex }
  validates :visible_to, presence: true, inclusion: {in: VISIBLE_TOS}
  validates :description_preview_multiloc, json: { 
    schema: DESCRIPTION_PREVIEW_JSON_SCHEMA, 
    message: ->(errors) { errors.map{|e| {fragment: e[:fragment], error: e[:failed_attribute], human_message: e[:message]} } },
    options: {
      errors_as_objects: true
    }
  }
<<<<<<< HEAD
  validates :process_type, presence: true, inclusion: {in: PROCESS_TYPES}
=======
  validates :presentation_mode, presence: true, inclusion: {in: PRESENTATION_MODES}
>>>>>>> 67be31e3

  before_validation :set_process_type, on: :create
  before_validation :generate_slug, on: :create
  before_validation :set_visible_to, on: :create
  before_validation :sanitize_description_preview_multiloc, if: :description_preview_multiloc
  before_validation :sanitize_description_multiloc, if: :description_multiloc
  before_validation :set_presentation_mode, on: :create


  scope :with_all_areas, (Proc.new do |area_ids|
    uniq_area_ids = area_ids.uniq
    joins(:areas)
    .where(areas: {id: uniq_area_ids})
    .group(:id).having("COUNT(*) = ?", uniq_area_ids.size)
  end)

  scope :with_all_topics, (Proc.new do |topic_ids|
    uniq_topic_ids = topic_ids.uniq
    joins(:topics)
    .where(topics: {id: uniq_topic_ids})
    .group(:id).having("COUNT(*) = ?", uniq_topic_ids.size)
  end)

  def continuous?
    self.process_type == 'continuous'
  end

  def timeline?
    self.process_type == 'timeline'
  end
  
  private

  def generate_slug
    slug_service = SlugService.new
    self.slug ||= slug_service.generate_slug self, self.title_multiloc.values.first
  end

  def sanitize_description_multiloc
    self.description_multiloc = self.description_multiloc.map do |locale, description|
      [locale, @@sanitizer.sanitize(description, tags: %w(p b u i em strong a h1 h2 h3 h4 h5 h6 ul li ol), attributes: %w(href type style))]
    end.to_h
  end

  def sanitize_description_preview_multiloc
    self.description_preview_multiloc = self.description_preview_multiloc.map do |locale, description_preview|
      [locale, @@sanitizer.sanitize(description_preview, tags: %w(), attributes: %w())]
    end.to_h
  end

  def set_visible_to
    self.visible_to ||= 'public'
  end

<<<<<<< HEAD
  def set_process_type
    self.process_type ||= 'timeline'
  end

=======
  def set_presentation_mode
    self.presentation_mode ||= 'card'
  end
>>>>>>> 67be31e3
end<|MERGE_RESOLUTION|>--- conflicted
+++ resolved
@@ -20,11 +20,8 @@
   has_many :groups, through: :groups_projects
 
   VISIBLE_TOS = %w(public groups admins)
-<<<<<<< HEAD
   PROCESS_TYPES = %w(timeline continuous)
-=======
   PRESENTATION_MODES = %w(card map)
->>>>>>> 67be31e3
 
   validates :title_multiloc, presence: true, multiloc: {presence: true}
   validates :description_multiloc, multiloc: {presence: false}
@@ -38,11 +35,8 @@
       errors_as_objects: true
     }
   }
-<<<<<<< HEAD
   validates :process_type, presence: true, inclusion: {in: PROCESS_TYPES}
-=======
   validates :presentation_mode, presence: true, inclusion: {in: PRESENTATION_MODES}
->>>>>>> 67be31e3
 
   before_validation :set_process_type, on: :create
   before_validation :generate_slug, on: :create
@@ -97,14 +91,12 @@
     self.visible_to ||= 'public'
   end
 
-<<<<<<< HEAD
   def set_process_type
     self.process_type ||= 'timeline'
   end
 
-=======
   def set_presentation_mode
     self.presentation_mode ||= 'card'
   end
->>>>>>> 67be31e3
+
 end