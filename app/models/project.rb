class Project < ApplicationRecord
  include ParticipationContext
  include Maps::ProjectDecorator
  mount_base64_uploader :header_bg, ProjectHeaderBgUploader

  DESCRIPTION_PREVIEW_JSON_SCHEMA = ERB.new(File.read(Rails.root.join('config', 'schemas', 'project_description_preview.json_schema.erb'))).result(binding)

  has_many :ideas, dependent: :destroy
  has_many :votes, through: :ideas

  has_many :projects_topics, dependent: :destroy
  has_many :topics, through: :projects_topics
  has_many :areas_projects, dependent: :destroy
  has_many :areas, through: :areas_projects
  has_many :groups_projects, dependent: :destroy
  has_many :groups, through: :groups_projects

  has_many :phases, -> { order(:start_at) }, dependent: :destroy
  has_many :events, -> { order(:start_at) }, dependent: :destroy
  has_many :pages, dependent: :destroy
  has_many :project_images, -> { order(:ordering) }, dependent: :destroy
  has_many :text_images, as: :imageable, dependent: :destroy
  accepts_nested_attributes_for :text_images
  has_many :project_files, -> { order(:ordering) }, dependent: :destroy
  before_destroy :remove_notifications
  has_many :notifications, foreign_key: :project_id, dependent: :nullify
  belongs_to :default_assignee, class_name: 'User', optional: true
  belongs_to :custom_form, optional: true, dependent: :destroy

  has_one :admin_publication, as: :publication, dependent: :destroy
  accepts_nested_attributes_for :admin_publication, update_only: true

  VISIBLE_TOS = %w(public groups admins)
  PROCESS_TYPES = %w(timeline continuous)
  INTERNAL_ROLES = %w(open_idea_box)

  validates :title_multiloc, presence: true, multiloc: {presence: true}
  validates :description_multiloc, multiloc: {presence: false}
  validates :description_preview_multiloc, multiloc: {presence: false}
  validates :slug, presence: true, uniqueness: true
  validates :visible_to, presence: true, inclusion: {in: VISIBLE_TOS}
  validates :description_preview_multiloc, json: {
    schema: DESCRIPTION_PREVIEW_JSON_SCHEMA,
    message: ->(errors) { errors.map{|e| {fragment: e[:fragment], error: e[:failed_attribute], human_message: e[:message]} } },
    options: {
      errors_as_objects: true
    }
  }
  validates :process_type, presence: true, inclusion: {in: PROCESS_TYPES}
  validates :internal_role, inclusion: {in: INTERNAL_ROLES, allow_nil: true}
  validate :admin_publication_must_exist

  before_validation :set_process_type, on: :create
  before_validation :generate_slug, on: :create
  before_validation :set_visible_to, on: :create
  before_validation :sanitize_description_multiloc, if: :description_multiloc
  before_validation :sanitize_description_preview_multiloc, if: :description_preview_multiloc
  before_validation :strip_title
  before_validation :set_admin_publication


  scope :with_all_areas, (Proc.new do |area_ids|
    uniq_area_ids = area_ids.uniq
    subquery = Project.unscoped.all
      .joins(:areas)
      .where(areas: {id: uniq_area_ids})
      .group(:id)
      .having("COUNT(*) = ?", uniq_area_ids.size)

    where(id: subquery)
  end)

  scope :with_some_areas, (Proc.new do |area_ids|
    with_dups = joins(:areas_projects).where(areas_projects: {area_id: area_ids})
    where(id: with_dups)
  end)

  scope :without_areas, -> {
    where('projects.id NOT IN (SELECT DISTINCT(project_id) FROM areas_projects)')
  }

  scope :with_all_topics, (Proc.new do |topic_ids|
    uniq_topic_ids = topic_ids.uniq
    subquery = Project.unscoped.all
      .joins(:topics)
      .where(topics: {id: uniq_topic_ids})
      .group(:id).having("COUNT(*) = ?", uniq_topic_ids.size)

    where(id: subquery)
  end)

  scope :is_participation_context, -> {
    where.not(process_type: 'timeline')
  }

  scope :ordered, -> {
    includes(:admin_publication).order('admin_publications.ordering')
  }


  def continuous?
    self.process_type == 'continuous'
  end

  def timeline?
    self.process_type == 'timeline'
  end

  def project
    self
  end

<<<<<<< HEAD
=======
  def folder
    admin_publication.parent&.publication
  end

  def set_folder! folder_id
    parent = if folder_id.present?
      AdminPublication.find_by!(
        publication_id: folder_id,
        publication_type: ProjectFolder.name
        )
    else
      nil
    end
    AdminPublication.where(publication: self).first.update!(parent_id: parent&.id)
    reload
  end

>>>>>>> 164a49fe
  def allocated_budget
    Idea.from(ideas.select('budget * baskets_count as allocated_budget')).sum(:allocated_budget)
  end

  def set_default_topics!
    self.topics = Topic.defaults.order(:ordering).reverse
    self.save!
  end


  private

  def admin_publication_must_exist
    # Built-in presence validation does not work.
    # Admin publication must always be present
    # once the project was created.
    if id.present? && admin_publication&.id.blank?
      errors.add(:admin_publication_id, :blank, message: "Admin publication can't be blank")
    end
  end

  def generate_slug
    slug_service = SlugService.new
    self.slug ||= slug_service.generate_slug self, self.title_multiloc.values.first
  end

  def sanitize_description_multiloc
    service = SanitizationService.new
    self.description_multiloc = service.sanitize_multiloc(
      self.description_multiloc,
      %i{title alignment list decoration link image video}
    )
    self.description_multiloc = service.remove_multiloc_empty_trailing_tags(self.description_multiloc)
    self.description_multiloc = service.linkify_multiloc(self.description_multiloc)
  end

  def sanitize_description_preview_multiloc
    service = SanitizationService.new
    self.description_preview_multiloc = service.sanitize_multiloc(
      self.description_preview_multiloc,
      %i{decoration link}
    )
    self.description_preview_multiloc = service.remove_multiloc_empty_trailing_tags(self.description_preview_multiloc)
  end

  def set_visible_to
    self.visible_to ||= 'public'
  end

  def set_process_type
    self.process_type ||= 'timeline'
  end

  def strip_title
    self.title_multiloc.each do |key, value|
      self.title_multiloc[key] = value.strip
    end
  end

  def set_admin_publication
    self.admin_publication_attributes= {} if !self.admin_publication
  end

  def remove_notifications
    notifications.each do |notification|
      if !notification.update project_id: nil
        notification.destroy!
      end
    end
  end

end<|MERGE_RESOLUTION|>--- conflicted
+++ resolved
@@ -110,26 +110,6 @@
     self
   end
 
-<<<<<<< HEAD
-=======
-  def folder
-    admin_publication.parent&.publication
-  end
-
-  def set_folder! folder_id
-    parent = if folder_id.present?
-      AdminPublication.find_by!(
-        publication_id: folder_id,
-        publication_type: ProjectFolder.name
-        )
-    else
-      nil
-    end
-    AdminPublication.where(publication: self).first.update!(parent_id: parent&.id)
-    reload
-  end
-
->>>>>>> 164a49fe
   def allocated_budget
     Idea.from(ideas.select('budget * baskets_count as allocated_budget')).sum(:allocated_budget)
   end
