--- conflicted
+++ resolved
@@ -9,13 +9,9 @@
   SURVEY_SERVICES = %w(typeform survey_monkey)
 
   included do
-<<<<<<< HEAD
     has_many :baskets, as: :participation_context, dependent: :destroy
+    has_many :permissions, as: :permittable, dependent: :destroy
 
-=======
-    has_many :permissions, as: :permittable, dependent: :destroy
-    
->>>>>>> 7c4dce75
     # for timeline projects, the phases are the participation contexts, so nothing applies
     with_options unless: :is_timeline_project? do
       validates :participation_method, presence: true, inclusion: {in: PARTICIPATION_METHODS}
