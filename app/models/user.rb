--- conflicted
+++ resolved
@@ -73,13 +73,12 @@
     self.services.present?
   end
 
-<<<<<<< HEAD
   def authenticate(unencrypted_password)
     original_authenticate(unencrypted_password) || cl1_authenticate(unencrypted_password) && self
-=======
+  end
+
   def member_of? group_id
     !self.memberships.select{ |m| m.group_id == group_id }.empty?
->>>>>>> 1527ca15
   end
   
   private
