--- conflicted
+++ resolved
@@ -19,12 +19,9 @@
   has_many :activities, dependent: :nullify
   has_many :inviter_invites, class_name: 'Invite', foreign_key: :inviter_id, dependent: :nullify
   has_one :invitee_invite, class_name: 'Invite', foreign_key: :invitee_id, dependent: :destroy
-<<<<<<< HEAD
   has_many :memberships, dependent: :destroy
   has_many :manual_groups, class_name: 'Group', source: 'group', through: :memberships
-=======
   has_many :campaign_email_commands, class_name: 'EmailCampaigns::CampaignEmailCommand', foreign_key: :recipient_id, dependent: :destroy
->>>>>>> 6b2e5d32
 
   store_accessor :custom_field_values, :gender, :birthyear, :domicile, :education
 
