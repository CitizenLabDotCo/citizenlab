class User < ApplicationRecord
  include PgSearch

  has_secure_password validations: false
  mount_base64_uploader :avatar, AvatarUploader

  pg_search_scope :search_by_all, 
    :against => [:first_name, :last_name, :email], 
    :using => { :tsearch => {:prefix => true} }

  has_many :ideas, foreign_key: :author_id, dependent: :nullify
  has_many :comments, foreign_key: :author_id, dependent: :nullify
  has_many :votes, dependent: :nullify
  has_many :notifications, foreign_key: :recipient_id, dependent: :destroy
  has_many :memberships, dependent: :destroy
  has_many :groups, through: :memberships
  has_many :identities, dependent: :destroy

  store_accessor :demographics, :gender, :birthyear, :domicile, :education

  validates :email, :slug, uniqueness: true
  validates :slug, uniqueness: true, format: {with: SlugService.new.regex }
  validates :email, format: { with: /\A([^@\s]+)@((?:[-a-z0-9]+\.)+[a-z]{2,})\z/i }
  validates :first_name, :last_name, :slug, :email, presence: true
  validates :locale, presence: true, inclusion: { in: proc {Tenant.settings('core','locales')} }
  validates :bio_multiloc, multiloc: {presence: false}


  validates :gender, inclusion: {in: %w(male female unspecified)}, allow_nil: true
  validates :birthyear, numericality: {only_integer: true, greater_than: Time.now.year - 120, less_than: Time.now.year}, allow_nil: true
  validates :domicile, inclusion: {in: proc {['outside'] + Area.select(:id).map(&:id)}}, allow_nil: true
  # Follows ISCED2011 scale
  validates :education, numericality: {only_integer: true, greater_than_or_equal_to: 0, less_than_or_equal_to: 8}, allow_nil: true

  validates :password, length: { in: 5..72 }, allow_nil: true
  validate do |record|
    record.errors.add(:password, :blank) unless record.password_digest.present? or record.identities.any?
  end

  ROLES_JSON_SCHEMA = Rails.root.join('config', 'schemas', 'user_roles.json_schema').to_s
  validates :roles, json: { schema: ROLES_JSON_SCHEMA, message: ->(errors) { errors } }

  before_validation :generate_slug, on: :create
  # For prepend: true, see https://github.com/carrierwaveuploader/carrierwave/wiki/Known-Issues#activerecord-callback-ordering
  before_save :generate_avatar, on: :create, prepend: true

  scope :order_role, -> (direction=:asc) {  
    subquery = User.select("jsonb_array_elements(roles) as ro, id")
    joins("LEFT OUTER JOIN (#{subquery.to_sql}) as r ON users.id = r.id")
    .order("ro->>'type' #{direction}")
  }

<<<<<<< HEAD
  def self.build_with_omniauth(auth)
    extra_user_attrs = SingleSignOnService.new.profile_to_user_attrs(auth.provider, auth)
    new({
      first_name: auth.info['first_name'],
      last_name: auth.info['last_name'],
      email: auth.info['email'],
      remote_avatar_url: auth.info['image'],
    }.merge(extra_user_attrs))
  end
=======
  scope :admin, -> { 
    where("roles @> '[{\"type\":\"admin\"}]'")
  }
>>>>>>> d487f757

  def avatar_blank?
    avatar.file.nil?
  end

  def display_name
    [first_name, last_name].join(" ")
  end

  def admin?
    !!self.roles.find{|r| r["type"] == "admin"}
  end

  def project_moderator? project_id
    !!self.roles.find{|r| r["type"] == "project_moderator" && r["project_id"] == project_id}
  end

  def add_role type, options={}
    self.roles << {"type" => type}.merge(options)
  end

  def authenticate(unencrypted_password)
    if cl1_authenticate(unencrypted_password)
      self.password_digest = BCrypt::Password.create(unencrypted_password)
      self
    else
      original_authenticate(unencrypted_password) && self
    end
  end

  def member_of? group_id
    !self.memberships.select{ |m| m.group_id == group_id }.empty?
  end
  
  private

  def generate_slug
    if !self.slug && self.first_name.present?
      self.slug = SlugService.new.generate_slug self, self.display_name
    end
  end

  def generate_avatar
    unless self.avatar?
      hash = Digest::MD5.hexdigest(self.email)
      self.remote_avatar_url = "https://www.gravatar.com/avatar/#{hash}?d=404&size=640"
    end
  end

  def original_authenticate(unencrypted_password)
    BCrypt::Password.new(password_digest).is_password?(unencrypted_password)
  end

  def cl1_authenticate(unencrypted_password)
    original_authenticate(::Digest::SHA256.hexdigest(unencrypted_password))
  end

end<|MERGE_RESOLUTION|>--- conflicted
+++ resolved
@@ -50,7 +50,10 @@
     .order("ro->>'type' #{direction}")
   }
 
-<<<<<<< HEAD
+  scope :admin, -> { 
+    where("roles @> '[{\"type\":\"admin\"}]'")
+  }
+  
   def self.build_with_omniauth(auth)
     extra_user_attrs = SingleSignOnService.new.profile_to_user_attrs(auth.provider, auth)
     new({
@@ -60,11 +63,6 @@
       remote_avatar_url: auth.info['image'],
     }.merge(extra_user_attrs))
   end
-=======
-  scope :admin, -> { 
-    where("roles @> '[{\"type\":\"admin\"}]'")
-  }
->>>>>>> d487f757
 
   def avatar_blank?
     avatar.file.nil?
