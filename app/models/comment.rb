--- conflicted
+++ resolved
@@ -1,14 +1,8 @@
 class Comment < ApplicationRecord
   acts_as_nested_set dependent: :destroy, counter_cache: :children_count
-<<<<<<< HEAD
 
-  belongs_to :author, class_name: 'User'
-
-  belongs_to :post, polymorphic: true
-  counter_culture :post, 
-=======
   belongs_to :author, class_name: 'User', optional: true
-  belongs_to :idea
+  belongs_to :post
   has_many :votes, as: :votable, dependent: :destroy
   has_many :upvotes, -> { where(mode: "up") }, as: :votable, class_name: 'Vote'
   has_many :downvotes, -> { where(mode: "down") }, as: :votable, class_name: 'Vote'
@@ -16,8 +10,7 @@
   has_many :spam_reports, as: :spam_reportable, class_name: 'SpamReport', dependent: :destroy
   has_many :notifications, foreign_key: :comment_id, dependent: :nullify
   
-  counter_culture :idea,
->>>>>>> 21e68abc
+  counter_culture :post,
     column_name: proc {|model| model.published? ? 'comments_count' : nil },
     column_names: {
       ["comments.publication_status = ?", "published"] => "comments_count"
