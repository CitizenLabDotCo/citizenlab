--- conflicted
+++ resolved
@@ -20,12 +20,7 @@
 
   before_validation :set_permitted_by, on: :create
 
-<<<<<<< HEAD
-
-  scope :for_user, -> (user) {
-=======
   scope :for_user, lambda { |user|
->>>>>>> d2584009
     if user&.admin?
       all
     elsif user
@@ -74,20 +69,6 @@
     Verification::VerificationService.new.find_verification_group(groups)
   end
 
-<<<<<<< HEAD
-=======
-  def participation_conditions
-    service = SmartGroupsService.new
-    groups.select(&:rules?).map do |group|
-      group.rules.reject do |rule|
-        rule['ruleType'] == 'verified'
-      end.map do |rule|
-        service.parse_json_rule rule
-      end.map(&:description_multiloc)
-    end.reject(&:empty?)
-  end
-
->>>>>>> d2584009
   private
 
   def available_actions
@@ -98,11 +79,6 @@
     self.permitted_by ||= 'users'
   end
 
-<<<<<<< HEAD
-end
-
-Permission.include_if_ee('SmartGroups::Extensions::Permission')
-=======
   # @param [User] user
   # @return [Boolean]
   def moderator?(user)
@@ -112,4 +88,5 @@
     permission_scope.moderators.include?(user)
   end
 end
->>>>>>> d2584009
+
+Permission.include_if_ee('SmartGroups::Extensions::Permission')