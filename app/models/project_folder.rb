class ProjectFolder < ApplicationRecord
  
  ### TODELETE
  # has_many :projects, dependent: :destroy, foreign_key: :folder_id
  # has_one :project_holder_ordering, as: :project_holder, dependent: :destroy
  ###

<<<<<<< HEAD
  has_one :admin_publication, as: :publication, dependent: :destroy
=======
  has_many :projects, dependent: :destroy, foreign_key: :folder_id
  has_one :project_holder_ordering, as: :project_holder, dependent: :destroy
  has_many :project_folder_images, -> { order(:ordering) }, dependent: :destroy
>>>>>>> 366a0691

  mount_base64_uploader :header_bg, ProjectFolderHeaderBgUploader

  validates :title_multiloc, presence: true, multiloc: {presence: true}
  validates :slug, uniqueness: true, format: {with: SlugService.new.regex }

  before_validation :generate_slug, on: :create
  before_validation :sanitize_description_multiloc, if: :description_multiloc
  before_validation :sanitize_description_preview_multiloc, if: :description_preview_multiloc
  before_validation :strip_title


  def projects
    Project.where(admin_publication: admin_publication.child_ids)
  end


  private

  def generate_slug
    slug_service = SlugService.new
    self.slug ||= slug_service.generate_slug self, self.title_multiloc.values.first
  end

  def sanitize_description_multiloc
    service = SanitizationService.new
    self.description_multiloc = service.sanitize_multiloc(
      self.description_multiloc,
      %i{title alignment list decoration link image video}
    )
    self.description_multiloc = service.remove_empty_paragraphs_multiloc(self.description_multiloc)
    self.description_multiloc = service.linkify_multiloc(self.description_multiloc)
  end

  def sanitize_description_preview_multiloc
    service = SanitizationService.new
    self.description_preview_multiloc = service.sanitize_multiloc(
      self.description_preview_multiloc,
      %i{decoration link}
    )
    self.description_preview_multiloc = service.remove_empty_paragraphs_multiloc(self.description_preview_multiloc)
  end

  def strip_title
    self.title_multiloc.each do |key, value|
      self.title_multiloc[key] = value.strip
    end
  end
end<|MERGE_RESOLUTION|>--- conflicted
+++ resolved
@@ -5,13 +5,8 @@
   # has_one :project_holder_ordering, as: :project_holder, dependent: :destroy
   ###
 
-<<<<<<< HEAD
   has_one :admin_publication, as: :publication, dependent: :destroy
-=======
-  has_many :projects, dependent: :destroy, foreign_key: :folder_id
-  has_one :project_holder_ordering, as: :project_holder, dependent: :destroy
   has_many :project_folder_images, -> { order(:ordering) }, dependent: :destroy
->>>>>>> 366a0691
 
   mount_base64_uploader :header_bg, ProjectFolderHeaderBgUploader
 
