class OfficialFeedback < ApplicationRecord
  belongs_to :post, polymorphic: true
  counter_culture :post
  
<<<<<<< HEAD
  belongs_to :user
=======
  belongs_to :user, optional: true
  belongs_to :idea
>>>>>>> 21e68abc
  has_many :notifications, foreign_key: :official_feedback_id, dependent: :nullify

  validates :body_multiloc, presence: true, multiloc: {presence: true}
  validates :author_multiloc, presence: true, multiloc: {presence: true}

  before_validation :sanitize_body_multiloc


  private

  def sanitize_body_multiloc
    service = SanitizationService.new
    self.body_multiloc = service.sanitize_multiloc(
      self.body_multiloc,
      %i{mention}
    )
    self.body_multiloc = service.remove_empty_paragraphs_multiloc(self.body_multiloc)
    self.body_multiloc = service.linkify_multiloc(self.body_multiloc)
  end
end<|MERGE_RESOLUTION|>--- conflicted
+++ resolved
@@ -1,13 +1,8 @@
 class OfficialFeedback < ApplicationRecord
   belongs_to :post, polymorphic: true
   counter_culture :post
-  
-<<<<<<< HEAD
-  belongs_to :user
-=======
+
   belongs_to :user, optional: true
-  belongs_to :idea
->>>>>>> 21e68abc
   has_many :notifications, foreign_key: :official_feedback_id, dependent: :nullify
 
   validates :body_multiloc, presence: true, multiloc: {presence: true}
