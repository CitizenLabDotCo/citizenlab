class Group < ApplicationRecord

  MEMBERSHIP_TYPES = %W(manual rules)

  has_many :groups_projects, dependent: :destroy
  has_many :projects, through: :groups_projects
  has_many :memberships, dependent: :destroy
  has_many :users, through: :memberships
  private :memberships, :memberships=, :membership_ids, :membership_ids=
  private :users, :users=, :user_ids, :user_ids=

  validates :title_multiloc, presence: true, multiloc: {presence: true}
  validates :slug, uniqueness: true, format: {with: SlugService.new.regex }
  validates :membership_type, presence: true, inclusion: {in: MEMBERSHIP_TYPES}
  validates :rules, if: :rules?, json: {
    schema: -> { SmartGroupsService.new.generate_rules_json_schema },
    message: ->(errors) { errors.map{|e| {fragment: e[:fragment], error: e[:failed_attribute], human_message: e[:message]} } },
    options: {
      errors_as_objects: true
    }
  }

  before_validation :generate_slug, on: :create
<<<<<<< HEAD
  before_validation :set_membership_type, on: :create

  scope :using_custom_field, -> (custom_field) {
    subquery = Group.select("jsonb_array_elements(rules) as rule, id")
    where(membership_type: 'rules')
      .joins("LEFT OUTER JOIN (#{subquery.to_sql}) as r ON groups.id = r.id")
      .where("r.rule->>'customFieldId' = ?", custom_field.id)
      .distinct
  }
=======
  before_validation :strip_title
>>>>>>> ded52059

  scope :using_custom_field_option, -> (custom_field_option) {
    subquery = Group.select("jsonb_array_elements(rules) as rule, id")
    where(membership_type: 'rules')
      .joins("LEFT OUTER JOIN (#{subquery.to_sql}) as r ON groups.id = r.id")
      .where("r.rule->>'value' = ?", custom_field_option.id)
      .distinct
  }

  def add_member user
    if manual?
      users << user
    else
      raise "can't add a member to the rules group #{id}"
    end
  end

  def remove_member user
    if manual?
      users.delete user
    else
      raise "can't remove a member from the rules group #{id}"
    end
  end

  def members
    if manual?
      users
    elsif rules?
      SmartGroupsService.new.filter(User, rules)
    end
  end

  def members= *args
    if manual?
      users= *args
    else
      raise "can't set members if a rules group"
    end
  end

  def member_ids
    if manual?
      user_ids
    else
      SmartGroupsService.new.filter(User, rules).pluck(:id)
    end
  end

  def member_ids= *args
    if manual?
      user_ids= *args
    else
      raise "can't set member_ids of a rules group"
    end
  end

  def manual?
    self.membership_type == 'manual'
  end

  def rules?
    self.membership_type == 'rules'
  end

  def update_memberships_count!
    if rules?
      self.update(memberships_count: members.count)
    end
    # The manual? case is covered by counter_culture in membership.rb
  end

  private

  def generate_slug
    slug_service = SlugService.new
    self.slug ||= slug_service.generate_slug self, self.title_multiloc.values.first
  end

<<<<<<< HEAD
  def set_membership_type
    self.membership_type ||= 'manual'
  end

=======
  def strip_title
    self.title_multiloc.each do |key, value|
      self.title_multiloc[key] = value.strip
    end
  end
>>>>>>> ded52059
end<|MERGE_RESOLUTION|>--- conflicted
+++ resolved
@@ -21,8 +21,8 @@
   }
 
   before_validation :generate_slug, on: :create
-<<<<<<< HEAD
   before_validation :set_membership_type, on: :create
+  before_validation :strip_title
 
   scope :using_custom_field, -> (custom_field) {
     subquery = Group.select("jsonb_array_elements(rules) as rule, id")
@@ -31,9 +31,6 @@
       .where("r.rule->>'customFieldId' = ?", custom_field.id)
       .distinct
   }
-=======
-  before_validation :strip_title
->>>>>>> ded52059
 
   scope :using_custom_field_option, -> (custom_field_option) {
     subquery = Group.select("jsonb_array_elements(rules) as rule, id")
@@ -113,16 +110,14 @@
     self.slug ||= slug_service.generate_slug self, self.title_multiloc.values.first
   end
 
-<<<<<<< HEAD
   def set_membership_type
     self.membership_type ||= 'manual'
   end
 
-=======
+
   def strip_title
     self.title_multiloc.each do |key, value|
       self.title_multiloc[key] = value.strip
     end
   end
->>>>>>> ded52059
 end