// These are the pages you can go to.
// They are all wrapped in the App component, which should contain the navbar etc
// See http://blog.mxstbr.com/2016/01/react-apps-with-pages for more information
// about the code splitting business

import admin from 'containers/Admin/routes';

import { getAsyncInjectors } from 'utils/asyncInjectors';

const errorLoading = (err) => {
  console.error('Dynamic page loading failed', err); // eslint-disable-line no-console
};

const loadModule = (cb) => (componentModule) => {
  cb(null, componentModule.default);
};

export default function createRoutes(store) {
  // Create reusable async injectors using getAsyncInjectors factory
  const { injectReducer } = getAsyncInjectors(store); // eslint-disable-line no-unused-vars

  return [
    {
      path: '/',
      name: 'home',
      getComponent(nextState, cb) {
        const importModules = Promise.all([
          import('containers/LandingPage/reducer'),
          import('containers/LandingPage'),
        ]);

        const renderRoute = loadModule(cb);

        importModules.then(([reducer, component]) => {
          injectReducer('landingPage', reducer.default);
          renderRoute(component);
        });

        importModules.catch(errorLoading);
      },
    },
    {
      path: '/dev/foundation',
      name: 'foundationDemoPage',
      getComponent(location, cb) {
        import('containers/FoundationDemoPage')
          .then(loadModule(cb))
          .catch(errorLoading);
      },
    },
    {
      path: '/sign-in',
      name: 'signInPage',
      getComponent(nextState, cb) {
        const importModules = Promise.all([
          import('containers/SignInPage/reducer'),
          import('containers/SignInPage'),
        ]);

        const renderRoute = loadModule(cb);

        importModules.then(([reducer, component]) => {
          injectReducer('signInPage', reducer.default);
          renderRoute(component);
        });

        importModules.catch(errorLoading);
      },
    },
    {
      path: '/register/complete',
      name: 'registrationComplete',
      getComponent(nextState, cb) {
        const importModules = Promise.all([
          import('containers/completeRegistrationPage'),
        ]);

        const renderRoute = loadModule(cb);

        importModules.then(([component]) => {
          renderRoute(component);
        });

        importModules.catch(errorLoading);
      },
    },
    {
      path: '/register',
      name: 'usersNewPage',
      getComponent(nextState, cb) {
        const importModules = Promise.all([
          import('containers/UsersNewPage'),
        ]);

        const renderRoute = loadModule(cb);

        importModules.then(([component]) => {
          renderRoute(component);
        });

        importModules.catch(errorLoading);
      },
    },
    {
      path: '/profile/edit',
      name: 'usersEditPage',
      getComponent(nextState, cb) {
        const importModules = Promise.all([
          import('containers/UsersEditPage/reducer'),
          import('containers/UsersEditPage'),
        ]);

        const renderRoute = loadModule(cb);

        importModules.then(([reducer, component]) => {
          injectReducer('usersEditPage', reducer.default);
          renderRoute(component);
        });

        importModules.catch(errorLoading);
      },
    },
    {
      path: '/ideas/new',
      name: 'IdeasNewPage',
      getComponent(nextState, cb) {
        const importModules = Promise.all([
          import('containers/IdeasNewPage/reducer'),
          import('containers/IdeasNewPage'),
        ]);

        const renderRoute = loadModule(cb);

        importModules.then(([reducer, component]) => {
          injectReducer('ideasNewPageReducer', reducer.default);
          renderRoute(component);
        });

        importModules.catch(errorLoading);
      },
    },
    {
      path: '/ideas',
      name: 'ideasPage',
      getComponent(nextState, cb) {
        const importModules = Promise.all([
          import('containers/IdeasIndexPage/reducer'),
          import('containers/IdeasIndexPage'),

        ]);
        const renderRoute = loadModule(cb);

        importModules.then(([reducer, component]) => {
          injectReducer('ideasIndexPage', reducer.default);
          renderRoute(component);
        });

        importModules.catch(errorLoading);
      },
      childRoutes: [
        {
          path: ':ideaId',
          name: 'ideasShow',
          getComponent(nextState, cb) {
            const importModules = Promise.all([
              import('containers/IdeasShow/reducer'),
              import('containers/IdeasShow'),
            ]);

            const renderRoute = loadModule(cb);

            importModules.then(([reducer, component]) => {
              injectReducer('ideasShow', reducer.default);
              renderRoute(component);
            });

            importModules.catch(errorLoading);
          },
        },
      ],
    },
    {
      path: '/profile/:slug',
      name: 'usersShowPage',
      getComponent(nextState, cb) {
        const importModules = Promise.all([
          import('containers/UsersShowPage'),
        ]);

        const renderRoute = loadModule(cb);

        importModules.then(([component]) => {
          renderRoute(component);
        });

        importModules.catch(errorLoading);
      },
    },
    admin(injectReducer),
    {
      path: '/projects',
      name: 'Project page',
      getComponent(nextState, cb) {
        const importModules = Promise.all([
          import('resources/projects/reducer'),
          import('containers/Projects'),
        ]);

        const renderRoute = loadModule(cb);

        importModules.then(([reducer, component]) => {
          injectReducer('projectsRes', reducer.default);
          renderRoute(component);
        });

        importModules.catch(errorLoading);
      },
      indexRoute: {
        name: 'Project page',
        getComponent(nextState, cb) {
          const importModules = Promise.all([
            import('containers/Projects/index/index.js'),
          ]);

          const renderRoute = loadModule(cb);

          importModules.then(([component]) => {
            renderRoute(component);
          });

          importModules.catch(errorLoading);
        },
      },
      childRoutes: [
        {
          path: '/projects/:projectId',
          name: 'Project page',
          getComponent(nextState, cb) {
            const importModules = Promise.all([
              import('containers/Projects/show/reducer'),
              import('containers/Projects/show'),
            ]);

            const renderRoute = loadModule(cb);
            importModules.then(([reducer, component]) => {
              injectReducer('projectContainer', reducer.default);
              renderRoute(component);
            });

            importModules.catch(errorLoading);
          },
          indexRoute: {
            name: 'Project page',
            getComponent(nextState, cb) {
              const importModules = Promise.all([
                import('containers/Projects/show/info/reducer'),
                import('containers/Projects/show/info'),
              ]);

              const renderRoute = loadModule(cb);

              importModules.then(([reducer, component]) => {
                injectReducer('projectInfo', reducer.default);
                renderRoute(component);
              });

              importModules.catch(errorLoading);
            },
          },
          childRoutes: [
            {
              path: '/projects/:projectId/timeline',
              name: 'Project\'s timeline page',
              getComponent(nextState, cb) {
                const importModules = Promise.all([
                  import('containers/Projects/show/timeline/reducer'),
                  import('containers/Projects/show/timeline'),
                ]);

                const renderRoute = loadModule(cb);
                importModules.then(([reducer, component]) => {
                  injectReducer('projectTimeline', reducer.default);
                  renderRoute(component);
                });

                importModules.catch(errorLoading);
              },
            },
            {
<<<<<<< HEAD
              path: '/projects/:projectId/events',
              name: 'Project\'s events page',
              getComponent(nextState, cb) {
                const importModules = Promise.all([
                  import('containers/Projects/show/events/reducer'),
                  import('containers/Projects/show/events'),
=======
              path: '/projects/:projectId/page/:pageId',
              name: 'Project\'s page',
              getComponent(nextState, cb) {
                const importModules = Promise.all([
                  import('containers/PagesShowPage/reducer'),
                  import('containers/Projects/show/page'),
>>>>>>> 43bf8914
                ]);

                const renderRoute = loadModule(cb);
                importModules.then(([reducer, component]) => {
<<<<<<< HEAD
                  injectReducer('projectEvents', reducer.default);
=======
                  injectReducer('pagesShowPage', reducer.default);
>>>>>>> 43bf8914
                  renderRoute(component);
                });

                importModules.catch(errorLoading);
              },
            },
            {
              name: 'Project page',
              getComponent(nextState, cb) {
                const importModules = Promise.all([
                  import('containers/Projects/show/info'),
                ]);

                const renderRoute = loadModule(cb);

                importModules.then(([component]) => {
                  renderRoute(component);
                });

                importModules.catch(errorLoading);
              },
            },
            {
              path: '/projects/:projectId/ideas',
              name: 'ideas 4 projects page',
              getComponent(nextState, cb) {
                const importModules = Promise.all([
                  import('containers/Projects/show/ideas'),
                ]);

                const renderRoute = loadModule(cb);

                importModules.then(([component]) => {
                  renderRoute(component);
                });

                importModules.catch(errorLoading);
              },
            },
          ],
        },
      ],
    },
    {
      path: '/sign-in/recover-password',
      name: 'usersPasswordRecovery',
      getComponent(nextState, cb) {
        const importModules = Promise.all([
          import('containers/UsersPasswordRecovery/reducer'),
          import('containers/UsersPasswordRecovery'),
        ]);

        const renderRoute = loadModule(cb);

        importModules.then(([reducer, component]) => {
          injectReducer('usersPasswordRecovery', reducer.default);
          renderRoute(component);
        });

        importModules.catch(errorLoading);
      },
    },
    {
      path: '/reset-password',
      name: 'UsersPasswordReset',
      getComponent(nextState, cb) {
        const importModules = Promise.all([
          import('containers/UsersPasswordReset/reducer'),
          import('containers/UsersPasswordReset'),
        ]);

        const renderRoute = loadModule(cb);

        importModules.then(([reducer, component]) => {
          injectReducer('resetUserPassword', reducer.default);
          renderRoute(component);
        });

        importModules.catch(errorLoading);
      },
    },
    {
      path: '/pages/:id',
      name: 'pagesShowPage',
      getComponent(nextState, cb) {
        const importModules = Promise.all([
          import('containers/PagesShowPage/reducer'),
          import('containers/PagesShowPage'),
        ]);

        const renderRoute = loadModule(cb);

        importModules.then(([reducer, component]) => {
          injectReducer('pagesShowPage', reducer.default);
          renderRoute(component);
        });

        importModules.catch(errorLoading);
      },
    },
    {
      path: '*',
      name: 'notfound',
      getComponent(nextState, cb) {
        import('containers/NotFoundPage')
          .then(loadModule(cb))
          .catch(errorLoading);
      },
    },
  ];
}<|MERGE_RESOLUTION|>--- conflicted
+++ resolved
@@ -270,7 +270,7 @@
           childRoutes: [
             {
               path: '/projects/:projectId/timeline',
-              name: 'Project\'s timeline page',
+              name: 'Project timeline page',
               getComponent(nextState, cb) {
                 const importModules = Promise.all([
                   import('containers/Projects/show/timeline/reducer'),
@@ -287,30 +287,34 @@
               },
             },
             {
-<<<<<<< HEAD
               path: '/projects/:projectId/events',
               name: 'Project\'s events page',
               getComponent(nextState, cb) {
                 const importModules = Promise.all([
                   import('containers/Projects/show/events/reducer'),
                   import('containers/Projects/show/events'),
-=======
+                });
+
+                const renderRoute = loadModule(cb);
+                importModules.then(([reducer, component]) => {
+                  injectReducer('projectEvents', reducer.default);
+                  renderRoute(component);
+                });
+
+                importModules.catch(errorLoading);
+            },
+            {
               path: '/projects/:projectId/page/:pageId',
               name: 'Project\'s page',
               getComponent(nextState, cb) {
                 const importModules = Promise.all([
                   import('containers/PagesShowPage/reducer'),
                   import('containers/Projects/show/page'),
->>>>>>> 43bf8914
                 ]);
 
                 const renderRoute = loadModule(cb);
                 importModules.then(([reducer, component]) => {
-<<<<<<< HEAD
-                  injectReducer('projectEvents', reducer.default);
-=======
                   injectReducer('pagesShowPage', reducer.default);
->>>>>>> 43bf8914
                   renderRoute(component);
                 });
 
