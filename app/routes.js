--- conflicted
+++ resolved
@@ -60,24 +60,6 @@
         importModules.catch(errorLoading);
       },
     }, {
-      path: '/register/complete',
-      name: 'registrationComplete',
-      getComponent(nextState, cb) {
-        const importModules = Promise.all([
-          import('containers/completeRegistrationPage'),
-//          import('containers/completeRegistrationPage/reducers'),
-        ]);
-
-        const renderRoute = loadModule(cb);
-
-        importModules.then(([component]) => {
-//          injectReducer('usersEditPage', reducer.default);
-          renderRoute(component);
-        });
-
-        importModules.catch(errorLoading);
-      },
-    }, {
       path: '/profile/edit',
       name: 'usersEditPage',
       getComponent(nextState, cb) {
@@ -340,49 +322,54 @@
         importModules.catch(errorLoading);
       },
     }, {
-<<<<<<< HEAD
+      path: '/sign-in/recover-password',
+      name: 'usersPasswordRecovery',
+      getComponent(nextState, cb) {
+        const importModules = Promise.all([
+          import('containers/UsersPasswordRecovery/reducer'),
+          import('containers/UsersPasswordRecovery'),
+        ]);
+
+        const renderRoute = loadModule(cb);
+
+        importModules.then(([reducer, component]) => {
+          injectReducer('usersPasswordRecovery', reducer.default);
+          renderRoute(component);
+        });
+
+        importModules.catch(errorLoading);
+      },
+    }, {
+      path: '/reset-password',
+      name: 'UsersPasswordReset',
+      getComponent(nextState, cb) {
+        const importModules = Promise.all([
+          import('containers/UsersPasswordReset/reducer'),
+          import('containers/UsersPasswordReset'),
+        ]);
+
+        const renderRoute = loadModule(cb);
+
+        importModules.then(([reducer, component]) => {
+          injectReducer('resetUserPassword', reducer.default);
+          renderRoute(component);
+        });
+
+        importModules.catch(errorLoading);
+      },
+    }, {
       path: '/pages/:id',
       name: 'pagesShowPage',
       getComponent(nextState, cb) {
         const importModules = Promise.all([
           import('containers/PagesShowPage/reducer'),
           import('containers/PagesShowPage'),
-=======
-      path: '/sign-in/recover-password',
-      name: 'usersPasswordRecovery',
-      getComponent(nextState, cb) {
-        const importModules = Promise.all([
-          import('containers/UsersPasswordRecovery/reducer'),
-          import('containers/UsersPasswordRecovery'),
->>>>>>> f0988332
-        ]);
-
-        const renderRoute = loadModule(cb);
-
-        importModules.then(([reducer, component]) => {
-<<<<<<< HEAD
+        ]);
+
+        const renderRoute = loadModule(cb);
+
+        importModules.then(([reducer, component]) => {
           injectReducer('pagesShowPage', reducer.default);
-=======
-          injectReducer('usersPasswordRecovery', reducer.default);
-          renderRoute(component);
-        });
-
-        importModules.catch(errorLoading);
-      },
-    }, {
-      path: '/reset-password',
-      name: 'UsersPasswordReset',
-      getComponent(nextState, cb) {
-        const importModules = Promise.all([
-          import('containers/UsersPasswordReset/reducer'),
-          import('containers/UsersPasswordReset'),
-        ]);
-
-        const renderRoute = loadModule(cb);
-
-        importModules.then(([reducer, component]) => {
-          injectReducer('resetUserPassword', reducer.default);
->>>>>>> f0988332
           renderRoute(component);
         });
 
