// These are the pages you can go to.
// They are all wrapped in the App component, which should contain the navbar etc
// See http://blog.mxstbr.com/2016/01/react-apps-with-pages for more information
// about the code splitting business
import { getAsyncInjectors } from 'utils/asyncInjectors';

const errorLoading = (err) => {
  console.error('Dynamic page loading failed', err); // eslint-disable-line no-console
};

const loadModule = (cb) => (componentModule) => {
  cb(null, componentModule.default);
};

export default function createRoutes(store) {
  // Create reusable async injectors using getAsyncInjectors factory
  const { injectReducer, injectSagas } = getAsyncInjectors(store); // eslint-disable-line no-unused-vars

  return [
    {
      path: '/',
      name: 'home',
      getComponent(nextState, cb) {
        const importModules = Promise.all([
          import('containers/HomePage'),
        ]);

        const renderRoute = loadModule(cb);

        importModules.then(([component]) => {
          renderRoute(component);
        });

        importModules.catch(errorLoading);
      },
    }, {
      path: '/dev/foundation',
      name: 'foundationDemoPage',
      getComponent(location, cb) {
        import('containers/FoundationDemoPage')
          .then(loadModule(cb))
          .catch(errorLoading);
      },
    }, {
      path: '/sign-in',
      name: 'signInPage',
      getComponent(nextState, cb) {
        const importModules = Promise.all([
          import('containers/SignInPage/reducer'),
          import('containers/SignInPage'),
        ]);

        const renderRoute = loadModule(cb);

        importModules.then(([reducer, component]) => {
          injectReducer('signInPage', reducer.default);
          renderRoute(component);
        });

        importModules.catch(errorLoading);
      },
    }, {
      path: '/profile/edit',
      name: 'usersEditPage',
      getComponent(nextState, cb) {
        const importModules = Promise.all([
          import('containers/UsersEditPage/reducer'),
          import('containers/UsersEditPage'),
        ]);

        const renderRoute = loadModule(cb);

        importModules.then(([reducer, component]) => {
          injectReducer('usersEditPage', reducer.default);
          renderRoute(component);
        });

        importModules.catch(errorLoading);
      },
    }, {
      path: '/ideas/new',
      name: 'IdeasNewPage',
      getComponent(nextState, cb) {
        const importModules = Promise.all([
          import('containers/IdeasNewPage/reducer'),
          import('containers/IdeasNewPage'),
        ]);

        const renderRoute = loadModule(cb);

        importModules.then(([reducer, component]) => {
          injectReducer('ideasNewPageReducer', reducer.default);
          renderRoute(component);
        });

        importModules.catch(errorLoading);
      },
    }, {
      path: '/ideas',
      name: 'ideasPage',
      getComponent(nextState, cb) {
        const importModules = Promise.all([
          import('containers/IdeasIndexPage/reducer'),
          import('containers/IdeasIndexPage'),

        ]);
        const renderRoute = loadModule(cb);

        importModules.then(([reducer, component]) => {
          injectReducer('ideasIndexPage', reducer.default);
          renderRoute(component);
        });

        importModules.catch(errorLoading);
      },
      childRoutes: [
        {
          path: ':slug',
          name: 'ideasShow',
          getComponent(nextState, cb) {
            const importModules = Promise.all([
              import('containers/IdeasShow/reducer'),
              import('containers/IdeasShow'),
            ]);

            const renderRoute = loadModule(cb);

            importModules.then(([reducer, component]) => {
              injectReducer('ideasShow', reducer.default);
              renderRoute(component);
            });

            importModules.catch(errorLoading);
          },
        },
      ],
    }, {
      path: '/register',
      name: 'usersNewPage',
      getComponent(nextState, cb) {
        const importModules = Promise.all([
          import('containers/UsersNewPage/reducer'),
          import('containers/UsersNewPage'),
        ]);

        const renderRoute = loadModule(cb);

        importModules.then(([reducer, component]) => {
          injectReducer('usersNewPage', reducer.default);
          renderRoute(component);
        });

        importModules.catch(errorLoading);
      },
    }, {
      path: '/profile/:slug',
      name: 'usersShowPage',
      getComponent(nextState, cb) {
        const importModules = Promise.all([
          import('containers/UsersShowPage/reducer'),
          import('containers/UsersShowPage'),
        ]);

        const renderRoute = loadModule(cb);

        importModules.then(([reducer, component]) => {
          injectReducer('usersShowPage', reducer.default);
          renderRoute(component);
        });

        importModules.catch(errorLoading);
      },
    }, {
      path: '/admin',
      name: 'adminPage',
      getComponent(nextState, cb) {
        const importModules = Promise.all([
          import('containers/AdminPage'),
        ]);

        const renderRoute = loadModule(cb);

        importModules.then(([component]) => {
          renderRoute(component);
        });

        importModules.catch(errorLoading);
      },
      childRoutes: [
        {
          path: '/admin/dashboard',
          name: 'dashboardPage',
          getComponent(nextState, cb) {
            const importModules = Promise.all([
              import('containers/AdminPage/DashboardPage'),
              import('containers/AdminPage/DashboardPage/reducer'),
            ]);

            const renderRoute = loadModule(cb);

            importModules.then(([component, reducer]) => {
              renderRoute(component);
              injectReducer('dashboardPage', reducer.default);
            });

            importModules.catch(errorLoading);
          },
        },
        {
          path: '/admin/settings',
          name: 'settingsPage',
          getComponent(nextState, cb) {
            const importModules = Promise.all([
              import('containers/AdminPage/SettingsPage/reducer'),
              import('containers/AdminPage/SettingsPage'),
            ]);

            const renderRoute = loadModule(cb);

            importModules.then(([reducer, component]) => {
              injectReducer('settingsPage', reducer.default);
              renderRoute(component);
            });

            importModules.catch(errorLoading);
          },
        },
        {
          path: '/admin/users',
          name: 'usersPage',
          getComponent(nextState, cb) {
            const importModules = Promise.all([
              import('containers/AdminPage/UsersPage/reducer'),
              import('containers/AdminPage/UsersPage'),
            ]);

            const renderRoute = loadModule(cb);

            importModules.then(([reducer, component]) => {
              injectReducer('usersPage', reducer.default);
              renderRoute(component);
            });

            importModules.catch(errorLoading);
          },
        },
        {
          path: '/admin/ideas',
          name: 'ideasPage',
          getComponent(nextState, cb) {
            const importModules = Promise.all([
              import('containers/AdminPage/IdeasPage/reducer'),
              import('containers/AdminPage/IdeasPage'),
            ]);

            const renderRoute = loadModule(cb);

            importModules.then(([reducer, component]) => {
              injectReducer('ideasPage', reducer.default);
              renderRoute(component);
            });

            importModules.catch(errorLoading);
          },
        },
      ],
    },
    {
      path: '/admin/pages',
      name: 'adminPages',
      getComponent(nextState, cb) {
        const importModules = Promise.all([
          import('containers/AdminPage/AdminPages'),
          import('containers/AdminPage/AdminPages/reducer'),
        ]);

        const renderRoute = loadModule(cb);

        importModules.then(([component, reducer]) => {
          injectReducer('adminPages', reducer.default);
          renderRoute(component);
        });

        importModules.catch(errorLoading);
      },
    },
    {
      path: '/admin/pages/new',
      name: 'adminPagesNew',
      getComponent(nextState, cb) {
        const importModules = Promise.all([
          import('containers/AdminPage/AdminPagesNew'),
          import('containers/AdminPage/AdminPagesNew/reducer'),
        ]);

        const renderRoute = loadModule(cb);

        importModules.then(([component, reducer]) => {
          injectReducer('adminPagesNew', reducer.default);
          renderRoute(component);
        });

        importModules.catch(errorLoading);
      },
    },
    {
      path: '/projects',
      name: 'projectsIndexPage',
      getComponent(nextState, cb) {
        const importModules = Promise.all([
          import('containers/ProjectsIndexPage/reducer'),
          import('containers/ProjectsIndexPage'),
        ]);

        const renderRoute = loadModule(cb);

        importModules.then(([reducer, component]) => {
          injectReducer('projectsIndexPage', reducer.default);
          renderRoute(component);
        });

        importModules.catch(errorLoading);
      },
    }, {
<<<<<<< HEAD
      path: '/sign-in/reset',
      name: 'resetUserPassword',
      getComponent(nextState, cb) {
        const importModules = Promise.all([
          import('containers/ResetUserPassword/reducer'),
          import('containers/ResetUserPassword'),
=======
      path: '/sign-in/recovery',
      name: 'usersPasswordRecovery',
      getComponent(nextState, cb) {
        const importModules = Promise.all([
          import('containers/UsersPasswordRecovery/reducer'),
          import('containers/UsersPasswordRecovery'),
>>>>>>> b30d0b41
        ]);

        const renderRoute = loadModule(cb);

        importModules.then(([reducer, component]) => {
<<<<<<< HEAD
          injectReducer('resetUserPassword', reducer.default);
=======
          injectReducer('usersPasswordRecovery', reducer.default);
>>>>>>> b30d0b41
          renderRoute(component);
        });

        importModules.catch(errorLoading);
      },
    }, {
      path: '*',
      name: 'notfound',
      getComponent(nextState, cb) {
        import('containers/NotFoundPage')
          .then(loadModule(cb))
          .catch(errorLoading);
      },
    },
  ];
}<|MERGE_RESOLUTION|>--- conflicted
+++ resolved
@@ -322,31 +322,36 @@
         importModules.catch(errorLoading);
       },
     }, {
-<<<<<<< HEAD
-      path: '/sign-in/reset',
+      path: '/sign-in/recover-password',
+      name: 'usersPasswordRecovery',
+      getComponent(nextState, cb) {
+        const importModules = Promise.all([
+          import('containers/UsersPasswordRecovery/reducer'),
+          import('containers/UsersPasswordRecovery'),
+        ]);
+
+        const renderRoute = loadModule(cb);
+
+        importModules.then(([reducer, component]) => {
+          injectReducer('usersPasswordRecovery', reducer.default);
+          renderRoute(component);
+        });
+
+        importModules.catch(errorLoading);
+      },
+    }, {
+      path: '/sign-in/reset-password',
       name: 'resetUserPassword',
       getComponent(nextState, cb) {
         const importModules = Promise.all([
           import('containers/ResetUserPassword/reducer'),
           import('containers/ResetUserPassword'),
-=======
-      path: '/sign-in/recovery',
-      name: 'usersPasswordRecovery',
-      getComponent(nextState, cb) {
-        const importModules = Promise.all([
-          import('containers/UsersPasswordRecovery/reducer'),
-          import('containers/UsersPasswordRecovery'),
->>>>>>> b30d0b41
-        ]);
-
-        const renderRoute = loadModule(cb);
-
-        importModules.then(([reducer, component]) => {
-<<<<<<< HEAD
+        ]);
+
+        const renderRoute = loadModule(cb);
+
+        importModules.then(([reducer, component]) => {
           injectReducer('resetUserPassword', reducer.default);
-=======
-          injectReducer('usersPasswordRecovery', reducer.default);
->>>>>>> b30d0b41
           renderRoute(component);
         });
 
