/**
 * Combine all reducers in this file and export the combined reducers.
 * If we were to do this in store.js, reducers wouldn't be hot reloadable.
 */

import { combineReducers } from 'redux-immutable';
import { fromJS } from 'immutable';
import { LOCATION_CHANGE } from 'react-router-redux';
import languageProviderReducer from 'containers/LanguageProvider/reducer';
<<<<<<< HEAD
import usersEditPageReducer from 'containers/UsersEditPage/reducer';
import submitIdeaPageReducer from 'containers/SubmitIdeaPage/reducer';
=======
import profilePageReducer from 'containers/ProfilePage/reducer';
import ideasNewPageReducer from 'containers/IdeasNewPage/reducer';
>>>>>>> 4e3bff4a
import { persistedDataReducer } from './persistedData';

/*
 * routeReducer
 *
 * The reducer merges route location changes into our immutable state.
 * The change is necessitated by moving to react-router-redux@4
 *
 */

// Initial routing state
const routeInitialState = fromJS({
  locationBeforeTransitions: null,
});

/**
 * Merge route into the global application state
 */
function routeReducer(state = routeInitialState, action) {
  switch (action.type) {
    /* istanbul ignore next */
    case LOCATION_CHANGE:
      return state.merge({
        locationBeforeTransitions: action.payload,
      });
    default:
      return state;
  }
}

/**
 * Creates the main reducer with the asynchronously loaded ones
 */
export default function createReducer(asyncReducers) {
  return combineReducers({
    route: routeReducer,
    language: languageProviderReducer,
    persistedData: persistedDataReducer,
<<<<<<< HEAD
    profile: usersEditPageReducer,
    submitIdea: submitIdeaPageReducer,
=======
    profile: profilePageReducer,
    submitIdea: ideasNewPageReducer,
>>>>>>> 4e3bff4a
    ...asyncReducers,
  });
}<|MERGE_RESOLUTION|>--- conflicted
+++ resolved
@@ -7,13 +7,8 @@
 import { fromJS } from 'immutable';
 import { LOCATION_CHANGE } from 'react-router-redux';
 import languageProviderReducer from 'containers/LanguageProvider/reducer';
-<<<<<<< HEAD
 import usersEditPageReducer from 'containers/UsersEditPage/reducer';
-import submitIdeaPageReducer from 'containers/SubmitIdeaPage/reducer';
-=======
-import profilePageReducer from 'containers/ProfilePage/reducer';
 import ideasNewPageReducer from 'containers/IdeasNewPage/reducer';
->>>>>>> 4e3bff4a
 import { persistedDataReducer } from './persistedData';
 
 /*
@@ -52,13 +47,8 @@
     route: routeReducer,
     language: languageProviderReducer,
     persistedData: persistedDataReducer,
-<<<<<<< HEAD
     profile: usersEditPageReducer,
-    submitIdea: submitIdeaPageReducer,
-=======
-    profile: profilePageReducer,
     submitIdea: ideasNewPageReducer,
->>>>>>> 4e3bff4a
     ...asyncReducers,
   });
 }