/**
 * Combine all reducers in this file and export the combined reducers.
 * If we were to do this in store.js, reducers wouldn't be hot reloadable.
 */

import { combineReducers } from 'redux-immutable';
import { fromJS } from 'immutable';
import { LOCATION_CHANGE } from 'react-router-redux';
import languageProviderReducer from 'containers/LanguageProvider/reducer';
<<<<<<< HEAD
import usersEditPageReducer from 'containers/UsersEditPage/reducer';
=======
import searchWidgetReducer from 'containers/SearchWidget/reducer';
>>>>>>> 3124a67c
import resourcesReducer from 'utils/resources/reducer';
import { utilsReducer, tempStateReducer } from 'utils/store/reducer';

import authReducer from 'utils/auth/reducer';
import areasReducer from 'utils/areas/reducer';
import tenantReducer from 'utils/tenant/reducer';
import { persistedDataReducer } from './persistedData';

/*
 * routeReducer
 *
 * The reducer merges route location changes into our immutable state.
 * The change is necessitated by moving to react-router-redux@4
 *
 */

// Initial routing state
const routeInitialState = fromJS({ locationBeforeTransitions: null });

/**
 * Merge route into the global application state
 */
function routeReducer(state = routeInitialState, action) {
  switch (action.type) {
    /* istanbul ignore next */
    case LOCATION_CHANGE:
      return state.set('locationBeforeTransitions', fromJS(action.payload));
    default:
      return state;
  }
}


/**
 * Creates the main reducer with the asynchronously loaded ones
 */

export default function createReducer(asyncReducers) {
  return combineReducers({
    goBackLink: utilsReducer,
    tempState: tempStateReducer,
    route: routeReducer,
    auth: authReducer,
    areas: areasReducer,
    tenant: tenantReducer,
    language: languageProviderReducer,
    persistedData: persistedDataReducer,
    resources: resourcesReducer,
<<<<<<< HEAD
    profile: usersEditPageReducer,
=======
    searchWidget: searchWidgetReducer,
>>>>>>> 3124a67c
    ...asyncReducers,
  });
}<|MERGE_RESOLUTION|>--- conflicted
+++ resolved
@@ -7,11 +7,8 @@
 import { fromJS } from 'immutable';
 import { LOCATION_CHANGE } from 'react-router-redux';
 import languageProviderReducer from 'containers/LanguageProvider/reducer';
-<<<<<<< HEAD
-import usersEditPageReducer from 'containers/UsersEditPage/reducer';
-=======
-import searchWidgetReducer from 'containers/SearchWidget/reducer';
->>>>>>> 3124a67c
+// import usersEditPageReducer from 'containers/UsersEditPage/reducer';
+// import searchWidgetReducer from 'containers/SearchWidget/reducer';
 import resourcesReducer from 'utils/resources/reducer';
 import { utilsReducer, tempStateReducer } from 'utils/store/reducer';
 
@@ -60,11 +57,8 @@
     language: languageProviderReducer,
     persistedData: persistedDataReducer,
     resources: resourcesReducer,
-<<<<<<< HEAD
-    profile: usersEditPageReducer,
-=======
-    searchWidget: searchWidgetReducer,
->>>>>>> 3124a67c
+    // profile: usersEditPageReducer,
+    // searchWidget: searchWidgetReducer,
     ...asyncReducers,
   });
 }