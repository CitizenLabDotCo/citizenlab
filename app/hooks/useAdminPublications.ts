--- conflicted
+++ resolved
@@ -15,12 +15,6 @@
   pageSize?: number;
   areaFilter?: string[];
   publicationStatusFilter: PublicationStatus[];
-<<<<<<< HEAD
-  noEmptyFolder?: boolean;
-  // TODO: remove folder id
-  folderId?: string | null;
-=======
->>>>>>> 08d3966d
 }
 
 export type IAdminPublicationContent = {
@@ -44,11 +38,7 @@
 export interface ChildrenOfProps {
   id?: string;
 }
-<<<<<<< HEAD
-export interface IOutput {
-=======
 export interface IUseAdminPublicationsOutput {
->>>>>>> 08d3966d
   list: IAdminPublicationContent[] | undefined | null;
   topLevel: IAdminPublicationContent[];
   hasMore: boolean;
@@ -64,10 +54,6 @@
   pageSize = 1000,
   areaFilter,
   publicationStatusFilter,
-<<<<<<< HEAD
-  noEmptyFolder,
-=======
->>>>>>> 08d3966d
 }: InputProps) {
   const [list, setList] = useState<
     IAdminPublicationContent[] | undefined | null
