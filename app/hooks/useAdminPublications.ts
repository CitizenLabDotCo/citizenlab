--- conflicted
+++ resolved
@@ -15,12 +15,6 @@
   pageSize?: number;
   areaFilter?: string[];
   publicationStatusFilter: PublicationStatus[];
-<<<<<<< HEAD
-  noEmptyFolder?: boolean;
-=======
-  // TODO: remove folder id
-  folderId?: string | null;
->>>>>>> 6819680e
 }
 
 export type IAdminPublicationContent = {
