import { useState, useEffect, useCallback } from 'react';
import { combineLatest } from 'rxjs';
import { switchMap, map } from 'rxjs/operators';
import { listProjectHolderOrderings } from 'services/projectHolderOrderings';
import { projectsStream, IProjectData } from 'services/projects';
import { projectFoldersStream, IProjectFolderData } from 'services/projectFolders';
import { isNilOrError } from 'utils/helperUtils';
import { unionBy, isString } from 'lodash-es';

export interface InputProps {
  pageSize?: number;
  areaFilter?: string[];
}

export type IProjectHolderOrderingContent = {
  id: string;
  projectHolderType: 'project';
  attributes: {
    ordering: number;
  };
  projectHolder: IProjectData;
} | {
  id: string;
  projectHolderType: 'project_folder';
  attributes: {
    ordering: number;
  };
  projectHolder: IProjectFolderData;
};

export interface IOutput {
  list: IProjectHolderOrderingContent[] | undefined | null;
  hasMore: boolean;
  loadingInitial: boolean;
  loadingMore: boolean;
  onLoadMore: () => void;
  onChangeAreas: (areas: string[] | null) => void;
}

export default function useProjectHolderOrderings({ pageSize = 1000, areaFilter }: InputProps) {
  const [list, setList] = useState<IProjectHolderOrderingContent[] | undefined | null>(undefined);
  const [hasMore, setHasMore] = useState(false);
  const [loadingInitial, setLoadingInitial] = useState(true);
  const [loadingMore, setLoadingMore] = useState(false);
  const [pageNumber, setPageNumber] = useState(1);
  const [areas, setAreas] = useState<string[] | undefined>(areaFilter);

  const onLoadMore = useCallback(() => {
    if (hasMore) {
      setLoadingMore(true);
      setPageNumber(prevPageNumber => prevPageNumber + 1);
    }
  }, [hasMore]);

<<<<<<< HEAD
  const onChangeAreas = useCallback((areas) => {
    setAreas(areas);
    setPageNumber(1);
  }, []);

=======
  // reset pageNumber on pageSize change
>>>>>>> aa9e2409
  useEffect(() => {
    setPageNumber(1);
  }, [pageSize]);

  useEffect(() => {
    const subscription = listProjectHolderOrderings({
      queryParameters: {
        'page[number]': pageNumber,
        'page[size]': pageSize
      }
    }).observable.pipe(
      switchMap((projectHolderOrderings) => {
        const projectIds = projectHolderOrderings.data
          .filter(holder => holder.relationships.project_holder.data.type === 'project')
          .map(holder => holder.relationships.project_holder.data.id);

        const projectFoldersIds = projectHolderOrderings.data
          .filter(holder => holder.relationships.project_holder.data.type === 'project_folder')
          .map(holder => holder.relationships.project_holder.data.id);

        return combineLatest(
          projectsStream({
            queryParameters: {
              areas,
              filter_ids: projectIds
            }
          }).observable,
          projectFoldersStream({
            queryParameters: {
              filter_ids: projectFoldersIds
            }
          }).observable
        ).pipe(
          map((projects) => ({ projectHolderOrderings, projects: projects[0].data, projectFolders: projects[1].data }))
        );
      })
<<<<<<< HEAD
    ).subscribe(({ projectHolderOrderings, projects, projectFolders }) => {
      setLoadingInitial(false);
      setLoadingMore(false);

=======
    ).subscribe(({ projectHolderOrderings }) => {
>>>>>>> aa9e2409
      if (isNilOrError(projectHolderOrderings)) {
        setList(null);
        setHasMore(false);
      } else {
        const selfLink = projectHolderOrderings ?.links ?.self;
        const lastLink = projectHolderOrderings ?.links ?.last;

        const receivedItems = projectHolderOrderings.data.map(ordering => {
          const holderType = ordering.relationships.project_holder.data.type;
          const holderId = ordering.relationships.project_holder.data.id;
          const holder = holderType === 'project'
            ? projects.find(project => project.id === holderId)
            : projectFolders.find(projectFolder => projectFolder.id === holderId);
            if (!holder) {
              console.log('filtered project', holderId);
            }

          return {
            id: ordering.id,
            projectHolderType: holderType,
            attributes: {
              ordering: ordering.attributes.ordering,
            },
            projectHolder: holder
          };
        }).filter(item => item.projectHolder) as IProjectHolderOrderingContent[];

        const hasMore = !!(isString(selfLink) && isString(lastLink) && selfLink !== lastLink);
<<<<<<< HEAD
        setList(prevList => !isNilOrError(prevList) && loadingMore ? unionBy(prevList, receivedItems, 'id') : receivedItems);
=======
        setList(prevList => !isNilOrError(prevList) && loadingMore ? unionBy(prevList, projectHolderOrderings.data, 'id') : projectHolderOrderings.data);
>>>>>>> aa9e2409
        setHasMore(hasMore);
      }

      setLoadingInitial(false);
      setLoadingMore(false);
    });

    return () => subscription.unsubscribe();
<<<<<<< HEAD
  }, [pageNumber, pageSize, areas, loadingMore]);
=======
  }, [pageNumber, pageSize, loadingMore]);
>>>>>>> aa9e2409

  return {
    list,
    hasMore,
    loadingInitial,
    loadingMore,
    onLoadMore,
    onChangeAreas,
  };
}<|MERGE_RESOLUTION|>--- conflicted
+++ resolved
@@ -52,15 +52,12 @@
     }
   }, [hasMore]);
 
-<<<<<<< HEAD
   const onChangeAreas = useCallback((areas) => {
     setAreas(areas);
     setPageNumber(1);
   }, []);
 
-=======
   // reset pageNumber on pageSize change
->>>>>>> aa9e2409
   useEffect(() => {
     setPageNumber(1);
   }, [pageSize]);
@@ -97,14 +94,8 @@
           map((projects) => ({ projectHolderOrderings, projects: projects[0].data, projectFolders: projects[1].data }))
         );
       })
-<<<<<<< HEAD
     ).subscribe(({ projectHolderOrderings, projects, projectFolders }) => {
-      setLoadingInitial(false);
-      setLoadingMore(false);
 
-=======
-    ).subscribe(({ projectHolderOrderings }) => {
->>>>>>> aa9e2409
       if (isNilOrError(projectHolderOrderings)) {
         setList(null);
         setHasMore(false);
@@ -133,11 +124,7 @@
         }).filter(item => item.projectHolder) as IProjectHolderOrderingContent[];
 
         const hasMore = !!(isString(selfLink) && isString(lastLink) && selfLink !== lastLink);
-<<<<<<< HEAD
         setList(prevList => !isNilOrError(prevList) && loadingMore ? unionBy(prevList, receivedItems, 'id') : receivedItems);
-=======
-        setList(prevList => !isNilOrError(prevList) && loadingMore ? unionBy(prevList, projectHolderOrderings.data, 'id') : projectHolderOrderings.data);
->>>>>>> aa9e2409
         setHasMore(hasMore);
       }
 
@@ -146,11 +133,7 @@
     });
 
     return () => subscription.unsubscribe();
-<<<<<<< HEAD
   }, [pageNumber, pageSize, areas, loadingMore]);
-=======
-  }, [pageNumber, pageSize, loadingMore]);
->>>>>>> aa9e2409
 
   return {
     list,
