import { useState, useEffect, useCallback, useMemo } from 'react';
import { combineLatest } from 'rxjs';
import { switchMap, map, distinctUntilChanged } from 'rxjs/operators';
import { listAdminPublications } from 'services/adminPublications';
import { projectsStream, PublicationStatus } from 'services/projects';
import { isNilOrError } from 'utils/helperUtils';
import { unionBy, isString } from 'lodash-es';
import {
  IAdminPublicationContent,
  InputProps,
  ChildrenOfProps,
} from './useAdminPublications';
import useFeatureFlag from 'hooks/useFeatureFlag';

export default function useAdminPublicationsPrefetchProjects({
  pageSize = 1000,
  areaFilter,
  publicationStatusFilter,
<<<<<<< HEAD
  noEmptyFolder,
=======
  folderId,
>>>>>>> 7d8b5c39
}: InputProps) {
  const [list, setList] = useState<
    IAdminPublicationContent[] | undefined | null
  >(undefined);
  const [hasMore, setHasMore] = useState(false);
  const [loadingInitial, setLoadingInitial] = useState(true);
  const [loadingMore, setLoadingMore] = useState(false);
  const [pageNumber, setPageNumber] = useState(1);
  const [areas, setAreas] = useState<string[] | undefined>(areaFilter);
  const [publicationStatuses, setPublicationStatuses] = useState<
    PublicationStatus[]
  >(publicationStatusFilter);
  const isProjectFoldersEnabled = useFeatureFlag('project_folders');

  const onLoadMore = useCallback(() => {
    if (hasMore) {
      setLoadingMore(true);
      setPageNumber((prevPageNumber) => prevPageNumber + 1);
    }
  }, [hasMore]);

  const onChangeAreas = useCallback((areas) => {
    setAreas(areas);
    setPageNumber(1);
  }, []);

  const onChangePublicationStatus = useCallback((publicationStatuses) => {
    setPublicationStatuses(publicationStatuses);
    setPageNumber(1);
  }, []);

  // reset pageNumber on pageSize change
  useEffect(() => {
    setPageNumber(1);
  }, [pageSize]);

  useEffect(() => {
    const subscription = listAdminPublications({
      queryParameters: {
        areas,
        publication_statuses: publicationStatuses,
        'page[number]': pageNumber,
        'page[size]': pageSize,
<<<<<<< HEAD
        filter_empty_folders: noEmptyFolder,
=======
        folder: folderId,
>>>>>>> 7d8b5c39
      },
    })
      .observable.pipe(
        distinctUntilChanged(),
        switchMap((adminPublications) => {
          const projectIds = adminPublications.data
            .filter(
              (holder) =>
                holder.relationships.publication.data.type === 'project'
            )
            .map((holder) => holder.relationships.publication.data.id);

          return combineLatest(
            projectsStream({
              queryParameters: {
                filter_ids: projectIds,
              },
            }).observable
          ).pipe(
            map((projects) => ({
              adminPublications,
              projects: projects[0].data,
            }))
          );
        })
      )
      .subscribe(({ adminPublications }) => {
        if (isNilOrError(adminPublications)) {
          setList(null);
          setHasMore(false);
        } else {
          const selfLink = adminPublications?.links?.self;
          const lastLink = adminPublications?.links?.last;

          const receivedItems = adminPublications.data
            .map((adminPublication) => {
              const publicationType =
                adminPublication.relationships.publication.data.type;
              const publicationId =
                adminPublication.relationships.publication.data.id;

              return {
                publicationId,
                publicationType,
                id: adminPublication.id,
                relationships: adminPublication.relationships,
                attributes: {
                  ...adminPublication.attributes,
                },
              };
            })
            .filter((item) => item) as IAdminPublicationContent[];

          const hasMore = !!(
            isString(selfLink) &&
            isString(lastLink) &&
            selfLink !== lastLink
          );
          setHasMore(hasMore);
          setList((prevList) =>
            !isNilOrError(prevList) && loadingMore
              ? unionBy(prevList, receivedItems, 'id')
              : receivedItems
          );
        }
        setLoadingInitial(false);
        setLoadingMore(false);
      });

    return () => subscription.unsubscribe();
  }, [pageNumber, pageSize, areas, publicationStatuses]);

  const topLevel = useMemo<IAdminPublicationContent[]>(() => {
    if (isNilOrError(list)) return [];

    if (isProjectFoldersEnabled) {
      return list.filter(({ relationships }) => !relationships.parent.data);
    }

    return list;
  }, [list, isProjectFoldersEnabled]);

  const childrenOf = useCallback(
    ({ id: publicationId }: ChildrenOfProps) => {
      if (isNilOrError(list)) return [];

      const publication = list.find(({ id }) => id === publicationId);
      if (isNilOrError(publication)) return [];

      const childPublicationIds = publication.relationships.children.data.map(
        ({ id }) => id
      );

      return list.filter(({ id }) => childPublicationIds.includes(id));
    },
    [list]
  );

  return {
    topLevel,
    list,
    hasMore,
    loadingInitial,
    loadingMore,
    childrenOf,
    onLoadMore,
    onChangeAreas,
    onChangePublicationStatus,
  };
}<|MERGE_RESOLUTION|>--- conflicted
+++ resolved
@@ -16,11 +16,6 @@
   pageSize = 1000,
   areaFilter,
   publicationStatusFilter,
-<<<<<<< HEAD
-  noEmptyFolder,
-=======
-  folderId,
->>>>>>> 7d8b5c39
 }: InputProps) {
   const [list, setList] = useState<
     IAdminPublicationContent[] | undefined | null
@@ -64,11 +59,6 @@
         publication_statuses: publicationStatuses,
         'page[number]': pageNumber,
         'page[size]': pageSize,
-<<<<<<< HEAD
-        filter_empty_folders: noEmptyFolder,
-=======
-        folder: folderId,
->>>>>>> 7d8b5c39
       },
     })
       .observable.pipe(
