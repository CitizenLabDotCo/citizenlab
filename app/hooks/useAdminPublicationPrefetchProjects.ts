--- conflicted
+++ resolved
@@ -16,11 +16,6 @@
   pageSize = 1000,
   areaFilter,
   publicationStatusFilter,
-<<<<<<< HEAD
-  noEmptyFolder,
-=======
-  folderId,
->>>>>>> 6819680e
 }: InputProps) {
   const [list, setList] = useState<
     IAdminPublicationContent[] | undefined | null
@@ -64,11 +59,6 @@
         publication_statuses: publicationStatuses,
         'page[number]': pageNumber,
         'page[size]': pageSize,
-<<<<<<< HEAD
-        filter_empty_folders: noEmptyFolder,
-=======
-        folder: folderId,
->>>>>>> 6819680e
       },
     })
       .observable.pipe(
