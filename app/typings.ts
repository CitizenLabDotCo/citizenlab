--- conflicted
+++ resolved
@@ -66,17 +66,11 @@
 }
 
 export interface ITab {
-<<<<<<< HEAD
-=======
-  name: string;
->>>>>>> 08d3966d
+  name: string;
   label: string;
   url: string;
   active?: boolean;
   feature?: string;
-<<<<<<< HEAD
-  name?: string;
-=======
 }
 
 export type CellConfiguration<ComponentProps> = {
@@ -92,7 +86,6 @@
   configuration: T;
   insertAfterName?: string;
   insertBeforeName?: string;
->>>>>>> 08d3966d
 }
 
 export interface ILinks {
