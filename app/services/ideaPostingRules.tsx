import { IProjectData, PostingDisabledReasons } from './projects';
import { IPhaseData } from './phases';
import { pastPresentOrFuture } from 'utils/dateUtils';

<<<<<<< HEAD
interface IPostingButtonStateInput {
  project?: IProjectData | null | Error;
  phase?: IPhaseData | null | Error;
}

export const postingButtonState = ({ project, phase }: IPostingButtonStateInput) => {
  if (!isNil(phase) && !isError(phase)) {
    const inCurrentPhase = (pastPresentOrFuture([phase.attributes.start_at, phase.attributes.end_at]) === 'present');
=======
export type DisabledReasons = 'notPermitted' | 'maybeNotPermitted' | 'postingDisabled' | 'projectInactive' | 'notActivePhase' | 'futureEnabled';

type ButtonStateResponse  = {
  show: boolean;
  enabled: boolean;
  disabledReason?: DisabledReasons | null;
};

interface PostingButtonStateArg {
  project?: IProjectData | null;
  phaseContext?: IPhaseData | null;
  signedIn: boolean;
}

const disabledReason = (backendReason: PostingDisabledReasons | null, signedIn: boolean, futureEnabled: string | null) : DisabledReasons | null => {
  switch (backendReason) {
    case 'project_inactive':
      return 'projectInactive';
    case 'posting_disabled':
      return 'postingDisabled';
    case 'not_permitted':
      return signedIn ? 'notPermitted' : 'maybeNotPermitted';
    default:
      return futureEnabled ? 'futureEnabled' : null;
  }
};

/** Should we show and/or disable the idea posting button in the given context. And with what message?
 * @param context
 *  project: The project context we are posting to.
 *  phaseContext: The phase context in which the button is rendered. NOT necessarily the active phase. Optional.
 *  signedIn: Whether the user is currently authenticated
 */
export const postingButtonState = ({ project, phaseContext, signedIn }: PostingButtonStateArg): ButtonStateResponse => {
  if (project && phaseContext) {
    const inCurrentPhase = (pastPresentOrFuture([phaseContext.attributes.start_at, phaseContext.attributes.end_at]) === 'present');
    const { disabled_reason, future_enabled } = project.relationships.action_descriptor.data.posting;
>>>>>>> d040ef9c

    if (inCurrentPhase) {
      return {
        show: phaseContext.attributes.posting_enabled && disabled_reason !== 'not_ideation',
        enabled: project.relationships.action_descriptor.data.posting.enabled,
        disabledReason: disabledReason(disabled_reason, !!signedIn, future_enabled),
      };
    } else { // if not in current phase
      return {
        show: phaseContext.attributes.posting_enabled && disabled_reason !== 'not_ideation',
        enabled: false,
        disabledReason: 'notActivePhase',
      };
    }
  } else if (project && !phaseContext) { // if not in phase context
    const enabled = project.relationships.action_descriptor.data.posting.enabled;
    const { disabled_reason, future_enabled } = project.relationships.action_descriptor.data.posting;
    return {
      enabled,
      show: project.attributes.posting_enabled && disabled_reason !== 'not_ideation',
      disabledReason: enabled ? undefined : disabledReason(disabled_reason, !!signedIn, future_enabled),
    };
  } else { // if !project
    return {
      show: true,
      enabled: true,
    };
  }
};<|MERGE_RESOLUTION|>--- conflicted
+++ resolved
@@ -2,16 +2,6 @@
 import { IPhaseData } from './phases';
 import { pastPresentOrFuture } from 'utils/dateUtils';
 
-<<<<<<< HEAD
-interface IPostingButtonStateInput {
-  project?: IProjectData | null | Error;
-  phase?: IPhaseData | null | Error;
-}
-
-export const postingButtonState = ({ project, phase }: IPostingButtonStateInput) => {
-  if (!isNil(phase) && !isError(phase)) {
-    const inCurrentPhase = (pastPresentOrFuture([phase.attributes.start_at, phase.attributes.end_at]) === 'present');
-=======
 export type DisabledReasons = 'notPermitted' | 'maybeNotPermitted' | 'postingDisabled' | 'projectInactive' | 'notActivePhase' | 'futureEnabled';
 
 type ButtonStateResponse  = {
@@ -49,7 +39,6 @@
   if (project && phaseContext) {
     const inCurrentPhase = (pastPresentOrFuture([phaseContext.attributes.start_at, phaseContext.attributes.end_at]) === 'present');
     const { disabled_reason, future_enabled } = project.relationships.action_descriptor.data.posting;
->>>>>>> d040ef9c
 
     if (inCurrentPhase) {
       return {
