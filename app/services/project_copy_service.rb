--- conflicted
+++ resolved
@@ -60,8 +60,6 @@
           phase_hashes[p.id] = h
           h
         },
-<<<<<<< HEAD
-=======
         'permission' => (
           if project.continuous?
             project.permissions.map{ |p|
@@ -75,7 +73,6 @@
             }
           end
           ),
->>>>>>> 7c4dce75
         'phase_file' => project.phases.map(&:phase_files).flat_map { |pfs|
            pfs.map { |pf|
             {
@@ -101,11 +98,7 @@
         'event_file' => project.events.map(&:event_files).flat_map { |efs|
            efs.map { |ef|
             {
-<<<<<<< HEAD
               'event_ref'        => event_hashes[ef.event_id],
-=======
-              'event_ref'        => event_hashes[ev.event_id],
->>>>>>> 7c4dce75
               'remote_file_url'  => ef.file_url,
               'name'             => ef.name,
               'ordering'         => ef.ordering
