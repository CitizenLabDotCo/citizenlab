--- conflicted
+++ resolved
@@ -25,11 +25,6 @@
   | '-new'
   | null;
 
-<<<<<<< HEAD
-export const ideaDefaultSortMethodFallback = 'trending';
-
-export type InputTerm = 'idea' | 'contribution';
-=======
 export type InputTerm = 'idea';
 
 export function getInputTerm(
@@ -52,4 +47,5 @@
 }
 
 export const ideaDefaultSortMethodFallback = 'trending';
->>>>>>> ed3463b6
+
+export type InputTerm = 'idea' | 'contribution';