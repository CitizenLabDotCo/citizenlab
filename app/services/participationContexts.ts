--- conflicted
+++ resolved
@@ -20,11 +20,7 @@
   | '-new'
   | null;
 
-<<<<<<< HEAD
-export const ideaDefaultSortMethodFallback = 'trending';
-export type ProjectInputTerm = 'idea';
-=======
 export type InputTerm = 'idea';
 
 export const ideaDefaultSortMethodFallback = 'trending';
->>>>>>> f64c3b27
+export type ProjectInputTerm = 'idea';