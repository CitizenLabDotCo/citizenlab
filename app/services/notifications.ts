--- conflicted
+++ resolved
@@ -171,31 +171,59 @@
     initiating_user_first_name: string;
     initiating_user_last_name: string;
     initiating_user_slug: string;
-    idea_title: Multiloc;
-  };
-  relationships: {
-    initiating_user: {
-      data?: {
-        id: string;
-        type: string;
-      }
-    }
-    idea: {
-      data?: {
-        id: string;
-        type: string;
-      }
-    }
-    project: {
-      data?: {
-        id: string;
-        type: string;
-      }
-    }
-  };
-}
-
-<<<<<<< HEAD
+    idea_title: { [key: string]: any; }
+  };
+  relationships: {
+    initiating_user: {
+      data?: {
+        id: string;
+        type: string;
+      }
+    }
+    idea: {
+      data?: {
+        id: string;
+        type: string;
+      }
+    }
+    project: {
+      data?: {
+        id: string;
+        type: string;
+      }
+    }
+  };
+}
+
+export interface IStatusChangeOfYourIdeaNotificationData extends IBaseNotificationData {
+  attributes: {
+    type: 'status_change_of_your_idea';
+    read_at: string;
+    created_at: string;
+    idea_title: Multiloc;
+  };
+  relationships: {
+    idea: {
+      data?: {
+        id: string;
+        type: string;
+      }
+    }
+    idea_status: {
+      data?: {
+        id: string;
+        type: string;
+      }
+    }
+    project: {
+      data?: {
+        id: string;
+        type: string;
+      }
+    }
+  };
+}
+
 export interface IInviteAcceptedNotificationData extends IBaseNotificationData {
   attributes: {
     type: 'invite_accepted';
@@ -207,33 +235,12 @@
   };
   relationships: {
     initiating_user: {
-=======
-export interface IStatusChangeOfYourIdeaNotificationData extends IBaseNotificationData {
-  attributes: {
-    type: 'status_change_of_your_idea';
-    read_at: string;
-    created_at: string;
-    idea_title: Multiloc;
-  };
-  relationships: {
-    idea: {
->>>>>>> ddf0c7e7
-      data?: {
-        id: string;
-        type: string;
-      }
-    }
-<<<<<<< HEAD
+      data?: {
+        id: string;
+        type: string;
+      }
+    }
     invite: {
-=======
-    idea_status: {
-      data?: {
-        id: string;
-        type: string;
-      }
-    }
-    project: {
->>>>>>> ddf0c7e7
       data?: {
         id: string;
         type: string;
@@ -248,11 +255,8 @@
   ICommentMarkedAsSpamNotificationData |
   IIdeaMarkedAsSpamNotificationData |
   IMentionInCommentNotificationData |
-<<<<<<< HEAD
-  IInviteAcceptedNotificationData;
-=======
+  IInviteAcceptedNotificationData |
   IStatusChangeOfYourIdeaNotificationData;
->>>>>>> ddf0c7e7
 
 
 export interface INotificationLinks {
