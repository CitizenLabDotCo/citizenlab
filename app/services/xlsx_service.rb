--- conflicted
+++ resolved
@@ -4,48 +4,82 @@
 
   @@multiloc_service = MultilocService.new
 
-<<<<<<< HEAD
-  def header_style s
-    s.add_style  :bg_color => "99ccff", :fg_color => "2626ff", :sz => 16, :alignment => { :horizontal=> :center }
-  end
-
-  def user_fields areas
-    {
-      "id" => -> (u) { u.id },
-      "email" => -> (u) { u.email },
-      "first_name" => -> (u) { u.first_name },
-      "last_name" => -> (u) { u.last_name },
-      "slug" => -> (u) { u.slug },
-      "gender" => -> (u) { u.gender },
-      "verified" => -> (u) { u.verified },
-      "birthyear" => -> (u) { u.birthyear },
-      "domicile" => -> (u) { @@multiloc_service.t(areas[u.domicile]&.title_multiloc) },
-      "education" => -> (u) { u.education },
-      "created_at" => -> (u) { u.created_at }
-    }
-  end
-
-  def generate_users_xlsx users
+
+  def escape_formula text
+    # After https://docs.servicenow.com/bundle/orlando-platform-administration/page/administer/security/reference/escape-excel-formula.html and http://rorsecurity.info/portfolio/excel-injection-via-rails-downloads
+    if '=+-@'.include?(text.first) && !text.empty?
+      text = "'"+text
+    else
+      text
+    end
+  end
+
+  # Converts this hash array:
+  #   [{'name' => 'Ron', 'size' => 'xl'), {'name' => 'John', 'age' => 35}]
+  # into this xlsx:
+  # | name  | size | age |
+  # | Ron   | xl   |     |
+  # | John  |      | 35  |
+  def hash_array_to_xlsx hash_array
+    headers = hash_array.flat_map{|hash| hash.keys}.uniq
+
     pa = Axlsx::Package.new
     wb = pa.workbook
+
     wb.styles do |s|
-      wb.add_worksheet(:name => "Users") do |sheet|
-
-        areas = Area.all.map{|a| [a.id, a]}.to_h
-        fields = user_fields(areas)
-        custom_fields = CustomField.with_resource_type('User')&.map(&:key)
-        sheet.add_row fields.keys.concat(custom_fields), style: header_style(s)
-
-        users.each do |user|
-          row = [
-            *fields.map{|key, f| f.call(user)},
-            *custom_fields.map{|key| user.custom_field_values[key] }
-          ]
+      wb.add_worksheet do |sheet|
+        sheet.add_row headers, style: header_style(s)
+        hash_array.each do |hash|
+          sheet.add_row headers.map{|header| hash[header]}
+        end
+      end
+    end
+
+    pa.to_stream
+  end
+
+  # Converts this xlsx:
+  # | name  | size | age |
+  # | Ron   | xl   |     |
+  # | John  |      | 35  |
+  # into this hash array:
+  #   [{'name' => 'Ron', 'size' => 'xl'), {'name' => 'John', 'age' => 35}]
+  def xlsx_to_hash_array xlsx
+    workbook = RubyXL::Parser.parse_buffer(xlsx)
+    worksheet = workbook.worksheets[0]
+    worksheet.drop(1).map do |row|
+      (row&.cells || []).compact.map do |cell|
+        [worksheet[0][cell.column]&.value, cell.value] if cell.value
+      end.compact.to_h
+    end.compact
+  end
+
+  def generate_xlsx sheetname, columns, instances
+    columns = columns.uniq{ |c| c[:header] }
+    pa = Axlsx::Package.new
+    generate_sheet pa.workbook, sheetname, columns, instances
+    pa.to_stream
+  end
+
+  def generate_sheet workbook, sheetname, columns, instances
+    columns = columns.uniq{ |c| c[:header] }
+    workbook.styles do |s|
+      workbook.add_worksheet(name: sheetname) do |sheet|
+        header = columns.map{|c| c[:header]}
+        sheet.add_row header, style: header_style(s)
+        instances.each do |instance|
+          row = columns.map do |c|
+            value = c[:f].call instance
+            if c[:skip_sanitization]
+              value
+            else
+              escape_formula value.to_s
+            end
+          end
           sheet.add_row row
         end
       end
     end
-    pa.to_stream
   end
 
   def generate_stats_xlsx serie
@@ -63,276 +97,6 @@
       end
     end
     pa.to_stream
-  end
-
-  def generate_ideas_xlsx ideas
-    pa = Axlsx::Package.new
-    wb = pa.workbook
-    wb.styles do |s|
-      wb.add_worksheet(name: "Ideas") do |sheet|
-        sheet.add_row [
-          "id",
-          "title",
-          "body",
-          "author_name",
-          "author_email",
-          "publication_status",
-          "published_at",
-          "upvotes_count",
-          "downvotes_count",
-          "baskets_count",
-          "url",
-          "project",
-          "topics",
-          "areas",
-          "idea_status",
-          "assignee",
-          "assignee_email",
-          "latitude",
-          "longitude",
-          "location_description",
-          "comments_count",
-          "attachments_count",
-          "attachmens"
-        ], style: header_style(s)
-        ideas.each do |idea|
-          lat, lon = [nil, nil]
-          lon, lat = idea.location_point.coordinates if idea.location_point.present?
-          sheet.add_row [
-            idea.id,
-            @@multiloc_service.t(idea.title_multiloc),
-            convert_to_text(@@multiloc_service.t(idea.body_multiloc)),
-            idea.author_name,
-            idea.author&.email,
-            idea.publication_status,
-            idea.published_at,
-            idea.upvotes_count,
-            idea.downvotes_count,
-            idea.baskets_count,
-            Frontend::UrlService.new.model_to_url(idea),
-            @@multiloc_service.t(idea&.project&.title_multiloc),
-            idea.topics.map{|t| @@multiloc_service.t(t.title_multiloc)}.join(','),
-            idea.areas.map{|a| @@multiloc_service.t(a.title_multiloc)}.join(','),
-            @@multiloc_service.t(idea&.idea_status&.title_multiloc),
-            idea.assignee&.display_name,
-            idea.assignee&.email,
-            lat,
-            lon,
-            idea.location_description,
-            idea.comments_count,
-            idea.idea_files.size,
-            idea.idea_files.map{|f| f.file.url}.join("\n")
-          ]
-        end
-        sheet.column_info[2].width = 65
-      end
-    end
-    pa.to_stream
-  end
-
-  def generate_initiatives_xlsx initiatives
-    pa = Axlsx::Package.new
-    wb = pa.workbook
-    wb.styles do |s|
-      wb.add_worksheet(name: 'Initiatives') do |sheet|
-        sheet.add_row [
-          'id',
-          'title',
-          'body',
-          'author_name',
-          'author_email',
-          'publication_status',
-          'published_at',
-          'upvotes_count',
-          'url',
-          'topics',
-          'areas',
-          'initiative_status',
-          'assignee',
-          'assignee_email'
-        ], style: header_style(s)
-        initiatives.each do |initiative|
-          sheet.add_row [
-            initiative.id,
-            @@multiloc_service.t(initiative.title_multiloc),
-            convert_to_text(@@multiloc_service.t(initiative.body_multiloc)),
-            initiative.author_name,
-            initiative.author&.email,
-            initiative.publication_status,
-            initiative.published_at,
-            initiative.upvotes_count,
-            Frontend::UrlService.new.model_to_url(initiative),
-            initiative.topics.map{|t| @@multiloc_service.t(t.title_multiloc)}.join(','),
-            initiative.areas.map{|a| @@multiloc_service.t(a.title_multiloc)}.join(','),
-            @@multiloc_service.t(initiative&.initiative_status&.title_multiloc),
-            initiative.assignee&.display_name,
-            initiative.assignee&.email
-          ]
-        end
-        sheet.column_info[2].width = 65
-      end
-    end
-    pa.to_stream
-  end
-
-  def generate_idea_comments_xlsx comments
-    pa = Axlsx::Package.new
-    wb = pa.workbook
-    wb.styles do |s|
-      wb.add_worksheet(name: "Comments") do |sheet|
-        sheet.add_row [
-          "id",
-          "idea",
-          "body",
-          "upvotes_count",
-          "author_name",
-          "author_email",
-          "created_at",
-          "parent",
-          "project",
-        ], style: header_style(s)
-        comments.each do |comment|
-          sheet.add_row [
-            comment.id,
-            @@multiloc_service.t(comment&.post.title_multiloc),
-            convert_to_text(@@multiloc_service.t(comment.body_multiloc)),
-            comment.upvotes_count,
-            comment.author_name,
-            comment.author&.email,
-            comment.created_at,
-            comment.parent_id,
-            ((comment&.post_type == 'Idea') && @@multiloc_service.t(comment&.idea&.project&.title_multiloc))
-          ]
-        end
-        sheet.column_info[1].width = 65
-      end
-    end
-    pa.to_stream
-  end
-
-  def generate_initiative_comments_xlsx comments
-    pa = Axlsx::Package.new
-    wb = pa.workbook
-    wb.styles do |s|
-      wb.add_worksheet(name: 'Comments') do |sheet|
-        sheet.add_row [
-          'id',
-          'initiative',
-          'body',
-          'upvotes_count',
-          'author_name',
-          'author_email',
-          'created_at',
-          'parent',
-        ], style: header_style(s)
-        comments.each do |comment|
-          sheet.add_row [
-            comment.id,
-            @@multiloc_service.t(comment&.post.title_multiloc),
-            convert_to_text(@@multiloc_service.t(comment.body_multiloc)),
-            comment.upvotes_count,
-            comment.author_name,
-            comment.author&.email,
-            comment.created_at,
-            comment.parent_id
-          ]
-        end
-        sheet.column_info[1].width = 65
-      end
-    end
-    pa.to_stream
-  end
-
-  def invite_fields
-    {
-      token: -> (i) {i.token },
-      invite_status: -> (i) { i.invitee.invite_status },
-      email: -> (i) {i.invitee.email },
-      first_name: -> (i) {i.invitee.first_name },
-      last_name: -> (i) {i.invitee.last_name },
-      locale: -> (i) {i.invitee.locale},
-      groups: -> (i) {i.invitee.manual_groups.map{|g| @@multiloc_service.t(g.title_multiloc)}.join(',')},
-      admin: -> (i) {i.invitee.admin?}
-    }
-  end
-=======
->>>>>>> 30c9cdd6
-
-  def escape_formula text
-    # After https://docs.servicenow.com/bundle/orlando-platform-administration/page/administer/security/reference/escape-excel-formula.html and http://rorsecurity.info/portfolio/excel-injection-via-rails-downloads
-    if '=+-@'.include?(text.first) && !text.empty?
-      text = "'"+text
-    else
-      text
-    end
-  end
-
-  # Converts this hash array: 
-  #   [{'name' => 'Ron', 'size' => 'xl'), {'name' => 'John', 'age' => 35}]
-  # into this xlsx:
-  # | name  | size | age |
-  # | Ron   | xl   |     |
-  # | John  |      | 35  |
-  def hash_array_to_xlsx hash_array
-    headers = hash_array.flat_map{|hash| hash.keys}.uniq
-
-    pa = Axlsx::Package.new
-    wb = pa.workbook
-
-    wb.styles do |s|
-      wb.add_worksheet do |sheet|
-        sheet.add_row headers, style: header_style(s)
-        hash_array.each do |hash|
-          sheet.add_row headers.map{|header| hash[header]}
-        end
-      end
-    end
-    
-    pa.to_stream
-  end
-
-  # Converts this xlsx:
-  # | name  | size | age |
-  # | Ron   | xl   |     |
-  # | John  |      | 35  |
-  # into this hash array: 
-  #   [{'name' => 'Ron', 'size' => 'xl'), {'name' => 'John', 'age' => 35}]
-  def xlsx_to_hash_array xlsx
-    workbook = RubyXL::Parser.parse_buffer(xlsx)
-    worksheet = workbook.worksheets[0]
-    worksheet.drop(1).map do |row|
-      (row&.cells || []).compact.map do |cell|
-        [worksheet[0][cell.column]&.value, cell.value] if cell.value
-      end.compact.to_h
-    end.compact
-  end
-
-  def generate_xlsx sheetname, columns, instances
-    columns = columns.uniq{ |c| c[:header] }
-    pa = Axlsx::Package.new
-    generate_sheet pa.workbook, sheetname, columns, instances
-    pa.to_stream
-  end
-
-  def generate_sheet workbook, sheetname, columns, instances
-    columns = columns.uniq{ |c| c[:header] }
-    workbook.styles do |s|
-      workbook.add_worksheet(name: sheetname) do |sheet|
-        header = columns.map{|c| c[:header]}
-        sheet.add_row header, style: header_style(s)
-        instances.each do |instance|
-          row = columns.map do |c|
-            value = c[:f].call instance
-            if c[:skip_sanitization]
-              value 
-            else 
-              escape_formula value.to_s
-            end
-          end
-          sheet.add_row row
-        end
-      end
-    end
   end
 
   def generate_users_xlsx users, view_private_attributes: false
