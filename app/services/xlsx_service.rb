--- conflicted
+++ resolved
@@ -116,14 +116,9 @@
         comments.each do |comment|
           sheet.add_row [
             comment.id,
-<<<<<<< HEAD
-            convert_to_text(@@multiloc_service.t(comment.body_multiloc)),
             @@multiloc_service.t(comment&.post.title_multiloc),
-=======
-            @@multiloc_service.t(comment&.idea.title_multiloc),
             convert_to_text(@@multiloc_service.t(comment.body_multiloc)),
             comment.upvotes_count,
->>>>>>> b82a632c
             comment.author_name,
             comment.author&.email,
             comment.created_at,
