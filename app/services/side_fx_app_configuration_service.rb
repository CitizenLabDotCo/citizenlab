--- conflicted
+++ resolved
@@ -13,14 +13,9 @@
     log_activity(app_config, 'changed', current_user)
     log_activity(app_config, 'changed_host', current_user) if app_config.host_previously_changed?
 
-<<<<<<< HEAD
     # TODO_MT to be removed after the lifecycle stage has been move to Tenant
-    if ( lifecycle_change = get_lifecycle_change(app_config) )
-      payload = {changes: lifecycle_change}
-=======
     if (lifecycle_change = get_lifecycle_change(app_config))
       payload = { changes: lifecycle_change }
->>>>>>> 3378e669
       log_activity(app_config, 'changed_lifecycle_stage', current_user, payload)
     end
   end
