--- conflicted
+++ resolved
@@ -123,14 +123,11 @@
       @template['models']['polls/option']                          = yml_poll_options
       @template['models']['polls/response']                        = yml_poll_responses
       @template['models']['polls/response_option']                 = yml_poll_response_options
-<<<<<<< HEAD
+      @template['models']['volunteering/cause']                    = yml_volunteering_causes
+      @template['models']['volunteering/volunteer']                = yml_volunteering_volunteers
       @template['models']['maps/map_config']                       = yml_maps_map_configs
       @template['models']['maps/layer']                            = yml_maps_layers
-      @template['models']['maps/legend_item']                      = yml_maps_legend_items
-=======
-      @template['models']['volunteering/cause']                    = yml_volunteering_causes
-      @template['models']['volunteering/volunteer']                = yml_volunteering_volunteers
->>>>>>> 80307f50
+      @template['models']['maps/legend_item']                      = yml_maps_legend_items    
     end
     @template
   end
@@ -1003,7 +1000,6 @@
     end
   end
 
-
   def yml_poll_responses
     Polls::Response.all.map do |r|
       yml_response = {
@@ -1029,6 +1025,36 @@
       yml_response_option
     end
   end
+
+  def yml_volunteering_causes
+    Volunteering::Cause.all.map do |c|
+      yml_cause = {
+        'participation_context_ref' => lookup_ref(c.participation_context_id, [:project, :phase]),
+        'title_multiloc'            => c.title_multiloc,
+        'description_multiloc'      => c.description_multiloc,
+        'remote_image_url'          => c.image_url,
+        'ordering'                  => c.ordering,
+        'created_at'                => c.created_at.to_s,
+        'updated_at'                => c.updated_at.to_s,
+      }
+      store_ref yml_cause, c.id, :volunteering_cause
+      yml_cause
+    end
+  end
+
+  def yml_volunteering_volunteers
+    Volunteering::Volunteer.all.map do |v|
+      yml_volunteer = {
+        'cause_ref'   => lookup_ref(v.cause_id, [:volunteering_cause]),
+        'user_ref'    => lookup_ref(v.user_id, :user),
+        'created_at'  => v.created_at.to_s,
+        'updated_at'  => v.updated_at.to_s
+      }
+      store_ref yml_volunteer, v.id, :volunteering_volunteer
+      yml_volunteer
+    end
+  end
+
   def yml_maps_map_configs
     Maps::MapConfig.all.map do |map_config|
       yml_map_config = {
@@ -1071,34 +1097,4 @@
       }
     end
   end
-
-
-  def yml_volunteering_causes
-    Volunteering::Cause.all.map do |c|
-      yml_cause = {
-        'participation_context_ref' => lookup_ref(c.participation_context_id, [:project, :phase]),
-        'title_multiloc'            => c.title_multiloc,
-        'description_multiloc'      => c.description_multiloc,
-        'remote_image_url'          => c.image_url,
-        'ordering'                  => c.ordering,
-        'created_at'                => c.created_at.to_s,
-        'updated_at'                => c.updated_at.to_s,
-      }
-      store_ref yml_cause, c.id, :volunteering_cause
-      yml_cause
-    end
-  end
-
-  def yml_volunteering_volunteers
-    Volunteering::Volunteer.all.map do |v|
-      yml_volunteer = {
-        'cause_ref'   => lookup_ref(v.cause_id, [:volunteering_cause]),
-        'user_ref'    => lookup_ref(v.user_id, :user),
-        'created_at'  => v.created_at.to_s,
-        'updated_at'  => v.updated_at.to_s
-      }
-      store_ref yml_volunteer, v.id, :volunteering_volunteer
-      yml_volunteer
-    end
-  end
 end