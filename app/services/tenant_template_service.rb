--- conflicted
+++ resolved
@@ -1070,7 +1070,6 @@
     end
   end
 
-<<<<<<< HEAD
   def yml_maps_map_configs
     Maps::MapConfig.all.map do |map_config|
       yml_map_config = {
@@ -1110,17 +1109,6 @@
         'color'          => legend_item.color,
         'created_at'     => legend_item.created_at.to_s,
         'updated_at'     => legend_item.updated_at.to_s
-=======
-  def yml_text_images
-    TextImage.all.map do |ti|
-      {
-        'imageable_ref'    => lookup_ref(ti.imageable_id, [:page, :phase, :project, :event, :initiative, :email_campaign]),
-        'imageable_field'  => ti.imageable_field,
-        'remote_image_url' => ti.image_url,
-        'text_reference'   => ti.text_reference,
-        'created_at'       => ti.created_at.to_s,
-        'updated_at'       => ti.updated_at.to_s
->>>>>>> 34ccd4aa
       }
     end
   end
