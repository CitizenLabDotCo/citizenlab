--- conflicted
+++ resolved
@@ -2,19 +2,15 @@
 
   def fix_project_holder_orderings!
     folder_ids = ProjectFolder.ids
-<<<<<<< HEAD
-    ProjectHolderOrdering.create(folder_ids.map{|id| {project_holder_id: id, project_holder_type: 'ProjectFolder'}})
-=======
     missing_folder_ids = folder_ids - ProjectHolderOrdering.where(project_holder_type: 'ProjectFolder').where(project_holder_id: folder_ids).ids
-    ProjectHolderOrdering.create!(missing_folder_ids.map{|id| 
+    ProjectHolderOrdering.create!(missing_folder_ids.map{|id|
       {project_holder_id: id, project_holder_type: 'ProjectFolder'}
     })
->>>>>>> 1e8b5144
     ProjectHolderOrdering.where(project_holder_type: 'ProjectFolder').where.not(project_holder_id: folder_ids).destroy_all
 
     project_ids = Project.where('folder_id IS NULL').published.ids
     missing_project_ids = project_ids - ProjectHolderOrdering.where(project_holder_type: 'Project').where(project_holder_id: project_ids).ids
-    ProjectHolderOrdering.create!(missing_project_ids.map{|id| 
+    ProjectHolderOrdering.create!(missing_project_ids.map{|id|
       {project_holder_id: id, project_holder_type: 'Project'}
     })
     ProjectHolderOrdering.where(project_holder_type: 'Project').where.not(project_holder_id: project_ids).destroy_all
