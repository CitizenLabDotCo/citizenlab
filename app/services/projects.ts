import { IRelationship, Multiloc, ImageSizes } from 'typings';
import { API_PATH } from 'containers/App/constants';
import streams, { IStreamParams } from 'utils/streams';
import {
  SurveyServices,
  ParticipationMethod,
  IdeaDefaultSortMethod,
} from './participationContexts';

const apiEndpoint = `${API_PATH}/projects`;

type Visibility = 'public' | 'groups' | 'admins';
export type ProcessType = 'continuous' | 'timeline';
type PresentationMode = 'map' | 'card';
export type PublicationStatus = 'draft' | 'published' | 'archived';

// keys in project.attributes.action_descriptor
export type IProjectAction =
  | 'commenting_idea'
  | 'voting_idea'
  | 'comment_voting_idea'
  | 'posting_idea'
  | 'taking_survey'
  | 'taking_poll';

export type PostingDisabledReason =
  | 'project_inactive'
  | 'not_ideation'
  | 'posting_disabled'
  | 'not_permitted'
  | 'not_verified'
  | 'not_signed_in';

export type CommentingDisabledReason =
  | 'not_verified'
  | 'project_inactive'
  | 'not_supported'
  | 'commenting_disabled'
  | 'not_permitted'
  | 'not_signed_in';

export type VotingDisabledReason =
  | 'project_inactive'
  | 'not_ideation'
  | 'voting_disabled'
  | 'not_permitted'
  | 'voting_limited_max_reached'
  | 'not_signed_in';

export type SurveyDisabledReason =
  | 'project_inactive'
  | 'not_survey'
  | 'not_permitted'
  | 'not_verified'
  | 'not_signed_in';

export type PollDisabledReason =
  | 'project_inactive'
  | 'not_poll'
  | 'not_permitted'
  | 'already_responded'
  | 'not_verified'
  | 'not_signed_in';

export interface IProjectData {
  id: string;
  type: 'project';
  attributes: {
    title_multiloc: Multiloc;
    description_multiloc: Multiloc;
    description_preview_multiloc: Multiloc;
    slug: string;
    header_bg: ImageSizes;
    ideas_count: number;
    comments_count: number;
    avatars_count: number;
    created_at: string;
    updated_at: string;
    visible_to: Visibility;
    process_type: ProcessType;
    timeline_active?: 'past' | 'present' | 'future' | null;
    participants_count: number;
    participation_method: ParticipationMethod | null;
    posting_enabled: boolean;
    commenting_enabled: boolean;
    voting_enabled: boolean;
    voting_method: 'limited' | 'unlimited';
    voting_limited_max: number;
    downvoting_enabled: boolean;
    presentation_mode: PresentationMode;
    internal_role: 'open_idea_box' | null;
    publication_status: PublicationStatus;
    max_budget?: number;
    survey_service?: SurveyServices;
    survey_embed_url?: string;
    ordering: number;
    poll_anonymous?: boolean;
    ideas_order?: IdeaDefaultSortMethod;
    action_descriptor: {
      posting_idea: {
        enabled: boolean;
        future_enabled: string | null;
        disabled_reason: PostingDisabledReason | null;
      };
      commenting_idea: {
        enabled: boolean;
        disabled_reason: CommentingDisabledReason | null;
      };
      voting_idea: {
        enabled: boolean;
        disabled_reason: VotingDisabledReason | null;
      };
      taking_survey: {
        enabled: boolean;
        disabled_reason: SurveyDisabledReason | null;
      };
      taking_poll: {
        enabled: boolean;
        disabled_reason: PollDisabledReason | null;
      };
    };
  };
  relationships: {
    project_images: {
      data: IRelationship[];
    };
    areas: {
      data: IRelationship[];
    };
    avatars?: {
      data?: IRelationship[];
    };
    current_phase?: {
      data: IRelationship | null;
    };
    user_basket?: {
      data: IRelationship | null;
    };
    default_assignee?: {
      data: IRelationship | null;
    };
    admin_publication: {
      data: IRelationship | null;
    };
    topics: {
      data: IRelationship[] | null;
    };
  };
}

export interface IUpdatedProjectProperties {
  header_bg?: string | { small: string; medium: string; large: string } | null;
  title_multiloc?: Multiloc;
  description_multiloc?: Multiloc;
  description_preview_multiloc?: Multiloc;
  area_ids?: string[];
  visible_to?: Visibility;
  process_type?: ProcessType;
  participation_method?: ParticipationMethod | null;
  posting_enabled?: boolean | null;
  commenting_enabled?: boolean | null;
  voting_enabled?: boolean | null;
  voting_method?: 'limited' | 'unlimited' | null;
  voting_limited_max?: number | null;
  downvoting_enabled?: boolean | null;
  presentation_mode?: PresentationMode | null;
  admin_publication_attributes?: { publication_status?: PublicationStatus };
  publication_status?: PublicationStatus;
  max_budget?: number | null;
  survey_service?: SurveyServices | null;
  survey_embed_url?: string | null;
  default_assignee_id?: string | null;
  poll_anonymous?: boolean;
<<<<<<< HEAD
  ideas_order?: IdeaDefaultSortMethod;
=======
  slug?: string;
>>>>>>> e536d435
}

export interface IProject {
  data: IProjectData;
}

export interface IProjects {
  data: IProjectData[];
}

type IQueryParametersWithPS =
  | {
      publication_statuses: PublicationStatus[];
      [key: string]: any;
    }
  | {
      filter_ids: string[];
      [key: string]: any;
    };

interface StreamParamsForProjects extends IStreamParams {
  queryParameters: IQueryParametersWithPS;
}

export function projectsStream(streamParams: StreamParamsForProjects) {
  return streams.get<IProjects>({ apiEndpoint, ...streamParams });
}

export function projectBySlugStream(
  projectSlug: string,
  streamParams: IStreamParams | null = null
) {
  return streams.get<IProject>({
    apiEndpoint: `${apiEndpoint}/by_slug/${projectSlug}`,
    ...streamParams,
  });
}

export function projectByIdStream(
  projectId: string,
  streamParams: IStreamParams | null = null
) {
  return streams.get<IProject>({
    apiEndpoint: `${apiEndpoint}/${projectId}`,
    ...streamParams,
  });
}

export async function addProject(projectData: IUpdatedProjectProperties) {
  const response = await streams.add<IProject>(apiEndpoint, {
    project: projectData,
  });
  const projectId = response.data.id;
  await streams.fetchAllWith({
    dataId: [projectId],
    apiEndpoint: [`${API_PATH}/projects`, `${API_PATH}/admin_publications`],
  });
  return response;
}

export async function updateProject(
  projectId: string,
  projectData: IUpdatedProjectProperties
) {
  const response = await streams.update<IProject>(
    `${apiEndpoint}/${projectId}`,
    projectId,
    { project: projectData }
  );
  streams.fetchAllWith({
    dataId: [projectId],
    apiEndpoint: [`${API_PATH}/projects`, `${API_PATH}/admin_publications`],
  });

  // TODO: clear partial cache

  return response;
}

export function reorderProject(
  projectId: IProjectData['id'],
  newOrder: number
) {
  return streams.update<IProject>(
    `${apiEndpoint}/${projectId}/reorder`,
    projectId,
    { project: { ordering: newOrder } }
  );
}

export async function deleteProject(projectId: string) {
  const response = await streams.delete(
    `${apiEndpoint}/${projectId}`,
    projectId
  );
  await streams.fetchAllWith({
    apiEndpoint: [`${API_PATH}/projects`, `${API_PATH}/admin_publications`],
  });
  return response;
}

export function getProjectUrl(project: IProjectData) {
  return `/projects/${project.attributes.slug}`;
}

export function getProjectIdeasUrl(project: IProjectData) {
  let projectUrl: string;
  const projectType = project.attributes.process_type;
  const projectMethod = project.attributes.participation_method;
  const rootProjectUrl = `/projects/${project.attributes.slug}`;

  if (projectType === 'timeline') {
    projectUrl = `${rootProjectUrl}/process`;
  } else if (projectMethod === 'ideation' || projectMethod === 'budgeting') {
    projectUrl = `${rootProjectUrl}/ideas`;
  } else {
    projectUrl = getProjectUrl(project);
  }

  return projectUrl;
}

export async function updateProjectFolderMembership(
  projectId: string,
  newProjectFolderId: string | null,
  oldProjectFolderId?: string
) {
  const response = await streams.update<IProject>(
    `${apiEndpoint}/${projectId}`,
    projectId,
    { project: { folder_id: newProjectFolderId } }
  );

  await streams.fetchAllWith({
    dataId: [newProjectFolderId, oldProjectFolderId].filter(
      (item) => item
    ) as string[],
    apiEndpoint: [`${API_PATH}/admin_publications`, `${API_PATH}/projects`],
  });

  return response;
}<|MERGE_RESOLUTION|>--- conflicted
+++ resolved
@@ -171,11 +171,8 @@
   survey_embed_url?: string | null;
   default_assignee_id?: string | null;
   poll_anonymous?: boolean;
-<<<<<<< HEAD
   ideas_order?: IdeaDefaultSortMethod;
-=======
   slug?: string;
->>>>>>> e536d435
 }
 
 export interface IProject {
