import { IProject } from './projects';
import { IRelationship, Multiloc, ImageSizes } from 'typings';
import { API_PATH } from 'containers/App/constants';
import streams, { IStreamParams } from 'utils/streams';
<<<<<<< HEAD
import { SurveyServices, ParticipationMethod } from './participationContexts';
=======
import { ParticipationMethod, SurveyServices } from './phases';
>>>>>>> 5dbf25c0

const apiEndpoint = `${API_PATH}/projects`;

type Visibility = 'public' | 'groups' | 'admins';
type ProcessType = 'continuous' | 'timeline';
type PresentationMode = 'map' | 'card';
type PublicationStatus = 'draft' | 'published' | 'archived';
<<<<<<< HEAD

=======
export type PostingDisabledReasons = 'project_inactive' | 'not_ideation' | 'posting_disabled' | 'not_permitted';
export type SurveyDisabledReasons = 'project_inactive' | 'not_permitted' | 'not_survey';
>>>>>>> 5dbf25c0
export interface IProjectData {
  id: string;
  type: 'projects';
  attributes: {
    title_multiloc: Multiloc;
    description_multiloc: Multiloc;
    description_preview_multiloc: Multiloc;
    slug: string;
    header_bg: ImageSizes;
    ideas_count: number;
    created_at: string;
    updated_at: string;
    visible_to: Visibility;
    process_type: ProcessType;
    participation_method: ParticipationMethod | null;
    posting_enabled: boolean;
    commenting_enabled: boolean;
    voting_enabled: boolean;
    voting_method: 'limited' | 'unlimited';
    voting_limited_max: number;
    presentation_mode: PresentationMode;
    internal_role: 'open_idea_box' | null;
    publication_status: PublicationStatus;
    max_budget?: number;
    survey_service?: SurveyServices;
    survey_embed_url?: string;
    ordering: number;
  };
  relationships: {
    project_images: {
      data: IRelationship[]
    }
    areas: {
      data: IRelationship[]
    }
    action_descriptor: {
      data: {
        posting: {
          enabled: boolean,
          future_enabled: string | null,
          disabled_reason: PostingDisabledReasons | null,
        }
        taking_survey: {
          enabled: boolean;
          disabled_reason: SurveyDisabledReasons | null;
        }
      }
    }
    user_basket: {
      data: IRelationship | null;
    }
  };
}

export interface IUpdatedProjectProperties {
  header_bg?: string | { small: string, medium: string, large: string} | null;
  title_multiloc?: Multiloc;
  description_multiloc?: Multiloc;
  description_preview_multiloc?: Multiloc;
  area_ids?: string[];
  visible_to?: Visibility;
  process_type?: ProcessType;
  participation_method?: ParticipationMethod | null;
  posting_enabled?: boolean | null;
  commenting_enabled?: boolean | null;
  voting_enabled?: boolean | null;
  voting_method?: 'limited' | 'unlimited' | null;
  voting_limited_max?: number | null;
  presentation_mode?: PresentationMode | null;
  publication_status?: PublicationStatus;
  max_budget?: number | null;
  survey_service?: SurveyServices | null;
  survey_embed_url?: string | null;
}

export interface IProject {
  data: IProjectData;
}

export interface IProjects {
  data: IProjectData[];
}

export function projectsStream(streamParams: IStreamParams | null = null) {
  return streams.get<IProjects>({ apiEndpoint, ...streamParams });
}

export function projectBySlugStream(projectSlug: string, streamParams: IStreamParams | null = null) {
  return streams.get<IProject>({ apiEndpoint: `${apiEndpoint}/by_slug/${projectSlug}`, ...streamParams });
}

export function projectByIdStream(projectId: string, streamParams: IStreamParams | null = null) {
  return streams.get<IProject>({ apiEndpoint: `${apiEndpoint}/${projectId}`, ...streamParams });
}

export function addProject(projectData: IUpdatedProjectProperties) {
  return streams.add<IProject>(apiEndpoint, { project: projectData });
}

export function updateProject(projectId, projectData: IUpdatedProjectProperties) {
  return streams.update<IProject>(`${apiEndpoint}/${projectId}`, projectId, { project: projectData });
}

export function reorderProject(projectId: IProjectData['id'], newOrder: number) {
  return streams.update<IProject>(`${apiEndpoint}/${projectId}/reorder`, projectId, { project: { ordering: newOrder } });
}

export async function deleteProject(projectId: string) {
  const response = await streams.delete(`${apiEndpoint}/${projectId}`, projectId);
  await streams.fetchAllWith({ apiEndpoint: [apiEndpoint] });
  return response;
}

export function getProjectUrl(project: IProjectData) {
  let lastUrlSegment: string;
  const projectType = project.attributes.process_type;
  const projectMethod = project.attributes.participation_method;
  const rootProjectUrl = `/projects/${project.attributes.slug}`;

  // Determine where to send the user based on process type & participation method
  if (projectType === 'timeline') {
    lastUrlSegment = 'process';
  } else if (projectMethod === 'survey') {
    lastUrlSegment = 'survey';
  } else if (projectMethod === 'ideation' || (projectType === 'continuous' && projectMethod === 'budgeting')) {
    lastUrlSegment = 'ideas';
  } else {
    lastUrlSegment = 'info';
  }

  return `${rootProjectUrl}/${lastUrlSegment}`;
}

export function getProjectIdeasUrl(project: IProjectData) {
  let projectUrl: string;
  const projectType = project.attributes.process_type;
  const projectMethod = project.attributes.participation_method;
  const rootProjectUrl = `/projects/${project.attributes.slug}`;

  if (projectType === 'timeline') {
    projectUrl = `${rootProjectUrl}/process`;
  } else if (projectMethod === 'ideation' || projectMethod === 'budgeting') {
    projectUrl = `${rootProjectUrl}/ideas`;
  } else {
    projectUrl = getProjectUrl(project);
  }

  return projectUrl;
}<|MERGE_RESOLUTION|>--- conflicted
+++ resolved
@@ -2,11 +2,7 @@
 import { IRelationship, Multiloc, ImageSizes } from 'typings';
 import { API_PATH } from 'containers/App/constants';
 import streams, { IStreamParams } from 'utils/streams';
-<<<<<<< HEAD
 import { SurveyServices, ParticipationMethod } from './participationContexts';
-=======
-import { ParticipationMethod, SurveyServices } from './phases';
->>>>>>> 5dbf25c0
 
 const apiEndpoint = `${API_PATH}/projects`;
 
@@ -14,12 +10,8 @@
 type ProcessType = 'continuous' | 'timeline';
 type PresentationMode = 'map' | 'card';
 type PublicationStatus = 'draft' | 'published' | 'archived';
-<<<<<<< HEAD
-
-=======
 export type PostingDisabledReasons = 'project_inactive' | 'not_ideation' | 'posting_disabled' | 'not_permitted';
 export type SurveyDisabledReasons = 'project_inactive' | 'not_permitted' | 'not_survey';
->>>>>>> 5dbf25c0
 export interface IProjectData {
   id: string;
   type: 'projects';
