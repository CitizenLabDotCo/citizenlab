--- conflicted
+++ resolved
@@ -12,11 +12,7 @@
   CLError,
 } from 'typings';
 import { IAreaData } from './areas';
-<<<<<<< HEAD
-import { ITenant } from 'services/tenant';
-=======
 import { IAppConfiguration } from 'services/appConfiguration';
->>>>>>> 9c9c88e7
 
 import streams, { IStreamParams } from 'utils/streams';
 import {
@@ -212,21 +208,13 @@
   projectImagesToRemove: UploadFile[];
   projectFiles: UploadFile[];
   projectFilesToRemove: UploadFile[];
-<<<<<<< HEAD
-  noTitleError: Multiloc | null;
-=======
   titleError: Multiloc | null;
->>>>>>> 9c9c88e7
   apiErrors: { [fieldName: string]: CLError[] };
   saved: boolean;
   areas: IAreaData[];
   areaType: 'all' | 'selection';
   locale: Locale;
-<<<<<<< HEAD
-  currentTenant: ITenant | null;
-=======
   currentTenant: IAppConfiguration | null;
->>>>>>> 9c9c88e7
   areasOptions: IOption[];
   submitState: ISubmitState;
   slug: string | null;
