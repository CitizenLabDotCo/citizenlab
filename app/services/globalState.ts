import { Observer, Observable } from 'rxjs';
import { distinctUntilChanged, filter, map, startWith, scan, refCount, publishReplay, first } from 'rxjs/operators';
import { isObject, isEmpty, has } from 'lodash-es';

// utils
import shallowCompare from 'utils/shallowCompare';

// typings
<<<<<<< HEAD
import { UploadFile } from 'typings';
import { setTimeout } from 'timers';
=======
import { IOption, UploadFile } from 'typings';
>>>>>>> 68c7edbd

export interface IIdeasNewPageGlobalState {
  title: string | null;
  description: string | null;
  selectedTopics: string[];
  budget: number | null;
  address: string;
  geojson_position_coordinates: GeoJSON.Point | null;
  submitError: boolean;
  processing: boolean;
  ideaId: string | null;
  ideaSlug: string | null;
  imageFile: UploadFile[];
  imageId: string | null;
  ideaFiles: UploadFile[];
}

export interface IAdminFullWidth {
  enabled: boolean;
}

export interface IAdminNoPadding {
  enabled: boolean;
}

type valueof<T> = T[keyof T];

type State = {
  IdeasNewPage?: IIdeasNewPageGlobalState;
  AdminFullWidth?: IAdminFullWidth;
  AdminNoPadding?: IAdminNoPadding;
};

interface IStateInput {
  propertyName: keyof State;
  updatedStateProperties: valueof<State>;
}

interface IStream<T> {
  observer: Observer<T>;
  observable: Observable<T>;
}

export interface IGlobalStateService<T> {
  observable: Observable<T>;
  set: (newState: Partial<T>) => void;
  get: () => Promise<T>;
}

class GlobalState {
  private stream: IStream<any>;

  constructor() {
    this.stream = {
      observer: null as any,
      observable: null as any
    };

    this.stream.observable = new Observable<State>((observer) => {
      this.stream.observer = observer;
    }).pipe(
      startWith({}),
      scan((oldState: State, stateInput: IStateInput) => {
        const { propertyName, updatedStateProperties } = stateInput;

        const newState =  {
          ...oldState,
          [propertyName]: {
            ...oldState[propertyName],
            ...updatedStateProperties
          }
        };

        return newState;
      }),
      filter(state => isObject(state) && !isEmpty(state)),
      publishReplay(1),
      refCount()
    );

    // keep stream hot
    this.stream.observable.subscribe();
  }

  init<T>(propertyName: keyof State, initialState?: T) {
    const observable: Observable<T> = this.stream.observable.pipe(
      map(state => state[propertyName]),
      filter(filteredState => isObject(filteredState) && !isEmpty(filteredState)),
      distinctUntilChanged((filteredState, newFilteredState) => shallowCompare(filteredState, newFilteredState))
    );

    const set = (newState: Partial<T>) => this.set(propertyName, newState);

    const get = () => this.get<T>(propertyName);

    if (initialState && isObject(initialState) && !isEmpty(initialState)) {
      if (!this.stream.observer) {
        setTimeout(() => set(initialState), 0);
      } else {
        set(initialState);
      }
    }

    return {
      observable,
      set,
      get
    } as IGlobalStateService<T>;
  }

  set<T>(propertyName: keyof State, updatedStateProperties: Partial<T>) {
    this.stream.observer.next({
      propertyName,
      updatedStateProperties
    });
  }

  get<T>(propertyName: keyof State) {
    return this.stream.observable.pipe(
      map((state) => has(state, propertyName) ? state[propertyName] : null),
      first()
    ).toPromise() as Promise<T>;
  }
}

export const globalState = new GlobalState();<|MERGE_RESOLUTION|>--- conflicted
+++ resolved
@@ -6,12 +6,7 @@
 import shallowCompare from 'utils/shallowCompare';
 
 // typings
-<<<<<<< HEAD
-import { UploadFile } from 'typings';
-import { setTimeout } from 'timers';
-=======
 import { IOption, UploadFile } from 'typings';
->>>>>>> 68c7edbd
 
 export interface IIdeasNewPageGlobalState {
   title: string | null;
