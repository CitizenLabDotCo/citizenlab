--- conflicted
+++ resolved
@@ -70,22 +70,9 @@
         # Get the initiatives that need to make the transtion.
         initiatives = Initiative.published.with_status_code(status_code_from)
         initiatives = transition_instructions[:scope_contition].call initiatives
-<<<<<<< HEAD
         # Create the status changes.
-        status_id_to = InitiativeStatus.find_by(code: status_code_to).id
-        changes = InitiativeStatusChange.create!(initiatives.ids.map{ |id|
-          {
-            initiative_id: id,
-            initiative_status_id: status_id_to
-          }
-        })
-        # Log the status change activities.
-        InitiativeStatusChange.where(id: changes.map(&:id)).includes(:initiative, :initiative_status).each do |change|
-          log_status_change change
-=======
         status_id_to = InitiativeStatus.find_by(code: status_code_to)&.id
         if status_id_to
-          # Create the status changes.
           changes = InitiativeStatusChange.create!(initiatives.ids.map{ |id|
             {
               initiative_id: id,
@@ -93,10 +80,9 @@
             }
           })
           # Log the status change activities.
-          InitiativeStatusChange.where(id: changes.map(&:id)).includes(:initiative).each do |change|
+          InitiativeStatusChange.where(id: changes.map(&:id)).includes(:initiative, :initiative_status).each do |change|
             log_status_change change
           end
->>>>>>> 398b328e
         end
       end
     end
