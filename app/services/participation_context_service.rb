--- conflicted
+++ resolved
@@ -276,16 +276,10 @@
   def calculate_votes_in_context(context, user)
     user.votes.where(votable_id: context.ideas).count
   end
-<<<<<<< HEAD
-end
-=======
 
   private
 
   def permission_denied?(user, _action, _context)
     'not_signed_in' unless user
   end
-end
-
-ParticipationContextService.prepend_if_ee('GranularPermissions::Patches::ParticipationContextService')
->>>>>>> a8ee3bb8
+end