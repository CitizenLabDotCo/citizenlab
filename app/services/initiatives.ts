import { API_PATH } from 'containers/App/constants';
import streams, { IStreamParams } from 'utils/streams';
import { IRelationship, Multiloc, ImageSizes, ILinks } from 'typings';
import { first } from 'rxjs/operators';
import { get } from 'lodash-es';

export type InitiativePublicationStatus = 'draft' | 'published' | 'archived' | 'spam';

export interface IInitiativeData {
  id: string;
  type: 'initiatives';
  attributes: {
    title_multiloc: Multiloc;
    body_multiloc: Multiloc;
    author_name: string;
    slug: string;
    publication_status: InitiativePublicationStatus;
    upvotes_count: number;
    comments_count: number;
    location_point_geojson: GeoJSON.Point;
    location_description: string;
    budget: number | null;
    created_at: string;
    updated_at: string;
    published_at: string;
    header_bg: ImageSizes;
  };
  relationships: {
    topics: {
      data: IRelationship[];
    };
    initiative_images: {
      data: IRelationship[];
    };
    author: {
      data: IRelationship | null;
    };
    assignee: {
      data: IRelationship | null;
    };
    initiative_status?: {
      data: IRelationship | null;
    };
    user_vote: {
      data: IRelationship;
    };
  };
}

export interface IInitiative {
  data: IInitiativeData;
}

export interface IInitiatives {
  data: IInitiativeData[];
  links: ILinks;
}

export interface IInitiativeAdd {
  author_id?: string | null;
  assignee_id?: string | null;
  initiative_status_id?: string | null;
  publication_status?: InitiativePublicationStatus;
  title_multiloc?: Multiloc;
  body_multiloc?: Multiloc;
  topic_ids?: string[] | null;
  area_ids?: string[] | null;
  phase_ids?: string[] | null;
  location_point_geojson?: GeoJSON.Point | null;
  location_description?: string | null;
}

<<<<<<< HEAD
export interface IInitiativesCount {
  count: number;
=======
export interface IInitiativesFilterCounts {
  initiative_status_id: {
    [key: string]: number;
  };
  area_id: {
    [key: string]: number;
  };
  topic_id: {
    [key: string]: number;
  };
  total: number;
>>>>>>> 23ac102f
}

export function initiativeByIdStream(initiativeId: string) {
  return streams.get<IInitiative>({ apiEndpoint: `${API_PATH}/initiatives/${initiativeId}` });
}

export function initiativeBySlugStream(initiativeSlug: string) {
  return streams.get<IInitiative>({ apiEndpoint: `${API_PATH}/initiatives/by_slug/${initiativeSlug}` });
}

export function initiativesStream(streamParams: IStreamParams | null = null) {
  return streams.get<IInitiatives>({ apiEndpoint: `${API_PATH}/initiatives`, ...streamParams });
}

export async function addInitiative(object: IInitiativeAdd) {
  const response = await streams.add<IInitiative>(`${API_PATH}/initiatives`, { initiative: object });
  // TODO refetches if necessary
  return response;
}

export async function updateInitiative(initiativeId: string, object: Partial<IInitiativeAdd>) {
  const response = await streams.update<IInitiative>(`${API_PATH}/initiatives/${initiativeId}`, initiativeId, { initiative: object });
  // TODO less refetches? This is the only way I get the initiatives list to refresh when removing a topic
  streams.fetchAllWith({
    apiEndpoint: [`${API_PATH}/stats/initiatives_count`, `${API_PATH}/initiatives`]
  });
  return response;
}

export async function deleteInitiative(initiativeId: string) {
  const [initiative, response] = await Promise.all([
    initiativeByIdStream(initiativeId).observable.pipe(first()).toPromise(),
    streams.delete(`${API_PATH}/initiatives/${initiativeId}`, initiativeId)
  ]);

  const authorId = get(initiative, 'relationships.author.data.id', false);

  streams.fetchAllWith({
    apiEndpoint: (authorId ? [`${API_PATH}/users/${authorId}/initiatives_count`, `${API_PATH}/initiatives/filter_counts`] : [`${API_PATH}/initiatives/filter_counts`])
    // TODO fix with when switching to count endpoint apiEndpoint: (authorId ? [`${API_PATH}/users/${authorId}/initiatives_count`] : [])
  });

  return response;
}

export interface IInitiativesFilterCounts {
  idea_status_id: {
    [key: string]: number;
  };
  area_id: {
    [key: string]: number;
  };
  topic_id: {
    [key: string]: number;
  };
  total: number;
}

export function initiativesFilterCountsStream(streamParams: IStreamParams | null = null) {
  return streams.get<IInitiativesFilterCounts>({ apiEndpoint: `${API_PATH}/initiatives/filter_counts`, ...streamParams, cacheStream: false });
}<|MERGE_RESOLUTION|>--- conflicted
+++ resolved
@@ -69,11 +69,10 @@
   location_point_geojson?: GeoJSON.Point | null;
   location_description?: string | null;
 }
-
-<<<<<<< HEAD
 export interface IInitiativesCount {
   count: number;
-=======
+}
+
 export interface IInitiativesFilterCounts {
   initiative_status_id: {
     [key: string]: number;
@@ -85,7 +84,6 @@
     [key: string]: number;
   };
   total: number;
->>>>>>> 23ac102f
 }
 
 export function initiativeByIdStream(initiativeId: string) {
