class TrackSegmentService

  def initialize
    @tracking_service = TrackingService.new
  end

  def identify_user(user)
    return unless Analytics
    tenant = Tenant.current

    traits = {
      id: user.id,
      email: user.email,
      firstName: user.first_name,
      lastName: user.last_name,
      createdAt: user.created_at,
      locale: user.locale,
      birthday: user.birthyear,
      gender: user.gender,
      isSuperAdmin: user.super_admin?,
      isAdmin: user.admin?,
      isProjectModerator: user.project_moderator?,
      highestRole: user.highest_role,
      **@tracking_service.tenant_properties(tenant)
    }
    if tenant
      traits[:timezone] = tenant.settings.dig('core', 'timezone')
    end

    Analytics.identify(
      user_id: user.id,
      traits: traits,
      integrations: integrations(user)
    )
  end

<<<<<<< HEAD
  def identify_tenant(user, tenant)
    return unless Analytics
=======
  def identify_tenant(tenant)
>>>>>>> 055ce36b
    traits = {
        name: tenant.name,
        website: "https://#{tenant.host}",
        avatar: tenant&.logo&.medium&.url,
        createdAt: tenant.created_at,
        tenantLocales: tenant.settings.dig('core', 'locales'),
<<<<<<< HEAD
        **@tracking_service.tenant_properties(tenant)
    }

    tenant && Analytics.group(
        user_id: user.id,
        group_id: tenant.id,
        traits: traits,
        integrations: integrations(user)
    )
  end

  def track_activity(activity)
    event = event_from_activity(activity)
    track(event)
  end

  def track(event)
    event[:properties].merge!(@tracking_service.tenant_properties(Tenant.current)) if Tenant.current
    Analytics.track(event)
  end

  def integrations(user)
    {
        All: true,
        Intercom: [:admin, :project_moderator].include?(user.highest_role),
        SatisMeter: [:admin, :project_moderator].include?(user.highest_role),
    }
  end

  private

  def event_from_activity(activity)
    event = {
        event: @tracking_service.activity_event_name(activity),
        timestamp: activity.acted_at,
        properties: {
            source: 'cl2-back',
            **@tracking_service.activity_properties(activity),
            **@tracking_service.environment_properties,
            item_content: @tracking_service.activity_item_content(activity)
=======
        **TrackingService.new.tenant_properties(tenant)
    }

    integrations = { All: true, Intercom: true, SatisMeter: true }

    # Segment provides no way to track a group of users directly.
    # You have to piggyback the group traits/properties when associating a user to the group.
    # This is the reason why we use a dummy user.
    Analytics && tenant && Analytics.group(
        user_id: dummy_user_id,
        group_id: tenant.id,
        traits: traits,
        integrations: integrations
    )
  end

  def track(activity, tenant)
    service = TrackingService.new
    event = {
        event: service.activity_event_name(activity),
        timestamp: activity.acted_at,
        properties: {
            source: 'cl2-back',
            **service.activity_properties(activity),
            **service.environment_properties,
            item_content: service.activity_item_content(activity)
>>>>>>> 055ce36b
        }
    }

    if activity.user_id
      event[:user_id] = activity.user_id
      event[:integrations] = integrations(activity.user) if activity.user
    else
<<<<<<< HEAD
      event[:anonymous_id] = SecureRandom.base64
    end

    event
=======
      event[:anonymous_id] = anonymous_id
    end

    if tenant
      event[:properties] = {
          **event[:properties],
          **service.tenant_properties(tenant)
      }
    end

    Analytics.track(event)
  end

  def integrations(user)
    {
        All: true,
        Intercom: [:admin, :project_moderator].include?(user.highest_role),
        SatisMeter: [:admin, :project_moderator].include?(user.highest_role),
    }
>>>>>>> 055ce36b
  end

  private

  def dummy_user_id
    any_user = (User.admin.first || User.first)
    any_user&.id || anonymous_id
  end

  def anonymous_id
    SecureRandom.base64
  end

end<|MERGE_RESOLUTION|>--- conflicted
+++ resolved
@@ -34,27 +34,27 @@
     )
   end
 
-<<<<<<< HEAD
-  def identify_tenant(user, tenant)
+  def identify_tenant(tenant)
     return unless Analytics
-=======
-  def identify_tenant(tenant)
->>>>>>> 055ce36b
     traits = {
         name: tenant.name,
         website: "https://#{tenant.host}",
         avatar: tenant&.logo&.medium&.url,
         createdAt: tenant.created_at,
         tenantLocales: tenant.settings.dig('core', 'locales'),
-<<<<<<< HEAD
         **@tracking_service.tenant_properties(tenant)
     }
 
-    tenant && Analytics.group(
-        user_id: user.id,
+    integrations = { All: true, Intercom: true, SatisMeter: true }
+
+    # Segment provides no way to track a group of users directly.
+    # You have to piggyback the group traits/properties when associating a user to the group.
+    # This is the reason why we use a dummy user.
+    Analytics && tenant && Analytics.group(
+        user_id: dummy_user_id,
         group_id: tenant.id,
         traits: traits,
-        integrations: integrations(user)
+        integrations: integrations
     )
   end
 
@@ -87,34 +87,6 @@
             **@tracking_service.activity_properties(activity),
             **@tracking_service.environment_properties,
             item_content: @tracking_service.activity_item_content(activity)
-=======
-        **TrackingService.new.tenant_properties(tenant)
-    }
-
-    integrations = { All: true, Intercom: true, SatisMeter: true }
-
-    # Segment provides no way to track a group of users directly.
-    # You have to piggyback the group traits/properties when associating a user to the group.
-    # This is the reason why we use a dummy user.
-    Analytics && tenant && Analytics.group(
-        user_id: dummy_user_id,
-        group_id: tenant.id,
-        traits: traits,
-        integrations: integrations
-    )
-  end
-
-  def track(activity, tenant)
-    service = TrackingService.new
-    event = {
-        event: service.activity_event_name(activity),
-        timestamp: activity.acted_at,
-        properties: {
-            source: 'cl2-back',
-            **service.activity_properties(activity),
-            **service.environment_properties,
-            item_content: service.activity_item_content(activity)
->>>>>>> 055ce36b
         }
     }
 
@@ -122,35 +94,11 @@
       event[:user_id] = activity.user_id
       event[:integrations] = integrations(activity.user) if activity.user
     else
-<<<<<<< HEAD
-      event[:anonymous_id] = SecureRandom.base64
+      event[:anonymous_id] = anonymous_id
     end
 
     event
-=======
-      event[:anonymous_id] = anonymous_id
-    end
-
-    if tenant
-      event[:properties] = {
-          **event[:properties],
-          **service.tenant_properties(tenant)
-      }
-    end
-
-    Analytics.track(event)
   end
-
-  def integrations(user)
-    {
-        All: true,
-        Intercom: [:admin, :project_moderator].include?(user.highest_role),
-        SatisMeter: [:admin, :project_moderator].include?(user.highest_role),
-    }
->>>>>>> 055ce36b
-  end
-
-  private
 
   def dummy_user_id
     any_user = (User.admin.first || User.first)
