--- conflicted
+++ resolved
@@ -11,7 +11,6 @@
 import { IUser } from 'services/users';
 import { ITenantData } from 'services/tenant';
 
-<<<<<<< HEAD
 export const MODERATOR_ROUTES = [
   '/admin/projects',
   '/admin/emails',
@@ -19,42 +18,12 @@
   '/admin/workshops',
   '/admin/processing',
   '/admin/dashboard',
+  '/admin/moderation',
 ];
-=======
-definePermissionRule(
-  'route',
-  'access',
-  (item: IRouteItem, user: IUser | null, tenant: ITenantData) => {
-    if (/^\/admin/.test(item.path)) {
-      if (isSuperAdmin(user)) {
-        return true;
-      }
-      if (tenant.attributes.settings.core.lifecycle_stage === 'churned') {
-        return false;
-      }
 
-      if (isAdmin(user)) {
-        return true;
-      }
-
-      if (
-        (isModerator(user) && item.path === '/admin/dashboard') ||
-        item.path === '/admin/projects' ||
-        item.path === '/admin/emails' ||
-        item.path === '/admin/ideas' ||
-        item.path === '/admin/workshops' ||
-        item.path === '/admin/processing' ||
-        item.path === '/admin/moderation'
-      ) {
-        return true;
-      }
-
-      // Try to find a project ID in the URL
-      const idRegexp = /^\/admin\/projects\/([a-z0-9-]+)\//;
-      const matches = idRegexp.exec(item.path);
-      const pathProjectId = matches && matches[1];
-      if (pathProjectId && isProjectModerator(user, pathProjectId)) return true;
->>>>>>> 3ee80dfc
+export const isModeratorRoute = (item: IRouteItem) => {
+  return MODERATOR_ROUTES.includes(item.path);
+};
 
 export const isModeratedProjectRoute = (
   item: IRouteItem,
@@ -92,7 +61,7 @@
       return true;
     }
 
-    if (isModerator(user) && MODERATOR_ROUTES.includes(item.path)) {
+    if (isModerator(user) && isModeratorRoute(item)) {
       return true;
     }
 
