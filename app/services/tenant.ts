--- conflicted
+++ resolved
@@ -25,13 +25,9 @@
     meta_description?: Multiloc | null;
     signup_helper_text?: Multiloc | null;
     color_main: string | null;
-<<<<<<< HEAD
     color_secondary: string | null;
     color_text: string | null;
-    color_menu_bg: string | null;
-=======
     color_menu_bg?: string | null;
->>>>>>> 30e00e86
     currency: string;
   };
   demographic_fields?: {
