--- conflicted
+++ resolved
@@ -22,13 +22,9 @@
 'verification' | 'idea_custom_fields' | 'user_custom_fields' |
 'volunteering' | 'smart_groups' | 'manual_emailing' | 'automated_emailing_control' |
 'typeform_surveys' | 'surveys' | 'google_forms_surveys' | 'surveymonkey_surveys' |
-<<<<<<< HEAD
-'project_folders' | 'clustering' | 'geographic_dashboard' | 'widgets' | 'granular_permissions';
-=======
 'project_folders' | 'clustering' | 'geographic_dashboard' | 'widgets' | 'ideas_overview' | 'workshops' |
 'ideaflow_social_sharing' | 'initiativeflow_social_sharing' | 'machine_translations' | 'custom_topics' |
-'similar_ideas' | 'polls' | 'disable_downvoting';
->>>>>>> 56e12e8b
+'similar_ideas' | 'polls' | 'disable_downvoting' | 'granular_permissions';
 
 export interface ITenantSettings {
   core: {
@@ -143,9 +139,7 @@
   clustering?: TenantFeature;
   geographic_dashboard?: TenantFeature;
   widgets?: TenantFeature;
-<<<<<<< HEAD
   granular_permissions?: TenantFeature;
-=======
   ideaflow_social_sharing?: TenantFeature;
   initiativeflow_social_sharing?: TenantFeature;
   machine_translations?: TenantFeature;
@@ -154,7 +148,6 @@
   polls?: TenantFeature;
   moderation?: TenantFeature;
   disable_downvoting?: TenantFeature;
->>>>>>> 56e12e8b
 }
 
 interface TenantMapSettings extends TenantFeature {
