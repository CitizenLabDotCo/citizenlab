import { API_PATH } from 'containers/App/constants';
import streams from 'utils/streams';
import { ImageSizes, Multiloc, Locale } from 'typings';

export const currentTenantApiEndpoint = `${API_PATH}/tenants/current`;

interface TenantFeature {
  allowed: boolean;
  enabled: boolean;
}

export type ISuccessStory = {
  image_url: string;
  location: string;
  page_slug: string;
};
export type TenantSettingsFeatureNames = keyof ITenantSettings;

export interface ITenantSettings {
  core: {
    allowed: boolean;
    enabled: boolean;
    locales: Locale[];
    timezone: string;
    organization_name: Multiloc;
    organization_site?: string;
    organization_type: 'small_city' | 'medium_city' | 'large_city' | 'generic';
    lifecycle_stage: 'trial' | 'expired_trial' | 'demo' | 'active' | 'churned' | 'not_applicable';
    header_title?: Multiloc | null;
    header_slogan?: Multiloc | null;
    meta_title?: Multiloc | null;
    meta_description?: Multiloc | null;
    signup_helper_text?: Multiloc | null;
    custom_fields_signup_helper_text?: Multiloc | null;
    color_main: string | null;
    color_secondary: string | null;
    color_text: string | null;
    color_menu_bg?: string | null;
    currency: string;
    custom_onboarding_fallback_message?: Multiloc | null;
    /* following three are used in the back-end */
    custom_onboarding_message?: Multiloc | null;
    custom_onboarding_button?: Multiloc | null;
    custom_onboarding_link?: string | null;
    currently_working_on_text?: Multiloc | null;
    segment_destinations_blacklist: string[] | null;
    areas_term?: Multiloc;
    area_term?: Multiloc;
  };
  demographic_fields?: {
    allowed: boolean;
    enabled: boolean;
    gender: boolean;
    birthyear: boolean;
    domicile: boolean;
    education: boolean;
  };
  password_login?: {
    allowed: boolean;
    enabled: boolean;
    phone?: boolean;
    phone_email_pattern?: string;
  };
  facebook_login?: {
    allowed: boolean;
    app_id: string;
    app_secret?: string;
    enabled: boolean;
  };
  google_login?: {
    allowed: boolean;
    client_id: string;
    enabled: boolean;
  };
  azure_ad_login?: {
    allowed: boolean;
    enabled: boolean;
    tenant: string;
    client_id: string;
    logo_url: string;
    login_mechanism_name: string;
  };
  franceconnect_login?: {
    allowed: boolean;
    enabled: boolean;
    environment: string;
    identifier: string;
    secret: string;
  };
  manual_project_sorting?: TenantFeature;
  admin_project_templates?: TenantFeature;
  pages?: TenantFeature;
  private_projects?: TenantFeature;
  maps?: TenantMapSettings;
  participatory_budgeting?: TenantFeature;
  initiatives?: {
    allowed: boolean;
    enabled: boolean;
    posting_enabled: boolean;
    days_limit: number;
    eligibility_criteria: Multiloc;
    success_stories?: ISuccessStory[];
    threshold_reached_message: Multiloc;
    voting_threshold: number;
  };
  fragments?: {
    allowed: boolean,
    enabled: boolean,
    enabled_fragments: string[]
  };
  verification?: {
    allowed: boolean,
    enabled: boolean,
    verification_methods: string[]
  };
  idea_custom_fields?: TenantFeature;
  user_custom_fields?: TenantFeature;
  volunteering?: TenantFeature;
  workshops?: TenantFeature;
  ideas_overview?: TenantFeature;
  smart_groups?: TenantFeature;
  manual_emailing?: TenantFeature;
  automated_emailing_control?: TenantFeature;
  typeform_surveys?: {
    allowed: boolean,
    enabled: boolean,
    user_token: string
  };
  surveys?: TenantFeature;
  google_forms_surveys?: TenantFeature;
  surveymonkey_surveys?: TenantFeature;
  project_folders?: TenantFeature;
  clustering?: TenantFeature;
  geographic_dashboard?: TenantFeature;
  widgets?: TenantFeature;
<<<<<<< HEAD
=======
  granular_permissions?: TenantFeature;
>>>>>>> 6d2c20e1
  ideaflow_social_sharing?: TenantFeature;
  initiativeflow_social_sharing?: TenantFeature;
  machine_translations?: TenantFeature;
  custom_topics?: TenantFeature;
  similar_ideas?: TenantFeature;
  polls?: TenantFeature;
  moderation?: TenantFeature;
  disable_downvoting?: TenantFeature;
<<<<<<< HEAD
=======
  project_visibility?: TenantFeature;
  project_management?: TenantFeature;
  idea_assignment?: TenantFeature;
>>>>>>> 6d2c20e1
}

interface TenantMapSettings extends TenantFeature {
  map_center: {
    lat: string;
    long: string;
  };
  tile_provider: string;
  zoom_level: number;
}

export interface ITenantStyle {
  invertedNavbarColors: boolean;
  navbarBackgroundColor?: string;
  navbarActiveItemBackgroundColor?: string;
  navbarActiveItemBorderColor?: string;
  navbarTextColor?: string;
  navbarHighlightedItemBackgroundColor?: string;
  navbarBorderColor?: string;
  signedOutHeaderOverlayColor?: string;
  signedOutHeaderTitleFontSize?: number;
  signedOutHeaderTitleFontWeight?: number;
  signedOutHeaderOverlayOpacity?: number;
  signedInHeaderOverlayColor?: string;
  signedInHeaderOverlayOpacity?: number;
  customFontName?: string;
  customFontAdobeId?: string;
  projectNavbarBackgroundColor?: string;
  projectNavbarTextColor?: string;
  projectNavbarIdeaButtonBackgroundColor?: string;
  projectNavbarIdeaButtonTextColor?: string;
}

export interface ITenantAttributes {
  name: string;
  host: string;
  settings: ITenantSettings;
  logo: ImageSizes | null;
  header_bg: ImageSizes | null;
  favicon?: ImageSizes | null;
  style?: ITenantStyle;
  homepage_info?: Multiloc;
}

export interface ITenantData {
  id: string;
  type: string;
  attributes: ITenantAttributes;
}

export interface ITenant {
  data: ITenantData;
}

export interface IUpdatedTenantProperties {
  settings?: Partial<{[P in keyof ITenantSettings]: Partial<ITenantSettings[P]>}>;
  logo?: string;
  header_bg?: string;
  favicon?: string;
}

export function currentTenantStream() {
  return streams.get<ITenant>({ apiEndpoint: currentTenantApiEndpoint });
}

export async function updateTenant(tenantId: string, object: IUpdatedTenantProperties) {
  const tenant = await streams.update<ITenant>(`${API_PATH}/tenants/${tenantId}`, tenantId, { tenant: object });
  await currentTenantStream().fetch();
  return tenant;
}<|MERGE_RESOLUTION|>--- conflicted
+++ resolved
@@ -133,10 +133,7 @@
   clustering?: TenantFeature;
   geographic_dashboard?: TenantFeature;
   widgets?: TenantFeature;
-<<<<<<< HEAD
-=======
   granular_permissions?: TenantFeature;
->>>>>>> 6d2c20e1
   ideaflow_social_sharing?: TenantFeature;
   initiativeflow_social_sharing?: TenantFeature;
   machine_translations?: TenantFeature;
@@ -145,12 +142,9 @@
   polls?: TenantFeature;
   moderation?: TenantFeature;
   disable_downvoting?: TenantFeature;
-<<<<<<< HEAD
-=======
   project_visibility?: TenantFeature;
   project_management?: TenantFeature;
   idea_assignment?: TenantFeature;
->>>>>>> 6d2c20e1
 }
 
 interface TenantMapSettings extends TenantFeature {
