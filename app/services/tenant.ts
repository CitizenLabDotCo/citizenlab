--- conflicted
+++ resolved
@@ -24,7 +24,7 @@
 'verification' | 'idea_custom_fields' | 'user_custom_fields' |
 'volunteering' | 'smart_groups' | 'manual_emailing' | 'automated_emailing_control' |
 'typeform_surveys' | 'surveys' | 'google_forms_surveys' | 'surveymonkey_surveys' |
-'project_folders' | 'clustering' | 'geographic_dashboard' | 'widgets';
+'project_folders' | 'clustering' | 'geographic_dashboard' | 'widgets' | 'ideas_overview' | 'workshops';
 
 export interface ITenantSettings {
   core: {
@@ -129,10 +129,8 @@
   idea_custom_fields?: TenantFeature;
   user_custom_fields?: TenantFeature;
   volunteering?: TenantFeature;
-<<<<<<< HEAD
   workshops?: TenantFeature;
   ideas_overview?: TenantFeature;
-=======
   smart_groups?: TenantFeature;
   manual_emailing?: TenantFeature;
   automated_emailing_control?: TenantFeature;
@@ -148,7 +146,6 @@
   clustering?: TenantFeature;
   geographic_dashboard?: TenantFeature;
   widgets?: TenantFeature;
->>>>>>> 03aca4f6
 }
 
 interface TenantMapSettings extends TenantFeature {
