--- conflicted
+++ resolved
@@ -78,12 +78,6 @@
     client_id: string;
     enabled: boolean;
   };
-  google_tag_manager?: {
-    allowed: boolean;
-    destinations: string;
-    enabled: boolean;
-    container_id: string;
-  };
   azure_ad_login?: {
     allowed: boolean;
     enabled: boolean;
@@ -157,7 +151,7 @@
   project_visibility?: TenantFeature;
   project_management?: TenantFeature;
   idea_assignment?: TenantFeature;
-<<<<<<< HEAD
+  custom_idea_statuses?: TenantFeature;
   intercom?: TenantFeature;
   satismeter?: TenantFeature & {
     write_key: string;
@@ -168,9 +162,10 @@
   segment?: TenantFeature & {
     destinations: string;
   };
-=======
-  custom_idea_statuses?: TenantFeature;
->>>>>>> 85d81b61
+  google_tag_manager?: TenantFeature & {
+    destinations: string;
+    container_id: string;
+  };
 }
 
 interface TenantMapSettings extends TenantFeature {
