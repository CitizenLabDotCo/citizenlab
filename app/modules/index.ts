--- conflicted
+++ resolved
@@ -2,16 +2,12 @@
 
 import projectFoldersConfiguration from './project_folders';
 import smartGroupsConfiguration from './smart_groups';
-<<<<<<< HEAD
-import granularPermissions from './granular_permissions';
-=======
 import userCustomFieldsConfiguration from './user_custom_fields';
 import ideaCustomFieldsConfiguration from './idea_custom_fields';
 import granularPermissionsConfiguration from './granular_permissions';
 import moderationConfiguration from './moderation';
 import ideaAssignmentConfiguration from './idea_assignment';
 import geographicDashboardConfiguration from './geographic_dashboard';
->>>>>>> 9c9c88e7
 
 import customMapsConfiguration from './custom_maps';
 import googleTagManagerConfiguration from './google_tag_manager';
@@ -71,9 +67,6 @@
     isEnabled: true,
   },
   {
-<<<<<<< HEAD
-    configuration: granularPermissions,
-=======
     configuration: granularPermissionsConfiguration,
     isEnabled: true,
   },
@@ -119,7 +112,6 @@
   },
   {
     configuration: IdClaveUnicaConfiguration,
->>>>>>> 9c9c88e7
     isEnabled: true,
   },
 ]);