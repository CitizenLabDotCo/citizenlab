import { loadModules } from 'utils/moduleUtils';

import projectFoldersConfiguration from './project_folders';
import smartGroupsConfiguration from './smart_groups';
import granularPermissionsConfiguration from './granular_permissions';
import moderationConfiguration from './moderation';
import ideaAssignmentConfiguration from './idea_assignment';

import googleTagManagerConfiguration from './google_tag_manager';
import googleAnalyticsConfiguration from './google_analytics';
import intercomConfiguration from './intercom';
import satismeterConfiguration from './satismeter';
import segmentConfiguration from './segment';
import inputAssignmentConfiguration from './input_assignment';

export default loadModules([
  {
    configuration: projectFoldersConfiguration,
    isEnabled: true,
  },
  {
    configuration: smartGroupsConfiguration,
    isEnabled: true,
  },
  {
    configuration: googleTagManagerConfiguration,
    isEnabled: true,
  },
  {
    configuration: googleAnalyticsConfiguration,
    isEnabled: true,
  },
  {
    configuration: intercomConfiguration,
    isEnabled: true,
  },
  {
    configuration: satismeterConfiguration,
    isEnabled: true,
  },
  {
    configuration: segmentConfiguration,
    isEnabled: true,
  },
  {
    configuration: granularPermissionsConfiguration,
    isEnabled: true,
  },
  {
    configuration: moderationConfiguration,
    isEnabled: true,
  },
  {
<<<<<<< HEAD
    configuration: inputAssignmentConfiguration,
=======
    configuration: ideaAssignmentConfiguration,
>>>>>>> 9a6f924d
    isEnabled: true,
  },
]);<|MERGE_RESOLUTION|>--- conflicted
+++ resolved
@@ -51,11 +51,7 @@
     isEnabled: true,
   },
   {
-<<<<<<< HEAD
-    configuration: inputAssignmentConfiguration,
-=======
     configuration: ideaAssignmentConfiguration,
->>>>>>> 9a6f924d
     isEnabled: true,
   },
 ]);