import { loadModules } from 'utils/moduleUtils';

import projectFoldersConfiguration from './project_folders';
import smartGroupsConfiguration from './smart_groups';
import userCustomFieldsConfiguration from './user_custom_fields';
import granularPermissionsConfiguration from './granular_permissions';
import moderationConfiguration from './moderation';
import ideaAssignmentConfiguration from './idea_assignment';
import geographicDashboardConfiguration from './geographic_dashboard';
import customMapsConfiguration from './custom_maps';
import googleTagManagerConfiguration from './google_tag_manager';
import googleAnalyticsConfiguration from './google_analytics';
import intercomConfiguration from './intercom';
import satismeterConfiguration from './satismeter';
import segmentConfiguration from './segment';
import adminProjectTemplatesConfiguration from './admin_project_templates';
import matomoConfiguration from './matomo';
import customIdeaStatusesConfiguration from './custom_idea_statuses';

import idBosaFasConfiguration from './id_bosa_fas';
import idCowConfiguration from './id_cow';
import idBogusConfiguration from './id_bogus';
import idIdCardLookupConfiguration from './id_id_card_lookup';
import IdFranceConnectConfiguration from './id_franceconnect';
import IdClaveUnicaConfiguration from './id_clave_unica';

export default loadModules([
  {
    configuration: projectFoldersConfiguration,
    isEnabled: true,
  },
  {
    configuration: smartGroupsConfiguration,
    isEnabled: true,
  },
  {
    configuration: userCustomFieldsConfiguration,
    isEnabled: true,
  },
  {
    configuration: googleTagManagerConfiguration,
    isEnabled: true,
  },
  {
    configuration: matomoConfiguration,
    isEnabled: true,
  },
  {
    configuration: googleAnalyticsConfiguration,
    isEnabled: true,
  },
  {
    configuration: intercomConfiguration,
    isEnabled: true,
  },
  {
    configuration: satismeterConfiguration,
    isEnabled: true,
  },
  {
    configuration: segmentConfiguration,
    isEnabled: true,
  },
  {
    configuration: granularPermissionsConfiguration,
    isEnabled: true,
  },
  {
    configuration: moderationConfiguration,
    isEnabled: true,
  },
  {
    configuration: ideaAssignmentConfiguration,
    isEnabled: true,
  },
  {
    configuration: customIdeaStatusesConfiguration,
    isEnabled: true,
  },
  {
    configuration: geographicDashboardConfiguration,
    isEnabled: true,
  },
  {
    configuration: customMapsConfiguration,
    isEnabled: true,
  },
  {
<<<<<<< HEAD
    configuration: adminProjectTemplatesConfiguration,
=======
    configuration: idBosaFasConfiguration,
    isEnabled: true,
  },
  {
    configuration: idCowConfiguration,
    isEnabled: true,
  },
  {
    configuration: idBogusConfiguration,
    isEnabled: true,
  },
  {
    configuration: idIdCardLookupConfiguration,
    isEnabled: true,
  },
  {
    configuration: IdFranceConnectConfiguration,
    isEnabled: true,
  },
  {
    configuration: IdClaveUnicaConfiguration,
>>>>>>> 8f1ae76c
    isEnabled: true,
  },
]);<|MERGE_RESOLUTION|>--- conflicted
+++ resolved
@@ -86,9 +86,10 @@
     isEnabled: true,
   },
   {
-<<<<<<< HEAD
     configuration: adminProjectTemplatesConfiguration,
-=======
+    isEnabled: true,
+  },
+  {
     configuration: idBosaFasConfiguration,
     isEnabled: true,
   },
@@ -110,7 +111,6 @@
   },
   {
     configuration: IdClaveUnicaConfiguration,
->>>>>>> 8f1ae76c
     isEnabled: true,
   },
 ]);