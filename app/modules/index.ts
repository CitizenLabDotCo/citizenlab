import { loadModules } from 'utils/moduleUtils';

import projectFoldersConfiguration from './project_folders';
import smartGroupsConfiguration from './smart_groups';
import granularPermissionsConfiguration from './granular_permissions';
import moderationConfiguration from './moderation';
<<<<<<< HEAD
import ideaAssignmentConfiguration from './idea_assignment';
=======
import geographicDashboardConfiguration from './geographic_dashboard';
>>>>>>> 72342464

import customMapsConfiguration from './custom_maps';
import googleTagManagerConfiguration from './google_tag_manager';
import googleAnalyticsConfiguration from './google_analytics';
import intercomConfiguration from './intercom';
import satismeterConfiguration from './satismeter';
import segmentConfiguration from './segment';
import customIdeaStatusesConfiguration from './custom_idea_statuses';

export default loadModules([
  {
    configuration: projectFoldersConfiguration,
    isEnabled: true,
  },
  {
    configuration: smartGroupsConfiguration,
    isEnabled: true,
  },
  {
    configuration: googleTagManagerConfiguration,
    isEnabled: true,
  },
  {
    configuration: googleAnalyticsConfiguration,
    isEnabled: true,
  },
  {
    configuration: intercomConfiguration,
    isEnabled: true,
  },
  {
    configuration: satismeterConfiguration,
    isEnabled: true,
  },
  {
    configuration: segmentConfiguration,
    isEnabled: true,
  },
  {
    configuration: granularPermissionsConfiguration,
    isEnabled: true,
  },
  {
    configuration: moderationConfiguration,
    isEnabled: true,
  },
  {
<<<<<<< HEAD
    configuration: ideaAssignmentConfiguration,
=======
    configuration: customIdeaStatusesConfiguration,
    isEnabled: true,
  },
  {
    configuration: geographicDashboardConfiguration,
    isEnabled: true,
  },
  {
    configuration: customMapsConfiguration,
>>>>>>> 72342464
    isEnabled: true,
  },
]);<|MERGE_RESOLUTION|>--- conflicted
+++ resolved
@@ -4,11 +4,8 @@
 import smartGroupsConfiguration from './smart_groups';
 import granularPermissionsConfiguration from './granular_permissions';
 import moderationConfiguration from './moderation';
-<<<<<<< HEAD
 import ideaAssignmentConfiguration from './idea_assignment';
-=======
 import geographicDashboardConfiguration from './geographic_dashboard';
->>>>>>> 72342464
 
 import customMapsConfiguration from './custom_maps';
 import googleTagManagerConfiguration from './google_tag_manager';
@@ -56,9 +53,10 @@
     isEnabled: true,
   },
   {
-<<<<<<< HEAD
     configuration: ideaAssignmentConfiguration,
-=======
+    isEnabled: true,
+  },
+  {
     configuration: customIdeaStatusesConfiguration,
     isEnabled: true,
   },
@@ -68,7 +66,6 @@
   },
   {
     configuration: customMapsConfiguration,
->>>>>>> 72342464
     isEnabled: true,
   },
 ]);