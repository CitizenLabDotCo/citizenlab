--- conflicted
+++ resolved
@@ -1,22 +1,13 @@
 import { loadModules } from 'utils/moduleUtils';
 
 import projectFoldersConfiguration from './project_folders';
-<<<<<<< HEAD
+import smartGroupsConfiguration from './smart_groups';
 
 import googleTagManagerConfiguration from './google_tag_manager';
 import googleAnalyticsConfiguration from './google_analytics';
 import intercomConfiguration from './intercom';
 import satismeterConfiguration from './satismeter';
 import segmentConfiguration from './segment';
-=======
-import smartGroupsConfiguration from './smart_groups';
-
-import './google_tag_manager';
-import './intercom';
-import './satismeter';
-import './google_analytics';
-import './segment';
->>>>>>> d843ac74
 
 export default loadModules([
   {
@@ -29,22 +20,22 @@
   },
   {
     configuration: googleTagManagerConfiguration,
-    enabled: true,
+    isEnabled: true,
   },
   {
     configuration: googleAnalyticsConfiguration,
-    enabled: true,
+    isEnabled: true,
   },
   {
     configuration: intercomConfiguration,
-    enabled: true,
+    isEnabled: true,
   },
   {
     configuration: satismeterConfiguration,
-    enabled: true,
+    isEnabled: true,
   },
   {
     configuration: segmentConfiguration,
-    enabled: true,
+    isEnabled: true,
   },
 ]);