--- conflicted
+++ resolved
@@ -54,11 +54,11 @@
     isEnabled: true,
   },
   {
-<<<<<<< HEAD
     configuration: projectManagementConfiguration,
-=======
+    isEnabled: true,
+  },
+  {
     configuration: ideaAssignmentConfiguration,
->>>>>>> bd98fd90
     isEnabled: true,
   },
   {
