--- conflicted
+++ resolved
@@ -4,12 +4,9 @@
 import smartGroupsConfiguration from './smart_groups';
 import granularPermissionsConfiguration from './granular_permissions';
 import moderationConfiguration from './moderation';
-<<<<<<< HEAD
 import geographicDashboardConfiguration from './geographic_dashboard';
 
-=======
 import customMapsConfiguration from './custom_maps';
->>>>>>> bcb67eff
 import googleTagManagerConfiguration from './google_tag_manager';
 import googleAnalyticsConfiguration from './google_analytics';
 import intercomConfiguration from './intercom';
@@ -54,11 +51,11 @@
     isEnabled: true,
   },
   {
-<<<<<<< HEAD
     configuration: geographicDashboardConfiguration,
-=======
+    isEnabled: true,
+  },
+  {
     configuration: customMapsConfiguration,
->>>>>>> bcb67eff
     isEnabled: true,
   },
 ]);