import { loadModules } from 'utils/moduleUtils';

import projectFoldersConfiguration from './project_folders';
<<<<<<< HEAD
import smartGroupsConfiguration from './smart_groups';
=======
import './google_tag_manager';
import './intercom';
import './satismeter';
import './google_analytics';
import './segment';
>>>>>>> db4dc801

export default loadModules([
  {
    configuration: projectFoldersConfiguration,
    isEnabled: true,
  },
  {
    configuration: smartGroupsConfiguration,
    isEnabled: true,
  },
]);<|MERGE_RESOLUTION|>--- conflicted
+++ resolved
@@ -1,15 +1,13 @@
 import { loadModules } from 'utils/moduleUtils';
 
 import projectFoldersConfiguration from './project_folders';
-<<<<<<< HEAD
 import smartGroupsConfiguration from './smart_groups';
-=======
+
 import './google_tag_manager';
 import './intercom';
 import './satismeter';
 import './google_analytics';
 import './segment';
->>>>>>> db4dc801
 
 export default loadModules([
   {
