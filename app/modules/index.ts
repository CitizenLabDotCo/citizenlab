--- conflicted
+++ resolved
@@ -54,11 +54,11 @@
     isEnabled: true,
   },
   {
-<<<<<<< HEAD
     configuration: projectManagementConfiguration,
-=======
+    isEnabled: true,
+  },
+  {
     configuration: ideaAssignmentConfiguration,
->>>>>>> b849eb93
     isEnabled: true,
   },
   {
