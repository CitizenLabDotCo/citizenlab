import { FC, useEffect } from 'react';

import { InjectedIntlProps } from 'react-intl';
import { ITab } from 'typings';
import { injectIntl } from 'utils/cl-intl';

import messages from './messages';

interface Props {
<<<<<<< HEAD
  onData: (data: { after?: string; configuration: ITab }) => void;
=======
  onData: (data: {
    insertAfterTabName?: string;
    tabConfiguration: TabProps;
  }) => void;
>>>>>>> b80cdb1d
}

const Tab: FC<Props & InjectedIntlProps> = ({
  onData,
  intl: { formatMessage },
}) => {
  useEffect(() => {
    onData({
      tabConfiguration: {
        name: 'registration',
        label: formatMessage(messages.tabRegistrationFields),
        url: '/admin/settings/registration',
      },
      insertAfterTabName: 'customize',
    });
  }, []);
  return null;
};

export default injectIntl(Tab);<|MERGE_RESOLUTION|>--- conflicted
+++ resolved
@@ -7,14 +7,10 @@
 import messages from './messages';
 
 interface Props {
-<<<<<<< HEAD
-  onData: (data: { after?: string; configuration: ITab }) => void;
-=======
   onData: (data: {
     insertAfterTabName?: string;
-    tabConfiguration: TabProps;
+    tabConfiguration: ITab;
   }) => void;
->>>>>>> b80cdb1d
 }
 
 const Tab: FC<Props & InjectedIntlProps> = ({
