import { FC, useEffect } from 'react';

import { InjectedIntlProps } from 'react-intl';
<<<<<<< HEAD
import { ITab } from 'typings';
=======
import { InsertTabOptions } from 'typings';
>>>>>>> 0dfd61f5
import { injectIntl } from 'utils/cl-intl';

import messages from './messages';

interface Props {
<<<<<<< HEAD
  onData: (data: {
    insertAfterTabName?: string;
    tabConfiguration: ITab;
  }) => void;
=======
  onData: (data: InsertTabOptions) => void;
>>>>>>> 0dfd61f5
}

const Tab: FC<Props & InjectedIntlProps> = ({
  onData,
  intl: { formatMessage },
}) => {
  useEffect(() => {
    onData({
      tabConfiguration: {
        name: 'registration',
        label: formatMessage(messages.tabRegistrationFields),
        url: '/admin/settings/registration',
      },
      insertAfterTabName: 'customize',
    });
  }, []);
  return null;
};

export default injectIntl(Tab);<|MERGE_RESOLUTION|>--- conflicted
+++ resolved
@@ -1,24 +1,13 @@
 import { FC, useEffect } from 'react';
 
 import { InjectedIntlProps } from 'react-intl';
-<<<<<<< HEAD
-import { ITab } from 'typings';
-=======
 import { InsertTabOptions } from 'typings';
->>>>>>> 0dfd61f5
 import { injectIntl } from 'utils/cl-intl';
 
 import messages from './messages';
 
 interface Props {
-<<<<<<< HEAD
-  onData: (data: {
-    insertAfterTabName?: string;
-    tabConfiguration: ITab;
-  }) => void;
-=======
   onData: (data: InsertTabOptions) => void;
->>>>>>> 0dfd61f5
 }
 
 const Tab: FC<Props & InjectedIntlProps> = ({
