--- conflicted
+++ resolved
@@ -5,20 +5,13 @@
 import ProjectFolderRow from './admin/components/ProjectFolderRow';
 import ProjectFolderTitle from './admin/components/ProjectFolderTitle';
 
-<<<<<<< HEAD
 import ProjectFolderCard from './citizen/components/ProjectFolderCard';
 import ProjectFolderSiteMap from './citizen/components/ProjectFolderSiteMap';
 
 import ProjectsListItem from 'containers/Navbar/components/ProjectsListItem';
 
 const RenderOnPublicationType = ({ publication, children }) => {
-  if (publication.publicationType !== 'project_folder') return null;
-=======
-const RenderWhenProjectFolder = ({ publication, children }) => {
-  if (publication.publicationType !== 'folder') {
-    return null;
-  }
->>>>>>> 08577778
+  if (publication.publicationType !== 'folder') return null;
   return <>{children}</>;
 };
 
