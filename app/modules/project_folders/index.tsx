import React, { ReactNode } from 'react';
import { ModuleConfiguration } from 'utils/moduleUtils';
import { isNilOrError } from 'utils/helperUtils';

import NewProjectFolderButton from './admin/components/NewProjectFolderButton';
import ProjectFolderRow from './admin/components/ProjectFolderRow';
import ProjectFolderTitle from './admin/components/ProjectFolderTitle';
import ProjectFolderSelect from './admin/components/ProjectFolderSelect';

import ProjectFolderCard from './citizen/components/ProjectFolderCard';
import ProjectFolderSiteMap from './citizen/components/ProjectFolderSiteMap';
import CreateProject from 'containers/Admin/projects/all/CreateProject';

import ProjectsListItem from 'containers/Navbar/components/ProjectsListItem';

import { isProjectFolderModerator } from './permissions/roles';
import useFeatureFlag from 'hooks/useFeatureFlag';
import useAuthUser from 'hooks/useAuthUser';

interface RenderOnPublicationTypeProps {
  publication?: any;
  children?: any;
}

<<<<<<< HEAD
=======
import { IAdminPublicationContent } from 'hooks/useAdminPublications';

type RenderOnPublicationTypeProps = {
  publication: IAdminPublicationContent;
  children: ReactNode;
};

>>>>>>> aed00daa
const RenderOnPublicationType = ({
  publication,
  children,
}: RenderOnPublicationTypeProps) => {
  if (publication.publicationType !== 'folder') return null;
  return <>{children}</>;
};

type RenderOnFeatureFlagProps = {
  children: ReactNode;
};

const RenderOnFeatureFlag = ({ children }: RenderOnFeatureFlagProps) => {
  const isProjectFoldersEnabled = useFeatureFlag('project_folders');
  if (isProjectFoldersEnabled) {
    return <>{children}</>;
  }
  return null;
};

const RenderOnProjectFolderModerator = ({
  children,
}: RenderOnPublicationTypeProps) => {
  const authUser = useAuthUser();
  if (isNilOrError(authUser) || !isProjectFolderModerator(authUser)) {
    return null;
  }

  return <>{children}</>;
};

const configuration: ModuleConfiguration = {
  afterMountApplication: () => {
    import('./permissions/rules');
  },
  outlets: {
    'app.containers.Navbar.projectlist.item': (props) => {
      const { localize, publication } = props;
      return (
        <RenderOnPublicationType publication={publication}>
          <ProjectsListItem
            to={`/folders/${publication.attributes.publication_slug}`}
            {...props}
          >
            {localize(publication.attributes.publication_title_multiloc)}
          </ProjectsListItem>
        </RenderOnPublicationType>
      );
    },
    'app.containers.AdminPage.projects.all.projectsAndFolders.title': () => (
      <RenderOnFeatureFlag>
        <ProjectFolderTitle />
      </RenderOnFeatureFlag>
    ),
    'app.containers.AdminPage.projects.all.projectsAndFolders.actions': () => (
      <RenderOnFeatureFlag>
        <NewProjectFolderButton />
      </RenderOnFeatureFlag>
    ),
    'app.containers.AdminPage.projects.all.projectsAndFolders.row': (props) => (
      <RenderOnPublicationType publication={props.publication}>
        <RenderOnProjectFolderModerator publication={props.publication}>
          <ProjectFolderRow {...props} />
        </RenderOnProjectFolderModerator>
      </RenderOnPublicationType>
    ),
    'app.components.ProjectAndFolderCards.card': (props) => (
      <RenderOnPublicationType publication={props.publication}>
        <ProjectFolderCard {...props} />
      </RenderOnPublicationType>
    ),
    'app.containers.SiteMap.ProjectsSection.listitem': (props) => (
      <RenderOnPublicationType publication={props.adminPublication}>
        <ProjectFolderSiteMap {...props} />
      </RenderOnPublicationType>
    ),
    'app.components.AdminPage.projects.form.additionalInputs.inputs': (
      props
    ) => (
      <RenderOnFeatureFlag>
        <ProjectFolderSelect {...props} />
      </RenderOnFeatureFlag>
    ),
    'app.containers.AdminPage.projects.all.createProjectNotAdmin': () => (
      <RenderOnFeatureFlag>
        <RenderOnProjectFolderModerator>
          <CreateProject />
        </RenderOnProjectFolderModerator>
      </RenderOnFeatureFlag>
    ),
  },
  routes: {
    citizen: [
      {
        path: 'folders/:slug',
        name: 'Project folder page',
        container: () => import('./citizen/containers/ProjectFolderShowPage'),
      },
    ],
    admin: [
      {
        path: 'projects/folders/new',
        name: 'admin projects single project',
        container: () => import('./admin/containers/settings'),
      },
      {
        path: 'projects/folders/:projectFolderId',
        name: 'admin projects edit folder',
        container: () => import('./admin/containers'),
        indexRoute: {
          name: 'admin projects edit folder projects',
          container: () => import('./admin/containers/projects'),
        },
        childRoutes: [
          {
            path: 'settings',
            name: 'admin projects edit folder settings',
            container: () => import('./admin/containers/settings'),
          },
          {
            path: 'permissions',
            name: 'admin projects edit folder permissions',
            container: () => import('./admin/containers/permissions'),
          },
        ],
      },
    ],
  },
};

export default configuration;<|MERGE_RESOLUTION|>--- conflicted
+++ resolved
@@ -16,14 +16,6 @@
 import { isProjectFolderModerator } from './permissions/roles';
 import useFeatureFlag from 'hooks/useFeatureFlag';
 import useAuthUser from 'hooks/useAuthUser';
-
-interface RenderOnPublicationTypeProps {
-  publication?: any;
-  children?: any;
-}
-
-<<<<<<< HEAD
-=======
 import { IAdminPublicationContent } from 'hooks/useAdminPublications';
 
 type RenderOnPublicationTypeProps = {
@@ -31,7 +23,11 @@
   children: ReactNode;
 };
 
->>>>>>> aed00daa
+type RenderOnProjectFolderModeratorProps = {
+  publication?: IAdminPublicationContent;
+  children: ReactNode;
+};
+
 const RenderOnPublicationType = ({
   publication,
   children,
@@ -54,11 +50,18 @@
 
 const RenderOnProjectFolderModerator = ({
   children,
-}: RenderOnPublicationTypeProps) => {
+  publication,
+}: RenderOnProjectFolderModeratorProps) => {
   const authUser = useAuthUser();
-  if (isNilOrError(authUser) || !isProjectFolderModerator(authUser)) {
+
+  if (
+    isNilOrError(authUser) ||
+    !isProjectFolderModerator(authUser) ||
+    (!isNilOrError(publication) &&
+      publication.publicationType == 'folder' &&
+      !isProjectFolderModerator(authUser, publication.publicationId))
+  )
     return null;
-  }
 
   return <>{children}</>;
 };
@@ -108,11 +111,12 @@
         <ProjectFolderSiteMap {...props} />
       </RenderOnPublicationType>
     ),
-    'app.components.AdminPage.projects.form.additionalInputs.inputs': (
-      props
-    ) => (
+    'app.components.AdminPage.projects.form.additionalInputs.inputs': ({
+      onChange,
+      projectAttrs,
+    }) => (
       <RenderOnFeatureFlag>
-        <ProjectFolderSelect {...props} />
+        <ProjectFolderSelect onChange={onChange} projectAttrs={projectAttrs} />
       </RenderOnFeatureFlag>
     ),
     'app.containers.AdminPage.projects.all.createProjectNotAdmin': () => (
