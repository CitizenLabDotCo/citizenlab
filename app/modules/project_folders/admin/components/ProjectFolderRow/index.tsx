--- conflicted
+++ resolved
@@ -109,7 +109,6 @@
 
   const toggleExpand = () => setFolderOpen((folderOpen) => !folderOpen);
 
-<<<<<<< HEAD
   const hasProjects =
     !isNilOrError(adminPublications) &&
     !!adminPublications.list?.length &&
@@ -117,20 +116,6 @@
 
   if (!isNilOrError(authUser)) {
     const userIsAdmin = isAdmin({ data: authUser });
-=======
-  const [folderOpen, setFolderOpen] = useState(false);
-  const [isBeingDeleted, setIsBeingDeleted] = useState<boolean>(false);
-  const [folderDeletionError, setFolderDeletionError] = useState<string>('');
-
-  const toggleExpand = () => setFolderOpen((folderOpen) => !folderOpen);
-
-  if (!isNilOrError(authUser)) {
-    const hasProjects =
-      !isNilOrError(adminPublications) &&
-      !!adminPublications.list?.length &&
-      adminPublications.list.length > 0;
-    const userCanDeletePublication = isAdmin({ data: authUser });
->>>>>>> 9c06ab01
 
     return (
       <Container>
@@ -157,11 +142,7 @@
             />
           </RowContentInner>
           <ActionsRowContainer>
-<<<<<<< HEAD
             {userIsAdmin && (
-=======
-            {userCanDeletePublication && (
->>>>>>> 9c06ab01
               <DeleteProjectFolderButton
                 publication={publication}
                 processing={isBeingDeleted}
@@ -176,14 +157,10 @@
               linkTo={`/admin/projects/folders/${publication.publicationId}`}
               buttonStyle="secondary"
               icon="edit"
-<<<<<<< HEAD
               disabled={
                 isBeingDeleted ||
                 !isProjectFolderModerator(authUser, publication.publicationId)
               }
-=======
-              disabled={isBeingDeleted}
->>>>>>> 9c06ab01
             >
               <FormattedMessage {...messages.manageButtonLabel} />
             </RowButton>
@@ -198,15 +175,7 @@
               <InFolderProjectRow
                 publication={publication}
                 key={publication.id}
-<<<<<<< HEAD
                 actions={userIsAdmin ? ['delete', 'manage'] : ['manage']}
-=======
-                actions={
-                  isAdmin({ data: authUser })
-                    ? ['delete', 'manage']
-                    : ['manage']
-                }
->>>>>>> 9c06ab01
               />
             ))}
           </ProjectRows>
@@ -214,12 +183,6 @@
       </Container>
     );
   }
-<<<<<<< HEAD
-=======
-
-  return null;
-});
->>>>>>> 9c06ab01
 
   return null;
 });
