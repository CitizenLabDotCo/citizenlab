// Libraries
import React, { memo } from 'react';
import clHistory from 'utils/cl-router/history';
import { adopt } from 'react-adopt';
import { withRouter, WithRouterProps } from 'react-router';

// Services
import { isAdmin } from 'services/permissions/roles';

// Utils
import { isNilOrError } from 'utils/helperUtils';

// Components
import GoBackButton from 'components/UI/GoBackButton';
import TabbedResource from 'components/admin/TabbedResource';
import Button from 'components/UI/Button';

// Localisation
import { InjectedIntlProps } from 'react-intl';
import { injectIntl, FormattedMessage } from 'utils/cl-intl';
import messages from './messages';

// Resources
import GetProjectFolder, {
  GetProjectFolderChildProps,
} from 'modules/project_folders/resources/GetProjectFolder';
import GetAuthUser, { GetAuthUserChildProps } from 'resources/GetAuthUser';

// style
import styled from 'styled-components';

// hooks
import useLocalize from 'hooks/useLocalize';

const TopContainer = styled.div`
  width: 100%;
  margin-top: -5px;
  margin-bottom: 30px;
  display: flex;
  align-items: center;
  justify-content: space-between;
  position: relative;
`;

export interface InputProps {}

interface DataProps {
  projectFolder: GetProjectFolderChildProps;
  authUser: GetAuthUserChildProps;
}

export interface Props extends InputProps, DataProps {}

const AdminProjectFolderEdition = memo<
  Props & InjectedIntlProps & WithRouterProps
>(
  ({
    authUser,
    params: { projectFolderId },
    intl: { formatMessage },
    projectFolder,
    children,
  }) => {
    const localize = useLocalize();
    const goBack = () => {
      clHistory.push('/admin/projects');
    };

    let tabbedProps = {
      resource: {
        title: !isNilOrError(projectFolder)
          ? localize(projectFolder.attributes.title_multiloc)
          : '',
      },
      tabs: [
        {
          label: formatMessage(messages.projectFolderProjectsTab),
          url: `/admin/projects/folders/${projectFolderId}`,
          name: 'index',
        },
        {
          label: formatMessage(messages.projectFolderSettingsTab),
          url: `/admin/projects/folders/${projectFolderId}/settings`,
          name: 'settings',
        },
      ],
    };

    if (authUser && isAdmin({ data: authUser })) {
      tabbedProps = {
        ...tabbedProps,
        tabs: tabbedProps.tabs.concat({
          label: formatMessage(messages.projectFolderPermissionsTab),
          url: `/admin/projects/folders/${projectFolderId}/permissions`,
<<<<<<< HEAD
=======
          name: 'permissions',
>>>>>>> 08d3966d
        }),
      };
    }

    return (
      <>
        <TopContainer>
          <GoBackButton onClick={goBack} />
          {!isNilOrError(projectFolder) && (
            <Button
              buttonStyle="cl-blue"
              icon="eye"
              id="to-projectFolder"
              linkTo={`/folders/${projectFolder.attributes.slug}`}
            >
              <FormattedMessage {...messages.viewPublicProjectFolder} />
            </Button>
          )}
        </TopContainer>
        <TabbedResource {...tabbedProps}>{children}</TabbedResource>
      </>
    );
  }
);

const AdminProjectFolderEditionWithHoCs = injectIntl(AdminProjectFolderEdition);

const Data = adopt<DataProps, InputProps & WithRouterProps>({
  authUser: <GetAuthUser />,
  projectFolder: ({ params, render }) => (
    <GetProjectFolder projectFolderId={params.projectFolderId}>
      {render}
    </GetProjectFolder>
  ),
});

export default withRouter((inputProps: InputProps & WithRouterProps) => (
  <Data {...inputProps}>
    {(dataProps) => (
      <AdminProjectFolderEditionWithHoCs {...inputProps} {...dataProps} />
    )}
  </Data>
));<|MERGE_RESOLUTION|>--- conflicted
+++ resolved
@@ -92,10 +92,7 @@
         tabs: tabbedProps.tabs.concat({
           label: formatMessage(messages.projectFolderPermissionsTab),
           url: `/admin/projects/folders/${projectFolderId}/permissions`,
-<<<<<<< HEAD
-=======
           name: 'permissions',
->>>>>>> 08d3966d
         }),
       };
     }
