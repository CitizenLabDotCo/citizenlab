--- conflicted
+++ resolved
@@ -4,13 +4,6 @@
 import { isNilOrError } from 'utils/helperUtils';
 
 import { IOption } from 'typings';
-<<<<<<< HEAD
-import { TRule, ruleTypeConstraints } from './rules';
-import GetCustomFields, {
-  GetUserCustomFieldsChildProps,
-} from 'modules/user_custom_fields/resources/GetUserCustomFields';
-import { IUserCustomFieldData } from 'modules/user_custom_fields/services/userCustomFields';
-=======
 import {
   TRule,
   TStaticRuleType,
@@ -21,7 +14,6 @@
   IUserCustomFieldData,
   IUserCustomFieldInputType,
 } from 'services/userCustomFields';
->>>>>>> 03bdbef7
 
 import { injectIntl } from 'utils/cl-intl';
 import { InjectedIntlProps } from 'react-intl';
