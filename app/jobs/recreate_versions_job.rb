class RecreateVersionsJob < ApplicationJob
  queue_as :image_background

<<<<<<< HEAD
  def run(instance, attribute)
    puts "Recreating #{Tenant.current.name} #{instance.class.name} #{instance.id} #{attribute} versions"
=======
  def perform(instance, attribute)
    puts "Recreating #{AppConfiguration.instance.name} #{instance.class.name} #{instance.id} #{attribute} versions"
>>>>>>> e77a3a6b
    begin
      if instance.valid? && instance.send("#{attribute}?")
        instance.send(attribute).recreate_versions!
        instance.save!
      end
    rescue NoMethodError
      # Needed to get past this bug https://github.com/carrierwaveuploader/carrierwave/issues/828
      puts "Something went wrong, recreate_version failed!"
    end
  end
end<|MERGE_RESOLUTION|>--- conflicted
+++ resolved
@@ -1,21 +1,18 @@
 class RecreateVersionsJob < ApplicationJob
   queue_as :image_background
 
-<<<<<<< HEAD
   def run(instance, attribute)
-    puts "Recreating #{Tenant.current.name} #{instance.class.name} #{instance.id} #{attribute} versions"
-=======
-  def perform(instance, attribute)
-    puts "Recreating #{AppConfiguration.instance.name} #{instance.class.name} #{instance.id} #{attribute} versions"
->>>>>>> e77a3a6b
+    Rails.logger.info(
+      "Recreating #{AppConfiguration.instance.name} #{instance.class.name} #{instance.id} #{attribute} versions"
+    )
     begin
-      if instance.valid? && instance.send("#{attribute}?")
-        instance.send(attribute).recreate_versions!
-        instance.save!
-      end
+      return unless instance.valid? && instance.send("#{attribute}?")
+
+      instance.send(attribute).recreate_versions!
+      instance.save!
     rescue NoMethodError
       # Needed to get past this bug https://github.com/carrierwaveuploader/carrierwave/issues/828
-      puts "Something went wrong, recreate_version failed!"
+      Rails.logger.debug('Something went wrong, recreate_version failed!')
     end
   end
 end