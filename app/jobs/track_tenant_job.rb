class TrackTenantJob < ApplicationJob
  queue_as :default
  # creates or updates tenants in tracking destinations, should be called every tenant change

<<<<<<< HEAD
  def run(user=nil)
    tenant = nil

    begin
      tenant = Tenant.current
      if tenant
        if tenant.has_feature?('intercom')
          intercom_service = TrackIntercomService.new()
          intercom_service.identify_tenant(tenant)
        end
        if tenant.has_feature?('segment')
          segment_service = TrackSegmentService.new()
          segment_service.identify_tenant(user, tenant)
        end
      end
    rescue ActiveRecord::RecordNotFound => e
=======
  # @param [Tenant] tenant
  def perform(tenant)
    if tenant
      TrackIntercomService.new.identify_tenant(tenant) if tenant.has_feature?('intercom')
      TrackSegmentService.new.identify_tenant(tenant)  if tenant.has_feature?('segment')
>>>>>>> e77a3a6b
    end
  end
end<|MERGE_RESOLUTION|>--- conflicted
+++ resolved
@@ -2,30 +2,11 @@
   queue_as :default
   # creates or updates tenants in tracking destinations, should be called every tenant change
 
-<<<<<<< HEAD
-  def run(user=nil)
-    tenant = nil
+  # @param [Tenant] tenant
+  def run(tenant)
+    return unless tenant
 
-    begin
-      tenant = Tenant.current
-      if tenant
-        if tenant.has_feature?('intercom')
-          intercom_service = TrackIntercomService.new()
-          intercom_service.identify_tenant(tenant)
-        end
-        if tenant.has_feature?('segment')
-          segment_service = TrackSegmentService.new()
-          segment_service.identify_tenant(user, tenant)
-        end
-      end
-    rescue ActiveRecord::RecordNotFound => e
-=======
-  # @param [Tenant] tenant
-  def perform(tenant)
-    if tenant
-      TrackIntercomService.new.identify_tenant(tenant) if tenant.has_feature?('intercom')
-      TrackSegmentService.new.identify_tenant(tenant)  if tenant.has_feature?('segment')
->>>>>>> e77a3a6b
-    end
+    TrackIntercomService.new.identify_tenant(tenant) if tenant.has_feature?('intercom')
+    TrackSegmentService.new.identify_tenant(tenant)  if tenant.has_feature?('segment')
   end
 end