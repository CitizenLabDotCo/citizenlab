--- conflicted
+++ resolved
@@ -2,28 +2,8 @@
   queue_as :default
   # creates or updates users in tracking destinations
 
-<<<<<<< HEAD
-  def perform(activity)
+  def run(activity)
     TrackIntercomService.new.track_activity(activity) if AppConfiguration.instance.has_feature?('intercom')
     TrackSegmentService.new.track_activity(activity)  if AppConfiguration.instance.has_feature?('segment')
-=======
-  def run activity
-    tenant = nil
-
-    begin
-      tenant = Tenant.current
-      if tenant
-        if tenant.has_feature?('intercom')
-          intercom_service = TrackIntercomService.new()
-          intercom_service.track(activity, tenant)
-        end
-        if tenant.has_feature?('segment')
-          segment_service = TrackSegmentService.new()
-          segment_service.track(activity, tenant)
-        end
-      end
-    rescue ActiveRecord::RecordNotFound => e
-    end
->>>>>>> d44dea6d
   end
 end