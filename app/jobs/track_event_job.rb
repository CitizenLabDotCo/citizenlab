class TrackEventJob < ApplicationJob
  queue_as :default
  # creates or updates users in tracking destinations

<<<<<<< HEAD
  def run(activity)
    TrackIntercomService.new.track_activity(activity) if AppConfiguration.instance.has_feature?('intercom')
    TrackSegmentService.new.track_activity(activity)  if AppConfiguration.instance.has_feature?('segment')
=======
  def run activity
    tenant = nil

    begin
      tenant = Tenant.current
      if tenant
        if tenant.feature_activated?('intercom')
          intercom_service = TrackIntercomService.new()
          intercom_service.track(activity, tenant)
        end
        if tenant.feature_activated?('segment')
          segment_service = TrackSegmentService.new()
          segment_service.track(activity, tenant)
        end
      end
    rescue ActiveRecord::RecordNotFound => e
    end
>>>>>>> 22f63b5b
  end
end<|MERGE_RESOLUTION|>--- conflicted
+++ resolved
@@ -2,28 +2,9 @@
   queue_as :default
   # creates or updates users in tracking destinations
 
-<<<<<<< HEAD
   def run(activity)
-    TrackIntercomService.new.track_activity(activity) if AppConfiguration.instance.has_feature?('intercom')
-    TrackSegmentService.new.track_activity(activity)  if AppConfiguration.instance.has_feature?('segment')
-=======
-  def run activity
-    tenant = nil
-
-    begin
-      tenant = Tenant.current
-      if tenant
-        if tenant.feature_activated?('intercom')
-          intercom_service = TrackIntercomService.new()
-          intercom_service.track(activity, tenant)
-        end
-        if tenant.feature_activated?('segment')
-          segment_service = TrackSegmentService.new()
-          segment_service.track(activity, tenant)
-        end
-      end
-    rescue ActiveRecord::RecordNotFound => e
-    end
->>>>>>> 22f63b5b
+    app_config = AppConfiguration.instance
+    TrackIntercomService.new.track_activity(activity) if app_config.feature_activated?('intercom')
+    TrackSegmentService.new.track_activity(activity)  if app_config.feature_activated?('segment')
   end
 end