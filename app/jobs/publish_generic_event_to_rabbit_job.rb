--- conflicted
+++ resolved
@@ -1,17 +1,10 @@
 class PublishGenericEventToRabbitJob < ApplicationJob
   queue_as :default
 
-<<<<<<< HEAD
   def perform(event, routing_key, bunny=BUNNY_CON)
     return unless bunny
-    event = add_tenant_properties(event)
+    add_tenant_properties(event)
     publish_to_rabbitmq(bunny, event, routing_key)
-=======
-  def perform(event, routing_key)
-    return unless BUNNY_CON
-    add_tenant_properties(event)
-    publish_to_rabbitmq(BUNNY_CON, event, routing_key)
->>>>>>> 15ddb3de
   end
 
   private
