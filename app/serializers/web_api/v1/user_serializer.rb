--- conflicted
+++ resolved
@@ -1,11 +1,7 @@
 class WebApi::V1::UserSerializer < ActiveModel::Serializer
   include Knock::Authenticable
 
-<<<<<<< HEAD
-  attributes :id, :first_name, :last_name, :slug, :locale, :avatar, :roles, :bio_multiloc, :created_at, :updated_at, :is_invited
-=======
-  attributes :id, :first_name, :last_name, :slug, :locale, :avatar, :roles, :bio_multiloc, :registration_completed_at, :created_at, :updated_at
->>>>>>> db2a16a1
+  attributes :id, :first_name, :last_name, :slug, :locale, :avatar, :roles, :bio_multiloc, :registration_completed_at, :is_invited, :created_at, :updated_at
   attribute :email, if: :view_private_attributes?
 
   attribute :custom_field_values, if: :view_private_attributes?
