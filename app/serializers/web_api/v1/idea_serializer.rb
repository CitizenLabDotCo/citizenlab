class WebApi::V1::IdeaSerializer < WebApi::V1::BaseSerializer
  attributes :title_multiloc, :body_multiloc, :author_name, :slug, :publication_status, :upvotes_count, :downvotes_count, :comments_count, :official_feedbacks_count, :location_point_geojson, :location_description, :created_at, :updated_at, :published_at, :budget, :baskets_count

  attribute :action_descriptor do |object, params|
    @participation_context_service = params[:pcs] || ParticipationContextService.new
    commenting_disabled_reason = @participation_context_service.commenting_disabled_reason_for_idea(object, current_user(params))
    voting_disabled_reason = @participation_context_service.voting_disabled_reason_for_idea(object, current_user(params))
    cancelling_votes_disabled_reason = @participation_context_service.cancelling_votes_disabled_reason(object, current_user(params))
    budgeting_disabled_reason = @participation_context_service.budgeting_disabled_reason_for_idea(object, current_user(params))
<<<<<<< HEAD
    commenting_action_descriptor = {
      enabled: !commenting_disabled_reason,
      disabled_reason: commenting_disabled_reason,
      future_enabled: commenting_disabled_reason && @participation_context_service.future_commenting_enabled_phase(object.project, current_user(params))&.start_at
    }
    {
      commenting: commenting_action_descriptor,
=======
    comment_voting_disabled_reason = @participation_context_service.voting_disabled_reason_for_comment(Comment.new(idea: object), current_user(params))

    {
      commenting: {
        enabled: !commenting_disabled_reason,
        disabled_reason: commenting_disabled_reason,
        future_enabled: commenting_disabled_reason && @participation_context_service.future_commenting_enabled_phase(object.project, current_user(params))&.start_at
      },
>>>>>>> aa64a3d2
      voting: {
        enabled: !voting_disabled_reason,
        disabled_reason: voting_disabled_reason,
        future_enabled: voting_disabled_reason && @participation_context_service.future_voting_enabled_phase(object.project, current_user(params))&.start_at,
        cancelling_enabled: !cancelling_votes_disabled_reason
<<<<<<< HEAD
      }, 
      # You can vote if you can comment.  
      comment_voting: commenting_action_descriptor,
=======
      },   
      comment_voting: {
        enabled: !comment_voting_disabled_reason,
        disabled_reason: comment_voting_disabled_reason,
        future_enabled: comment_voting_disabled_reason && @participation_context_service.future_comment_voting_enabled_phase(object.project, current_user(params))&.start_at
      },
>>>>>>> aa64a3d2
      budgeting: {
        enabled: !budgeting_disabled_reason,
        disabled_reason: budgeting_disabled_reason,
        future_enabled: budgeting_disabled_reason && @participation_context_service.future_budgeting_enabled_phase(object.project, current_user(params))&.start_at
      }
    }
  end

  has_many :topics
  has_many :areas
  has_many :idea_images, serializer: WebApi::V1::ImageSerializer
  has_many :phases

  belongs_to :author, record_type: :user, serializer: WebApi::V1::UserSerializer
  belongs_to :project
  belongs_to :idea_status
  belongs_to :assignee, if: Proc.new { |object, params|
    can_moderate? object, params
  }, record_type: :user, serializer: WebApi::V1::UserSerializer

  has_one :user_vote, if: Proc.new { |object, params|
    signed_in? object, params
  }, record_type: :vote, serializer: WebApi::V1::VoteSerializer do |object, params|
    cached_user_vote object, params
  end

  def self.can_moderate? object, params
    ProjectPolicy.new(current_user(params), object.project).moderate?
  end

  def self.cached_user_vote object, params
    if params[:vbii]
      params.dig(:vbii, object.id)
    else
       object.votes.where(user_id: current_user(params)&.id).first
     end
  end
end<|MERGE_RESOLUTION|>--- conflicted
+++ resolved
@@ -7,15 +7,6 @@
     voting_disabled_reason = @participation_context_service.voting_disabled_reason_for_idea(object, current_user(params))
     cancelling_votes_disabled_reason = @participation_context_service.cancelling_votes_disabled_reason(object, current_user(params))
     budgeting_disabled_reason = @participation_context_service.budgeting_disabled_reason_for_idea(object, current_user(params))
-<<<<<<< HEAD
-    commenting_action_descriptor = {
-      enabled: !commenting_disabled_reason,
-      disabled_reason: commenting_disabled_reason,
-      future_enabled: commenting_disabled_reason && @participation_context_service.future_commenting_enabled_phase(object.project, current_user(params))&.start_at
-    }
-    {
-      commenting: commenting_action_descriptor,
-=======
     comment_voting_disabled_reason = @participation_context_service.voting_disabled_reason_for_comment(Comment.new(idea: object), current_user(params))
 
     {
@@ -24,24 +15,17 @@
         disabled_reason: commenting_disabled_reason,
         future_enabled: commenting_disabled_reason && @participation_context_service.future_commenting_enabled_phase(object.project, current_user(params))&.start_at
       },
->>>>>>> aa64a3d2
       voting: {
         enabled: !voting_disabled_reason,
         disabled_reason: voting_disabled_reason,
         future_enabled: voting_disabled_reason && @participation_context_service.future_voting_enabled_phase(object.project, current_user(params))&.start_at,
         cancelling_enabled: !cancelling_votes_disabled_reason
-<<<<<<< HEAD
-      }, 
-      # You can vote if you can comment.  
-      comment_voting: commenting_action_descriptor,
-=======
       },   
       comment_voting: {
         enabled: !comment_voting_disabled_reason,
         disabled_reason: comment_voting_disabled_reason,
         future_enabled: comment_voting_disabled_reason && @participation_context_service.future_comment_voting_enabled_phase(object.project, current_user(params))&.start_at
       },
->>>>>>> aa64a3d2
       budgeting: {
         enabled: !budgeting_disabled_reason,
         disabled_reason: budgeting_disabled_reason,
