--- conflicted
+++ resolved
@@ -1,4 +1,3 @@
-<<<<<<< HEAD
 class WebApi::V1::IdeaSerializer < WebApi::V1::BaseSerializer
   attributes :title_multiloc, :body_multiloc, :author_name, :slug, :publication_status, :upvotes_count, :downvotes_count, :comments_count, :official_feedbacks_count, :location_point_geojson, :location_description, :created_at, :updated_at, :published_at, :budget, :baskets_count
 
@@ -8,57 +7,8 @@
     voting_disabled_reason = @participation_context_service.voting_disabled_reason_for_idea(object, current_user(params))
     cancelling_votes_disabled_reason = @participation_context_service.cancelling_votes_disabled_reason(object, current_user(params))
     budgeting_disabled_reason = @participation_context_service.budgeting_disabled_reason_for_idea(object, current_user(params))
-    commenting_action_descriptor = {
-      enabled: !commenting_disabled_reason,
-      disabled_reason: commenting_disabled_reason,
-      future_enabled: commenting_disabled_reason && @participation_context_service.future_commenting_enabled_phase(object.project, current_user(params))&.start_at
-    }
-=======
-class WebApi::V1::IdeaSerializer < ActiveModel::Serializer
+    comment_voting_disabled_reason = @participation_context_service.voting_disabled_reason_for_comment(Comment.new(idea: object), current_user)
 
-  attributes :id, :title_multiloc, :body_multiloc, :author_name, :slug, :publication_status, :upvotes_count, :downvotes_count, :comments_count, :official_feedbacks_count, :location_point_geojson, :location_description, :created_at, :updated_at, :published_at, :budget, :baskets_count
-
-  has_many :topics
-  has_many :areas
-  has_many :idea_images, serializer: WebApi::V1::ImageSerializer
-  has_many :phases
-
-  belongs_to :author
-  belongs_to :project
-  belongs_to :idea_status
-  belongs_to :assignee, if: :can_moderate?
-
-  has_one :user_vote, if: :signed_in? do |serializer|
-    serializer.cached_user_vote
-  end
-
-  has_one :action_descriptor
-
-
-  def signed_in?
-    scope
-  end
-
-  def can_moderate?
-    ProjectPolicy.new(scope, object.project).moderate?
-  end
-
-  def cached_user_vote
-    if @instance_options[:vbii]
-      @instance_options.dig(:vbii, object.id)
-    else
-       object.votes.where(user_id: scope.id).first
-     end
-  end
-
-  def action_descriptor
-    @participation_context_service = @instance_options[:pcs] || ParticipationContextService.new
-    commenting_disabled_reason = @participation_context_service.commenting_disabled_reason_for_idea(object, current_user)
-    voting_disabled_reason = @participation_context_service.voting_disabled_reason_for_idea(object, current_user)
-    cancelling_votes_disabled_reason = @participation_context_service.cancelling_votes_disabled_reason(object, current_user)
-    budgeting_disabled_reason = @participation_context_service.budgeting_disabled_reason_for_idea(object, current_user)
-    comment_voting_disabled_reason = @participation_context_service.voting_disabled_reason_for_comment(Comment.new(idea: object), current_user)
->>>>>>> 7a5d28e7
     {
       commenting: {
         enabled: !commenting_disabled_reason,
