--- conflicted
+++ resolved
@@ -1,22 +1,7 @@
 class WebApi::V1::ProjectSerializer < ActiveModel::Serializer
-<<<<<<< HEAD
-  attributes :id, :title_multiloc, :description_multiloc, :description_preview_multiloc, :slug, :header_bg, :visible_to, :process_type, :ideas_count, :comments_count, :avatars_count, :allocated_budget, :internal_role, :publication_status, :created_at, :updated_at, :ordering
-  # ParticipationContext attributes
-  attribute :participation_method, if: :is_participation_context?
-  attribute :posting_enabled, if: :is_participation_context?
-  attribute :commenting_enabled, if: :is_participation_context?
-  attribute :voting_enabled, if: :is_participation_context?
-  attribute :voting_method, if: :is_participation_context?
-  attribute :voting_limited_max, if: :is_participation_context?
-  attribute :presentation_mode, if: :is_participation_context?
-  attribute :survey_embed_url, if: :is_participation_context?
-  attribute :survey_service, if: :is_participation_context?
-  attribute :max_budget, if: :is_participation_context?
-=======
   include WebApi::V1::ParticipationContextSerializer
 
-  attributes :id, :title_multiloc, :description_multiloc, :description_preview_multiloc, :slug, :header_bg, :visible_to, :process_type, :ideas_count, :internal_role, :publication_status, :created_at, :updated_at, :ordering
->>>>>>> 600640b0
+  attributes :id, :title_multiloc, :description_multiloc, :description_preview_multiloc, :slug, :header_bg, :visible_to, :process_type, :ideas_count, :comments_count, :avatars_count, :allocated_budget, :internal_role, :publication_status, :created_at, :updated_at, :ordering
 
   has_many :project_images, serializer: WebApi::V1::ImageSerializer
   has_many :areas
@@ -26,27 +11,16 @@
   
   has_one :action_descriptor
   has_one :user_basket
-<<<<<<< HEAD
   has_one :current_phase, serializer: WebApi::V1::PhaseSerializer, unless: :is_participation_context?
 
-=======
-  
->>>>>>> 600640b0
   def header_bg
     object.header_bg && object.header_bg.versions.map{|k, v| [k.to_s, v.url]}.to_h
-  end
-
-<<<<<<< HEAD
-  def is_participation_context?
-    object.is_participation_context?
   end
 
   def current_phase
     TimelineService.new.current_phase(object)
   end
 
-=======
->>>>>>> 600640b0
   def action_descriptor
     @participation_context_service ||= ParticipationContextService.new
     posting_disabled_reason = @participation_context_service.posting_disabled_reason object, current_user
@@ -68,7 +42,6 @@
     current_user&.baskets&.find_by participation_context_id: object.id
   end
 
-<<<<<<< HEAD
   def avatars_count
     avatars_for_project[:total_count]
   end
@@ -87,11 +60,11 @@
 
   def avatars_for_project
     @avatars_for_project ||= AvatarsService.new.avatars_for_project(object, limit: 3)
-=======
+  end
+
   # checked by included ParticipationContextSerializer
   def is_participation_context?
     object.is_participation_context?
->>>>>>> 600640b0
   end
 
 end