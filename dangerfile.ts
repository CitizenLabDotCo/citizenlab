import { warn, message, danger } from "danger";

// Changelog modification
const hasChangelog = danger.git.modified_files.includes("CHANGELOG.md");
if (!hasChangelog) {
  warn("The changelog hasn't been modified");
}

// PR title and branch Jira key reference
const extractJiraKeys = (str: string): string[] => {
<<<<<<< HEAD
  const jiraIssueRegex = new RegExp(`((CL2|OS|WOR|IN|TEC|EN)-[0-9]+)`, "g");
=======
  const jiraIssueRegex = new RegExp(`((CL2|OS|WOR|IN|TEC|EN|CL)-[0-9]+)`, "g");
>>>>>>> a3048901
  return Array.from(str.matchAll(jiraIssueRegex)).map((m) => m[0]);
};

const prKeys = extractJiraKeys(danger.github.pr.title);
if (prKeys.length === 0) {
  warn("The PR title contains no Jira issue key (case-sensitive)");
}

const branchKeys = extractJiraKeys(danger.github.pr.head.ref);
if (branchKeys.length === 0) {
  warn("The branch name contains no Jira issue key (case-sensitive)");
}

new Set([...branchKeys, ...prKeys]).forEach((jiraKey) => {
  message(
    `Jira issue: <a href="https://citizenlab.atlassian.net/browse/${jiraKey}">${jiraKey}</a>`
  );
});<|MERGE_RESOLUTION|>--- conflicted
+++ resolved
@@ -8,11 +8,7 @@
 
 // PR title and branch Jira key reference
 const extractJiraKeys = (str: string): string[] => {
-<<<<<<< HEAD
-  const jiraIssueRegex = new RegExp(`((CL2|OS|WOR|IN|TEC|EN)-[0-9]+)`, "g");
-=======
   const jiraIssueRegex = new RegExp(`((CL2|OS|WOR|IN|TEC|EN|CL)-[0-9]+)`, "g");
->>>>>>> a3048901
   return Array.from(str.matchAll(jiraIssueRegex)).map((m) => m[0]);
 };
 
